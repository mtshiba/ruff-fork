name: CI

on:
  push:
    branches: [main]
  pull_request:
    branches: [main]

env:
  CARGO_INCREMENTAL: 0
  CARGO_NET_RETRY: 10
  RUSTUP_MAX_RETRIES: 10

jobs:
  cargo_build:
    name: "cargo build"
    runs-on: ubuntu-latest
    steps:
      - uses: actions/checkout@v3
      - uses: actions-rs/toolchain@v1
        with:
          profile: minimal
          toolchain: nightly-2022-11-01
          override: true
          components: rustfmt
      - uses: actions/cache@v3
        env:
          cache-name: cache-cargo
        with:
          path: |
            ~/.cargo/registry
            ~/.cargo/git
          key: ${{ runner.os }}-build-${{ env.cache-name }}-${{ hashFiles('**/Cargo.lock') }}
          restore-keys: |
            ${{ runner.os }}-build-${{ env.cache-name }}-
            ${{ runner.os }}-build-
            ${{ runner.os }}-
      - run: cargo build --all --release
      - run: ./target/release/ruff_dev generate-rules-table
      - run: ./target/release/ruff_dev generate-options
      - run: git diff --quiet README.md || echo "::error file=README.md::This file is outdated. You may have to rerun 'cargo dev generate-options' and/or 'cargo dev generate-rules-table'."
      - run: ./target/release/ruff_dev generate-check-code-prefix
      - run: git diff --quiet src/checks_gen.rs || echo "::error file=src/checks_gen.rs::This file is outdated. You may have to rerun 'cargo dev generate-check-code-prefix'."
<<<<<<< HEAD
      - run: ./target/release/ruff_dev generate-playground-options
      - run: git diff --quiet playground/src/ruff_options.rs || echo "::error file=playground/src/ruff_options.ts::This file is outdated. You may have to rerun 'cargo dev generate-playground-options'."
      - run: git diff --exit-code -- README.md src/checks_gen.rs playground/src/ruff_options.ts
=======
      - run: git diff --exit-code -- README.md src/checks_gen.rs
      - run: ./target/release/ruff_dev generate-json-schema
      - run: git diff --quiet ruff.schema.json || echo "::error file=ruff.schema.json::This file is outdated. You may have to rerun 'cargo dev generate-json-schema'."
      - run: git diff --exit-code -- ruff.schema.json
>>>>>>> debd909b

  cargo_fmt:
    name: "cargo fmt"
    runs-on: ubuntu-latest
    steps:
      - uses: actions/checkout@v3
      - uses: actions-rs/toolchain@v1
        with:
          profile: minimal
          toolchain: nightly-2022-11-01
          override: true
          components: rustfmt
      - uses: actions/cache@v3
        env:
          cache-name: cache-cargo
        with:
          path: |
            ~/.cargo/registry
            ~/.cargo/git
          key: ${{ runner.os }}-build-${{ env.cache-name }}-${{ hashFiles('**/Cargo.lock') }}
          restore-keys: |
            ${{ runner.os }}-build-${{ env.cache-name }}-
            ${{ runner.os }}-build-
            ${{ runner.os }}-
      - run: cargo fmt --all --check

  cargo_clippy:
    name: "cargo clippy"
    runs-on: ubuntu-latest
    steps:
      - uses: actions/checkout@v3
      - uses: actions-rs/toolchain@v1
        with:
          profile: minimal
          toolchain: nightly-2022-11-01
          override: true
          components: clippy
          target: wasm32-unknown-unknown
      - uses: actions/cache@v3
        env:
          cache-name: cache-cargo
        with:
          path: |
            ~/.cargo/registry
            ~/.cargo/git
          key: ${{ runner.os }}-build-${{ env.cache-name }}-${{ hashFiles('**/Cargo.lock') }}
          restore-keys: |
            ${{ runner.os }}-build-${{ env.cache-name }}-
            ${{ runner.os }}-build-
            ${{ runner.os }}-
      - run: cargo clippy --workspace --all-targets --all-features -- -D warnings -W clippy::pedantic
      - run: cargo clippy --workspace --target wasm32-unknown-unknown --all-features -- -D warnings -W clippy::pedantic

  cargo_test:
    name: "cargo test"
    runs-on: ubuntu-latest
    steps:
      - uses: actions/checkout@v3
      - uses: actions-rs/toolchain@v1
        with:
          profile: minimal
          toolchain: nightly-2022-11-01
          override: true
      - uses: actions/cache@v3
        env:
          cache-name: cache-cargo
        with:
          path: |
            ~/.cargo/registry
            ~/.cargo/git
          key: ${{ runner.os }}-build-${{ env.cache-name }}-${{ hashFiles('**/Cargo.lock') }}
          restore-keys: |
            ${{ runner.os }}-build-${{ env.cache-name }}-
            ${{ runner.os }}-build-
            ${{ runner.os }}-
      - run: pip install black[d]==22.12.0
      - run: cargo test --all
      - run: cargo test --package ruff --test black_compatibility_test -- --ignored
      - run: curl https://rustwasm.github.io/wasm-pack/installer/init.sh -sSf | sh
      - run: wasm-pack test --node

  maturin_build:
    name: "maturin build"
    runs-on: ubuntu-latest
    steps:
      - uses: actions/checkout@v3
      - uses: actions-rs/toolchain@v1
        with:
          profile: minimal
          toolchain: nightly-2022-11-01
          override: true
      - uses: actions/setup-python@v4
        with:
          python-version: "3.11"
      - run: pip install maturin
      - uses: actions/cache@v3
        env:
          cache-name: cache-cargo
        with:
          path: |
            ~/.cargo/registry
            ~/.cargo/git
          key: ${{ runner.os }}-build-${{ env.cache-name }}-${{ hashFiles('**/Cargo.lock') }}
          restore-keys: |
            ${{ runner.os }}-build-${{ env.cache-name }}-
            ${{ runner.os }}-build-
            ${{ runner.os }}-
      - run: maturin build -b bin<|MERGE_RESOLUTION|>--- conflicted
+++ resolved
@@ -41,16 +41,13 @@
       - run: git diff --quiet README.md || echo "::error file=README.md::This file is outdated. You may have to rerun 'cargo dev generate-options' and/or 'cargo dev generate-rules-table'."
       - run: ./target/release/ruff_dev generate-check-code-prefix
       - run: git diff --quiet src/checks_gen.rs || echo "::error file=src/checks_gen.rs::This file is outdated. You may have to rerun 'cargo dev generate-check-code-prefix'."
-<<<<<<< HEAD
-      - run: ./target/release/ruff_dev generate-playground-options
-      - run: git diff --quiet playground/src/ruff_options.rs || echo "::error file=playground/src/ruff_options.ts::This file is outdated. You may have to rerun 'cargo dev generate-playground-options'."
-      - run: git diff --exit-code -- README.md src/checks_gen.rs playground/src/ruff_options.ts
-=======
       - run: git diff --exit-code -- README.md src/checks_gen.rs
       - run: ./target/release/ruff_dev generate-json-schema
       - run: git diff --quiet ruff.schema.json || echo "::error file=ruff.schema.json::This file is outdated. You may have to rerun 'cargo dev generate-json-schema'."
       - run: git diff --exit-code -- ruff.schema.json
->>>>>>> debd909b
+      - run: ./target/release/ruff_dev generate-playground-options
+      - run: git diff --quiet playground/src/ruff_options.rs || echo "::error file=playground/src/ruff_options.ts::This file is outdated. You may have to rerun 'cargo dev generate-playground-options'."
+      - run: git diff --exit-code -- README.md src/checks_gen.rs playground/src/ruff_options.ts
 
   cargo_fmt:
     name: "cargo fmt"
