--- conflicted
+++ resolved
@@ -219,9 +219,9 @@
     use crate::db::tests::TestDb;
     use crate::db::{HasJar, SemanticJar};
     use crate::module::{
-        resolve_module, set_module_search_paths, ModuleName, ModuleSearchPath, ModuleSearchPathKind,
+        set_module_search_paths, ModuleName, ModuleSearchPath, ModuleSearchPathKind,
     };
-    use crate::symbols::{resolve_global_symbol, symbol_table, GlobalSymbolId};
+    use crate::symbols::resolve_global_symbol;
     use crate::types::{infer_symbol_public_type, Type};
     use crate::Name;
 
@@ -393,7 +393,6 @@
     #[test]
     fn resolve_visible_def() -> anyhow::Result<()> {
         let case = create_test()?;
-<<<<<<< HEAD
 
         write_to_path(&case, "a.py", "y = 1; y = 2; x = y")?;
 
@@ -403,9 +402,6 @@
     #[test]
     fn join_paths() -> anyhow::Result<()> {
         let case = create_test()?;
-=======
-        let db = &case.db;
->>>>>>> e1133a24
 
         write_to_path(
             &case,
