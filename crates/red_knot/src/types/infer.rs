#![allow(dead_code)]

use ruff_python_ast as ast;
use ruff_python_ast::AstNode;
use std::fmt::Debug;

use crate::db::{QueryResult, SemanticDb, SemanticJar};

use crate::module::{resolve_module, ModuleName};
use crate::parse::parse;
use crate::symbols::{
    resolve_global_symbol, symbol_table, Definition, GlobalSymbolId, ImportDefinition,
    ImportFromDefinition,
};
use crate::types::{ModuleTypeId, Type};
use crate::{FileId, Name};

// FIXME: Figure out proper dead-lock free synchronisation now that this takes `&db` instead of `&mut db`.
/// Resolve the public-facing type for a symbol (the type seen by other scopes: other modules, or
/// nested functions). Because calls to nested functions and imports can occur anywhere in control
/// flow, this type must be conservative and consider all definitions of the symbol that could
/// possibly be seen by another scope. Currently we take the most conservative approach, which is
/// the union of all definitions. We may be able to narrow this in future to eliminate definitions
/// which can't possibly (or at least likely) be seen by any other scope, so that e.g. we could
/// infer `Literal["1"]` instead of `Literal[1] | Literal["1"]` for `x` in `x = x; x = str(x);`.
#[tracing::instrument(level = "trace", skip(db))]
pub fn infer_symbol_public_type(db: &dyn SemanticDb, symbol: GlobalSymbolId) -> QueryResult<Type> {
    let symbols = symbol_table(db, symbol.file_id)?;
    let defs = symbols.definitions(symbol.symbol_id).to_vec();
    let jar: &SemanticJar = db.jar()?;

    if let Some(ty) = jar.type_store.get_cached_symbol_public_type(symbol) {
        return Ok(ty);
    }

<<<<<<< HEAD
    // The public type of a symbol is the union of all of its definitions. This is the most
    // cautious/sound approach, though it can lead to a broader-than-desired type in a case like
    // `x = 1; x = str(x)`, where the first definition of `x` can never be visible. TODO prune
    // definitions that we can prove can't be visible.
    let ty = infer_type_from_definitions(db, symbol, defs.iter().cloned())?;
=======
    let mut tys = defs
        .iter()
        .map(|def| infer_definition_type(db, symbol, def.clone()))
        .peekable();
    let ty = if let Some(first) = tys.next() {
        if tys.peek().is_some() {
            Type::Union(jar.type_store.add_union(
                symbol.file_id,
                &Iterator::chain([first].into_iter(), tys).collect::<QueryResult<Vec<_>>>()?,
            ))
        } else {
            first?
        }
    } else {
        Type::Unknown
    };
>>>>>>> b8535b7d

    jar.type_store.cache_symbol_public_type(symbol, ty);

    // TODO record dependencies
    Ok(ty)
}

#[tracing::instrument(level = "trace", skip(db))]
pub fn infer_type_from_definitions<T>(
    db: &dyn SemanticDb,
    symbol: GlobalSymbolId,
    definitions: T,
) -> QueryResult<Type>
where
    T: Debug + Iterator<Item = Definition>,
{
    let jar: &SemanticJar = db.jar()?;
    let tys = definitions
        .map(|def| infer_definition_type(db, symbol, def.clone()))
        .collect::<QueryResult<Vec<Type>>>()?;
    match tys.len() {
        0 => Ok(Type::Unknown),
        1 => Ok(tys[0]),
        _ => Ok(Type::Union(jar.type_store.add_union(symbol.file_id, &tys))),
    }
}

#[tracing::instrument(level = "trace", skip(db))]
pub fn infer_definition_type(
    db: &dyn SemanticDb,
    symbol: GlobalSymbolId,
    definition: Definition,
) -> QueryResult<Type> {
    let jar: &SemanticJar = db.jar()?;
    let type_store = &jar.type_store;
    let file_id = symbol.file_id;

    match definition {
        Definition::Import(ImportDefinition {
            module: module_name,
        }) => {
            if let Some(module) = resolve_module(db, module_name.clone())? {
                Ok(Type::Module(ModuleTypeId { module, file_id }))
            } else {
                Ok(Type::Unknown)
            }
        }
        Definition::ImportFrom(ImportFromDefinition {
            module,
            name,
            level,
        }) => {
            // TODO relative imports
            assert!(matches!(level, 0));
            let module_name = ModuleName::new(module.as_ref().expect("TODO relative imports"));
            if let Some(remote_symbol) = resolve_global_symbol(db, module_name, &name)? {
                infer_symbol_public_type(db, remote_symbol)
            } else {
                Ok(Type::Unknown)
            }
        }
        Definition::ClassDef(node_key) => {
            if let Some(ty) = type_store.get_cached_node_type(file_id, node_key.erased()) {
                Ok(ty)
            } else {
                let parsed = parse(db.upcast(), file_id)?;
                let ast = parsed.ast();
                let table = symbol_table(db, file_id)?;
                let node = node_key.resolve_unwrap(ast.as_any_node_ref());

                let mut bases = Vec::with_capacity(node.bases().len());

                for base in node.bases() {
                    bases.push(infer_expr_type(db, file_id, base)?);
                }
                let scope_id = table.scope_id_for_node(node_key.erased());
                let ty = Type::Class(type_store.add_class(file_id, &node.name.id, scope_id, bases));
                type_store.cache_node_type(file_id, *node_key.erased(), ty);
                Ok(ty)
            }
        }
        Definition::FunctionDef(node_key) => {
            if let Some(ty) = type_store.get_cached_node_type(file_id, node_key.erased()) {
                Ok(ty)
            } else {
                let parsed = parse(db.upcast(), file_id)?;
                let ast = parsed.ast();
                let table = symbol_table(db, file_id)?;
                let node = node_key
                    .resolve(ast.as_any_node_ref())
                    .expect("node key should resolve");

                let decorator_tys = node
                    .decorator_list
                    .iter()
                    .map(|decorator| infer_expr_type(db, file_id, &decorator.expression))
                    .collect::<QueryResult<_>>()?;
                let scope_id = table.scope_id_for_node(node_key.erased());
                let ty = type_store
                    .add_function(
                        file_id,
                        &node.name.id,
                        symbol.symbol_id,
                        scope_id,
                        decorator_tys,
                    )
                    .into();
                type_store.cache_node_type(file_id, *node_key.erased(), ty);
                Ok(ty)
            }
        }
        Definition::Assignment(node_key) => {
            let parsed = parse(db.upcast(), file_id)?;
            let ast = parsed.ast();
            let node = node_key.resolve_unwrap(ast.as_any_node_ref());
            // TODO handle unpacking assignment correctly (here and for AnnotatedAssignment case, below)
            infer_expr_type(db, file_id, &node.value)
        }
        Definition::AnnotatedAssignment(node_key) => {
            let parsed = parse(db.upcast(), file_id)?;
            let ast = parsed.ast();
            let node = node_key.resolve_unwrap(ast.as_any_node_ref());
            // TODO actually look at the annotation
            let Some(value) = &node.value else {
                return Ok(Type::Unknown);
            };
            // TODO handle unpacking assignment correctly (here and for Assignment case, above)
            infer_expr_type(db, file_id, value)
        }
    }
}

fn infer_expr_type(db: &dyn SemanticDb, file_id: FileId, expr: &ast::Expr) -> QueryResult<Type> {
    // TODO cache the resolution of the type on the node
    let symbols = symbol_table(db, file_id)?;
    match expr {
        ast::Expr::NumberLiteral(ast::ExprNumberLiteral { value, .. }) => {
            match value {
                ast::Number::Int(n) => {
                    // TODO support big int literals
                    Ok(n.as_i64().map(Type::IntLiteral).unwrap_or(Type::Unknown))
                }
                // TODO builtins.float or builtins.complex
                _ => Ok(Type::Unknown),
            }
        }
        ast::Expr::Name(name) => {
            // TODO look up in the correct scope, don't assume global
            if let Some(symbol_id) = symbols.root_symbol_id_by_name(&name.id) {
                // TODO should use only reachable definitions, not public type
                infer_type_from_definitions(
                    db,
                    GlobalSymbolId { file_id, symbol_id },
                    symbols.reachable_definitions(symbol_id, expr),
                )
            } else {
                Ok(Type::Unknown)
            }
        }
        ast::Expr::Attribute(ast::ExprAttribute { value, attr, .. }) => {
            let value_type = infer_expr_type(db, file_id, value)?;
            let attr_name = &Name::new(&attr.id);
            value_type
                .get_member(db, attr_name)
                .map(|ty| ty.unwrap_or(Type::Unknown))
        }
        _ => todo!("full expression type resolution"),
    }
}

#[cfg(test)]
mod tests {
    use crate::db::tests::TestDb;
    use crate::db::{HasJar, SemanticJar};
    use crate::module::{
        resolve_module, set_module_search_paths, ModuleName, ModuleSearchPath, ModuleSearchPathKind,
    };
    use crate::symbols::{symbol_table, GlobalSymbolId};
    use crate::types::{infer_symbol_public_type, Type};
    use crate::Name;

    // TODO with virtual filesystem we shouldn't have to write files to disk for these
    // tests

    struct TestCase {
        temp_dir: tempfile::TempDir,
        db: TestDb,

        src: ModuleSearchPath,
    }

    fn create_test() -> std::io::Result<TestCase> {
        let temp_dir = tempfile::tempdir()?;

        let src = temp_dir.path().join("src");
        std::fs::create_dir(&src)?;
        let src = ModuleSearchPath::new(src.canonicalize()?, ModuleSearchPathKind::FirstParty);

        let roots = vec![src.clone()];

        let mut db = TestDb::default();
        set_module_search_paths(&mut db, roots);

        Ok(TestCase { temp_dir, db, src })
    }

    #[test]
    fn follow_import_to_class() -> anyhow::Result<()> {
        let case = create_test()?;
        let db = &case.db;

        let a_path = case.src.path().join("a.py");
        let b_path = case.src.path().join("b.py");
        std::fs::write(a_path, "from b import C as D; E = D")?;
        std::fs::write(b_path, "class C: pass")?;
        let a_file = resolve_module(db, ModuleName::new("a"))?
            .expect("module should be found")
            .path(db)?
            .file();
        let a_syms = symbol_table(db, a_file)?;
        let e_sym = a_syms
            .root_symbol_id_by_name("E")
            .expect("E symbol should be found");

        let ty = infer_symbol_public_type(
            db,
            GlobalSymbolId {
                file_id: a_file,
                symbol_id: e_sym,
            },
        )?;

        let jar = HasJar::<SemanticJar>::jar(db)?;
        assert!(matches!(ty, Type::Class(_)));
        assert_eq!(format!("{}", ty.display(&jar.type_store)), "Literal[C]");

        Ok(())
    }

    #[test]
    fn resolve_base_class_by_name() -> anyhow::Result<()> {
        let case = create_test()?;
        let db = &case.db;

        let path = case.src.path().join("mod.py");
        std::fs::write(path, "class Base: pass\nclass Sub(Base): pass")?;
        let file = resolve_module(db, ModuleName::new("mod"))?
            .expect("module should be found")
            .path(db)?
            .file();
        let syms = symbol_table(db, file)?;
        let sym = syms
            .root_symbol_id_by_name("Sub")
            .expect("Sub symbol should be found");

        let ty = infer_symbol_public_type(
            db,
            GlobalSymbolId {
                file_id: file,
                symbol_id: sym,
            },
        )?;

        let Type::Class(class_id) = ty else {
            panic!("Sub is not a Class")
        };
        let jar = HasJar::<SemanticJar>::jar(db)?;
        let base_names: Vec<_> = jar
            .type_store
            .get_class(class_id)
            .bases()
            .iter()
            .map(|base_ty| format!("{}", base_ty.display(&jar.type_store)))
            .collect();

        assert_eq!(base_names, vec!["Literal[Base]"]);

        Ok(())
    }

    #[test]
    fn resolve_method() -> anyhow::Result<()> {
        let case = create_test()?;
        let db = &case.db;

        let path = case.src.path().join("mod.py");
        std::fs::write(path, "class C:\n  def f(self): pass")?;
        let file = resolve_module(db, ModuleName::new("mod"))?
            .expect("module should be found")
            .path(db)?
            .file();
        let syms = symbol_table(db, file)?;
        let sym = syms
            .root_symbol_id_by_name("C")
            .expect("C symbol should be found");

        let ty = infer_symbol_public_type(
            db,
            GlobalSymbolId {
                file_id: file,
                symbol_id: sym,
            },
        )?;

        let Type::Class(class_id) = ty else {
            panic!("C is not a Class");
        };

        let member_ty = class_id
            .get_own_class_member(db, &Name::new("f"))
            .expect("C.f to resolve");

        let Some(Type::Function(func_id)) = member_ty else {
            panic!("C.f is not a Function");
        };

        let jar = HasJar::<SemanticJar>::jar(db)?;
        let function = jar.type_store.get_function(func_id);
        assert_eq!(function.name(), "f");

        Ok(())
    }

    #[test]
    fn resolve_module_member() -> anyhow::Result<()> {
        let case = create_test()?;
        let db = &case.db;

        let a_path = case.src.path().join("a.py");
        let b_path = case.src.path().join("b.py");
        std::fs::write(a_path, "import b; D = b.C")?;
        std::fs::write(b_path, "class C: pass")?;
        let a_file = resolve_module(db, ModuleName::new("a"))?
            .expect("module should be found")
            .path(db)?
            .file();
        let a_syms = symbol_table(db, a_file)?;
        let d_sym = a_syms
            .root_symbol_id_by_name("D")
            .expect("D symbol should be found");

        let ty = infer_symbol_public_type(
            db,
            GlobalSymbolId {
                file_id: a_file,
                symbol_id: d_sym,
            },
        )?;

        let jar = HasJar::<SemanticJar>::jar(db)?;
        assert!(matches!(ty, Type::Class(_)));
        assert_eq!(format!("{}", ty.display(&jar.type_store)), "Literal[C]");
        Ok(())
    }

    #[test]
    fn resolve_literal() -> anyhow::Result<()> {
        let case = create_test()?;
        let db = &case.db;

        let path = case.src.path().join("a.py");
        std::fs::write(path, "x = 1")?;
        let file = resolve_module(db, ModuleName::new("a"))?
            .expect("module should be found")
            .path(db)?
            .file();
        let syms = symbol_table(db, file)?;
        let x_sym = syms
            .root_symbol_id_by_name("x")
            .expect("x symbol should be found");

        let ty = infer_symbol_public_type(
            db,
            GlobalSymbolId {
                file_id: file,
                symbol_id: x_sym,
            },
        )?;

        let jar = HasJar::<SemanticJar>::jar(db)?;
        assert!(matches!(ty, Type::IntLiteral(_)));
        assert_eq!(format!("{}", ty.display(&jar.type_store)), "Literal[1]");
        Ok(())
    }

    #[test]
    fn resolve_union() -> anyhow::Result<()> {
        let case = create_test()?;
        let db = &case.db;

        let path = case.src.path().join("a.py");
        std::fs::write(path, "if flag:\n  x = 1\nelse:\n  x = 2")?;
        let file = resolve_module(db, ModuleName::new("a"))?
            .expect("module should be found")
            .path(db)?
            .file();
        let syms = symbol_table(db, file)?;
        let x_sym = syms
            .root_symbol_id_by_name("x")
            .expect("x symbol should be found");

        let ty = infer_symbol_public_type(
            db,
            GlobalSymbolId {
                file_id: file,
                symbol_id: x_sym,
            },
        )?;

        let jar = HasJar::<SemanticJar>::jar(db)?;
        assert!(matches!(ty, Type::Union(_)));
        assert_eq!(
            format!("{}", ty.display(&jar.type_store)),
            "(Literal[1] | Literal[2])"
        );
        Ok(())
    }

    #[test]
    fn resolve_visible_def() -> anyhow::Result<()> {
        let case = create_test()?;
        let db = &case.db;

        let path = case.src.path().join("a.py");
        std::fs::write(path, "y = 1; y = 2; x = y")?;
        let file = resolve_module(db, ModuleName::new("a"))?
            .expect("module should be found")
            .path(db)?
            .file();
        let syms = symbol_table(db, file)?;
        let x_sym = syms
            .root_symbol_id_by_name("x")
            .expect("x symbol should be found");

        let ty = infer_symbol_public_type(
            db,
            GlobalSymbolId {
                file_id: file,
                symbol_id: x_sym,
            },
        )?;

        let jar = HasJar::<SemanticJar>::jar(db)?;
        assert!(matches!(ty, Type::IntLiteral(_)));
        assert_eq!(format!("{}", ty.display(&jar.type_store)), "Literal[2]");
        Ok(())
    }
}<|MERGE_RESOLUTION|>--- conflicted
+++ resolved
@@ -33,30 +33,7 @@
         return Ok(ty);
     }
 
-<<<<<<< HEAD
-    // The public type of a symbol is the union of all of its definitions. This is the most
-    // cautious/sound approach, though it can lead to a broader-than-desired type in a case like
-    // `x = 1; x = str(x)`, where the first definition of `x` can never be visible. TODO prune
-    // definitions that we can prove can't be visible.
     let ty = infer_type_from_definitions(db, symbol, defs.iter().cloned())?;
-=======
-    let mut tys = defs
-        .iter()
-        .map(|def| infer_definition_type(db, symbol, def.clone()))
-        .peekable();
-    let ty = if let Some(first) = tys.next() {
-        if tys.peek().is_some() {
-            Type::Union(jar.type_store.add_union(
-                symbol.file_id,
-                &Iterator::chain([first].into_iter(), tys).collect::<QueryResult<Vec<_>>>()?,
-            ))
-        } else {
-            first?
-        }
-    } else {
-        Type::Unknown
-    };
->>>>>>> b8535b7d
 
     jar.type_store.cache_symbol_public_type(symbol, ty);
 
@@ -74,13 +51,20 @@
     T: Debug + Iterator<Item = Definition>,
 {
     let jar: &SemanticJar = db.jar()?;
-    let tys = definitions
+    let mut tys = definitions
         .map(|def| infer_definition_type(db, symbol, def.clone()))
-        .collect::<QueryResult<Vec<Type>>>()?;
-    match tys.len() {
-        0 => Ok(Type::Unknown),
-        1 => Ok(tys[0]),
-        _ => Ok(Type::Union(jar.type_store.add_union(symbol.file_id, &tys))),
+        .peekable();
+    if let Some(first) = tys.next() {
+        if tys.peek().is_some() {
+            Ok(Type::Union(jar.type_store.add_union(
+                symbol.file_id,
+                &Iterator::chain([first].into_iter(), tys).collect::<QueryResult<Vec<_>>>()?,
+            )))
+        } else {
+            first
+        }
+    } else {
+        Ok(Type::Unknown)
     }
 }
 
