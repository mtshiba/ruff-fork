//! Rules from [flake8-simplify](https://pypi.org/project/flake8-simplify/).
pub(crate) mod rules;

#[cfg(test)]
mod tests {
    use std::path::Path;

    use anyhow::Result;
    use test_case::test_case;

    use crate::registry::Rule;
    use crate::test::test_path;
    use crate::{assert_yaml_snapshot, settings};

    #[test_case(Rule::DuplicateIsinstanceCall, Path::new("SIM101.py"); "SIM101")]
    #[test_case(Rule::CollapsibleIf, Path::new("SIM102.py"); "SIM102")]
    #[test_case(Rule::NeedlessBool, Path::new("SIM103.py"); "SIM103")]
    #[test_case(Rule::UseContextlibSuppress, Path::new("SIM105.py"); "SIM105")]
    #[test_case(Rule::ReturnInTryExceptFinally, Path::new("SIM107.py"); "SIM107")]
    #[test_case(Rule::UseTernaryOperator, Path::new("SIM108.py"); "SIM108")]
    #[test_case(Rule::CompareWithTuple, Path::new("SIM109.py"); "SIM109")]
    #[test_case(Rule::ConvertLoopToAny, Path::new("SIM110.py"); "SIM110")]
    #[test_case(Rule::ConvertLoopToAll, Path::new("SIM111.py"); "SIM111")]
    #[test_case(Rule::UseCapitalEnvironmentVariables, Path::new("SIM112.py"); "SIM112")]
    #[test_case(Rule::OpenFileWithContextHandler, Path::new("SIM115.py"); "SIM115")]
    #[test_case(Rule::MultipleWithStatements, Path::new("SIM117.py"); "SIM117")]
    #[test_case(Rule::KeyInDict, Path::new("SIM118.py"); "SIM118")]
    #[test_case(Rule::NegateEqualOp, Path::new("SIM201.py"); "SIM201")]
    #[test_case(Rule::NegateNotEqualOp, Path::new("SIM202.py"); "SIM202")]
    #[test_case(Rule::DoubleNegation, Path::new("SIM208.py"); "SIM208")]
    #[test_case(Rule::IfExprWithTrueFalse, Path::new("SIM210.py"); "SIM210")]
    #[test_case(Rule::IfExprWithFalseTrue, Path::new("SIM211.py"); "SIM211")]
    #[test_case(Rule::IfExprWithTwistedArms, Path::new("SIM212.py"); "SIM212")]
    #[test_case(Rule::AAndNotA, Path::new("SIM220.py"); "SIM220")]
    #[test_case(Rule::AOrNotA, Path::new("SIM221.py"); "SIM221")]
    #[test_case(Rule::OrTrue, Path::new("SIM222.py"); "SIM222")]
    #[test_case(Rule::AndFalse, Path::new("SIM223.py"); "SIM223")]
    #[test_case(Rule::YodaConditions, Path::new("SIM300.py"); "SIM300")]
    #[test_case(Rule::DictGetWithDefault, Path::new("SIM401.py"); "SIM401")]
<<<<<<< HEAD
    #[test_case(Rule::IfToDict, Path::new("SIM116.py"); "SIM116")]
=======
    #[test_case(Rule::IfWithSameArms, Path::new("SIM114.py"); "SIM114")]
>>>>>>> 298498e9
    fn rules(rule_code: Rule, path: &Path) -> Result<()> {
        let snapshot = format!("{}_{}", rule_code.noqa_code(), path.to_string_lossy());
        let diagnostics = test_path(
            Path::new("flake8_simplify").join(path).as_path(),
            &settings::Settings::for_rule(rule_code),
        )?;
        assert_yaml_snapshot!(snapshot, diagnostics);
        Ok(())
    }
}<|MERGE_RESOLUTION|>--- conflicted
+++ resolved
@@ -37,11 +37,8 @@
     #[test_case(Rule::AndFalse, Path::new("SIM223.py"); "SIM223")]
     #[test_case(Rule::YodaConditions, Path::new("SIM300.py"); "SIM300")]
     #[test_case(Rule::DictGetWithDefault, Path::new("SIM401.py"); "SIM401")]
-<<<<<<< HEAD
     #[test_case(Rule::IfToDict, Path::new("SIM116.py"); "SIM116")]
-=======
     #[test_case(Rule::IfWithSameArms, Path::new("SIM114.py"); "SIM114")]
->>>>>>> 298498e9
     fn rules(rule_code: Rule, path: &Path) -> Result<()> {
         let snapshot = format!("{}_{}", rule_code.noqa_code(), path.to_string_lossy());
         let diagnostics = test_path(
