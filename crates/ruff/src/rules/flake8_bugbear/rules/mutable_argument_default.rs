--- conflicted
+++ resolved
@@ -181,7 +181,6 @@
                 // If the docstring is the only statement, insert _before_ it.
                 pos = locator.full_line_end(statement.end());
             }
-<<<<<<< HEAD
         } else if statement.is_import_stmt() || statement.is_import_from_stmt() {
             // If the statement in the function is an import, insert _after_ it.
             pos = locator.full_line_end(statement.end());
@@ -191,25 +190,5 @@
         };
     }
     let initialization_edit = Edit::insertion(content, pos);
-=======
-            Edit::insertion(content, locator.line_start(statement.start()))
-        } else if locator.full_line_end(statement.end()) == locator.text_len() {
-            // If the statement is at the end of the file, without a trailing newline, insert
-            // _after_ it with an extra newline.
-            Edit::insertion(
-                format!("{}{}", stylist.line_ending().as_str(), content),
-                locator.full_line_end(statement.end()),
-            )
-        } else {
-            // If the docstring is the only statement, insert _after_ it.
-            Edit::insertion(content, locator.full_line_end(statement.end()))
-        }
-    } else {
-        // Otherwise, insert before the first statement.
-        let at = locator.line_start(statement.start());
-        Edit::insertion(content, at)
-    };
-
->>>>>>> f936d319
     Some(Fix::manual_edits(default_edit, [initialization_edit]))
 }