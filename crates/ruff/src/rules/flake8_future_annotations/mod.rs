--- conflicted
+++ resolved
@@ -13,21 +13,6 @@
     use crate::test::test_path;
     use crate::{assert_messages, settings};
 
-<<<<<<< HEAD
-    #[test_case(Path::new("edge_case.py"); "edge_case")]
-    #[test_case(Path::new("from_typing_import.py"); "from_typing_import")]
-    #[test_case(Path::new("from_typing_import_many.py"); "from_typing_import_many")]
-    #[test_case(Path::new("import_typing.py"); "import_typing")]
-    #[test_case(Path::new("import_typing_as.py"); "import_typing_as")]
-    #[test_case(Path::new("no_future_import_uses_lowercase.py"); "no_future_import_uses_lowercase")]
-    #[test_case(Path::new("no_future_import_uses_union.py"); "no_future_import_uses_union")]
-    #[test_case(Path::new("no_future_import_uses_union_inner.py"); "no_future_import_uses_union_inner")]
-    #[test_case(Path::new("ok_no_types.py"); "ok_no_types")]
-    #[test_case(Path::new("ok_non_simplifiable_types.py"); "ok_non_simplifiable_types")]
-    #[test_case(Path::new("ok_uses_future.py"); "ok_uses_future")]
-    #[test_case(Path::new("ok_variable_name.py"); "ok_variable_name")]
-    fn fa100(path: &Path) -> Result<()> {
-=======
     #[test_case(Path::new("edge_case.py"))]
     #[test_case(Path::new("from_typing_import.py"))]
     #[test_case(Path::new("from_typing_import_many.py"))]
@@ -40,8 +25,7 @@
     #[test_case(Path::new("ok_non_simplifiable_types.py"))]
     #[test_case(Path::new("ok_uses_future.py"))]
     #[test_case(Path::new("ok_variable_name.py"))]
-    fn rules(path: &Path) -> Result<()> {
->>>>>>> 5f715417
+    fn fa100(path: &Path) -> Result<()> {
         let snapshot = path.to_string_lossy().into_owned();
         let diagnostics = test_path(
             Path::new("flake8_future_annotations").join(path).as_path(),
@@ -54,11 +38,11 @@
         Ok(())
     }
 
-    #[test_case(Path::new("no_future_import_uses_lowercase.py"); "no_future_import_uses_lowercase")]
-    #[test_case(Path::new("no_future_import_uses_union.py"); "no_future_import_uses_union")]
-    #[test_case(Path::new("no_future_import_uses_union_inner.py"); "no_future_import_uses_union_inner")]
-    #[test_case(Path::new("ok_no_types.py"); "ok_no_types")]
-    #[test_case(Path::new("ok_uses_future.py"); "ok_uses_future")]
+    #[test_case(Path::new("no_future_import_uses_lowercase.py"))]
+    #[test_case(Path::new("no_future_import_uses_union.py"))]
+    #[test_case(Path::new("no_future_import_uses_union_inner.py"))]
+    #[test_case(Path::new("ok_no_types.py"))]
+    #[test_case(Path::new("ok_uses_future.py"))]
     fn fa102(path: &Path) -> Result<()> {
         let snapshot = format!("fa102_{}", path.to_string_lossy());
         let diagnostics = test_path(
