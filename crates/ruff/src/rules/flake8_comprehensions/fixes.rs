use anyhow::{bail, Result};
use itertools::Itertools;
use libcst_native::{
    Arg, AssignEqual, AssignTargetExpression, Call, Codegen, CodegenState, Comment, CompFor, Dict,
    DictComp, DictElement, Element, EmptyLine, Expression, GeneratorExp, LeftCurlyBrace, LeftParen,
    LeftSquareBracket, List, ListComp, Name, ParenthesizableWhitespace, ParenthesizedWhitespace,
    RightCurlyBrace, RightParen, RightSquareBracket, Set, SetComp, SimpleString, SimpleWhitespace,
    TrailingWhitespace, Tuple,
};
use ruff_text_size::{TextRange, TextSize};
use rustpython_parser::ast::Ranged;

use ruff_diagnostics::{Edit, Fix};
use ruff_python_ast::source_code::{Locator, Stylist};

<<<<<<< HEAD
use crate::checkers::ast::Checker;
use crate::cst::matchers::{match_expr, match_module};

fn match_call<'a, 'b>(expr: &'a mut Expr<'b>) -> Result<&'a mut Call<'b>> {
    if let Expression::Call(call) = &mut expr.value {
        Ok(call)
    } else {
        bail!("Expected Expression::Call")
    }
}

fn match_arg<'a, 'b>(call: &'a Call<'b>) -> Result<&'a Arg<'b>> {
    if let Some(arg) = call.args.first() {
        Ok(arg)
    } else {
        bail!("Expected Arg")
    }
}
=======
use crate::cst::matchers::{
    match_arg, match_call, match_call_mut, match_expression, match_generator_exp, match_lambda,
    match_list_comp, match_name, match_tuple,
};
>>>>>>> 09c50c31

/// (C400) Convert `list(x for x in y)` to `[x for x in y]`.
pub(crate) fn fix_unnecessary_generator_list(
    locator: &Locator,
    stylist: &Stylist,
    expr: &rustpython_parser::ast::Expr,
) -> Result<Edit> {
    // Expr(Call(GeneratorExp)))) -> Expr(ListComp)))
    let module_text = locator.slice(expr.range());
    let mut tree = match_expression(module_text)?;
    let call = match_call_mut(&mut tree)?;
    let arg = match_arg(call)?;

    let generator_exp = match_generator_exp(&arg.value)?;

    tree = Expression::ListComp(Box::new(ListComp {
        elt: generator_exp.elt.clone(),
        for_in: generator_exp.for_in.clone(),
        lbracket: LeftSquareBracket {
            whitespace_after: call.whitespace_before_args.clone(),
        },
        rbracket: RightSquareBracket {
            whitespace_before: arg.whitespace_after_arg.clone(),
        },
        lpar: generator_exp.lpar.clone(),
        rpar: generator_exp.rpar.clone(),
    }));

    let mut state = CodegenState {
        default_newline: &stylist.line_ending(),
        default_indent: stylist.indentation(),
        ..CodegenState::default()
    };
    tree.codegen(&mut state);

    Ok(Edit::range_replacement(state.to_string(), expr.range()))
}

/// (C401) Convert `set(x for x in y)` to `{x for x in y}`.
pub(crate) fn fix_unnecessary_generator_set(
    checker: &Checker,
    expr: &rustpython_parser::ast::Expr,
) -> Result<Edit> {
    let locator = checker.locator;
    let stylist = checker.stylist;

    // Expr(Call(GeneratorExp)))) -> Expr(SetComp)))
    let module_text = locator.slice(expr.range());
    let mut tree = match_expression(module_text)?;
    let call = match_call_mut(&mut tree)?;
    let arg = match_arg(call)?;

    let generator_exp = match_generator_exp(&arg.value)?;

    tree = Expression::SetComp(Box::new(SetComp {
        elt: generator_exp.elt.clone(),
        for_in: generator_exp.for_in.clone(),
        lbrace: LeftCurlyBrace {
            whitespace_after: call.whitespace_before_args.clone(),
        },
        rbrace: RightCurlyBrace {
            whitespace_before: arg.whitespace_after_arg.clone(),
        },
        lpar: generator_exp.lpar.clone(),
        rpar: generator_exp.rpar.clone(),
    }));

    let mut state = CodegenState {
        default_newline: &stylist.line_ending(),
        default_indent: stylist.indentation(),
        ..CodegenState::default()
    };
    tree.codegen(&mut state);

    Ok(Edit::range_replacement(
        wrap_code_in_spaces(&state, checker, expr.range()),
        expr.range(),
    ))
}

/// (C402) Convert `dict((x, x) for x in range(3))` to `{x: x for x in
/// range(3)}`.
pub(crate) fn fix_unnecessary_generator_dict(
    checker: &Checker,
    expr: &rustpython_parser::ast::Expr,
) -> Result<Edit> {
    let locator = checker.locator;
    let stylist = checker.stylist;

    let module_text = locator.slice(expr.range());
    let mut tree = match_expression(module_text)?;
    let call = match_call_mut(&mut tree)?;
    let arg = match_arg(call)?;

    // Extract the (k, v) from `(k, v) for ...`.
    let generator_exp = match_generator_exp(&arg.value)?;
    let tuple = match_tuple(&generator_exp.elt)?;
    let [Element::Simple { value: key, .. }, Element::Simple { value, .. }] = &tuple.elements[..] else {
        bail!("Expected tuple to contain two elements");
    };

    tree = Expression::DictComp(Box::new(DictComp {
        key: Box::new(key.clone()),
        value: Box::new(value.clone()),
        for_in: generator_exp.for_in.clone(),
        lbrace: LeftCurlyBrace {
            whitespace_after: call.whitespace_before_args.clone(),
        },
        rbrace: RightCurlyBrace {
            whitespace_before: arg.whitespace_after_arg.clone(),
        },
        lpar: vec![],
        rpar: vec![],
        whitespace_before_colon: ParenthesizableWhitespace::default(),
        whitespace_after_colon: ParenthesizableWhitespace::SimpleWhitespace(SimpleWhitespace(" ")),
    }));

    let mut state = CodegenState {
        default_newline: &stylist.line_ending(),
        default_indent: stylist.indentation(),
        ..CodegenState::default()
    };
    tree.codegen(&mut state);

    Ok(Edit::range_replacement(
        wrap_code_in_spaces(&state, checker, expr.range()),
        expr.range(),
    ))
}

/// (C403) Convert `set([x for x in y])` to `{x for x in y}`.
pub(crate) fn fix_unnecessary_list_comprehension_set(
    checker: &Checker,
    expr: &rustpython_parser::ast::Expr,
) -> Result<Edit> {
    let locator = checker.locator;
    let stylist = checker.stylist;
    // Expr(Call(ListComp)))) ->
    // Expr(SetComp)))
    let module_text = locator.slice(expr.range());
    let mut tree = match_expression(module_text)?;
    let call = match_call_mut(&mut tree)?;
    let arg = match_arg(call)?;

    let list_comp = match_list_comp(&arg.value)?;

    tree = Expression::SetComp(Box::new(SetComp {
        elt: list_comp.elt.clone(),
        for_in: list_comp.for_in.clone(),
        lbrace: LeftCurlyBrace {
            whitespace_after: call.whitespace_before_args.clone(),
        },
        rbrace: RightCurlyBrace {
            whitespace_before: arg.whitespace_after_arg.clone(),
        },
        lpar: list_comp.lpar.clone(),
        rpar: list_comp.rpar.clone(),
    }));

    let mut state = CodegenState {
        default_newline: &stylist.line_ending(),
        default_indent: stylist.indentation(),
        ..CodegenState::default()
    };
    tree.codegen(&mut state);

    Ok(Edit::range_replacement(
        wrap_code_in_spaces(&state, checker, expr.range()),
        expr.range(),
    ))
}

/// (C404) Convert `dict([(i, i) for i in range(3)])` to `{i: i for i in
/// range(3)}`.
pub(crate) fn fix_unnecessary_list_comprehension_dict(
    checker: &Checker,
    expr: &rustpython_parser::ast::Expr,
) -> Result<Edit> {
    let locator = checker.locator;
    let stylist = checker.stylist;

    let module_text = locator.slice(expr.range());
    let mut tree = match_expression(module_text)?;
    let call = match_call_mut(&mut tree)?;
    let arg = match_arg(call)?;

    let list_comp = match_list_comp(&arg.value)?;

    let tuple = match_tuple(&list_comp.elt)?;

    let [Element::Simple {
            value: key, ..
        }, Element::Simple { value, .. }] = &tuple.elements[..] else { bail!("Expected tuple with two elements"); };

    tree = Expression::DictComp(Box::new(DictComp {
        key: Box::new(key.clone()),
        value: Box::new(value.clone()),
        for_in: list_comp.for_in.clone(),
        whitespace_before_colon: ParenthesizableWhitespace::default(),
        whitespace_after_colon: ParenthesizableWhitespace::SimpleWhitespace(SimpleWhitespace(" ")),
        lbrace: LeftCurlyBrace {
            whitespace_after: call.whitespace_before_args.clone(),
        },
        rbrace: RightCurlyBrace {
            whitespace_before: arg.whitespace_after_arg.clone(),
        },
        lpar: list_comp.lpar.clone(),
        rpar: list_comp.rpar.clone(),
    }));

    let mut state = CodegenState {
        default_newline: &stylist.line_ending(),
        default_indent: stylist.indentation(),
        ..CodegenState::default()
    };
    tree.codegen(&mut state);

    Ok(Edit::range_replacement(
        wrap_code_in_spaces(&state, checker, expr.range()),
        expr.range(),
    ))
}

/// Drop a trailing comma from a list of tuple elements.
fn drop_trailing_comma<'a>(
    tuple: &Tuple<'a>,
) -> Result<(
    Vec<Element<'a>>,
    ParenthesizableWhitespace<'a>,
    ParenthesizableWhitespace<'a>,
)> {
    let whitespace_after = tuple
        .lpar
        .first()
        .ok_or_else(|| anyhow::anyhow!("Expected at least one set of parentheses"))?
        .whitespace_after
        .clone();
    let whitespace_before = tuple
        .rpar
        .first()
        .ok_or_else(|| anyhow::anyhow!("Expected at least one set of parentheses"))?
        .whitespace_before
        .clone();

    let mut elements = tuple.elements.clone();
    if elements.len() == 1 {
        if let Some(Element::Simple {
            value,
            comma: Some(..),
            ..
        }) = elements.last()
        {
            if whitespace_before == ParenthesizableWhitespace::default()
                && whitespace_after == ParenthesizableWhitespace::default()
            {
                elements[0] = Element::Simple {
                    value: value.clone(),
                    comma: None,
                };
            }
        }
    }

    Ok((elements, whitespace_after, whitespace_before))
}

/// (C405) Convert `set((1, 2))` to `{1, 2}`.
pub(crate) fn fix_unnecessary_literal_set(
    checker: &Checker,
    expr: &rustpython_parser::ast::Expr,
) -> Result<Edit> {
    let locator = checker.locator;
    let stylist = checker.stylist;

    // Expr(Call(List|Tuple)))) -> Expr(Set)))
    let module_text = locator.slice(expr.range());
    let mut tree = match_expression(module_text)?;
    let mut call = match_call_mut(&mut tree)?;
    let arg = match_arg(call)?;

    let (elements, whitespace_after, whitespace_before) = match &arg.value {
        Expression::Tuple(inner) => drop_trailing_comma(inner)?,
        Expression::List(inner) => (
            inner.elements.clone(),
            inner.lbracket.whitespace_after.clone(),
            inner.rbracket.whitespace_before.clone(),
        ),
        _ => {
            bail!("Expected Expression::Tuple | Expression::List");
        }
    };

    if elements.is_empty() {
        call.args = vec![];
    } else {
        tree = Expression::Set(Box::new(Set {
            elements,
            lbrace: LeftCurlyBrace { whitespace_after },
            rbrace: RightCurlyBrace { whitespace_before },
            lpar: vec![],
            rpar: vec![],
        }));
    }

    let mut state = CodegenState {
        default_newline: &stylist.line_ending(),
        default_indent: stylist.indentation(),
        ..CodegenState::default()
    };
    tree.codegen(&mut state);

    Ok(Edit::range_replacement(
        wrap_code_in_spaces(&state, checker, expr.range()),
        expr.range(),
    ))
}

/// (C406) Convert `dict([(1, 2)])` to `{1: 2}`.
pub(crate) fn fix_unnecessary_literal_dict(
    checker: &Checker,
    expr: &rustpython_parser::ast::Expr,
) -> Result<Edit> {
    let locator = checker.locator;
    let stylist = checker.stylist;

    // Expr(Call(List|Tuple)))) -> Expr(Dict)))
    let module_text = locator.slice(expr.range());
    let mut tree = match_expression(module_text)?;
    let call = match_call_mut(&mut tree)?;
    let arg = match_arg(call)?;

    let elements = match &arg.value {
        Expression::Tuple(inner) => &inner.elements,
        Expression::List(inner) => &inner.elements,
        _ => {
            bail!("Expected Expression::Tuple | Expression::List");
        }
    };

    let elements: Vec<DictElement> = elements
        .iter()
        .map(|element| {
            if let Element::Simple {
                value: Expression::Tuple(tuple),
                comma,
            } = element
            {
                if let Some(Element::Simple { value: key, .. }) = tuple.elements.get(0) {
                    if let Some(Element::Simple { value, .. }) = tuple.elements.get(1) {
                        return Ok(DictElement::Simple {
                            key: key.clone(),
                            value: value.clone(),
                            comma: comma.clone(),
                            whitespace_before_colon: ParenthesizableWhitespace::default(),
                            whitespace_after_colon: ParenthesizableWhitespace::SimpleWhitespace(
                                SimpleWhitespace(" "),
                            ),
                        });
                    }
                }
            }
            bail!("Expected each argument to be a tuple of length two")
        })
        .collect::<Result<Vec<DictElement>>>()?;

    tree = Expression::Dict(Box::new(Dict {
        elements,
        lbrace: LeftCurlyBrace {
            whitespace_after: call.whitespace_before_args.clone(),
        },
        rbrace: RightCurlyBrace {
            whitespace_before: arg.whitespace_after_arg.clone(),
        },
        lpar: vec![],
        rpar: vec![],
    }));

    let mut state = CodegenState {
        default_newline: &stylist.line_ending(),
        default_indent: stylist.indentation(),
        ..CodegenState::default()
    };
    tree.codegen(&mut state);

    Ok(Edit::range_replacement(
        wrap_code_in_spaces(&state, checker, expr.range()),
        expr.range(),
    ))
}

/// (C408)
pub(crate) fn fix_unnecessary_collection_call(
    checker: &Checker,
    expr: &rustpython_parser::ast::Expr,
) -> Result<Edit> {
    let locator = checker.locator;
    let stylist = checker.stylist;

    // Expr(Call("list" | "tuple" | "dict")))) -> Expr(List|Tuple|Dict)
    let module_text = locator.slice(expr.range());
<<<<<<< HEAD
    let mut tree = match_module(module_text)?;
    let mut body = match_expr(&mut tree)?;
    let call = match_call(body)?;
    let Expression::Name(name) = &call.func.as_ref() else {
        bail!("Expected Expression::Name");
    };
    let mut wrap_in_spaces = false;
=======
    let mut tree = match_expression(module_text)?;
    let call = match_call_mut(&mut tree)?;
    let name = match_name(&call.func)?;
>>>>>>> 09c50c31

    // Arena allocator used to create formatted strings of sufficient lifetime,
    // below.
    let mut arena: Vec<String> = vec![];

    match name.value {
        "tuple" => {
            tree = Expression::Tuple(Box::new(Tuple {
                elements: vec![],
                lpar: vec![LeftParen::default()],
                rpar: vec![RightParen::default()],
            }));
        }
        "list" => {
            tree = Expression::List(Box::new(List {
                elements: vec![],
                lbracket: LeftSquareBracket::default(),
                rbracket: RightSquareBracket::default(),
                lpar: vec![],
                rpar: vec![],
            }));
        }
        "dict" => {
            let in_f_string = checker.model.in_f_string();
            if in_f_string {
                wrap_in_spaces = true;
            }
            if call.args.is_empty() {
                tree = Expression::Dict(Box::new(Dict {
                    elements: vec![],
                    lbrace: LeftCurlyBrace::default(),
                    rbrace: RightCurlyBrace::default(),
                    lpar: vec![],
                    rpar: vec![],
                }));
            } else {
                let quote = checker.f_string_quote_style().unwrap_or(stylist.quote());

                // Quote each argument.
                for arg in &call.args {
                    let quoted = format!(
                        "{}{}{}",
                        quote,
                        arg.keyword
                            .as_ref()
                            .expect("Expected dictionary argument to be kwarg")
                            .value,
                        quote,
                    );
                    arena.push(quoted);
                }

                let elements = call
                    .args
                    .iter()
                    .enumerate()
                    .map(|(i, arg)| DictElement::Simple {
                        key: Expression::SimpleString(Box::new(SimpleString {
                            value: &arena[i],
                            lpar: vec![],
                            rpar: vec![],
                        })),
                        value: arg.value.clone(),
                        comma: arg.comma.clone(),
                        whitespace_before_colon: ParenthesizableWhitespace::default(),
                        whitespace_after_colon: ParenthesizableWhitespace::SimpleWhitespace(
                            SimpleWhitespace(" "),
                        ),
                    })
                    .collect();

                tree = Expression::Dict(Box::new(Dict {
                    elements,
                    lbrace: LeftCurlyBrace {
                        whitespace_after: call.whitespace_before_args.clone(),
                    },
                    rbrace: RightCurlyBrace {
                        whitespace_before: call
                            .args
                            .last()
                            .expect("Arguments should be non-empty")
                            .whitespace_after_arg
                            .clone(),
                    },
                    lpar: vec![],
                    rpar: vec![],
                }));
            }
        }
        _ => {
            bail!("Expected function name to be one of: 'tuple', 'list', 'dict'");
        }
    };

    let mut state = CodegenState {
        default_newline: &stylist.line_ending(),
        default_indent: stylist.indentation(),
        ..CodegenState::default()
    };
    tree.codegen(&mut state);

    let code = if wrap_in_spaces {
        wrap_code_in_spaces(&state, checker, expr.range())
    } else {
        state.to_string()
    };

    Ok(Edit::range_replacement(code, expr.range()))
}

/// Adds spaces around the code generated from `state` if `wrap_in_spaces` is true.
fn wrap_code_in_spaces(state: &CodegenState, checker: &Checker, expr_range: TextRange) -> String {
    if checker.model.in_f_string() {
        if let Some(f_string_range) = checker.indexer.f_string_range(expr_range.start()) {
            let f_string = checker.locator.slice(f_string_range);

            // find the braces that delimit the f-string
            let f_string_start = f_string_range.start();
            let f_string_sbrace =
                f_string_start + TextSize::try_from(f_string.find('{').unwrap()).unwrap();
            let f_string_ebrace =
                f_string_start + TextSize::try_from(f_string.rfind('}').unwrap()).unwrap();

            let mut buf = Vec::with_capacity(3);

            // check if left padding is required
            // this is true when between the opening brace of the f-string and the start of the
            // current expression there are no characters
            let one = TextSize::from(1u32);
            if f_string_sbrace + one == expr_range.start() {
                buf.push(" ".to_string());
            }

            buf.push(state.to_string());

            // check if right padding is required
            // this is true when between the end of the current expression and the closing
            // brace of the f-string there are no characters
            if expr_range.end() == f_string_ebrace {
                buf.push(" ".to_string());
            }

            return buf.join("");
        }
    }
    state.to_string()
}

/// (C409) Convert `tuple([1, 2])` to `tuple(1, 2)`
pub(crate) fn fix_unnecessary_literal_within_tuple_call(
    locator: &Locator,
    stylist: &Stylist,
    expr: &rustpython_parser::ast::Expr,
) -> Result<Edit> {
    let module_text = locator.slice(expr.range());
    let mut tree = match_expression(module_text)?;
    let call = match_call_mut(&mut tree)?;
    let arg = match_arg(call)?;
    let (elements, whitespace_after, whitespace_before) = match &arg.value {
        Expression::Tuple(inner) => (
            &inner.elements,
            &inner
                .lpar
                .first()
                .ok_or_else(|| anyhow::anyhow!("Expected at least one set of parentheses"))?
                .whitespace_after,
            &inner
                .rpar
                .first()
                .ok_or_else(|| anyhow::anyhow!("Expected at least one set of parentheses"))?
                .whitespace_before,
        ),
        Expression::List(inner) => (
            &inner.elements,
            &inner.lbracket.whitespace_after,
            &inner.rbracket.whitespace_before,
        ),
        _ => {
            bail!("Expected Expression::Tuple | Expression::List");
        }
    };

    tree = Expression::Tuple(Box::new(Tuple {
        elements: elements.clone(),
        lpar: vec![LeftParen {
            whitespace_after: whitespace_after.clone(),
        }],
        rpar: vec![RightParen {
            whitespace_before: whitespace_before.clone(),
        }],
    }));

    let mut state = CodegenState {
        default_newline: &stylist.line_ending(),
        default_indent: stylist.indentation(),
        ..CodegenState::default()
    };
    tree.codegen(&mut state);

    Ok(Edit::range_replacement(state.to_string(), expr.range()))
}

/// (C410) Convert `list([1, 2])` to `[1, 2]`
pub(crate) fn fix_unnecessary_literal_within_list_call(
    locator: &Locator,
    stylist: &Stylist,
    expr: &rustpython_parser::ast::Expr,
) -> Result<Edit> {
    let module_text = locator.slice(expr.range());
    let mut tree = match_expression(module_text)?;
    let call = match_call_mut(&mut tree)?;
    let arg = match_arg(call)?;
    let (elements, whitespace_after, whitespace_before) = match &arg.value {
        Expression::Tuple(inner) => (
            &inner.elements,
            &inner
                .lpar
                .first()
                .ok_or_else(|| anyhow::anyhow!("Expected at least one set of parentheses"))?
                .whitespace_after,
            &inner
                .rpar
                .first()
                .ok_or_else(|| anyhow::anyhow!("Expected at least one set of parentheses"))?
                .whitespace_before,
        ),
        Expression::List(inner) => (
            &inner.elements,
            &inner.lbracket.whitespace_after,
            &inner.rbracket.whitespace_before,
        ),
        _ => {
            bail!("Expected Expression::Tuple | Expression::List");
        }
    };

    tree = Expression::List(Box::new(List {
        elements: elements.clone(),
        lbracket: LeftSquareBracket {
            whitespace_after: whitespace_after.clone(),
        },
        rbracket: RightSquareBracket {
            whitespace_before: whitespace_before.clone(),
        },
        lpar: vec![],
        rpar: vec![],
    }));

    let mut state = CodegenState {
        default_newline: &stylist.line_ending(),
        default_indent: stylist.indentation(),
        ..CodegenState::default()
    };
    tree.codegen(&mut state);

    Ok(Edit::range_replacement(state.to_string(), expr.range()))
}

/// (C411) Convert `list([i * i for i in x])` to `[i * i for i in x]`.
pub(crate) fn fix_unnecessary_list_call(
    locator: &Locator,
    stylist: &Stylist,
    expr: &rustpython_parser::ast::Expr,
) -> Result<Edit> {
    // Expr(Call(List|Tuple)))) -> Expr(List|Tuple)))
    let module_text = locator.slice(expr.range());
    let mut tree = match_expression(module_text)?;
    let call = match_call_mut(&mut tree)?;
    let arg = match_arg(call)?;

    tree = arg.value.clone();

    let mut state = CodegenState {
        default_newline: &stylist.line_ending(),
        default_indent: stylist.indentation(),
        ..CodegenState::default()
    };
    tree.codegen(&mut state);

    Ok(Edit::range_replacement(state.to_string(), expr.range()))
}

/// (C413) Convert `list(sorted([2, 3, 1]))` to `sorted([2, 3, 1])`.
/// (C413) Convert `reversed(sorted([2, 3, 1]))` to `sorted([2, 3, 1],
/// reverse=True)`.
pub(crate) fn fix_unnecessary_call_around_sorted(
    locator: &Locator,
    stylist: &Stylist,
    expr: &rustpython_parser::ast::Expr,
) -> Result<Edit> {
    let module_text = locator.slice(expr.range());
    let mut tree = match_expression(module_text)?;
    let outer_call = match_call_mut(&mut tree)?;
    let inner_call = match &outer_call.args[..] {
        [arg] => match_call(&arg.value)?,
        _ => {
            bail!("Expected one argument in outer function call");
        }
    };

    if let Expression::Name(outer_name) = &*outer_call.func {
        if outer_name.value == "list" {
            tree = Expression::Call(Box::new((*inner_call).clone()));
        } else {
            // If the `reverse` argument is used
            let args = if inner_call.args.iter().any(|arg| {
                matches!(
                    arg.keyword,
                    Some(Name {
                        value: "reverse",
                        ..
                    })
                )
            }) {
                // Negate the `reverse` argument
                inner_call
                    .args
                    .clone()
                    .into_iter()
                    .map(|mut arg| {
                        if matches!(
                            arg.keyword,
                            Some(Name {
                                value: "reverse",
                                ..
                            })
                        ) {
                            if let Expression::Name(ref val) = arg.value {
                                if val.value == "True" {
                                    // TODO: even better would be to drop the argument, as False is the default
                                    arg.value = Expression::Name(Box::new(Name {
                                        value: "False",
                                        lpar: vec![],
                                        rpar: vec![],
                                    }));
                                    arg
                                } else if val.value == "False" {
                                    arg.value = Expression::Name(Box::new(Name {
                                        value: "True",
                                        lpar: vec![],
                                        rpar: vec![],
                                    }));
                                    arg
                                } else {
                                    arg
                                }
                            } else {
                                arg
                            }
                        } else {
                            arg
                        }
                    })
                    .collect_vec()
            } else {
                let mut args = inner_call.args.clone();
                args.push(Arg {
                    value: Expression::Name(Box::new(Name {
                        value: "True",
                        lpar: vec![],
                        rpar: vec![],
                    })),
                    keyword: Some(Name {
                        value: "reverse",
                        lpar: vec![],
                        rpar: vec![],
                    }),
                    equal: Some(AssignEqual {
                        whitespace_before: ParenthesizableWhitespace::default(),
                        whitespace_after: ParenthesizableWhitespace::default(),
                    }),
                    comma: None,
                    star: "",
                    whitespace_after_star: ParenthesizableWhitespace::default(),
                    whitespace_after_arg: ParenthesizableWhitespace::default(),
                });
                args
            };

            tree = Expression::Call(Box::new(Call {
                func: inner_call.func.clone(),
                args,
                lpar: inner_call.lpar.clone(),
                rpar: inner_call.rpar.clone(),
                whitespace_after_func: inner_call.whitespace_after_func.clone(),
                whitespace_before_args: inner_call.whitespace_before_args.clone(),
            }));
        }
    }

    let mut state = CodegenState {
        default_newline: &stylist.line_ending(),
        default_indent: stylist.indentation(),
        ..CodegenState::default()
    };
    tree.codegen(&mut state);

    Ok(Edit::range_replacement(state.to_string(), expr.range()))
}

/// (C414) Convert `sorted(list(foo))` to `sorted(foo)`
pub(crate) fn fix_unnecessary_double_cast_or_process(
    locator: &Locator,
    stylist: &Stylist,
    expr: &rustpython_parser::ast::Expr,
) -> Result<Edit> {
    let module_text = locator.slice(expr.range());
    let mut tree = match_expression(module_text)?;
    let mut outer_call = match_call_mut(&mut tree)?;

    outer_call.args = match outer_call.args.split_first() {
        Some((first, rest)) => {
            let inner_call = match_call(&first.value)?;
            if let Some(iterable) = inner_call.args.first() {
                let mut args = vec![iterable.clone()];
                args.extend_from_slice(rest);
                args
            } else {
                bail!("Expected at least one argument in inner function call");
            }
        }
        None => bail!("Expected at least one argument in outer function call"),
    };

    let mut state = CodegenState {
        default_newline: &stylist.line_ending(),
        default_indent: stylist.indentation(),
        ..CodegenState::default()
    };
    tree.codegen(&mut state);

    Ok(Edit::range_replacement(state.to_string(), expr.range()))
}

/// (C416) Convert `[i for i in x]` to `list(x)`.
pub(crate) fn fix_unnecessary_comprehension(
    locator: &Locator,
    stylist: &Stylist,
    expr: &rustpython_parser::ast::Expr,
) -> Result<Edit> {
    let module_text = locator.slice(expr.range());
    let mut tree = match_expression(module_text)?;

    match &tree {
        Expression::ListComp(inner) => {
            tree = Expression::Call(Box::new(Call {
                func: Box::new(Expression::Name(Box::new(Name {
                    value: "list",
                    lpar: vec![],
                    rpar: vec![],
                }))),
                args: vec![Arg {
                    value: inner.for_in.iter.clone(),
                    keyword: None,
                    equal: None,
                    comma: None,
                    star: "",
                    whitespace_after_star: ParenthesizableWhitespace::default(),
                    whitespace_after_arg: ParenthesizableWhitespace::default(),
                }],
                lpar: vec![],
                rpar: vec![],
                whitespace_after_func: ParenthesizableWhitespace::default(),
                whitespace_before_args: ParenthesizableWhitespace::default(),
            }));
        }
        Expression::SetComp(inner) => {
            tree = Expression::Call(Box::new(Call {
                func: Box::new(Expression::Name(Box::new(Name {
                    value: "set",
                    lpar: vec![],
                    rpar: vec![],
                }))),
                args: vec![Arg {
                    value: inner.for_in.iter.clone(),
                    keyword: None,
                    equal: None,
                    comma: None,
                    star: "",
                    whitespace_after_star: ParenthesizableWhitespace::default(),
                    whitespace_after_arg: ParenthesizableWhitespace::default(),
                }],
                lpar: vec![],
                rpar: vec![],
                whitespace_after_func: ParenthesizableWhitespace::default(),
                whitespace_before_args: ParenthesizableWhitespace::default(),
            }));
        }
        Expression::DictComp(inner) => {
            tree = Expression::Call(Box::new(Call {
                func: Box::new(Expression::Name(Box::new(Name {
                    value: "dict",
                    lpar: vec![],
                    rpar: vec![],
                }))),
                args: vec![Arg {
                    value: inner.for_in.iter.clone(),
                    keyword: None,
                    equal: None,
                    comma: None,
                    star: "",
                    whitespace_after_star: ParenthesizableWhitespace::default(),
                    whitespace_after_arg: ParenthesizableWhitespace::default(),
                }],
                lpar: vec![],
                rpar: vec![],
                whitespace_after_func: ParenthesizableWhitespace::default(),
                whitespace_before_args: ParenthesizableWhitespace::default(),
            }));
        }
        _ => {
            bail!("Expected Expression::ListComp | Expression:SetComp | Expression:DictComp");
        }
    }

    let mut state = CodegenState {
        default_newline: &stylist.line_ending(),
        default_indent: stylist.indentation(),
        ..CodegenState::default()
    };
    tree.codegen(&mut state);

    Ok(Edit::range_replacement(state.to_string(), expr.range()))
}

/// (C417) Convert `map(lambda x: x * 2, bar)` to `(x * 2 for x in bar)`.
pub(crate) fn fix_unnecessary_map(
    locator: &Locator,
    stylist: &Stylist,
    expr: &rustpython_parser::ast::Expr,
    parent: Option<&rustpython_parser::ast::Expr>,
    kind: &str,
) -> Result<Edit> {
    let module_text = locator.slice(expr.range());
    let mut tree = match_expression(module_text)?;
    let call = match_call_mut(&mut tree)?;
    let arg = match_arg(call)?;

    let (args, lambda_func) = match &arg.value {
        Expression::Call(outer_call) => {
            let inner_lambda = outer_call.args.first().unwrap().value.clone();
            match &inner_lambda {
                Expression::Lambda(..) => (outer_call.args.clone(), inner_lambda),
                _ => {
                    bail!("Expected a lambda function")
                }
            }
        }
        Expression::Lambda(..) => (call.args.clone(), arg.value.clone()),
        _ => {
            bail!("Expected a lambda or call")
        }
    };

    let func_body = match_lambda(&lambda_func)?;

    if args.len() == 2 {
        if func_body.params.params.iter().any(|f| f.default.is_some()) {
            bail!("Currently not supporting default values");
        }

        let mut args_str = func_body
            .params
            .params
            .iter()
            .map(|f| f.name.value)
            .join(", ");
        if args_str.is_empty() {
            args_str = "_".to_string();
        }

        let compfor = Box::new(CompFor {
            target: AssignTargetExpression::Name(Box::new(Name {
                value: args_str.as_str(),
                lpar: vec![],
                rpar: vec![],
            })),
            iter: args.last().unwrap().value.clone(),
            ifs: vec![],
            inner_for_in: None,
            asynchronous: None,
            whitespace_before: ParenthesizableWhitespace::SimpleWhitespace(SimpleWhitespace(" ")),
            whitespace_after_for: ParenthesizableWhitespace::SimpleWhitespace(SimpleWhitespace(
                " ",
            )),
            whitespace_before_in: ParenthesizableWhitespace::SimpleWhitespace(SimpleWhitespace(
                " ",
            )),
            whitespace_after_in: ParenthesizableWhitespace::SimpleWhitespace(SimpleWhitespace(" ")),
        });

        match kind {
            "generator" => {
                tree = Expression::GeneratorExp(Box::new(GeneratorExp {
                    elt: func_body.body.clone(),
                    for_in: compfor,
                    lpar: vec![LeftParen::default()],
                    rpar: vec![RightParen::default()],
                }));
            }
            "list" => {
                tree = Expression::ListComp(Box::new(ListComp {
                    elt: func_body.body.clone(),
                    for_in: compfor,
                    lbracket: LeftSquareBracket::default(),
                    rbracket: RightSquareBracket::default(),
                    lpar: vec![],
                    rpar: vec![],
                }));
            }
            "set" => {
                tree = Expression::SetComp(Box::new(SetComp {
                    elt: func_body.body.clone(),
                    for_in: compfor,
                    lpar: vec![],
                    rpar: vec![],
                    lbrace: LeftCurlyBrace::default(),
                    rbrace: RightCurlyBrace::default(),
                }));
            }
            "dict" => {
                let (key, value) = if let Expression::Tuple(tuple) = func_body.body.as_ref() {
                    if tuple.elements.len() != 2 {
                        bail!("Expected two elements")
                    }

                    let Some(Element::Simple { value: key, .. }) = &tuple.elements.get(0) else {
                        bail!(
                            "Expected tuple to contain a key as the first element"
                        );
                    };
                    let Some(Element::Simple { value, .. }) = &tuple.elements.get(1) else {
                        bail!(
                            "Expected tuple to contain a key as the second element"
                        );
                    };

                    (key, value)
                } else {
                    bail!("Expected tuple for dict comprehension")
                };

                tree = Expression::DictComp(Box::new(DictComp {
                    for_in: compfor,
                    lpar: vec![],
                    rpar: vec![],
                    key: Box::new(key.clone()),
                    value: Box::new(value.clone()),
                    lbrace: LeftCurlyBrace::default(),
                    rbrace: RightCurlyBrace::default(),
                    whitespace_before_colon: ParenthesizableWhitespace::default(),
                    whitespace_after_colon: ParenthesizableWhitespace::SimpleWhitespace(
                        SimpleWhitespace(" "),
                    ),
                }));
            }
            _ => {
                bail!("Expected generator, list, set or dict");
            }
        }

        let mut state = CodegenState {
            default_newline: &stylist.line_ending(),
            default_indent: stylist.indentation(),
            ..CodegenState::default()
        };
        tree.codegen(&mut state);

        let mut content = state.to_string();

        // If the expression is embedded in an f-string, surround it with spaces to avoid
        // syntax errors.
        if kind == "set" || kind == "dict" {
            if let Some(rustpython_parser::ast::Expr::FormattedValue(_)) = parent {
                content = format!(" {content} ");
            }
        }

        Ok(Edit::range_replacement(content, expr.range()))
    } else {
        bail!("Should have two arguments");
    }
}

/// (C418) Convert `dict({"a": 1})` to `{"a": 1}`
pub(crate) fn fix_unnecessary_literal_within_dict_call(
    locator: &Locator,
    stylist: &Stylist,
    expr: &rustpython_parser::ast::Expr,
) -> Result<Edit> {
    let module_text = locator.slice(expr.range());
    let mut tree = match_expression(module_text)?;
    let call = match_call_mut(&mut tree)?;
    let arg = match_arg(call)?;

    tree = arg.value.clone();

    let mut state = CodegenState {
        default_newline: &stylist.line_ending(),
        default_indent: stylist.indentation(),
        ..CodegenState::default()
    };
    tree.codegen(&mut state);

    Ok(Edit::range_replacement(state.to_string(), expr.range()))
}

/// (C419) Convert `[i for i in a]` into `i for i in a`
pub(crate) fn fix_unnecessary_comprehension_any_all(
    locator: &Locator,
    stylist: &Stylist,
    expr: &rustpython_parser::ast::Expr,
) -> Result<Fix> {
    // Expr(ListComp) -> Expr(GeneratorExp)
    let module_text = locator.slice(expr.range());
    let mut tree = match_expression(module_text)?;
    let call = match_call_mut(&mut tree)?;

    let Expression::ListComp(list_comp) = &call.args[0].value else {
        bail!(
            "Expected Expression::ListComp"
        );
    };

    let mut new_empty_lines = vec![];

    if let ParenthesizableWhitespace::ParenthesizedWhitespace(ParenthesizedWhitespace {
        first_line,
        empty_lines,
        ..
    }) = &list_comp.lbracket.whitespace_after
    {
        // If there's a comment on the line after the opening bracket, we need
        // to preserve it. The way we do this is by adding a new empty line
        // with the same comment.
        //
        // Example:
        // ```python
        // any(
        //     [  # comment
        //         ...
        //     ]
        // )
        //
        // # The above code will be converted to:
        // any(
        //     # comment
        //     ...
        // )
        // ```
        if let TrailingWhitespace {
            comment: Some(comment),
            ..
        } = first_line
        {
            // The indentation should be same as that of the opening bracket,
            // but we don't have that information here. This will be addressed
            // before adding these new nodes.
            new_empty_lines.push(EmptyLine {
                comment: Some(comment.clone()),
                ..EmptyLine::default()
            });
        }
        if !empty_lines.is_empty() {
            new_empty_lines.extend(empty_lines.clone());
        }
    }

    if !new_empty_lines.is_empty() {
        call.whitespace_before_args = match &call.whitespace_before_args {
            ParenthesizableWhitespace::ParenthesizedWhitespace(ParenthesizedWhitespace {
                first_line,
                indent,
                last_line,
                ..
            }) => {
                // Add the indentation of the opening bracket to all the new
                // empty lines.
                for empty_line in &mut new_empty_lines {
                    empty_line.whitespace = last_line.clone();
                }
                ParenthesizableWhitespace::ParenthesizedWhitespace(ParenthesizedWhitespace {
                    first_line: first_line.clone(),
                    empty_lines: new_empty_lines,
                    indent: *indent,
                    last_line: last_line.clone(),
                })
            }
            // This is a rare case, but it can happen if the opening bracket
            // is on the same line as the function call.
            //
            // Example:
            // ```python
            // any([
            //         ...
            //     ]
            // )
            // ```
            ParenthesizableWhitespace::SimpleWhitespace(whitespace) => {
                for empty_line in &mut new_empty_lines {
                    empty_line.whitespace = whitespace.clone();
                }
                ParenthesizableWhitespace::ParenthesizedWhitespace(ParenthesizedWhitespace {
                    empty_lines: new_empty_lines,
                    ..ParenthesizedWhitespace::default()
                })
            }
        }
    }

    let rbracket_comment =
        if let ParenthesizableWhitespace::ParenthesizedWhitespace(ParenthesizedWhitespace {
            first_line:
                TrailingWhitespace {
                    whitespace,
                    comment: Some(comment),
                    ..
                },
            ..
        }) = &list_comp.rbracket.whitespace_before
        {
            Some(format!("{}{}", whitespace.0, comment.0))
        } else {
            None
        };

    call.args[0].value = Expression::GeneratorExp(Box::new(GeneratorExp {
        elt: list_comp.elt.clone(),
        for_in: list_comp.for_in.clone(),
        lpar: list_comp.lpar.clone(),
        rpar: list_comp.rpar.clone(),
    }));

    let whitespace_after_arg = match &call.args[0].comma {
        Some(comma) => {
            let whitespace_after_comma = comma.whitespace_after.clone();
            call.args[0].comma = None;
            whitespace_after_comma
        }
        _ => call.args[0].whitespace_after_arg.clone(),
    };

    let new_comment;
    call.args[0].whitespace_after_arg = match rbracket_comment {
        Some(existing_comment) => {
            if let ParenthesizableWhitespace::ParenthesizedWhitespace(ParenthesizedWhitespace {
                first_line:
                    TrailingWhitespace {
                        whitespace: SimpleWhitespace(whitespace),
                        comment: Some(Comment(comment)),
                        ..
                    },
                empty_lines,
                indent,
                last_line,
            }) = &whitespace_after_arg
            {
                new_comment = format!("{existing_comment}{whitespace}{comment}");
                ParenthesizableWhitespace::ParenthesizedWhitespace(ParenthesizedWhitespace {
                    first_line: TrailingWhitespace {
                        comment: Some(Comment(new_comment.as_str())),
                        ..TrailingWhitespace::default()
                    },
                    empty_lines: empty_lines.clone(),
                    indent: *indent,
                    last_line: last_line.clone(),
                })
            } else {
                whitespace_after_arg
            }
        }
        _ => whitespace_after_arg,
    };

    let mut state = CodegenState {
        default_newline: &stylist.line_ending(),
        default_indent: stylist.indentation(),
        ..CodegenState::default()
    };
    tree.codegen(&mut state);

    Ok(Fix::suggested(Edit::range_replacement(
        state.to_string(),
        expr.range(),
    )))
}<|MERGE_RESOLUTION|>--- conflicted
+++ resolved
@@ -13,31 +13,13 @@
 use ruff_diagnostics::{Edit, Fix};
 use ruff_python_ast::source_code::{Locator, Stylist};
 
-<<<<<<< HEAD
-use crate::checkers::ast::Checker;
-use crate::cst::matchers::{match_expr, match_module};
-
-fn match_call<'a, 'b>(expr: &'a mut Expr<'b>) -> Result<&'a mut Call<'b>> {
-    if let Expression::Call(call) = &mut expr.value {
-        Ok(call)
-    } else {
-        bail!("Expected Expression::Call")
-    }
-}
-
-fn match_arg<'a, 'b>(call: &'a Call<'b>) -> Result<&'a Arg<'b>> {
-    if let Some(arg) = call.args.first() {
-        Ok(arg)
-    } else {
-        bail!("Expected Arg")
-    }
-}
-=======
-use crate::cst::matchers::{
-    match_arg, match_call, match_call_mut, match_expression, match_generator_exp, match_lambda,
-    match_list_comp, match_name, match_tuple,
+use crate::{
+    checkers::ast::Checker,
+    cst::matchers::{
+        match_arg, match_call, match_call_mut, match_expression, match_generator_exp, match_lambda,
+        match_list_comp, match_name, match_tuple,
+    },
 };
->>>>>>> 09c50c31
 
 /// (C400) Convert `list(x for x in y)` to `[x for x in y]`.
 pub(crate) fn fix_unnecessary_generator_list(
@@ -438,19 +420,10 @@
 
     // Expr(Call("list" | "tuple" | "dict")))) -> Expr(List|Tuple|Dict)
     let module_text = locator.slice(expr.range());
-<<<<<<< HEAD
-    let mut tree = match_module(module_text)?;
-    let mut body = match_expr(&mut tree)?;
-    let call = match_call(body)?;
-    let Expression::Name(name) = &call.func.as_ref() else {
-        bail!("Expected Expression::Name");
-    };
+    let mut tree = match_expression(module_text)?;
+    let call = match_call(&tree)?;
+    let name = match_name(&call.func)?;
     let mut wrap_in_spaces = false;
-=======
-    let mut tree = match_expression(module_text)?;
-    let call = match_call_mut(&mut tree)?;
-    let name = match_name(&call.func)?;
->>>>>>> 09c50c31
 
     // Arena allocator used to create formatted strings of sufficient lifetime,
     // below.
@@ -474,7 +447,7 @@
             }));
         }
         "dict" => {
-            let in_f_string = checker.model.in_f_string();
+            let in_f_string = checker.semantic_model().in_f_string();
             if in_f_string {
                 wrap_in_spaces = true;
             }
@@ -563,7 +536,7 @@
 
 /// Adds spaces around the code generated from `state` if `wrap_in_spaces` is true.
 fn wrap_code_in_spaces(state: &CodegenState, checker: &Checker, expr_range: TextRange) -> String {
-    if checker.model.in_f_string() {
+    if checker.semantic_model().in_f_string() {
         if let Some(f_string_range) = checker.indexer.f_string_range(expr_range.start()) {
             let f_string = checker.locator.slice(f_string_range);
 
