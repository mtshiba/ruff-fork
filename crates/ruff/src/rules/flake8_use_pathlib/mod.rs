//! Rules from [flake8-use-pathlib](https://pypi.org/project/flake8-use-pathlib/).
pub(crate) mod rules;
pub(crate) mod violations;

#[cfg(test)]
mod tests {
    use std::path::Path;

    use anyhow::Result;
    use test_case::test_case;

    use crate::assert_messages;
    use crate::registry::Rule;
    use crate::settings;
    use crate::test::test_path;

    #[test_case(Path::new("full_name.py"))]
    #[test_case(Path::new("import_as.py"))]
    #[test_case(Path::new("import_from_as.py"))]
    #[test_case(Path::new("import_from.py"))]
    #[test_case(Path::new("use_pathlib.py"))]
    fn rules(path: &Path) -> Result<()> {
        let snapshot = format!("{}", path.to_string_lossy());
        let diagnostics = test_path(
            Path::new("flake8_use_pathlib").join(path).as_path(),
            &settings::Settings::for_rules(vec![
                Rule::OsPathAbspath,
                Rule::OsChmod,
                Rule::OsMkdir,
                Rule::OsMakedirs,
                Rule::OsRename,
                Rule::OsReplace,
                Rule::OsRmdir,
                Rule::OsRemove,
                Rule::OsUnlink,
                Rule::OsGetcwd,
                Rule::OsPathExists,
                Rule::OsPathExpanduser,
                Rule::OsPathIsdir,
                Rule::OsPathIsfile,
                Rule::OsPathIslink,
                Rule::OsReadlink,
                Rule::OsStat,
                Rule::OsPathIsabs,
                Rule::OsPathJoin,
                Rule::OsPathBasename,
                Rule::OsPathDirname,
                Rule::OsPathSamefile,
                Rule::OsPathSplitext,
                Rule::BuiltinOpen,
            ]),
        )?;
        assert_messages!(snapshot, diagnostics);
        Ok(())
    }

    #[test_case(Rule::PyPath, Path::new("py_path_1.py"))]
    #[test_case(Rule::PyPath, Path::new("py_path_2.py"))]
<<<<<<< HEAD
    #[test_case(Rule::OsPathGetsize, Path::new("PTH202.py"))]
    #[test_case(Rule::OsPathGetatime, Path::new("PTH203.py"))]
    #[test_case(Rule::OsPathGetmtime, Path::new("PTH204.py"))]
    #[test_case(Rule::OsPathGetctime, Path::new("PTH205.py"))]
=======
    #[test_case(Rule::PathConstructorCurrentDirectory, Path::new("PTH201.py"))]

>>>>>>> d35cb694
    fn rules_pypath(rule_code: Rule, path: &Path) -> Result<()> {
        let snapshot = format!("{}_{}", rule_code.noqa_code(), path.to_string_lossy());
        let diagnostics = test_path(
            Path::new("flake8_use_pathlib").join(path).as_path(),
            &settings::Settings::for_rule(rule_code),
        )?;
        assert_messages!(snapshot, diagnostics);
        Ok(())
    }
}<|MERGE_RESOLUTION|>--- conflicted
+++ resolved
@@ -56,15 +56,11 @@
 
     #[test_case(Rule::PyPath, Path::new("py_path_1.py"))]
     #[test_case(Rule::PyPath, Path::new("py_path_2.py"))]
-<<<<<<< HEAD
+    #[test_case(Rule::PathConstructorCurrentDirectory, Path::new("PTH201.py"))]
     #[test_case(Rule::OsPathGetsize, Path::new("PTH202.py"))]
     #[test_case(Rule::OsPathGetatime, Path::new("PTH203.py"))]
     #[test_case(Rule::OsPathGetmtime, Path::new("PTH204.py"))]
     #[test_case(Rule::OsPathGetctime, Path::new("PTH205.py"))]
-=======
-    #[test_case(Rule::PathConstructorCurrentDirectory, Path::new("PTH201.py"))]
-
->>>>>>> d35cb694
     fn rules_pypath(rule_code: Rule, path: &Path) -> Result<()> {
         let snapshot = format!("{}_{}", rule_code.noqa_code(), path.to_string_lossy());
         let diagnostics = test_path(
