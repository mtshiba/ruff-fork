--- conflicted
+++ resolved
@@ -56,7 +56,7 @@
                 ["os", "stat"] => Some(OsStat.into()),
                 // PTH117
                 ["os", "path", "isabs"] => Some(OsPathIsabs.into()),
-<<<<<<< HEAD
+                // PTH118
                 ["os", "path", "join"] => Some(
                     OsPathJoin {
                         module: "path".to_string(),
@@ -69,11 +69,7 @@
                     }
                     .into(),
                 ),
-=======
-                // PTH118
-                ["os", "path", "join"] => Some(OsPathJoin.into()),
                 // PTH119
->>>>>>> d62183b0
                 ["os", "path", "basename"] => Some(OsPathBasename.into()),
                 // PTH120
                 ["os", "path", "dirname"] => Some(OsPathDirname.into()),
