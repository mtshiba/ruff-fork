--- conflicted
+++ resolved
@@ -197,12 +197,8 @@
     args: &[Expr],
     keywords: &[Keyword],
 ) {
-<<<<<<< HEAD
-    let call_kind = get_call_kind(func, &checker.ctx);
+    let call_kind = get_call_kind(func, checker.semantic_model());
     let mut subprocess_with_shell = false;
-=======
-    let call_kind = get_call_kind(func, checker.semantic_model());
->>>>>>> 05035052
 
     if matches!(call_kind, Some(CallKind::Subprocess)) {
         if let Some(arg) = args.first() {
@@ -212,16 +208,8 @@
                     truthiness: Truthiness::Truthy,
                     keyword,
                 }) => {
-<<<<<<< HEAD
                     subprocess_with_shell = true;
-                    if checker
-                        .settings
-                        .rules
-                        .enabled(Rule::SubprocessPopenWithShellEqualsTrue)
-                    {
-=======
                     if checker.enabled(Rule::SubprocessPopenWithShellEqualsTrue) {
->>>>>>> 05035052
                         checker.diagnostics.push(Diagnostic::new(
                             SubprocessPopenWithShellEqualsTrue {
                                 seems_safe: shell_call_seems_safe(arg),
@@ -305,10 +293,7 @@
     }
 
     // S609
-    if checker
-        .settings
-        .rules
-        .enabled(Rule::UnixCommandWildcardInjection)
+    if checker.enabled(Rule::UnixCommandWildcardInjection)
         && (matches!(call_kind, Some(CallKind::Shell)) || subprocess_with_shell)
     {
         if let Some(cmd) = args.first() {
