--- conflicted
+++ resolved
@@ -507,32 +507,23 @@
                         clean_space(docstring.indentation),
                         "-".repeat(context.section_name().len()),
                     );
-<<<<<<< HEAD
                     if equal_line_found
                         && non_blank_line.trim_whitespace().len() == context.section_name().len()
                     {
                         // If an existing underline is an equal sign line of the appropriate length,
                         // replace it with a dashed line.
-                        #[allow(deprecated)]
-                        diagnostic.set_fix(Fix::unspecified(Edit::replacement(
+                        diagnostic.set_fix(Fix::automatic(Edit::replacement(
                             content,
                             context.summary_range().end(),
                             non_blank_line.end(),
                         )));
                     } else {
                         // Otherwise, insert a dashed line after the section header.
-                        #[allow(deprecated)]
-                        diagnostic.set_fix(Fix::unspecified(Edit::insertion(
+                        diagnostic.set_fix(Fix::automatic(Edit::insertion(
                             content,
                             context.summary_range().end(),
                         )));
                     }
-=======
-                    diagnostic.set_fix(Fix::automatic(Edit::insertion(
-                        content,
-                        context.summary_range().end(),
-                    )));
->>>>>>> ff0d0ab7
                 }
                 checker.diagnostics.push(diagnostic);
             }
