//! Rules from [perflint](https://pypi.org/project/perflint/).
pub(crate) mod rules;

#[cfg(test)]
mod tests {
    use std::path::Path;

    use anyhow::Result;
    use test_case::test_case;

    use crate::assert_messages;
    use crate::registry::Rule;
    use crate::settings::Settings;
    use crate::test::test_path;

    #[test_case(Rule::UnnecessaryListCast, Path::new("PERF101.py"))]
    #[test_case(Rule::IncorrectDictIterator, Path::new("PERF102.py"))]
<<<<<<< HEAD
    #[test_case(Rule::SlowFilteredListCreation, Path::new("PERF401.py"))]
    #[test_case(Rule::SlowListCopy, Path::new("PERF402.py"))]
=======
    #[test_case(Rule::TryExceptInLoop, Path::new("PERF203.py"))]
>>>>>>> 0e89c949
    fn rules(rule_code: Rule, path: &Path) -> Result<()> {
        let snapshot = format!("{}_{}", rule_code.noqa_code(), path.to_string_lossy());
        let diagnostics = test_path(
            Path::new("perflint").join(path).as_path(),
            &Settings::for_rule(rule_code),
        )?;
        assert_messages!(snapshot, diagnostics);
        Ok(())
    }
}<|MERGE_RESOLUTION|>--- conflicted
+++ resolved
@@ -15,12 +15,9 @@
 
     #[test_case(Rule::UnnecessaryListCast, Path::new("PERF101.py"))]
     #[test_case(Rule::IncorrectDictIterator, Path::new("PERF102.py"))]
-<<<<<<< HEAD
+    #[test_case(Rule::TryExceptInLoop, Path::new("PERF203.py"))]
     #[test_case(Rule::SlowFilteredListCreation, Path::new("PERF401.py"))]
     #[test_case(Rule::SlowListCopy, Path::new("PERF402.py"))]
-=======
-    #[test_case(Rule::TryExceptInLoop, Path::new("PERF203.py"))]
->>>>>>> 0e89c949
     fn rules(rule_code: Rule, path: &Path) -> Result<()> {
         let snapshot = format!("{}_{}", rule_code.noqa_code(), path.to_string_lossy());
         let diagnostics = test_path(
