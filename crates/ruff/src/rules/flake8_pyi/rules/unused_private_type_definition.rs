--- conflicted
+++ resolved
@@ -191,13 +191,13 @@
             continue;
         }
 
-<<<<<<< HEAD
-    Some(Diagnostic::new(
-        UnusedPrivateProtocol {
-            name: name.to_string(),
-        },
-        binding.range,
-    ))
+        diagnostics.push(Diagnostic::new(
+            UnusedPrivateProtocol {
+                name: name.to_string(),
+            },
+            binding.range,
+        ));
+    }
 }
 
 /// PYI049
@@ -233,13 +233,4 @@
         },
         binding.range,
     ))
-=======
-        diagnostics.push(Diagnostic::new(
-            UnusedPrivateProtocol {
-                name: name.to_string(),
-            },
-            binding.range,
-        ));
-    }
->>>>>>> 134d447d
 }