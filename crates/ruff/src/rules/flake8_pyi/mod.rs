//! Rules from [flake8-pyi](https://pypi.org/project/flake8-pyi/).
mod helpers;
pub(crate) mod rules;

#[cfg(test)]
mod tests {
    use std::path::Path;

    use anyhow::Result;
    use test_case::test_case;

    use crate::registry::Rule;
    use crate::test::test_path;
    use crate::{assert_messages, settings};

    #[test_case(Rule::AnyEqNeAnnotation, Path::new("PYI032.py"))]
    #[test_case(Rule::AnyEqNeAnnotation, Path::new("PYI032.pyi"))]
    #[test_case(Rule::ArgumentDefaultInStub, Path::new("PYI014.py"))]
    #[test_case(Rule::ArgumentDefaultInStub, Path::new("PYI014.pyi"))]
    #[test_case(Rule::AssignmentDefaultInStub, Path::new("PYI015.py"))]
    #[test_case(Rule::AssignmentDefaultInStub, Path::new("PYI015.pyi"))]
    #[test_case(Rule::BadExitAnnotation, Path::new("PYI036.py"))]
    #[test_case(Rule::BadExitAnnotation, Path::new("PYI036.pyi"))]
    #[test_case(Rule::BadVersionInfoComparison, Path::new("PYI006.py"))]
    #[test_case(Rule::BadVersionInfoComparison, Path::new("PYI006.pyi"))]
    #[test_case(Rule::CollectionsNamedTuple, Path::new("PYI024.py"))]
    #[test_case(Rule::CollectionsNamedTuple, Path::new("PYI024.pyi"))]
    #[test_case(Rule::ComplexAssignmentInStub, Path::new("PYI017.py"))]
    #[test_case(Rule::ComplexAssignmentInStub, Path::new("PYI017.pyi"))]
    #[test_case(Rule::ComplexIfStatementInStub, Path::new("PYI002.py"))]
    #[test_case(Rule::ComplexIfStatementInStub, Path::new("PYI002.pyi"))]
    #[test_case(Rule::DocstringInStub, Path::new("PYI021.py"))]
    #[test_case(Rule::DocstringInStub, Path::new("PYI021.pyi"))]
    #[test_case(Rule::DuplicateUnionMember, Path::new("PYI016.py"))]
    #[test_case(Rule::DuplicateUnionMember, Path::new("PYI016.pyi"))]
    #[test_case(Rule::EllipsisInNonEmptyClassBody, Path::new("PYI013.py"))]
    #[test_case(Rule::EllipsisInNonEmptyClassBody, Path::new("PYI013.pyi"))]
    #[test_case(Rule::NonSelfReturnType, Path::new("PYI034.py"))]
    #[test_case(Rule::NonSelfReturnType, Path::new("PYI034.pyi"))]
    #[test_case(Rule::IterMethodReturnIterable, Path::new("PYI045.py"))]
    #[test_case(Rule::IterMethodReturnIterable, Path::new("PYI045.pyi"))]
    #[test_case(Rule::NoReturnArgumentAnnotationInStub, Path::new("PYI050.py"))]
    #[test_case(Rule::NoReturnArgumentAnnotationInStub, Path::new("PYI050.pyi"))]
    #[test_case(Rule::NumericLiteralTooLong, Path::new("PYI054.py"))]
    #[test_case(Rule::NumericLiteralTooLong, Path::new("PYI054.pyi"))]
    #[test_case(Rule::NonEmptyStubBody, Path::new("PYI010.py"))]
    #[test_case(Rule::NonEmptyStubBody, Path::new("PYI010.pyi"))]
    #[test_case(Rule::PassInClassBody, Path::new("PYI012.py"))]
    #[test_case(Rule::PassInClassBody, Path::new("PYI012.pyi"))]
    #[test_case(Rule::PassStatementStubBody, Path::new("PYI009.py"))]
    #[test_case(Rule::PassStatementStubBody, Path::new("PYI009.pyi"))]
    #[test_case(Rule::QuotedAnnotationInStub, Path::new("PYI020.py"))]
    #[test_case(Rule::QuotedAnnotationInStub, Path::new("PYI020.pyi"))]
    #[test_case(Rule::RedundantNumericUnion, Path::new("PYI041.py"))]
    #[test_case(Rule::RedundantNumericUnion, Path::new("PYI041.pyi"))]
    #[test_case(Rule::SnakeCaseTypeAlias, Path::new("PYI042.py"))]
    #[test_case(Rule::SnakeCaseTypeAlias, Path::new("PYI042.pyi"))]
    #[test_case(Rule::UnassignedSpecialVariableInStub, Path::new("PYI035.py"))]
    #[test_case(Rule::UnassignedSpecialVariableInStub, Path::new("PYI035.pyi"))]
    #[test_case(Rule::StrOrReprDefinedInStub, Path::new("PYI029.py"))]
    #[test_case(Rule::StrOrReprDefinedInStub, Path::new("PYI029.pyi"))]
    #[test_case(Rule::UnnecessaryLiteralUnion, Path::new("PYI030.py"))]
    #[test_case(Rule::UnnecessaryLiteralUnion, Path::new("PYI030.pyi"))]
    #[test_case(Rule::StubBodyMultipleStatements, Path::new("PYI048.py"))]
    #[test_case(Rule::StubBodyMultipleStatements, Path::new("PYI048.pyi"))]
    #[test_case(Rule::TSuffixedTypeAlias, Path::new("PYI043.py"))]
    #[test_case(Rule::TSuffixedTypeAlias, Path::new("PYI043.pyi"))]
    #[test_case(Rule::FutureAnnotationsInStub, Path::new("PYI044.py"))]
    #[test_case(Rule::FutureAnnotationsInStub, Path::new("PYI044.pyi"))]
    #[test_case(Rule::PatchVersionComparison, Path::new("PYI004.py"))]
    #[test_case(Rule::PatchVersionComparison, Path::new("PYI004.pyi"))]
    #[test_case(Rule::TypeCommentInStub, Path::new("PYI033.py"))]
    #[test_case(Rule::TypeCommentInStub, Path::new("PYI033.pyi"))]
    #[test_case(Rule::TypedArgumentDefaultInStub, Path::new("PYI011.py"))]
    #[test_case(Rule::TypedArgumentDefaultInStub, Path::new("PYI011.pyi"))]
    #[test_case(Rule::UnaliasedCollectionsAbcSetImport, Path::new("PYI025.py"))]
    #[test_case(Rule::UnaliasedCollectionsAbcSetImport, Path::new("PYI025.pyi"))]
    #[test_case(Rule::UnannotatedAssignmentInStub, Path::new("PYI052.py"))]
    #[test_case(Rule::UnannotatedAssignmentInStub, Path::new("PYI052.pyi"))]
    #[test_case(Rule::StringOrBytesTooLong, Path::new("PYI053.py"))]
    #[test_case(Rule::StringOrBytesTooLong, Path::new("PYI053.pyi"))]
    #[test_case(Rule::UnprefixedTypeParam, Path::new("PYI001.py"))]
    #[test_case(Rule::UnprefixedTypeParam, Path::new("PYI001.pyi"))]
    #[test_case(Rule::UnrecognizedPlatformCheck, Path::new("PYI007.py"))]
    #[test_case(Rule::UnrecognizedPlatformCheck, Path::new("PYI007.pyi"))]
    #[test_case(Rule::UnrecognizedPlatformName, Path::new("PYI008.py"))]
    #[test_case(Rule::UnrecognizedPlatformName, Path::new("PYI008.pyi"))]
    #[test_case(Rule::UnrecognizedVersionInfoCheck, Path::new("PYI003.py"))]
    #[test_case(Rule::UnrecognizedVersionInfoCheck, Path::new("PYI003.pyi"))]
    #[test_case(Rule::WrongTupleLengthVersionComparison, Path::new("PYI005.py"))]
    #[test_case(Rule::WrongTupleLengthVersionComparison, Path::new("PYI005.pyi"))]
    #[test_case(Rule::TypeAliasWithoutAnnotation, Path::new("PYI026.py"))]
    #[test_case(Rule::TypeAliasWithoutAnnotation, Path::new("PYI026.pyi"))]
    #[test_case(Rule::UnsupportedMethodCallOnAll, Path::new("PYI056.py"))]
    #[test_case(Rule::UnsupportedMethodCallOnAll, Path::new("PYI056.pyi"))]
<<<<<<< HEAD
    #[test_case(Rule::UnusedPrivateProtocol, Path::new("PYI046.py"))]
    #[test_case(Rule::UnusedPrivateProtocol, Path::new("PYI046.pyi"))]
=======
    #[test_case(Rule::UnusedPrivateTypeVar, Path::new("PYI018.py"))]
    #[test_case(Rule::UnusedPrivateTypeVar, Path::new("PYI018.pyi"))]
>>>>>>> d04367a0
    fn rules(rule_code: Rule, path: &Path) -> Result<()> {
        let snapshot = format!("{}_{}", rule_code.noqa_code(), path.to_string_lossy());
        let diagnostics = test_path(
            Path::new("flake8_pyi").join(path).as_path(),
            &settings::Settings::for_rule(rule_code),
        )?;
        assert_messages!(snapshot, diagnostics);
        Ok(())
    }
}<|MERGE_RESOLUTION|>--- conflicted
+++ resolved
@@ -93,13 +93,10 @@
     #[test_case(Rule::TypeAliasWithoutAnnotation, Path::new("PYI026.pyi"))]
     #[test_case(Rule::UnsupportedMethodCallOnAll, Path::new("PYI056.py"))]
     #[test_case(Rule::UnsupportedMethodCallOnAll, Path::new("PYI056.pyi"))]
-<<<<<<< HEAD
+    #[test_case(Rule::UnusedPrivateTypeVar, Path::new("PYI018.py"))]
+    #[test_case(Rule::UnusedPrivateTypeVar, Path::new("PYI018.pyi"))]
     #[test_case(Rule::UnusedPrivateProtocol, Path::new("PYI046.py"))]
     #[test_case(Rule::UnusedPrivateProtocol, Path::new("PYI046.pyi"))]
-=======
-    #[test_case(Rule::UnusedPrivateTypeVar, Path::new("PYI018.py"))]
-    #[test_case(Rule::UnusedPrivateTypeVar, Path::new("PYI018.pyi"))]
->>>>>>> d04367a0
     fn rules(rule_code: Rule, path: &Path) -> Result<()> {
         let snapshot = format!("{}_{}", rule_code.noqa_code(), path.to_string_lossy());
         let diagnostics = test_path(
