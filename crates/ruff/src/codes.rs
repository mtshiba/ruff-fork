/// In this module we generate [`Rule`], an enum of all rules, and [`RuleCodePrefix`], an enum of
/// all rules categories. A rule category is something like pyflakes or flake8-todos. Each rule
/// category contains all rules and their common prefixes, i.e. everything you can specify in
/// `--select`. For pylint this is e.g. C0414 and E0118 but also C and E01.
use std::fmt::Formatter;

use strum_macros::{AsRefStr, EnumIter};

use ruff_diagnostics::Violation;

use crate::registry::{AsRule, Linter};
use crate::rules;

#[derive(PartialEq, Eq, PartialOrd, Ord)]
pub struct NoqaCode(&'static str, &'static str);

impl std::fmt::Debug for NoqaCode {
    fn fmt(&self, f: &mut Formatter<'_>) -> std::fmt::Result {
        std::fmt::Display::fmt(self, f)
    }
}

impl std::fmt::Display for NoqaCode {
    fn fmt(&self, f: &mut Formatter<'_>) -> Result<(), std::fmt::Error> {
        write!(f, "{}{}", self.0, self.1)
    }
}

impl PartialEq<&str> for NoqaCode {
    fn eq(&self, other: &&str) -> bool {
        match other.strip_prefix(self.0) {
            Some(suffix) => suffix == self.1,
            None => false,
        }
    }
}

#[derive(Debug, Copy, Clone)]
pub enum RuleGroup {
    /// The rule has not been assigned to any specific group.
    Unspecified,
    /// The rule is still under development, and must be enabled explicitly.
    Nursery,
}

#[ruff_macros::map_codes]
pub fn code_to_rule(linter: Linter, code: &str) -> Option<(RuleGroup, Rule)> {
    #[allow(clippy::enum_glob_use)]
    use Linter::*;

    #[rustfmt::skip]
    Some(match (linter, code) {
        // pycodestyle errors
        (Pycodestyle, "E101") => (RuleGroup::Unspecified, rules::pycodestyle::rules::MixedSpacesAndTabs),
        (Pycodestyle, "E111") => (RuleGroup::Nursery, rules::pycodestyle::rules::logical_lines::IndentationWithInvalidMultiple),
        (Pycodestyle, "E112") => (RuleGroup::Nursery, rules::pycodestyle::rules::logical_lines::NoIndentedBlock),
        (Pycodestyle, "E113") => (RuleGroup::Nursery, rules::pycodestyle::rules::logical_lines::UnexpectedIndentation),
        (Pycodestyle, "E114") => (RuleGroup::Nursery, rules::pycodestyle::rules::logical_lines::IndentationWithInvalidMultipleComment),
        (Pycodestyle, "E115") => (RuleGroup::Nursery, rules::pycodestyle::rules::logical_lines::NoIndentedBlockComment),
        (Pycodestyle, "E116") => (RuleGroup::Nursery, rules::pycodestyle::rules::logical_lines::UnexpectedIndentationComment),
        (Pycodestyle, "E117") => (RuleGroup::Nursery, rules::pycodestyle::rules::logical_lines::OverIndented),
        (Pycodestyle, "E201") => (RuleGroup::Nursery, rules::pycodestyle::rules::logical_lines::WhitespaceAfterOpenBracket),
        (Pycodestyle, "E202") => (RuleGroup::Nursery, rules::pycodestyle::rules::logical_lines::WhitespaceBeforeCloseBracket),
        (Pycodestyle, "E203") => (RuleGroup::Nursery, rules::pycodestyle::rules::logical_lines::WhitespaceBeforePunctuation),
        (Pycodestyle, "E211") => (RuleGroup::Nursery, rules::pycodestyle::rules::logical_lines::WhitespaceBeforeParameters),
        (Pycodestyle, "E221") => (RuleGroup::Nursery, rules::pycodestyle::rules::logical_lines::MultipleSpacesBeforeOperator),
        (Pycodestyle, "E222") => (RuleGroup::Nursery, rules::pycodestyle::rules::logical_lines::MultipleSpacesAfterOperator),
        (Pycodestyle, "E223") => (RuleGroup::Nursery, rules::pycodestyle::rules::logical_lines::TabBeforeOperator),
        (Pycodestyle, "E224") => (RuleGroup::Nursery, rules::pycodestyle::rules::logical_lines::TabAfterOperator),
        (Pycodestyle, "E225") => (RuleGroup::Nursery, rules::pycodestyle::rules::logical_lines::MissingWhitespaceAroundOperator),
        (Pycodestyle, "E226") => (RuleGroup::Nursery, rules::pycodestyle::rules::logical_lines::MissingWhitespaceAroundArithmeticOperator),
        (Pycodestyle, "E227") => (RuleGroup::Nursery, rules::pycodestyle::rules::logical_lines::MissingWhitespaceAroundBitwiseOrShiftOperator),
        (Pycodestyle, "E228") => (RuleGroup::Nursery, rules::pycodestyle::rules::logical_lines::MissingWhitespaceAroundModuloOperator),
        (Pycodestyle, "E231") => (RuleGroup::Nursery, rules::pycodestyle::rules::logical_lines::MissingWhitespace),
        (Pycodestyle, "E251") => (RuleGroup::Nursery, rules::pycodestyle::rules::logical_lines::UnexpectedSpacesAroundKeywordParameterEquals),
        (Pycodestyle, "E252") => (RuleGroup::Nursery, rules::pycodestyle::rules::logical_lines::MissingWhitespaceAroundParameterEquals),
        (Pycodestyle, "E261") => (RuleGroup::Nursery, rules::pycodestyle::rules::logical_lines::TooFewSpacesBeforeInlineComment),
        (Pycodestyle, "E262") => (RuleGroup::Nursery, rules::pycodestyle::rules::logical_lines::NoSpaceAfterInlineComment),
        (Pycodestyle, "E265") => (RuleGroup::Nursery, rules::pycodestyle::rules::logical_lines::NoSpaceAfterBlockComment),
        (Pycodestyle, "E266") => (RuleGroup::Nursery, rules::pycodestyle::rules::logical_lines::MultipleLeadingHashesForBlockComment),
        (Pycodestyle, "E271") => (RuleGroup::Nursery, rules::pycodestyle::rules::logical_lines::MultipleSpacesAfterKeyword),
        (Pycodestyle, "E272") => (RuleGroup::Nursery, rules::pycodestyle::rules::logical_lines::MultipleSpacesBeforeKeyword),
        (Pycodestyle, "E273") => (RuleGroup::Nursery, rules::pycodestyle::rules::logical_lines::TabAfterKeyword),
        (Pycodestyle, "E274") => (RuleGroup::Nursery, rules::pycodestyle::rules::logical_lines::TabBeforeKeyword),
        (Pycodestyle, "E275") => (RuleGroup::Nursery, rules::pycodestyle::rules::logical_lines::MissingWhitespaceAfterKeyword),
        (Pycodestyle, "E401") => (RuleGroup::Unspecified, rules::pycodestyle::rules::MultipleImportsOnOneLine),
        (Pycodestyle, "E402") => (RuleGroup::Unspecified, rules::pycodestyle::rules::ModuleImportNotAtTopOfFile),
        (Pycodestyle, "E501") => (RuleGroup::Unspecified, rules::pycodestyle::rules::LineTooLong),
        (Pycodestyle, "E701") => (RuleGroup::Unspecified, rules::pycodestyle::rules::MultipleStatementsOnOneLineColon),
        (Pycodestyle, "E702") => (RuleGroup::Unspecified, rules::pycodestyle::rules::MultipleStatementsOnOneLineSemicolon),
        (Pycodestyle, "E703") => (RuleGroup::Unspecified, rules::pycodestyle::rules::UselessSemicolon),
        (Pycodestyle, "E711") => (RuleGroup::Unspecified, rules::pycodestyle::rules::NoneComparison),
        (Pycodestyle, "E712") => (RuleGroup::Unspecified, rules::pycodestyle::rules::TrueFalseComparison),
        (Pycodestyle, "E713") => (RuleGroup::Unspecified, rules::pycodestyle::rules::NotInTest),
        (Pycodestyle, "E714") => (RuleGroup::Unspecified, rules::pycodestyle::rules::NotIsTest),
        (Pycodestyle, "E721") => (RuleGroup::Unspecified, rules::pycodestyle::rules::TypeComparison),
        (Pycodestyle, "E722") => (RuleGroup::Unspecified, rules::pycodestyle::rules::BareExcept),
        (Pycodestyle, "E731") => (RuleGroup::Unspecified, rules::pycodestyle::rules::LambdaAssignment),
        (Pycodestyle, "E741") => (RuleGroup::Unspecified, rules::pycodestyle::rules::AmbiguousVariableName),
        (Pycodestyle, "E742") => (RuleGroup::Unspecified, rules::pycodestyle::rules::AmbiguousClassName),
        (Pycodestyle, "E743") => (RuleGroup::Unspecified, rules::pycodestyle::rules::AmbiguousFunctionName),
        (Pycodestyle, "E902") => (RuleGroup::Unspecified, rules::pycodestyle::rules::IOError),
        (Pycodestyle, "E999") => (RuleGroup::Unspecified, rules::pycodestyle::rules::SyntaxError),

        // pycodestyle warnings
        (Pycodestyle, "W191") => (RuleGroup::Unspecified, rules::pycodestyle::rules::TabIndentation),
        (Pycodestyle, "W291") => (RuleGroup::Unspecified, rules::pycodestyle::rules::TrailingWhitespace),
        (Pycodestyle, "W292") => (RuleGroup::Unspecified, rules::pycodestyle::rules::MissingNewlineAtEndOfFile),
        (Pycodestyle, "W293") => (RuleGroup::Unspecified, rules::pycodestyle::rules::BlankLineWithWhitespace),
        (Pycodestyle, "W505") => (RuleGroup::Unspecified, rules::pycodestyle::rules::DocLineTooLong),
        (Pycodestyle, "W605") => (RuleGroup::Unspecified, rules::pycodestyle::rules::InvalidEscapeSequence),

        // pyflakes
        (Pyflakes, "401") => (RuleGroup::Unspecified, rules::pyflakes::rules::UnusedImport),
        (Pyflakes, "402") => (RuleGroup::Unspecified, rules::pyflakes::rules::ImportShadowedByLoopVar),
        (Pyflakes, "403") => (RuleGroup::Unspecified, rules::pyflakes::rules::UndefinedLocalWithImportStar),
        (Pyflakes, "404") => (RuleGroup::Unspecified, rules::pyflakes::rules::LateFutureImport),
        (Pyflakes, "405") => (RuleGroup::Unspecified, rules::pyflakes::rules::UndefinedLocalWithImportStarUsage),
        (Pyflakes, "406") => (RuleGroup::Unspecified, rules::pyflakes::rules::UndefinedLocalWithNestedImportStarUsage),
        (Pyflakes, "407") => (RuleGroup::Unspecified, rules::pyflakes::rules::FutureFeatureNotDefined),
        (Pyflakes, "501") => (RuleGroup::Unspecified, rules::pyflakes::rules::PercentFormatInvalidFormat),
        (Pyflakes, "502") => (RuleGroup::Unspecified, rules::pyflakes::rules::PercentFormatExpectedMapping),
        (Pyflakes, "503") => (RuleGroup::Unspecified, rules::pyflakes::rules::PercentFormatExpectedSequence),
        (Pyflakes, "504") => (RuleGroup::Unspecified, rules::pyflakes::rules::PercentFormatExtraNamedArguments),
        (Pyflakes, "505") => (RuleGroup::Unspecified, rules::pyflakes::rules::PercentFormatMissingArgument),
        (Pyflakes, "506") => (RuleGroup::Unspecified, rules::pyflakes::rules::PercentFormatMixedPositionalAndNamed),
        (Pyflakes, "507") => (RuleGroup::Unspecified, rules::pyflakes::rules::PercentFormatPositionalCountMismatch),
        (Pyflakes, "508") => (RuleGroup::Unspecified, rules::pyflakes::rules::PercentFormatStarRequiresSequence),
        (Pyflakes, "509") => (RuleGroup::Unspecified, rules::pyflakes::rules::PercentFormatUnsupportedFormatCharacter),
        (Pyflakes, "521") => (RuleGroup::Unspecified, rules::pyflakes::rules::StringDotFormatInvalidFormat),
        (Pyflakes, "522") => (RuleGroup::Unspecified, rules::pyflakes::rules::StringDotFormatExtraNamedArguments),
        (Pyflakes, "523") => (RuleGroup::Unspecified, rules::pyflakes::rules::StringDotFormatExtraPositionalArguments),
        (Pyflakes, "524") => (RuleGroup::Unspecified, rules::pyflakes::rules::StringDotFormatMissingArguments),
        (Pyflakes, "525") => (RuleGroup::Unspecified, rules::pyflakes::rules::StringDotFormatMixingAutomatic),
        (Pyflakes, "541") => (RuleGroup::Unspecified, rules::pyflakes::rules::FStringMissingPlaceholders),
        (Pyflakes, "601") => (RuleGroup::Unspecified, rules::pyflakes::rules::MultiValueRepeatedKeyLiteral),
        (Pyflakes, "602") => (RuleGroup::Unspecified, rules::pyflakes::rules::MultiValueRepeatedKeyVariable),
        (Pyflakes, "621") => (RuleGroup::Unspecified, rules::pyflakes::rules::ExpressionsInStarAssignment),
        (Pyflakes, "622") => (RuleGroup::Unspecified, rules::pyflakes::rules::MultipleStarredExpressions),
        (Pyflakes, "631") => (RuleGroup::Unspecified, rules::pyflakes::rules::AssertTuple),
        (Pyflakes, "632") => (RuleGroup::Unspecified, rules::pyflakes::rules::IsLiteral),
        (Pyflakes, "633") => (RuleGroup::Unspecified, rules::pyflakes::rules::InvalidPrintSyntax),
        (Pyflakes, "634") => (RuleGroup::Unspecified, rules::pyflakes::rules::IfTuple),
        (Pyflakes, "701") => (RuleGroup::Unspecified, rules::pyflakes::rules::BreakOutsideLoop),
        (Pyflakes, "702") => (RuleGroup::Unspecified, rules::pyflakes::rules::ContinueOutsideLoop),
        (Pyflakes, "704") => (RuleGroup::Unspecified, rules::pyflakes::rules::YieldOutsideFunction),
        (Pyflakes, "706") => (RuleGroup::Unspecified, rules::pyflakes::rules::ReturnOutsideFunction),
        (Pyflakes, "707") => (RuleGroup::Unspecified, rules::pyflakes::rules::DefaultExceptNotLast),
        (Pyflakes, "722") => (RuleGroup::Unspecified, rules::pyflakes::rules::ForwardAnnotationSyntaxError),
        (Pyflakes, "811") => (RuleGroup::Unspecified, rules::pyflakes::rules::RedefinedWhileUnused),
        (Pyflakes, "821") => (RuleGroup::Unspecified, rules::pyflakes::rules::UndefinedName),
        (Pyflakes, "822") => (RuleGroup::Unspecified, rules::pyflakes::rules::UndefinedExport),
        (Pyflakes, "823") => (RuleGroup::Unspecified, rules::pyflakes::rules::UndefinedLocal),
        (Pyflakes, "841") => (RuleGroup::Unspecified, rules::pyflakes::rules::UnusedVariable),
        (Pyflakes, "842") => (RuleGroup::Unspecified, rules::pyflakes::rules::UnusedAnnotation),
        (Pyflakes, "901") => (RuleGroup::Unspecified, rules::pyflakes::rules::RaiseNotImplemented),

        // pylint
        (Pylint, "C0205") => (RuleGroup::Unspecified, rules::pylint::rules::SingleStringSlots),
        (Pylint, "C0414") => (RuleGroup::Unspecified, rules::pylint::rules::UselessImportAlias),
        (Pylint, "C1901") => (RuleGroup::Nursery, rules::pylint::rules::CompareToEmptyString),
        (Pylint, "C3002") => (RuleGroup::Unspecified, rules::pylint::rules::UnnecessaryDirectLambdaCall),
        (Pylint, "C0208") => (RuleGroup::Unspecified, rules::pylint::rules::IterationOverSet),
        (Pylint, "E0100") => (RuleGroup::Unspecified, rules::pylint::rules::YieldInInit),
        (Pylint, "E0101") => (RuleGroup::Unspecified, rules::pylint::rules::ReturnInInit),
        (Pylint, "E0116") => (RuleGroup::Unspecified, rules::pylint::rules::ContinueInFinally),
        (Pylint, "E0117") => (RuleGroup::Unspecified, rules::pylint::rules::NonlocalWithoutBinding),
        (Pylint, "E0118") => (RuleGroup::Unspecified, rules::pylint::rules::LoadBeforeGlobalDeclaration),
        (Pylint, "E0241") => (RuleGroup::Unspecified, rules::pylint::rules::DuplicateBases),
        (Pylint, "E0302") => (RuleGroup::Unspecified, rules::pylint::rules::UnexpectedSpecialMethodSignature),
        (Pylint, "E0307") => (RuleGroup::Unspecified, rules::pylint::rules::InvalidStrReturnType),
        (Pylint, "E0604") => (RuleGroup::Unspecified, rules::pylint::rules::InvalidAllObject),
        (Pylint, "E0605") => (RuleGroup::Unspecified, rules::pylint::rules::InvalidAllFormat),
        (Pylint, "E1142") => (RuleGroup::Unspecified, rules::pylint::rules::AwaitOutsideAsync),
        (Pylint, "E1205") => (RuleGroup::Unspecified, rules::pylint::rules::LoggingTooManyArgs),
        (Pylint, "E1206") => (RuleGroup::Unspecified, rules::pylint::rules::LoggingTooFewArgs),
        (Pylint, "E1307") => (RuleGroup::Unspecified, rules::pylint::rules::BadStringFormatType),
        (Pylint, "E1310") => (RuleGroup::Unspecified, rules::pylint::rules::BadStrStripCall),
        (Pylint, "E1507") => (RuleGroup::Unspecified, rules::pylint::rules::InvalidEnvvarValue),
        (Pylint, "E1700") => (RuleGroup::Unspecified, rules::pylint::rules::YieldFromInAsyncFunction),
        (Pylint, "E2502") => (RuleGroup::Unspecified, rules::pylint::rules::BidirectionalUnicode),
        (Pylint, "E2510") => (RuleGroup::Unspecified, rules::pylint::rules::InvalidCharacterBackspace),
        (Pylint, "E2512") => (RuleGroup::Unspecified, rules::pylint::rules::InvalidCharacterSub),
        (Pylint, "E2513") => (RuleGroup::Unspecified, rules::pylint::rules::InvalidCharacterEsc),
        (Pylint, "E2514") => (RuleGroup::Unspecified, rules::pylint::rules::InvalidCharacterNul),
        (Pylint, "E2515") => (RuleGroup::Unspecified, rules::pylint::rules::InvalidCharacterZeroWidthSpace),
        (Pylint, "R0124") => (RuleGroup::Unspecified, rules::pylint::rules::ComparisonWithItself),
        (Pylint, "R0133") => (RuleGroup::Unspecified, rules::pylint::rules::ComparisonOfConstant),
        (Pylint, "R0206") => (RuleGroup::Unspecified, rules::pylint::rules::PropertyWithParameters),
        (Pylint, "R0402") => (RuleGroup::Unspecified, rules::pylint::rules::ManualFromImport),
        (Pylint, "R0911") => (RuleGroup::Unspecified, rules::pylint::rules::TooManyReturnStatements),
        (Pylint, "R0912") => (RuleGroup::Unspecified, rules::pylint::rules::TooManyBranches),
        (Pylint, "R0913") => (RuleGroup::Unspecified, rules::pylint::rules::TooManyArguments),
        (Pylint, "R0915") => (RuleGroup::Unspecified, rules::pylint::rules::TooManyStatements),
        (Pylint, "R1701") => (RuleGroup::Unspecified, rules::pylint::rules::RepeatedIsinstanceCalls),
        (Pylint, "R1711") => (RuleGroup::Unspecified, rules::pylint::rules::UselessReturn),
        (Pylint, "R1722") => (RuleGroup::Unspecified, rules::pylint::rules::SysExitAlias),
        (Pylint, "R2004") => (RuleGroup::Unspecified, rules::pylint::rules::MagicValueComparison),
        (Pylint, "R5501") => (RuleGroup::Unspecified, rules::pylint::rules::CollapsibleElseIf),
        (Pylint, "W0120") => (RuleGroup::Unspecified, rules::pylint::rules::UselessElseOnLoop),
        (Pylint, "W0129") => (RuleGroup::Unspecified, rules::pylint::rules::AssertOnStringLiteral),
        (Pylint, "W0131") => (RuleGroup::Unspecified, rules::pylint::rules::NamedExprWithoutContext),
        (Pylint, "W0406") => (RuleGroup::Unspecified, rules::pylint::rules::ImportSelf),
        (Pylint, "W0602") => (RuleGroup::Unspecified, rules::pylint::rules::GlobalVariableNotAssigned),
        (Pylint, "W0603") => (RuleGroup::Unspecified, rules::pylint::rules::GlobalStatement),
        (Pylint, "W0711") => (RuleGroup::Unspecified, rules::pylint::rules::BinaryOpException),
        (Pylint, "W1508") => (RuleGroup::Unspecified, rules::pylint::rules::InvalidEnvvarDefault),
        (Pylint, "W2901") => (RuleGroup::Unspecified, rules::pylint::rules::RedefinedLoopName),
        (Pylint, "W3301") => (RuleGroup::Unspecified, rules::pylint::rules::NestedMinMax),

        // flake8-async
        (Flake8Async, "100") => (RuleGroup::Unspecified, rules::flake8_async::rules::BlockingHttpCallInAsyncFunction),
        (Flake8Async, "101") => (RuleGroup::Unspecified, rules::flake8_async::rules::OpenSleepOrSubprocessInAsyncFunction),
        (Flake8Async, "102") => (RuleGroup::Unspecified, rules::flake8_async::rules::BlockingOsCallInAsyncFunction),

        // flake8-builtins
        (Flake8Builtins, "001") => (RuleGroup::Unspecified, rules::flake8_builtins::rules::BuiltinVariableShadowing),
        (Flake8Builtins, "002") => (RuleGroup::Unspecified, rules::flake8_builtins::rules::BuiltinArgumentShadowing),
        (Flake8Builtins, "003") => (RuleGroup::Unspecified, rules::flake8_builtins::rules::BuiltinAttributeShadowing),

        // flake8-bugbear
        (Flake8Bugbear, "002") => (RuleGroup::Unspecified, rules::flake8_bugbear::rules::UnaryPrefixIncrement),
        (Flake8Bugbear, "003") => (RuleGroup::Unspecified, rules::flake8_bugbear::rules::AssignmentToOsEnviron),
        (Flake8Bugbear, "004") => (RuleGroup::Unspecified, rules::flake8_bugbear::rules::UnreliableCallableCheck),
        (Flake8Bugbear, "005") => (RuleGroup::Unspecified, rules::flake8_bugbear::rules::StripWithMultiCharacters),
        (Flake8Bugbear, "006") => (RuleGroup::Unspecified, rules::flake8_bugbear::rules::MutableArgumentDefault),
        (Flake8Bugbear, "007") => (RuleGroup::Unspecified, rules::flake8_bugbear::rules::UnusedLoopControlVariable),
        (Flake8Bugbear, "008") => (RuleGroup::Unspecified, rules::flake8_bugbear::rules::FunctionCallInDefaultArgument),
        (Flake8Bugbear, "009") => (RuleGroup::Unspecified, rules::flake8_bugbear::rules::GetAttrWithConstant),
        (Flake8Bugbear, "010") => (RuleGroup::Unspecified, rules::flake8_bugbear::rules::SetAttrWithConstant),
        (Flake8Bugbear, "011") => (RuleGroup::Unspecified, rules::flake8_bugbear::rules::AssertFalse),
        (Flake8Bugbear, "012") => (RuleGroup::Unspecified, rules::flake8_bugbear::rules::JumpStatementInFinally),
        (Flake8Bugbear, "013") => (RuleGroup::Unspecified, rules::flake8_bugbear::rules::RedundantTupleInExceptionHandler),
        (Flake8Bugbear, "014") => (RuleGroup::Unspecified, rules::flake8_bugbear::rules::DuplicateHandlerException),
        (Flake8Bugbear, "015") => (RuleGroup::Unspecified, rules::flake8_bugbear::rules::UselessComparison),
        (Flake8Bugbear, "016") => (RuleGroup::Unspecified, rules::flake8_bugbear::rules::RaiseLiteral),
        (Flake8Bugbear, "017") => (RuleGroup::Unspecified, rules::flake8_bugbear::rules::AssertRaisesException),
        (Flake8Bugbear, "018") => (RuleGroup::Unspecified, rules::flake8_bugbear::rules::UselessExpression),
        (Flake8Bugbear, "019") => (RuleGroup::Unspecified, rules::flake8_bugbear::rules::CachedInstanceMethod),
        (Flake8Bugbear, "020") => (RuleGroup::Unspecified, rules::flake8_bugbear::rules::LoopVariableOverridesIterator),
        (Flake8Bugbear, "021") => (RuleGroup::Unspecified, rules::flake8_bugbear::rules::FStringDocstring),
        (Flake8Bugbear, "022") => (RuleGroup::Unspecified, rules::flake8_bugbear::rules::UselessContextlibSuppress),
        (Flake8Bugbear, "023") => (RuleGroup::Unspecified, rules::flake8_bugbear::rules::FunctionUsesLoopVariable),
        (Flake8Bugbear, "024") => (RuleGroup::Unspecified, rules::flake8_bugbear::rules::AbstractBaseClassWithoutAbstractMethod),
        (Flake8Bugbear, "025") => (RuleGroup::Unspecified, rules::flake8_bugbear::rules::DuplicateTryBlockException),
        (Flake8Bugbear, "026") => (RuleGroup::Unspecified, rules::flake8_bugbear::rules::StarArgUnpackingAfterKeywordArg),
        (Flake8Bugbear, "027") => (RuleGroup::Unspecified, rules::flake8_bugbear::rules::EmptyMethodWithoutAbstractDecorator),
        (Flake8Bugbear, "028") => (RuleGroup::Unspecified, rules::flake8_bugbear::rules::NoExplicitStacklevel),
        (Flake8Bugbear, "029") => (RuleGroup::Unspecified, rules::flake8_bugbear::rules::ExceptWithEmptyTuple),
        (Flake8Bugbear, "030") => (RuleGroup::Unspecified, rules::flake8_bugbear::rules::ExceptWithNonExceptionClasses),
        (Flake8Bugbear, "031") => (RuleGroup::Unspecified, rules::flake8_bugbear::rules::ReuseOfGroupbyGenerator),
        (Flake8Bugbear, "032") => (RuleGroup::Unspecified, rules::flake8_bugbear::rules::UnintentionalTypeAnnotation),
        (Flake8Bugbear, "033") => (RuleGroup::Unspecified, rules::flake8_bugbear::rules::DuplicateValue),
        (Flake8Bugbear, "904") => (RuleGroup::Unspecified, rules::flake8_bugbear::rules::RaiseWithoutFromInsideExcept),
        (Flake8Bugbear, "905") => (RuleGroup::Unspecified, rules::flake8_bugbear::rules::ZipWithoutExplicitStrict),

        // flake8-blind-except
        (Flake8BlindExcept, "001") => (RuleGroup::Unspecified, rules::flake8_blind_except::rules::BlindExcept),

        // flake8-comprehensions
        (Flake8Comprehensions, "00") => (RuleGroup::Unspecified, rules::flake8_comprehensions::rules::UnnecessaryGeneratorList),
        (Flake8Comprehensions, "01") => (RuleGroup::Unspecified, rules::flake8_comprehensions::rules::UnnecessaryGeneratorSet),
        (Flake8Comprehensions, "02") => (RuleGroup::Unspecified, rules::flake8_comprehensions::rules::UnnecessaryGeneratorDict),
        (Flake8Comprehensions, "03") => (RuleGroup::Unspecified, rules::flake8_comprehensions::rules::UnnecessaryListComprehensionSet),
        (Flake8Comprehensions, "04") => (RuleGroup::Unspecified, rules::flake8_comprehensions::rules::UnnecessaryListComprehensionDict),
        (Flake8Comprehensions, "05") => (RuleGroup::Unspecified, rules::flake8_comprehensions::rules::UnnecessaryLiteralSet),
        (Flake8Comprehensions, "06") => (RuleGroup::Unspecified, rules::flake8_comprehensions::rules::UnnecessaryLiteralDict),
        (Flake8Comprehensions, "08") => (RuleGroup::Unspecified, rules::flake8_comprehensions::rules::UnnecessaryCollectionCall),
        (Flake8Comprehensions, "09") => (RuleGroup::Unspecified, rules::flake8_comprehensions::rules::UnnecessaryLiteralWithinTupleCall),
        (Flake8Comprehensions, "10") => (RuleGroup::Unspecified, rules::flake8_comprehensions::rules::UnnecessaryLiteralWithinListCall),
        (Flake8Comprehensions, "11") => (RuleGroup::Unspecified, rules::flake8_comprehensions::rules::UnnecessaryListCall),
        (Flake8Comprehensions, "13") => (RuleGroup::Unspecified, rules::flake8_comprehensions::rules::UnnecessaryCallAroundSorted),
        (Flake8Comprehensions, "14") => (RuleGroup::Unspecified, rules::flake8_comprehensions::rules::UnnecessaryDoubleCastOrProcess),
        (Flake8Comprehensions, "15") => (RuleGroup::Unspecified, rules::flake8_comprehensions::rules::UnnecessarySubscriptReversal),
        (Flake8Comprehensions, "16") => (RuleGroup::Unspecified, rules::flake8_comprehensions::rules::UnnecessaryComprehension),
        (Flake8Comprehensions, "17") => (RuleGroup::Unspecified, rules::flake8_comprehensions::rules::UnnecessaryMap),
        (Flake8Comprehensions, "18") => (RuleGroup::Unspecified, rules::flake8_comprehensions::rules::UnnecessaryLiteralWithinDictCall),
        (Flake8Comprehensions, "19") => (RuleGroup::Unspecified, rules::flake8_comprehensions::rules::UnnecessaryComprehensionAnyAll),

        // flake8-debugger
        (Flake8Debugger, "0") => (RuleGroup::Unspecified, rules::flake8_debugger::rules::Debugger),

        // mccabe
        (McCabe, "1") => (RuleGroup::Unspecified, rules::mccabe::rules::ComplexStructure),

        // flake8-tidy-imports
        (Flake8TidyImports, "251") => (RuleGroup::Unspecified, rules::flake8_tidy_imports::rules::BannedApi),
        (Flake8TidyImports, "252") => (RuleGroup::Unspecified, rules::flake8_tidy_imports::rules::RelativeImports),

        // flake8-return
        (Flake8Return, "501") => (RuleGroup::Unspecified, rules::flake8_return::rules::UnnecessaryReturnNone),
        (Flake8Return, "502") => (RuleGroup::Unspecified, rules::flake8_return::rules::ImplicitReturnValue),
        (Flake8Return, "503") => (RuleGroup::Unspecified, rules::flake8_return::rules::ImplicitReturn),
        (Flake8Return, "504") => (RuleGroup::Unspecified, rules::flake8_return::rules::UnnecessaryAssign),
        (Flake8Return, "505") => (RuleGroup::Unspecified, rules::flake8_return::rules::SuperfluousElseReturn),
        (Flake8Return, "506") => (RuleGroup::Unspecified, rules::flake8_return::rules::SuperfluousElseRaise),
        (Flake8Return, "507") => (RuleGroup::Unspecified, rules::flake8_return::rules::SuperfluousElseContinue),
        (Flake8Return, "508") => (RuleGroup::Unspecified, rules::flake8_return::rules::SuperfluousElseBreak),

        // flake8-gettext
        (Flake8GetText, "001") => (RuleGroup::Unspecified, rules::flake8_gettext::rules::FStringInGetTextFuncCall),
        (Flake8GetText, "002") => (RuleGroup::Unspecified, rules::flake8_gettext::rules::FormatInGetTextFuncCall),
        (Flake8GetText, "003") => (RuleGroup::Unspecified, rules::flake8_gettext::rules::PrintfInGetTextFuncCall),

        // flake8-implicit-str-concat
        (Flake8ImplicitStrConcat, "001") => (RuleGroup::Unspecified, rules::flake8_implicit_str_concat::rules::SingleLineImplicitStringConcatenation),
        (Flake8ImplicitStrConcat, "002") => (RuleGroup::Unspecified, rules::flake8_implicit_str_concat::rules::MultiLineImplicitStringConcatenation),
        (Flake8ImplicitStrConcat, "003") => (RuleGroup::Unspecified, rules::flake8_implicit_str_concat::rules::ExplicitStringConcatenation),

        // flake8-print
        (Flake8Print, "1") => (RuleGroup::Unspecified, rules::flake8_print::rules::Print),
        (Flake8Print, "3") => (RuleGroup::Unspecified, rules::flake8_print::rules::PPrint),

        // flake8-quotes
        (Flake8Quotes, "000") => (RuleGroup::Unspecified, rules::flake8_quotes::rules::BadQuotesInlineString),
        (Flake8Quotes, "001") => (RuleGroup::Unspecified, rules::flake8_quotes::rules::BadQuotesMultilineString),
        (Flake8Quotes, "002") => (RuleGroup::Unspecified, rules::flake8_quotes::rules::BadQuotesDocstring),
        (Flake8Quotes, "003") => (RuleGroup::Unspecified, rules::flake8_quotes::rules::AvoidableEscapedQuote),

        // flake8-annotations
        (Flake8Annotations, "001") => (RuleGroup::Unspecified, rules::flake8_annotations::rules::MissingTypeFunctionArgument),
        (Flake8Annotations, "002") => (RuleGroup::Unspecified, rules::flake8_annotations::rules::MissingTypeArgs),
        (Flake8Annotations, "003") => (RuleGroup::Unspecified, rules::flake8_annotations::rules::MissingTypeKwargs),
        (Flake8Annotations, "101") => (RuleGroup::Unspecified, rules::flake8_annotations::rules::MissingTypeSelf),
        (Flake8Annotations, "102") => (RuleGroup::Unspecified, rules::flake8_annotations::rules::MissingTypeCls),
        (Flake8Annotations, "201") => (RuleGroup::Unspecified, rules::flake8_annotations::rules::MissingReturnTypeUndocumentedPublicFunction),
        (Flake8Annotations, "202") => (RuleGroup::Unspecified, rules::flake8_annotations::rules::MissingReturnTypePrivateFunction),
        (Flake8Annotations, "204") => (RuleGroup::Unspecified, rules::flake8_annotations::rules::MissingReturnTypeSpecialMethod),
        (Flake8Annotations, "205") => (RuleGroup::Unspecified, rules::flake8_annotations::rules::MissingReturnTypeStaticMethod),
        (Flake8Annotations, "206") => (RuleGroup::Unspecified, rules::flake8_annotations::rules::MissingReturnTypeClassMethod),
        (Flake8Annotations, "401") => (RuleGroup::Unspecified, rules::flake8_annotations::rules::AnyType),

        // flake8-future-annotations
        (Flake8FutureAnnotations, "100") => (RuleGroup::Unspecified, rules::flake8_future_annotations::rules::FutureRewritableTypeAnnotation),
        (Flake8FutureAnnotations, "102") => (RuleGroup::Unspecified, rules::flake8_future_annotations::rules::FutureRequiredTypeAnnotation),

        // flake8-2020
        (Flake82020, "101") => (RuleGroup::Unspecified, rules::flake8_2020::rules::SysVersionSlice3),
        (Flake82020, "102") => (RuleGroup::Unspecified, rules::flake8_2020::rules::SysVersion2),
        (Flake82020, "103") => (RuleGroup::Unspecified, rules::flake8_2020::rules::SysVersionCmpStr3),
        (Flake82020, "201") => (RuleGroup::Unspecified, rules::flake8_2020::rules::SysVersionInfo0Eq3),
        (Flake82020, "202") => (RuleGroup::Unspecified, rules::flake8_2020::rules::SixPY3),
        (Flake82020, "203") => (RuleGroup::Unspecified, rules::flake8_2020::rules::SysVersionInfo1CmpInt),
        (Flake82020, "204") => (RuleGroup::Unspecified, rules::flake8_2020::rules::SysVersionInfoMinorCmpInt),
        (Flake82020, "301") => (RuleGroup::Unspecified, rules::flake8_2020::rules::SysVersion0),
        (Flake82020, "302") => (RuleGroup::Unspecified, rules::flake8_2020::rules::SysVersionCmpStr10),
        (Flake82020, "303") => (RuleGroup::Unspecified, rules::flake8_2020::rules::SysVersionSlice1),

        // flake8-simplify
        (Flake8Simplify, "101") => (RuleGroup::Unspecified, rules::flake8_simplify::rules::DuplicateIsinstanceCall),
        (Flake8Simplify, "102") => (RuleGroup::Unspecified, rules::flake8_simplify::rules::CollapsibleIf),
        (Flake8Simplify, "103") => (RuleGroup::Unspecified, rules::flake8_simplify::rules::NeedlessBool),
        (Flake8Simplify, "105") => (RuleGroup::Unspecified, rules::flake8_simplify::rules::SuppressibleException),
        (Flake8Simplify, "107") => (RuleGroup::Unspecified, rules::flake8_simplify::rules::ReturnInTryExceptFinally),
        (Flake8Simplify, "108") => (RuleGroup::Unspecified, rules::flake8_simplify::rules::IfElseBlockInsteadOfIfExp),
        (Flake8Simplify, "109") => (RuleGroup::Unspecified, rules::flake8_simplify::rules::CompareWithTuple),
        (Flake8Simplify, "110") => (RuleGroup::Unspecified, rules::flake8_simplify::rules::ReimplementedBuiltin),
        (Flake8Simplify, "112") => (RuleGroup::Unspecified, rules::flake8_simplify::rules::UncapitalizedEnvironmentVariables),
        (Flake8Simplify, "114") => (RuleGroup::Unspecified, rules::flake8_simplify::rules::IfWithSameArms),
        (Flake8Simplify, "115") => (RuleGroup::Unspecified, rules::flake8_simplify::rules::OpenFileWithContextHandler),
        (Flake8Simplify, "116") => (RuleGroup::Unspecified, rules::flake8_simplify::rules::IfElseBlockInsteadOfDictLookup),
        (Flake8Simplify, "117") => (RuleGroup::Unspecified, rules::flake8_simplify::rules::MultipleWithStatements),
        (Flake8Simplify, "118") => (RuleGroup::Unspecified, rules::flake8_simplify::rules::InDictKeys),
        (Flake8Simplify, "201") => (RuleGroup::Unspecified, rules::flake8_simplify::rules::NegateEqualOp),
        (Flake8Simplify, "202") => (RuleGroup::Unspecified, rules::flake8_simplify::rules::NegateNotEqualOp),
        (Flake8Simplify, "208") => (RuleGroup::Unspecified, rules::flake8_simplify::rules::DoubleNegation),
        (Flake8Simplify, "210") => (RuleGroup::Unspecified, rules::flake8_simplify::rules::IfExprWithTrueFalse),
        (Flake8Simplify, "211") => (RuleGroup::Unspecified, rules::flake8_simplify::rules::IfExprWithFalseTrue),
        (Flake8Simplify, "212") => (RuleGroup::Unspecified, rules::flake8_simplify::rules::IfExprWithTwistedArms),
        (Flake8Simplify, "220") => (RuleGroup::Unspecified, rules::flake8_simplify::rules::ExprAndNotExpr),
        (Flake8Simplify, "221") => (RuleGroup::Unspecified, rules::flake8_simplify::rules::ExprOrNotExpr),
        (Flake8Simplify, "222") => (RuleGroup::Unspecified, rules::flake8_simplify::rules::ExprOrTrue),
        (Flake8Simplify, "223") => (RuleGroup::Unspecified, rules::flake8_simplify::rules::ExprAndFalse),
        (Flake8Simplify, "300") => (RuleGroup::Unspecified, rules::flake8_simplify::rules::YodaConditions),
        (Flake8Simplify, "401") => (RuleGroup::Unspecified, rules::flake8_simplify::rules::IfElseBlockInsteadOfDictGet),
        (Flake8Simplify, "910") => (RuleGroup::Unspecified, rules::flake8_simplify::rules::DictGetWithNoneDefault),

        // copyright
        (Copyright, "001") => (RuleGroup::Nursery, rules::flake8_copyright::rules::MissingCopyrightNotice),

        // pyupgrade
        (Pyupgrade, "001") => (RuleGroup::Unspecified, rules::pyupgrade::rules::UselessMetaclassType),
        (Pyupgrade, "003") => (RuleGroup::Unspecified, rules::pyupgrade::rules::TypeOfPrimitive),
        (Pyupgrade, "004") => (RuleGroup::Unspecified, rules::pyupgrade::rules::UselessObjectInheritance),
        (Pyupgrade, "005") => (RuleGroup::Unspecified, rules::pyupgrade::rules::DeprecatedUnittestAlias),
        (Pyupgrade, "006") => (RuleGroup::Unspecified, rules::pyupgrade::rules::NonPEP585Annotation),
        (Pyupgrade, "007") => (RuleGroup::Unspecified, rules::pyupgrade::rules::NonPEP604Annotation),
        (Pyupgrade, "008") => (RuleGroup::Unspecified, rules::pyupgrade::rules::SuperCallWithParameters),
        (Pyupgrade, "009") => (RuleGroup::Unspecified, rules::pyupgrade::rules::UTF8EncodingDeclaration),
        (Pyupgrade, "010") => (RuleGroup::Unspecified, rules::pyupgrade::rules::UnnecessaryFutureImport),
        (Pyupgrade, "011") => (RuleGroup::Unspecified, rules::pyupgrade::rules::LRUCacheWithoutParameters),
        (Pyupgrade, "012") => (RuleGroup::Unspecified, rules::pyupgrade::rules::UnnecessaryEncodeUTF8),
        (Pyupgrade, "013") => (RuleGroup::Unspecified, rules::pyupgrade::rules::ConvertTypedDictFunctionalToClass),
        (Pyupgrade, "014") => (RuleGroup::Unspecified, rules::pyupgrade::rules::ConvertNamedTupleFunctionalToClass),
        (Pyupgrade, "015") => (RuleGroup::Unspecified, rules::pyupgrade::rules::RedundantOpenModes),
        (Pyupgrade, "017") => (RuleGroup::Unspecified, rules::pyupgrade::rules::DatetimeTimezoneUTC),
        (Pyupgrade, "018") => (RuleGroup::Unspecified, rules::pyupgrade::rules::NativeLiterals),
        (Pyupgrade, "019") => (RuleGroup::Unspecified, rules::pyupgrade::rules::TypingTextStrAlias),
        (Pyupgrade, "020") => (RuleGroup::Unspecified, rules::pyupgrade::rules::OpenAlias),
        (Pyupgrade, "021") => (RuleGroup::Unspecified, rules::pyupgrade::rules::ReplaceUniversalNewlines),
        (Pyupgrade, "022") => (RuleGroup::Unspecified, rules::pyupgrade::rules::ReplaceStdoutStderr),
        (Pyupgrade, "023") => (RuleGroup::Unspecified, rules::pyupgrade::rules::DeprecatedCElementTree),
        (Pyupgrade, "024") => (RuleGroup::Unspecified, rules::pyupgrade::rules::OSErrorAlias),
        (Pyupgrade, "025") => (RuleGroup::Unspecified, rules::pyupgrade::rules::UnicodeKindPrefix),
        (Pyupgrade, "026") => (RuleGroup::Unspecified, rules::pyupgrade::rules::DeprecatedMockImport),
        (Pyupgrade, "027") => (RuleGroup::Unspecified, rules::pyupgrade::rules::UnpackedListComprehension),
        (Pyupgrade, "028") => (RuleGroup::Unspecified, rules::pyupgrade::rules::YieldInForLoop),
        (Pyupgrade, "029") => (RuleGroup::Unspecified, rules::pyupgrade::rules::UnnecessaryBuiltinImport),
        (Pyupgrade, "030") => (RuleGroup::Unspecified, rules::pyupgrade::rules::FormatLiterals),
        (Pyupgrade, "031") => (RuleGroup::Unspecified, rules::pyupgrade::rules::PrintfStringFormatting),
        (Pyupgrade, "032") => (RuleGroup::Unspecified, rules::pyupgrade::rules::FString),
        (Pyupgrade, "033") => (RuleGroup::Unspecified, rules::pyupgrade::rules::LRUCacheWithMaxsizeNone),
        (Pyupgrade, "034") => (RuleGroup::Unspecified, rules::pyupgrade::rules::ExtraneousParentheses),
        (Pyupgrade, "035") => (RuleGroup::Unspecified, rules::pyupgrade::rules::DeprecatedImport),
        (Pyupgrade, "036") => (RuleGroup::Unspecified, rules::pyupgrade::rules::OutdatedVersionBlock),
        (Pyupgrade, "037") => (RuleGroup::Unspecified, rules::pyupgrade::rules::QuotedAnnotation),
        (Pyupgrade, "038") => (RuleGroup::Unspecified, rules::pyupgrade::rules::NonPEP604Isinstance),
        (Pyupgrade, "039") => (RuleGroup::Unspecified, rules::pyupgrade::rules::UnnecessaryClassParentheses),

        // pydocstyle
        (Pydocstyle, "100") => (RuleGroup::Unspecified, rules::pydocstyle::rules::UndocumentedPublicModule),
        (Pydocstyle, "101") => (RuleGroup::Unspecified, rules::pydocstyle::rules::UndocumentedPublicClass),
        (Pydocstyle, "102") => (RuleGroup::Unspecified, rules::pydocstyle::rules::UndocumentedPublicMethod),
        (Pydocstyle, "103") => (RuleGroup::Unspecified, rules::pydocstyle::rules::UndocumentedPublicFunction),
        (Pydocstyle, "104") => (RuleGroup::Unspecified, rules::pydocstyle::rules::UndocumentedPublicPackage),
        (Pydocstyle, "105") => (RuleGroup::Unspecified, rules::pydocstyle::rules::UndocumentedMagicMethod),
        (Pydocstyle, "106") => (RuleGroup::Unspecified, rules::pydocstyle::rules::UndocumentedPublicNestedClass),
        (Pydocstyle, "107") => (RuleGroup::Unspecified, rules::pydocstyle::rules::UndocumentedPublicInit),
        (Pydocstyle, "200") => (RuleGroup::Unspecified, rules::pydocstyle::rules::FitsOnOneLine),
        (Pydocstyle, "201") => (RuleGroup::Unspecified, rules::pydocstyle::rules::NoBlankLineBeforeFunction),
        (Pydocstyle, "202") => (RuleGroup::Unspecified, rules::pydocstyle::rules::NoBlankLineAfterFunction),
        (Pydocstyle, "203") => (RuleGroup::Unspecified, rules::pydocstyle::rules::OneBlankLineBeforeClass),
        (Pydocstyle, "204") => (RuleGroup::Unspecified, rules::pydocstyle::rules::OneBlankLineAfterClass),
        (Pydocstyle, "205") => (RuleGroup::Unspecified, rules::pydocstyle::rules::BlankLineAfterSummary),
        (Pydocstyle, "206") => (RuleGroup::Unspecified, rules::pydocstyle::rules::IndentWithSpaces),
        (Pydocstyle, "207") => (RuleGroup::Unspecified, rules::pydocstyle::rules::UnderIndentation),
        (Pydocstyle, "208") => (RuleGroup::Unspecified, rules::pydocstyle::rules::OverIndentation),
        (Pydocstyle, "209") => (RuleGroup::Unspecified, rules::pydocstyle::rules::NewLineAfterLastParagraph),
        (Pydocstyle, "210") => (RuleGroup::Unspecified, rules::pydocstyle::rules::SurroundingWhitespace),
        (Pydocstyle, "211") => (RuleGroup::Unspecified, rules::pydocstyle::rules::BlankLineBeforeClass),
        (Pydocstyle, "212") => (RuleGroup::Unspecified, rules::pydocstyle::rules::MultiLineSummaryFirstLine),
        (Pydocstyle, "213") => (RuleGroup::Unspecified, rules::pydocstyle::rules::MultiLineSummarySecondLine),
        (Pydocstyle, "214") => (RuleGroup::Unspecified, rules::pydocstyle::rules::SectionNotOverIndented),
        (Pydocstyle, "215") => (RuleGroup::Unspecified, rules::pydocstyle::rules::SectionUnderlineNotOverIndented),
        (Pydocstyle, "300") => (RuleGroup::Unspecified, rules::pydocstyle::rules::TripleSingleQuotes),
        (Pydocstyle, "301") => (RuleGroup::Unspecified, rules::pydocstyle::rules::EscapeSequenceInDocstring),
        (Pydocstyle, "400") => (RuleGroup::Unspecified, rules::pydocstyle::rules::EndsInPeriod),
        (Pydocstyle, "401") => (RuleGroup::Unspecified, rules::pydocstyle::rules::NonImperativeMood),
        (Pydocstyle, "402") => (RuleGroup::Unspecified, rules::pydocstyle::rules::NoSignature),
        (Pydocstyle, "403") => (RuleGroup::Unspecified, rules::pydocstyle::rules::FirstLineCapitalized),
        (Pydocstyle, "404") => (RuleGroup::Unspecified, rules::pydocstyle::rules::DocstringStartsWithThis),
        (Pydocstyle, "405") => (RuleGroup::Unspecified, rules::pydocstyle::rules::CapitalizeSectionName),
        (Pydocstyle, "406") => (RuleGroup::Unspecified, rules::pydocstyle::rules::NewLineAfterSectionName),
        (Pydocstyle, "407") => (RuleGroup::Unspecified, rules::pydocstyle::rules::DashedUnderlineAfterSection),
        (Pydocstyle, "408") => (RuleGroup::Unspecified, rules::pydocstyle::rules::SectionUnderlineAfterName),
        (Pydocstyle, "409") => (RuleGroup::Unspecified, rules::pydocstyle::rules::SectionUnderlineMatchesSectionLength),
        (Pydocstyle, "410") => (RuleGroup::Unspecified, rules::pydocstyle::rules::NoBlankLineAfterSection),
        (Pydocstyle, "411") => (RuleGroup::Unspecified, rules::pydocstyle::rules::NoBlankLineBeforeSection),
        (Pydocstyle, "412") => (RuleGroup::Unspecified, rules::pydocstyle::rules::BlankLinesBetweenHeaderAndContent),
        (Pydocstyle, "413") => (RuleGroup::Unspecified, rules::pydocstyle::rules::BlankLineAfterLastSection),
        (Pydocstyle, "414") => (RuleGroup::Unspecified, rules::pydocstyle::rules::EmptyDocstringSection),
        (Pydocstyle, "415") => (RuleGroup::Unspecified, rules::pydocstyle::rules::EndsInPunctuation),
        (Pydocstyle, "416") => (RuleGroup::Unspecified, rules::pydocstyle::rules::SectionNameEndsInColon),
        (Pydocstyle, "417") => (RuleGroup::Unspecified, rules::pydocstyle::rules::UndocumentedParam),
        (Pydocstyle, "418") => (RuleGroup::Unspecified, rules::pydocstyle::rules::OverloadWithDocstring),
        (Pydocstyle, "419") => (RuleGroup::Unspecified, rules::pydocstyle::rules::EmptyDocstring),

        // pep8-naming
        (PEP8Naming, "801") => (RuleGroup::Unspecified, rules::pep8_naming::rules::InvalidClassName),
        (PEP8Naming, "802") => (RuleGroup::Unspecified, rules::pep8_naming::rules::InvalidFunctionName),
        (PEP8Naming, "803") => (RuleGroup::Unspecified, rules::pep8_naming::rules::InvalidArgumentName),
        (PEP8Naming, "804") => (RuleGroup::Unspecified, rules::pep8_naming::rules::InvalidFirstArgumentNameForClassMethod),
        (PEP8Naming, "805") => (RuleGroup::Unspecified, rules::pep8_naming::rules::InvalidFirstArgumentNameForMethod),
        (PEP8Naming, "806") => (RuleGroup::Unspecified, rules::pep8_naming::rules::NonLowercaseVariableInFunction),
        (PEP8Naming, "807") => (RuleGroup::Unspecified, rules::pep8_naming::rules::DunderFunctionName),
        (PEP8Naming, "811") => (RuleGroup::Unspecified, rules::pep8_naming::rules::ConstantImportedAsNonConstant),
        (PEP8Naming, "812") => (RuleGroup::Unspecified, rules::pep8_naming::rules::LowercaseImportedAsNonLowercase),
        (PEP8Naming, "813") => (RuleGroup::Unspecified, rules::pep8_naming::rules::CamelcaseImportedAsLowercase),
        (PEP8Naming, "814") => (RuleGroup::Unspecified, rules::pep8_naming::rules::CamelcaseImportedAsConstant),
        (PEP8Naming, "815") => (RuleGroup::Unspecified, rules::pep8_naming::rules::MixedCaseVariableInClassScope),
        (PEP8Naming, "816") => (RuleGroup::Unspecified, rules::pep8_naming::rules::MixedCaseVariableInGlobalScope),
        (PEP8Naming, "817") => (RuleGroup::Unspecified, rules::pep8_naming::rules::CamelcaseImportedAsAcronym),
        (PEP8Naming, "818") => (RuleGroup::Unspecified, rules::pep8_naming::rules::ErrorSuffixOnExceptionName),
        (PEP8Naming, "999") => (RuleGroup::Unspecified, rules::pep8_naming::rules::InvalidModuleName),

        // isort
        (Isort, "001") => (RuleGroup::Unspecified, rules::isort::rules::UnsortedImports),
        (Isort, "002") => (RuleGroup::Unspecified, rules::isort::rules::MissingRequiredImport),

        // eradicate
        (Eradicate, "001") => (RuleGroup::Unspecified, rules::eradicate::rules::CommentedOutCode),

        // flake8-bandit
        (Flake8Bandit, "101") => (RuleGroup::Unspecified, rules::flake8_bandit::rules::Assert),
        (Flake8Bandit, "102") => (RuleGroup::Unspecified, rules::flake8_bandit::rules::ExecBuiltin),
        (Flake8Bandit, "103") => (RuleGroup::Unspecified, rules::flake8_bandit::rules::BadFilePermissions),
        (Flake8Bandit, "104") => (RuleGroup::Unspecified, rules::flake8_bandit::rules::HardcodedBindAllInterfaces),
        (Flake8Bandit, "105") => (RuleGroup::Unspecified, rules::flake8_bandit::rules::HardcodedPasswordString),
        (Flake8Bandit, "106") => (RuleGroup::Unspecified, rules::flake8_bandit::rules::HardcodedPasswordFuncArg),
        (Flake8Bandit, "107") => (RuleGroup::Unspecified, rules::flake8_bandit::rules::HardcodedPasswordDefault),
        (Flake8Bandit, "108") => (RuleGroup::Unspecified, rules::flake8_bandit::rules::HardcodedTempFile),
        (Flake8Bandit, "110") => (RuleGroup::Unspecified, rules::flake8_bandit::rules::TryExceptPass),
        (Flake8Bandit, "112") => (RuleGroup::Unspecified, rules::flake8_bandit::rules::TryExceptContinue),
        (Flake8Bandit, "113") => (RuleGroup::Unspecified, rules::flake8_bandit::rules::RequestWithoutTimeout),
        (Flake8Bandit, "301") => (RuleGroup::Unspecified, rules::flake8_bandit::rules::SuspiciousPickleUsage),
        (Flake8Bandit, "302") => (RuleGroup::Unspecified, rules::flake8_bandit::rules::SuspiciousMarshalUsage),
        (Flake8Bandit, "303") => (RuleGroup::Unspecified, rules::flake8_bandit::rules::SuspiciousInsecureHashUsage),
        (Flake8Bandit, "304") => (RuleGroup::Unspecified, rules::flake8_bandit::rules::SuspiciousInsecureCipherUsage),
        (Flake8Bandit, "305") => (RuleGroup::Unspecified, rules::flake8_bandit::rules::SuspiciousInsecureCipherModeUsage),
        (Flake8Bandit, "306") => (RuleGroup::Unspecified, rules::flake8_bandit::rules::SuspiciousMktempUsage),
        (Flake8Bandit, "307") => (RuleGroup::Unspecified, rules::flake8_bandit::rules::SuspiciousEvalUsage),
        (Flake8Bandit, "308") => (RuleGroup::Unspecified, rules::flake8_bandit::rules::SuspiciousMarkSafeUsage),
        (Flake8Bandit, "310") => (RuleGroup::Unspecified, rules::flake8_bandit::rules::SuspiciousURLOpenUsage),
        (Flake8Bandit, "311") => (RuleGroup::Unspecified, rules::flake8_bandit::rules::SuspiciousNonCryptographicRandomUsage),
        (Flake8Bandit, "312") => (RuleGroup::Unspecified, rules::flake8_bandit::rules::SuspiciousTelnetUsage),
        (Flake8Bandit, "313") => (RuleGroup::Unspecified, rules::flake8_bandit::rules::SuspiciousXMLCElementTreeUsage),
        (Flake8Bandit, "314") => (RuleGroup::Unspecified, rules::flake8_bandit::rules::SuspiciousXMLElementTreeUsage),
        (Flake8Bandit, "315") => (RuleGroup::Unspecified, rules::flake8_bandit::rules::SuspiciousXMLExpatReaderUsage),
        (Flake8Bandit, "316") => (RuleGroup::Unspecified, rules::flake8_bandit::rules::SuspiciousXMLExpatBuilderUsage),
        (Flake8Bandit, "317") => (RuleGroup::Unspecified, rules::flake8_bandit::rules::SuspiciousXMLSaxUsage),
        (Flake8Bandit, "318") => (RuleGroup::Unspecified, rules::flake8_bandit::rules::SuspiciousXMLMiniDOMUsage),
        (Flake8Bandit, "319") => (RuleGroup::Unspecified, rules::flake8_bandit::rules::SuspiciousXMLPullDOMUsage),
        (Flake8Bandit, "320") => (RuleGroup::Unspecified, rules::flake8_bandit::rules::SuspiciousXMLETreeUsage),
        (Flake8Bandit, "321") => (RuleGroup::Unspecified, rules::flake8_bandit::rules::SuspiciousFTPLibUsage),
        (Flake8Bandit, "323") => (RuleGroup::Unspecified, rules::flake8_bandit::rules::SuspiciousUnverifiedContextUsage),
        (Flake8Bandit, "324") => (RuleGroup::Unspecified, rules::flake8_bandit::rules::HashlibInsecureHashFunction),
        (Flake8Bandit, "501") => (RuleGroup::Unspecified, rules::flake8_bandit::rules::RequestWithNoCertValidation),
        (Flake8Bandit, "506") => (RuleGroup::Unspecified, rules::flake8_bandit::rules::UnsafeYAMLLoad),
        (Flake8Bandit, "508") => (RuleGroup::Unspecified, rules::flake8_bandit::rules::SnmpInsecureVersion),
        (Flake8Bandit, "509") => (RuleGroup::Unspecified, rules::flake8_bandit::rules::SnmpWeakCryptography),
        (Flake8Bandit, "601") => (RuleGroup::Unspecified, rules::flake8_bandit::rules::ParamikoCall),
        (Flake8Bandit, "602") => (RuleGroup::Unspecified, rules::flake8_bandit::rules::SubprocessPopenWithShellEqualsTrue),
        (Flake8Bandit, "603") => (RuleGroup::Unspecified, rules::flake8_bandit::rules::SubprocessWithoutShellEqualsTrue),
        (Flake8Bandit, "604") => (RuleGroup::Unspecified, rules::flake8_bandit::rules::CallWithShellEqualsTrue),
        (Flake8Bandit, "605") => (RuleGroup::Unspecified, rules::flake8_bandit::rules::StartProcessWithAShell),
        (Flake8Bandit, "606") => (RuleGroup::Unspecified, rules::flake8_bandit::rules::StartProcessWithNoShell),
        (Flake8Bandit, "607") => (RuleGroup::Unspecified, rules::flake8_bandit::rules::StartProcessWithPartialPath),
        (Flake8Bandit, "608") => (RuleGroup::Unspecified, rules::flake8_bandit::rules::HardcodedSQLExpression),
        (Flake8Bandit, "609") => (RuleGroup::Unspecified, rules::flake8_bandit::rules::UnixCommandWildcardInjection),
        (Flake8Bandit, "612") => (RuleGroup::Unspecified, rules::flake8_bandit::rules::LoggingConfigInsecureListen),
        (Flake8Bandit, "701") => (RuleGroup::Unspecified, rules::flake8_bandit::rules::Jinja2AutoescapeFalse),

        // flake8-boolean-trap
        (Flake8BooleanTrap, "001") => (RuleGroup::Unspecified, rules::flake8_boolean_trap::rules::BooleanPositionalArgInFunctionDefinition),
        (Flake8BooleanTrap, "002") => (RuleGroup::Unspecified, rules::flake8_boolean_trap::rules::BooleanDefaultValueInFunctionDefinition),
        (Flake8BooleanTrap, "003") => (RuleGroup::Unspecified, rules::flake8_boolean_trap::rules::BooleanPositionalValueInFunctionCall),

        // flake8-unused-arguments
        (Flake8UnusedArguments, "001") => (RuleGroup::Unspecified, rules::flake8_unused_arguments::rules::UnusedFunctionArgument),
        (Flake8UnusedArguments, "002") => (RuleGroup::Unspecified, rules::flake8_unused_arguments::rules::UnusedMethodArgument),
        (Flake8UnusedArguments, "003") => (RuleGroup::Unspecified, rules::flake8_unused_arguments::rules::UnusedClassMethodArgument),
        (Flake8UnusedArguments, "004") => (RuleGroup::Unspecified, rules::flake8_unused_arguments::rules::UnusedStaticMethodArgument),
        (Flake8UnusedArguments, "005") => (RuleGroup::Unspecified, rules::flake8_unused_arguments::rules::UnusedLambdaArgument),

        // flake8-import-conventions
        (Flake8ImportConventions, "001") => (RuleGroup::Unspecified, rules::flake8_import_conventions::rules::UnconventionalImportAlias),
        (Flake8ImportConventions, "002") => (RuleGroup::Unspecified, rules::flake8_import_conventions::rules::BannedImportAlias),
        (Flake8ImportConventions, "003") => (RuleGroup::Unspecified, rules::flake8_import_conventions::rules::BannedImportFrom),

        // flake8-datetimez
        (Flake8Datetimez, "001") => (RuleGroup::Unspecified, rules::flake8_datetimez::rules::CallDatetimeWithoutTzinfo),
        (Flake8Datetimez, "002") => (RuleGroup::Unspecified, rules::flake8_datetimez::rules::CallDatetimeToday),
        (Flake8Datetimez, "003") => (RuleGroup::Unspecified, rules::flake8_datetimez::rules::CallDatetimeUtcnow),
        (Flake8Datetimez, "004") => (RuleGroup::Unspecified, rules::flake8_datetimez::rules::CallDatetimeUtcfromtimestamp),
        (Flake8Datetimez, "005") => (RuleGroup::Unspecified, rules::flake8_datetimez::rules::CallDatetimeNowWithoutTzinfo),
        (Flake8Datetimez, "006") => (RuleGroup::Unspecified, rules::flake8_datetimez::rules::CallDatetimeFromtimestamp),
        (Flake8Datetimez, "007") => (RuleGroup::Unspecified, rules::flake8_datetimez::rules::CallDatetimeStrptimeWithoutZone),
        (Flake8Datetimez, "011") => (RuleGroup::Unspecified, rules::flake8_datetimez::rules::CallDateToday),
        (Flake8Datetimez, "012") => (RuleGroup::Unspecified, rules::flake8_datetimez::rules::CallDateFromtimestamp),

        // pygrep-hooks
        (PygrepHooks, "001") => (RuleGroup::Unspecified, rules::pygrep_hooks::rules::Eval),
        (PygrepHooks, "002") => (RuleGroup::Unspecified, rules::pygrep_hooks::rules::DeprecatedLogWarn),
        (PygrepHooks, "003") => (RuleGroup::Unspecified, rules::pygrep_hooks::rules::BlanketTypeIgnore),
        (PygrepHooks, "004") => (RuleGroup::Unspecified, rules::pygrep_hooks::rules::BlanketNOQA),
        (PygrepHooks, "005") => (RuleGroup::Unspecified, rules::pygrep_hooks::rules::InvalidMockAccess),

        // pandas-vet
        (PandasVet, "002") => (RuleGroup::Unspecified, rules::pandas_vet::rules::PandasUseOfInplaceArgument),
        (PandasVet, "003") => (RuleGroup::Unspecified, rules::pandas_vet::rules::PandasUseOfDotIsNull),
        (PandasVet, "004") => (RuleGroup::Unspecified, rules::pandas_vet::rules::PandasUseOfDotNotNull),
        (PandasVet, "007") => (RuleGroup::Unspecified, rules::pandas_vet::rules::PandasUseOfDotIx),
        (PandasVet, "008") => (RuleGroup::Unspecified, rules::pandas_vet::rules::PandasUseOfDotAt),
        (PandasVet, "009") => (RuleGroup::Unspecified, rules::pandas_vet::rules::PandasUseOfDotIat),
        (PandasVet, "010") => (RuleGroup::Unspecified, rules::pandas_vet::rules::PandasUseOfDotPivotOrUnstack),
        (PandasVet, "011") => (RuleGroup::Unspecified, rules::pandas_vet::rules::PandasUseOfDotValues),
        (PandasVet, "012") => (RuleGroup::Unspecified, rules::pandas_vet::rules::PandasUseOfDotReadTable),
        (PandasVet, "013") => (RuleGroup::Unspecified, rules::pandas_vet::rules::PandasUseOfDotStack),
        (PandasVet, "015") => (RuleGroup::Unspecified, rules::pandas_vet::rules::PandasUseOfPdMerge),
        (PandasVet, "901") => (RuleGroup::Unspecified, rules::pandas_vet::rules::PandasDfVariableName),

        // flake8-errmsg
        (Flake8ErrMsg, "101") => (RuleGroup::Unspecified, rules::flake8_errmsg::rules::RawStringInException),
        (Flake8ErrMsg, "102") => (RuleGroup::Unspecified, rules::flake8_errmsg::rules::FStringInException),
        (Flake8ErrMsg, "103") => (RuleGroup::Unspecified, rules::flake8_errmsg::rules::DotFormatInException),

        // flake8-pyi
        (Flake8Pyi, "001") => (RuleGroup::Unspecified, rules::flake8_pyi::rules::UnprefixedTypeParam),
        (Flake8Pyi, "006") => (RuleGroup::Unspecified, rules::flake8_pyi::rules::BadVersionInfoComparison),
        (Flake8Pyi, "007") => (RuleGroup::Unspecified, rules::flake8_pyi::rules::UnrecognizedPlatformCheck),
        (Flake8Pyi, "008") => (RuleGroup::Unspecified, rules::flake8_pyi::rules::UnrecognizedPlatformName),
        (Flake8Pyi, "009") => (RuleGroup::Unspecified, rules::flake8_pyi::rules::PassStatementStubBody),
        (Flake8Pyi, "010") => (RuleGroup::Unspecified, rules::flake8_pyi::rules::NonEmptyStubBody),
        (Flake8Pyi, "011") => (RuleGroup::Unspecified, rules::flake8_pyi::rules::TypedArgumentDefaultInStub),
        (Flake8Pyi, "012") => (RuleGroup::Unspecified, rules::flake8_pyi::rules::PassInClassBody),
        (Flake8Pyi, "013") => (RuleGroup::Unspecified, rules::flake8_pyi::rules::EllipsisInNonEmptyClassBody),
        (Flake8Pyi, "014") => (RuleGroup::Unspecified, rules::flake8_pyi::rules::ArgumentDefaultInStub),
        (Flake8Pyi, "015") => (RuleGroup::Unspecified, rules::flake8_pyi::rules::AssignmentDefaultInStub),
        (Flake8Pyi, "016") => (RuleGroup::Unspecified, rules::flake8_pyi::rules::DuplicateUnionMember),
        (Flake8Pyi, "020") => (RuleGroup::Unspecified, rules::flake8_pyi::rules::QuotedAnnotationInStub),
        (Flake8Pyi, "021") => (RuleGroup::Unspecified, rules::flake8_pyi::rules::DocstringInStub),
        (Flake8Pyi, "024") => (RuleGroup::Unspecified, rules::flake8_pyi::rules::CollectionsNamedTuple),
        (Flake8Pyi, "025") => (RuleGroup::Unspecified, rules::flake8_pyi::rules::UnaliasedCollectionsAbcSetImport),
        (Flake8Pyi, "029") => (RuleGroup::Unspecified, rules::flake8_pyi::rules::StrOrReprDefinedInStub),
        (Flake8Pyi, "032") => (RuleGroup::Unspecified, rules::flake8_pyi::rules::AnyEqNeAnnotation),
        (Flake8Pyi, "033") => (RuleGroup::Unspecified, rules::flake8_pyi::rules::TypeCommentInStub),
        (Flake8Pyi, "034") => (RuleGroup::Unspecified, rules::flake8_pyi::rules::NonSelfReturnType),
        (Flake8Pyi, "035") => (RuleGroup::Unspecified, rules::flake8_pyi::rules::UnassignedSpecialVariableInStub),
        (Flake8Pyi, "042") => (RuleGroup::Unspecified, rules::flake8_pyi::rules::SnakeCaseTypeAlias),
        (Flake8Pyi, "043") => (RuleGroup::Unspecified, rules::flake8_pyi::rules::TSuffixedTypeAlias),
        (Flake8Pyi, "044") => (RuleGroup::Unspecified, rules::flake8_pyi::rules::FutureAnnotationsInStub),
        (Flake8Pyi, "045") => (RuleGroup::Unspecified, rules::flake8_pyi::rules::IterMethodReturnIterable),
        (Flake8Pyi, "048") => (RuleGroup::Unspecified, rules::flake8_pyi::rules::StubBodyMultipleStatements),
        (Flake8Pyi, "050") => (RuleGroup::Unspecified, rules::flake8_pyi::rules::NoReturnArgumentAnnotationInStub),
        (Flake8Pyi, "052") => (RuleGroup::Unspecified, rules::flake8_pyi::rules::UnannotatedAssignmentInStub),
        (Flake8Pyi, "054") => (RuleGroup::Unspecified, rules::flake8_pyi::rules::NumericLiteralTooLong),
        (Flake8Pyi, "053") => (RuleGroup::Unspecified, rules::flake8_pyi::rules::StringOrBytesTooLong),

        // flake8-pytest-style
        (Flake8PytestStyle, "001") => (RuleGroup::Unspecified, rules::flake8_pytest_style::rules::PytestFixtureIncorrectParenthesesStyle),
        (Flake8PytestStyle, "002") => (RuleGroup::Unspecified, rules::flake8_pytest_style::rules::PytestFixturePositionalArgs),
        (Flake8PytestStyle, "003") => (RuleGroup::Unspecified, rules::flake8_pytest_style::rules::PytestExtraneousScopeFunction),
        (Flake8PytestStyle, "004") => (RuleGroup::Unspecified, rules::flake8_pytest_style::rules::PytestMissingFixtureNameUnderscore),
        (Flake8PytestStyle, "005") => (RuleGroup::Unspecified, rules::flake8_pytest_style::rules::PytestIncorrectFixtureNameUnderscore),
        (Flake8PytestStyle, "006") => (RuleGroup::Unspecified, rules::flake8_pytest_style::rules::PytestParametrizeNamesWrongType),
        (Flake8PytestStyle, "007") => (RuleGroup::Unspecified, rules::flake8_pytest_style::rules::PytestParametrizeValuesWrongType),
        (Flake8PytestStyle, "008") => (RuleGroup::Unspecified, rules::flake8_pytest_style::rules::PytestPatchWithLambda),
        (Flake8PytestStyle, "009") => (RuleGroup::Unspecified, rules::flake8_pytest_style::rules::PytestUnittestAssertion),
        (Flake8PytestStyle, "010") => (RuleGroup::Unspecified, rules::flake8_pytest_style::rules::PytestRaisesWithoutException),
        (Flake8PytestStyle, "011") => (RuleGroup::Unspecified, rules::flake8_pytest_style::rules::PytestRaisesTooBroad),
        (Flake8PytestStyle, "012") => (RuleGroup::Unspecified, rules::flake8_pytest_style::rules::PytestRaisesWithMultipleStatements),
        (Flake8PytestStyle, "013") => (RuleGroup::Unspecified, rules::flake8_pytest_style::rules::PytestIncorrectPytestImport),
        (Flake8PytestStyle, "015") => (RuleGroup::Unspecified, rules::flake8_pytest_style::rules::PytestAssertAlwaysFalse),
        (Flake8PytestStyle, "016") => (RuleGroup::Unspecified, rules::flake8_pytest_style::rules::PytestFailWithoutMessage),
        (Flake8PytestStyle, "017") => (RuleGroup::Unspecified, rules::flake8_pytest_style::rules::PytestAssertInExcept),
        (Flake8PytestStyle, "018") => (RuleGroup::Unspecified, rules::flake8_pytest_style::rules::PytestCompositeAssertion),
        (Flake8PytestStyle, "019") => (RuleGroup::Unspecified, rules::flake8_pytest_style::rules::PytestFixtureParamWithoutValue),
        (Flake8PytestStyle, "020") => (RuleGroup::Unspecified, rules::flake8_pytest_style::rules::PytestDeprecatedYieldFixture),
        (Flake8PytestStyle, "021") => (RuleGroup::Unspecified, rules::flake8_pytest_style::rules::PytestFixtureFinalizerCallback),
        (Flake8PytestStyle, "022") => (RuleGroup::Unspecified, rules::flake8_pytest_style::rules::PytestUselessYieldFixture),
        (Flake8PytestStyle, "023") => (RuleGroup::Unspecified, rules::flake8_pytest_style::rules::PytestIncorrectMarkParenthesesStyle),
        (Flake8PytestStyle, "024") => (RuleGroup::Unspecified, rules::flake8_pytest_style::rules::PytestUnnecessaryAsyncioMarkOnFixture),
        (Flake8PytestStyle, "025") => (RuleGroup::Unspecified, rules::flake8_pytest_style::rules::PytestErroneousUseFixturesOnFixture),
        (Flake8PytestStyle, "026") => (RuleGroup::Unspecified, rules::flake8_pytest_style::rules::PytestUseFixturesWithoutParameters),

        // flake8-pie
        (Flake8Pie, "790") => (RuleGroup::Unspecified, rules::flake8_pie::rules::UnnecessaryPass),
        (Flake8Pie, "794") => (RuleGroup::Unspecified, rules::flake8_pie::rules::DuplicateClassFieldDefinition),
        (Flake8Pie, "796") => (RuleGroup::Unspecified, rules::flake8_pie::rules::NonUniqueEnums),
        (Flake8Pie, "800") => (RuleGroup::Unspecified, rules::flake8_pie::rules::UnnecessarySpread),
        (Flake8Pie, "804") => (RuleGroup::Unspecified, rules::flake8_pie::rules::UnnecessaryDictKwargs),
        (Flake8Pie, "807") => (RuleGroup::Unspecified, rules::flake8_pie::rules::ReimplementedListBuiltin),
        (Flake8Pie, "810") => (RuleGroup::Unspecified, rules::flake8_pie::rules::MultipleStartsEndsWith),

        // flake8-commas
        (Flake8Commas, "812") => (RuleGroup::Unspecified, rules::flake8_commas::rules::MissingTrailingComma),
        (Flake8Commas, "818") => (RuleGroup::Unspecified, rules::flake8_commas::rules::TrailingCommaOnBareTuple),
        (Flake8Commas, "819") => (RuleGroup::Unspecified, rules::flake8_commas::rules::ProhibitedTrailingComma),

        // flake8-no-pep420
        (Flake8NoPep420, "001") => (RuleGroup::Unspecified, rules::flake8_no_pep420::rules::ImplicitNamespacePackage),

        // flake8-executable
        (Flake8Executable, "001") => (RuleGroup::Unspecified, rules::flake8_executable::rules::ShebangNotExecutable),
        (Flake8Executable, "002") => (RuleGroup::Unspecified, rules::flake8_executable::rules::ShebangMissingExecutableFile),
        (Flake8Executable, "003") => (RuleGroup::Unspecified, rules::flake8_executable::rules::ShebangMissingPython),
        (Flake8Executable, "004") => (RuleGroup::Unspecified, rules::flake8_executable::rules::ShebangLeadingWhitespace),
        (Flake8Executable, "005") => (RuleGroup::Unspecified, rules::flake8_executable::rules::ShebangNotFirstLine),

        // flake8-type-checking
        (Flake8TypeChecking, "001") => (RuleGroup::Unspecified, rules::flake8_type_checking::rules::TypingOnlyFirstPartyImport),
        (Flake8TypeChecking, "002") => (RuleGroup::Unspecified, rules::flake8_type_checking::rules::TypingOnlyThirdPartyImport),
        (Flake8TypeChecking, "003") => (RuleGroup::Unspecified, rules::flake8_type_checking::rules::TypingOnlyStandardLibraryImport),
        (Flake8TypeChecking, "004") => (RuleGroup::Unspecified, rules::flake8_type_checking::rules::RuntimeImportInTypeCheckingBlock),
        (Flake8TypeChecking, "005") => (RuleGroup::Unspecified, rules::flake8_type_checking::rules::EmptyTypeCheckingBlock),

        // tryceratops
        (Tryceratops, "002") => (RuleGroup::Unspecified, rules::tryceratops::rules::RaiseVanillaClass),
        (Tryceratops, "003") => (RuleGroup::Unspecified, rules::tryceratops::rules::RaiseVanillaArgs),
        (Tryceratops, "004") => (RuleGroup::Unspecified, rules::tryceratops::rules::TypeCheckWithoutTypeError),
        (Tryceratops, "200") => (RuleGroup::Unspecified, rules::tryceratops::rules::ReraiseNoCause),
        (Tryceratops, "201") => (RuleGroup::Unspecified, rules::tryceratops::rules::VerboseRaise),
        (Tryceratops, "300") => (RuleGroup::Unspecified, rules::tryceratops::rules::TryConsiderElse),
        (Tryceratops, "301") => (RuleGroup::Unspecified, rules::tryceratops::rules::RaiseWithinTry),
        (Tryceratops, "302") => (RuleGroup::Unspecified, rules::tryceratops::rules::UselessTryExcept),
        (Tryceratops, "400") => (RuleGroup::Unspecified, rules::tryceratops::rules::ErrorInsteadOfException),
        (Tryceratops, "401") => (RuleGroup::Unspecified, rules::tryceratops::rules::VerboseLogMessage),

        // flake8-use-pathlib
        (Flake8UsePathlib, "100") => (RuleGroup::Unspecified, rules::flake8_use_pathlib::violations::OsPathAbspath),
        (Flake8UsePathlib, "101") => (RuleGroup::Unspecified, rules::flake8_use_pathlib::violations::OsChmod),
        (Flake8UsePathlib, "102") => (RuleGroup::Unspecified, rules::flake8_use_pathlib::violations::OsMkdir),
        (Flake8UsePathlib, "103") => (RuleGroup::Unspecified, rules::flake8_use_pathlib::violations::OsMakedirs),
        (Flake8UsePathlib, "104") => (RuleGroup::Unspecified, rules::flake8_use_pathlib::violations::OsRename),
        (Flake8UsePathlib, "105") => (RuleGroup::Unspecified, rules::flake8_use_pathlib::violations::OsReplace),
        (Flake8UsePathlib, "106") => (RuleGroup::Unspecified, rules::flake8_use_pathlib::violations::OsRmdir),
        (Flake8UsePathlib, "107") => (RuleGroup::Unspecified, rules::flake8_use_pathlib::violations::OsRemove),
        (Flake8UsePathlib, "108") => (RuleGroup::Unspecified, rules::flake8_use_pathlib::violations::OsUnlink),
        (Flake8UsePathlib, "109") => (RuleGroup::Unspecified, rules::flake8_use_pathlib::violations::OsGetcwd),
        (Flake8UsePathlib, "110") => (RuleGroup::Unspecified, rules::flake8_use_pathlib::violations::OsPathExists),
        (Flake8UsePathlib, "111") => (RuleGroup::Unspecified, rules::flake8_use_pathlib::violations::OsPathExpanduser),
        (Flake8UsePathlib, "112") => (RuleGroup::Unspecified, rules::flake8_use_pathlib::violations::OsPathIsdir),
        (Flake8UsePathlib, "113") => (RuleGroup::Unspecified, rules::flake8_use_pathlib::violations::OsPathIsfile),
        (Flake8UsePathlib, "114") => (RuleGroup::Unspecified, rules::flake8_use_pathlib::violations::OsPathIslink),
        (Flake8UsePathlib, "115") => (RuleGroup::Unspecified, rules::flake8_use_pathlib::violations::OsReadlink),
        (Flake8UsePathlib, "116") => (RuleGroup::Unspecified, rules::flake8_use_pathlib::violations::OsStat),
        (Flake8UsePathlib, "117") => (RuleGroup::Unspecified, rules::flake8_use_pathlib::violations::OsPathIsabs),
        (Flake8UsePathlib, "118") => (RuleGroup::Unspecified, rules::flake8_use_pathlib::violations::OsPathJoin),
        (Flake8UsePathlib, "119") => (RuleGroup::Unspecified, rules::flake8_use_pathlib::violations::OsPathBasename),
        (Flake8UsePathlib, "120") => (RuleGroup::Unspecified, rules::flake8_use_pathlib::violations::OsPathDirname),
        (Flake8UsePathlib, "121") => (RuleGroup::Unspecified, rules::flake8_use_pathlib::violations::OsPathSamefile),
        (Flake8UsePathlib, "122") => (RuleGroup::Unspecified, rules::flake8_use_pathlib::violations::OsPathSplitext),
        (Flake8UsePathlib, "123") => (RuleGroup::Unspecified, rules::flake8_use_pathlib::violations::BuiltinOpen),
        (Flake8UsePathlib, "124") => (RuleGroup::Unspecified, rules::flake8_use_pathlib::violations::PyPath),

        // flake8-logging-format
        (Flake8LoggingFormat, "001") => (RuleGroup::Unspecified, rules::flake8_logging_format::violations::LoggingStringFormat),
        (Flake8LoggingFormat, "002") => (RuleGroup::Unspecified, rules::flake8_logging_format::violations::LoggingPercentFormat),
        (Flake8LoggingFormat, "003") => (RuleGroup::Unspecified, rules::flake8_logging_format::violations::LoggingStringConcat),
        (Flake8LoggingFormat, "004") => (RuleGroup::Unspecified, rules::flake8_logging_format::violations::LoggingFString),
        (Flake8LoggingFormat, "010") => (RuleGroup::Unspecified, rules::flake8_logging_format::violations::LoggingWarn),
        (Flake8LoggingFormat, "101") => (RuleGroup::Unspecified, rules::flake8_logging_format::violations::LoggingExtraAttrClash),
        (Flake8LoggingFormat, "201") => (RuleGroup::Unspecified, rules::flake8_logging_format::violations::LoggingExcInfo),
        (Flake8LoggingFormat, "202") => (RuleGroup::Unspecified, rules::flake8_logging_format::violations::LoggingRedundantExcInfo),

        // flake8-raise
        (Flake8Raise, "102") => (RuleGroup::Unspecified, rules::flake8_raise::rules::UnnecessaryParenOnRaiseException),

        // flake8-self
        (Flake8Self, "001") => (RuleGroup::Unspecified, rules::flake8_self::rules::PrivateMemberAccess),

        // numpy
        (Numpy, "001") => (RuleGroup::Unspecified, rules::numpy::rules::NumpyDeprecatedTypeAlias),
        (Numpy, "002") => (RuleGroup::Unspecified, rules::numpy::rules::NumpyLegacyRandom),

        // ruff
        (Ruff, "001") => (RuleGroup::Unspecified, rules::ruff::rules::AmbiguousUnicodeCharacterString),
        (Ruff, "002") => (RuleGroup::Unspecified, rules::ruff::rules::AmbiguousUnicodeCharacterDocstring),
        (Ruff, "003") => (RuleGroup::Unspecified, rules::ruff::rules::AmbiguousUnicodeCharacterComment),
        (Ruff, "005") => (RuleGroup::Unspecified, rules::ruff::rules::CollectionLiteralConcatenation),
        (Ruff, "006") => (RuleGroup::Unspecified, rules::ruff::rules::AsyncioDanglingTask),
        (Ruff, "007") => (RuleGroup::Unspecified, rules::ruff::rules::PairwiseOverZipped),
        (Ruff, "008") => (RuleGroup::Unspecified, rules::ruff::rules::MutableDataclassDefault),
        (Ruff, "009") => (RuleGroup::Unspecified, rules::ruff::rules::FunctionCallInDataclassDefaultArgument),
        (Ruff, "010") => (RuleGroup::Unspecified, rules::ruff::rules::ExplicitFStringTypeConversion),
        (Ruff, "011") => (RuleGroup::Unspecified, rules::ruff::rules::StaticKeyDictComprehension),
        (Ruff, "012") => (RuleGroup::Unspecified, rules::ruff::rules::MutableClassDefault),
        (Ruff, "013") => (RuleGroup::Unspecified, rules::ruff::rules::ImplicitOptional),
        (Ruff, "100") => (RuleGroup::Unspecified, rules::ruff::rules::UnusedNOQA),
        (Ruff, "200") => (RuleGroup::Unspecified, rules::ruff::rules::InvalidPyprojectToml),

        // flake8-django
        (Flake8Django, "001") => (RuleGroup::Unspecified, rules::flake8_django::rules::DjangoNullableModelStringField),
        (Flake8Django, "003") => (RuleGroup::Unspecified, rules::flake8_django::rules::DjangoLocalsInRenderFunction),
        (Flake8Django, "006") => (RuleGroup::Unspecified, rules::flake8_django::rules::DjangoExcludeWithModelForm),
        (Flake8Django, "007") => (RuleGroup::Unspecified, rules::flake8_django::rules::DjangoAllWithModelForm),
        (Flake8Django, "008") => (RuleGroup::Unspecified, rules::flake8_django::rules::DjangoModelWithoutDunderStr),
        (Flake8Django, "012") => (RuleGroup::Unspecified, rules::flake8_django::rules::DjangoUnorderedBodyContentInModel),
        (Flake8Django, "013") => (RuleGroup::Unspecified, rules::flake8_django::rules::DjangoNonLeadingReceiverDecorator),

        // flynt
        // Reserved: (Flynt, "001") => (RuleGroup::Unspecified, Rule: :StringConcatenationToFString),
        (Flynt, "002") => (RuleGroup::Unspecified, rules::flynt::rules::StaticJoinToFString),

        // flake8-todos
        (Flake8Todos, "001") => (RuleGroup::Unspecified, rules::flake8_todos::rules::InvalidTodoTag),
        (Flake8Todos, "002") => (RuleGroup::Unspecified, rules::flake8_todos::rules::MissingTodoAuthor),
        (Flake8Todos, "003") => (RuleGroup::Unspecified, rules::flake8_todos::rules::MissingTodoLink),
        (Flake8Todos, "004") => (RuleGroup::Unspecified, rules::flake8_todos::rules::MissingTodoColon),
        (Flake8Todos, "005") => (RuleGroup::Unspecified, rules::flake8_todos::rules::MissingTodoDescription),
        (Flake8Todos, "006") => (RuleGroup::Unspecified, rules::flake8_todos::rules::InvalidTodoCapitalization),
        (Flake8Todos, "007") => (RuleGroup::Unspecified, rules::flake8_todos::rules::MissingSpaceAfterTodoColon),

        // airflow
        (Airflow, "001") => (RuleGroup::Unspecified, rules::airflow::rules::AirflowVariableNameTaskIdMismatch),

        // perflint
        (Perflint, "101") => (RuleGroup::Unspecified, rules::perflint::rules::UnnecessaryListCast),
        (Perflint, "102") => (RuleGroup::Unspecified, rules::perflint::rules::IncorrectDictIterator),
<<<<<<< HEAD
        (Perflint, "401") => (RuleGroup::Unspecified, rules::perflint::rules::SlowFilteredListCreation),
        (Perflint, "402") => (RuleGroup::Unspecified, rules::perflint::rules::SlowListCopy),
=======
        (Perflint, "203") => (RuleGroup::Unspecified, rules::perflint::rules::TryExceptInLoop),
>>>>>>> 0e89c949

        // flake8-fixme
        (Flake8Fixme, "001") => (RuleGroup::Unspecified, rules::flake8_fixme::rules::LineContainsFixme),
        (Flake8Fixme, "002") => (RuleGroup::Unspecified, rules::flake8_fixme::rules::LineContainsTodo),
        (Flake8Fixme, "003") => (RuleGroup::Unspecified, rules::flake8_fixme::rules::LineContainsXxx),
        (Flake8Fixme, "004") => (RuleGroup::Unspecified, rules::flake8_fixme::rules::LineContainsHack),

        // flake8-slots
        (Flake8Slots, "000") => (RuleGroup::Unspecified, rules::flake8_slots::rules::NoSlotsInStrSubclass),
        (Flake8Slots, "001") => (RuleGroup::Unspecified, rules::flake8_slots::rules::NoSlotsInTupleSubclass),
        (Flake8Slots, "002") => (RuleGroup::Unspecified, rules::flake8_slots::rules::NoSlotsInNamedtupleSubclass),

        _ => return None,
    })
}<|MERGE_RESOLUTION|>--- conflicted
+++ resolved
@@ -787,12 +787,9 @@
         // perflint
         (Perflint, "101") => (RuleGroup::Unspecified, rules::perflint::rules::UnnecessaryListCast),
         (Perflint, "102") => (RuleGroup::Unspecified, rules::perflint::rules::IncorrectDictIterator),
-<<<<<<< HEAD
+        (Perflint, "203") => (RuleGroup::Unspecified, rules::perflint::rules::TryExceptInLoop),
         (Perflint, "401") => (RuleGroup::Unspecified, rules::perflint::rules::SlowFilteredListCreation),
         (Perflint, "402") => (RuleGroup::Unspecified, rules::perflint::rules::SlowListCopy),
-=======
-        (Perflint, "203") => (RuleGroup::Unspecified, rules::perflint::rules::TryExceptInLoop),
->>>>>>> 0e89c949
 
         // flake8-fixme
         (Flake8Fixme, "001") => (RuleGroup::Unspecified, rules::flake8_fixme::rules::LineContainsFixme),
