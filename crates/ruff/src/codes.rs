/// In this module we generate [`Rule`], an enum of all rules, and [`RuleCodePrefix`], an enum of
/// all rules categories. A rule category is something like pyflakes or flake8-todos. Each rule
/// category contains all rules and their common prefixes, i.e. everything you can specify in
/// `--select`. For pylint this is e.g. C0414 and E0118 but also C and E01.
use std::fmt::Formatter;

use strum_macros::{AsRefStr, EnumIter};

use ruff_diagnostics::Violation;

use crate::registry::{AsRule, Linter};
use crate::rules;

#[derive(PartialEq, Eq, PartialOrd, Ord)]
pub struct NoqaCode(&'static str, &'static str);

impl NoqaCode {
    /// Return the prefix for the [`NoqaCode`], e.g., `SIM` for `SIM101`.
    pub fn prefix(&self) -> &str {
        self.0
    }

    /// Return the suffix for the [`NoqaCode`], e.g., `101` for `SIM101`.
    pub fn suffix(&self) -> &str {
        self.1
    }
}

impl std::fmt::Debug for NoqaCode {
    fn fmt(&self, f: &mut Formatter<'_>) -> std::fmt::Result {
        std::fmt::Display::fmt(self, f)
    }
}

impl std::fmt::Display for NoqaCode {
    fn fmt(&self, f: &mut Formatter<'_>) -> Result<(), std::fmt::Error> {
        write!(f, "{}{}", self.0, self.1)
    }
}

impl PartialEq<&str> for NoqaCode {
    fn eq(&self, other: &&str) -> bool {
        match other.strip_prefix(self.0) {
            Some(suffix) => suffix == self.1,
            None => false,
        }
    }
}

#[derive(Debug, Copy, Clone)]
pub enum RuleGroup {
    /// The rule has not been assigned to any specific group.
    Unspecified,
    /// The rule is still under development, and must be enabled explicitly.
    Nursery,
}

#[ruff_macros::map_codes]
pub fn code_to_rule(linter: Linter, code: &str) -> Option<(RuleGroup, Rule)> {
    #[allow(clippy::enum_glob_use)]
    use Linter::*;

    #[rustfmt::skip]
    Some(match (linter, code) {
        // pycodestyle errors
        (Pycodestyle, "E101") => (RuleGroup::Unspecified, rules::pycodestyle::rules::MixedSpacesAndTabs),
        (Pycodestyle, "E111") => (RuleGroup::Nursery, rules::pycodestyle::rules::logical_lines::IndentationWithInvalidMultiple),
        (Pycodestyle, "E112") => (RuleGroup::Nursery, rules::pycodestyle::rules::logical_lines::NoIndentedBlock),
        (Pycodestyle, "E113") => (RuleGroup::Nursery, rules::pycodestyle::rules::logical_lines::UnexpectedIndentation),
        (Pycodestyle, "E114") => (RuleGroup::Nursery, rules::pycodestyle::rules::logical_lines::IndentationWithInvalidMultipleComment),
        (Pycodestyle, "E115") => (RuleGroup::Nursery, rules::pycodestyle::rules::logical_lines::NoIndentedBlockComment),
        (Pycodestyle, "E116") => (RuleGroup::Nursery, rules::pycodestyle::rules::logical_lines::UnexpectedIndentationComment),
        (Pycodestyle, "E117") => (RuleGroup::Nursery, rules::pycodestyle::rules::logical_lines::OverIndented),
        (Pycodestyle, "E201") => (RuleGroup::Nursery, rules::pycodestyle::rules::logical_lines::WhitespaceAfterOpenBracket),
        (Pycodestyle, "E202") => (RuleGroup::Nursery, rules::pycodestyle::rules::logical_lines::WhitespaceBeforeCloseBracket),
        (Pycodestyle, "E203") => (RuleGroup::Nursery, rules::pycodestyle::rules::logical_lines::WhitespaceBeforePunctuation),
        (Pycodestyle, "E211") => (RuleGroup::Nursery, rules::pycodestyle::rules::logical_lines::WhitespaceBeforeParameters),
        (Pycodestyle, "E221") => (RuleGroup::Nursery, rules::pycodestyle::rules::logical_lines::MultipleSpacesBeforeOperator),
        (Pycodestyle, "E222") => (RuleGroup::Nursery, rules::pycodestyle::rules::logical_lines::MultipleSpacesAfterOperator),
        (Pycodestyle, "E223") => (RuleGroup::Nursery, rules::pycodestyle::rules::logical_lines::TabBeforeOperator),
        (Pycodestyle, "E224") => (RuleGroup::Nursery, rules::pycodestyle::rules::logical_lines::TabAfterOperator),
        (Pycodestyle, "E225") => (RuleGroup::Nursery, rules::pycodestyle::rules::logical_lines::MissingWhitespaceAroundOperator),
        (Pycodestyle, "E226") => (RuleGroup::Nursery, rules::pycodestyle::rules::logical_lines::MissingWhitespaceAroundArithmeticOperator),
        (Pycodestyle, "E227") => (RuleGroup::Nursery, rules::pycodestyle::rules::logical_lines::MissingWhitespaceAroundBitwiseOrShiftOperator),
        (Pycodestyle, "E228") => (RuleGroup::Nursery, rules::pycodestyle::rules::logical_lines::MissingWhitespaceAroundModuloOperator),
        (Pycodestyle, "E231") => (RuleGroup::Nursery, rules::pycodestyle::rules::logical_lines::MissingWhitespace),
        (Pycodestyle, "E241") => (RuleGroup::Nursery, rules::pycodestyle::rules::logical_lines::MultipleSpacesAfterComma),
        (Pycodestyle, "E242") => (RuleGroup::Nursery, rules::pycodestyle::rules::logical_lines::TabAfterComma),
        (Pycodestyle, "E251") => (RuleGroup::Nursery, rules::pycodestyle::rules::logical_lines::UnexpectedSpacesAroundKeywordParameterEquals),
        (Pycodestyle, "E252") => (RuleGroup::Nursery, rules::pycodestyle::rules::logical_lines::MissingWhitespaceAroundParameterEquals),
        (Pycodestyle, "E261") => (RuleGroup::Nursery, rules::pycodestyle::rules::logical_lines::TooFewSpacesBeforeInlineComment),
        (Pycodestyle, "E262") => (RuleGroup::Nursery, rules::pycodestyle::rules::logical_lines::NoSpaceAfterInlineComment),
        (Pycodestyle, "E265") => (RuleGroup::Nursery, rules::pycodestyle::rules::logical_lines::NoSpaceAfterBlockComment),
        (Pycodestyle, "E266") => (RuleGroup::Nursery, rules::pycodestyle::rules::logical_lines::MultipleLeadingHashesForBlockComment),
        (Pycodestyle, "E271") => (RuleGroup::Nursery, rules::pycodestyle::rules::logical_lines::MultipleSpacesAfterKeyword),
        (Pycodestyle, "E272") => (RuleGroup::Nursery, rules::pycodestyle::rules::logical_lines::MultipleSpacesBeforeKeyword),
        (Pycodestyle, "E273") => (RuleGroup::Nursery, rules::pycodestyle::rules::logical_lines::TabAfterKeyword),
        (Pycodestyle, "E274") => (RuleGroup::Nursery, rules::pycodestyle::rules::logical_lines::TabBeforeKeyword),
        (Pycodestyle, "E275") => (RuleGroup::Nursery, rules::pycodestyle::rules::logical_lines::MissingWhitespaceAfterKeyword),
        (Pycodestyle, "E401") => (RuleGroup::Unspecified, rules::pycodestyle::rules::MultipleImportsOnOneLine),
        (Pycodestyle, "E402") => (RuleGroup::Unspecified, rules::pycodestyle::rules::ModuleImportNotAtTopOfFile),
        (Pycodestyle, "E501") => (RuleGroup::Unspecified, rules::pycodestyle::rules::LineTooLong),
        (Pycodestyle, "E701") => (RuleGroup::Unspecified, rules::pycodestyle::rules::MultipleStatementsOnOneLineColon),
        (Pycodestyle, "E702") => (RuleGroup::Unspecified, rules::pycodestyle::rules::MultipleStatementsOnOneLineSemicolon),
        (Pycodestyle, "E703") => (RuleGroup::Unspecified, rules::pycodestyle::rules::UselessSemicolon),
        (Pycodestyle, "E711") => (RuleGroup::Unspecified, rules::pycodestyle::rules::NoneComparison),
        (Pycodestyle, "E712") => (RuleGroup::Unspecified, rules::pycodestyle::rules::TrueFalseComparison),
        (Pycodestyle, "E713") => (RuleGroup::Unspecified, rules::pycodestyle::rules::NotInTest),
        (Pycodestyle, "E714") => (RuleGroup::Unspecified, rules::pycodestyle::rules::NotIsTest),
        (Pycodestyle, "E721") => (RuleGroup::Unspecified, rules::pycodestyle::rules::TypeComparison),
        (Pycodestyle, "E722") => (RuleGroup::Unspecified, rules::pycodestyle::rules::BareExcept),
        (Pycodestyle, "E731") => (RuleGroup::Unspecified, rules::pycodestyle::rules::LambdaAssignment),
        (Pycodestyle, "E741") => (RuleGroup::Unspecified, rules::pycodestyle::rules::AmbiguousVariableName),
        (Pycodestyle, "E742") => (RuleGroup::Unspecified, rules::pycodestyle::rules::AmbiguousClassName),
        (Pycodestyle, "E743") => (RuleGroup::Unspecified, rules::pycodestyle::rules::AmbiguousFunctionName),
        (Pycodestyle, "E902") => (RuleGroup::Unspecified, rules::pycodestyle::rules::IOError),
        (Pycodestyle, "E999") => (RuleGroup::Unspecified, rules::pycodestyle::rules::SyntaxError),

        // pycodestyle warnings
        (Pycodestyle, "W191") => (RuleGroup::Unspecified, rules::pycodestyle::rules::TabIndentation),
        (Pycodestyle, "W291") => (RuleGroup::Unspecified, rules::pycodestyle::rules::TrailingWhitespace),
        (Pycodestyle, "W292") => (RuleGroup::Unspecified, rules::pycodestyle::rules::MissingNewlineAtEndOfFile),
        (Pycodestyle, "W293") => (RuleGroup::Unspecified, rules::pycodestyle::rules::BlankLineWithWhitespace),
        (Pycodestyle, "W505") => (RuleGroup::Unspecified, rules::pycodestyle::rules::DocLineTooLong),
        (Pycodestyle, "W605") => (RuleGroup::Unspecified, rules::pycodestyle::rules::InvalidEscapeSequence),

        // pyflakes
        (Pyflakes, "401") => (RuleGroup::Unspecified, rules::pyflakes::rules::UnusedImport),
        (Pyflakes, "402") => (RuleGroup::Unspecified, rules::pyflakes::rules::ImportShadowedByLoopVar),
        (Pyflakes, "403") => (RuleGroup::Unspecified, rules::pyflakes::rules::UndefinedLocalWithImportStar),
        (Pyflakes, "404") => (RuleGroup::Unspecified, rules::pyflakes::rules::LateFutureImport),
        (Pyflakes, "405") => (RuleGroup::Unspecified, rules::pyflakes::rules::UndefinedLocalWithImportStarUsage),
        (Pyflakes, "406") => (RuleGroup::Unspecified, rules::pyflakes::rules::UndefinedLocalWithNestedImportStarUsage),
        (Pyflakes, "407") => (RuleGroup::Unspecified, rules::pyflakes::rules::FutureFeatureNotDefined),
        (Pyflakes, "501") => (RuleGroup::Unspecified, rules::pyflakes::rules::PercentFormatInvalidFormat),
        (Pyflakes, "502") => (RuleGroup::Unspecified, rules::pyflakes::rules::PercentFormatExpectedMapping),
        (Pyflakes, "503") => (RuleGroup::Unspecified, rules::pyflakes::rules::PercentFormatExpectedSequence),
        (Pyflakes, "504") => (RuleGroup::Unspecified, rules::pyflakes::rules::PercentFormatExtraNamedArguments),
        (Pyflakes, "505") => (RuleGroup::Unspecified, rules::pyflakes::rules::PercentFormatMissingArgument),
        (Pyflakes, "506") => (RuleGroup::Unspecified, rules::pyflakes::rules::PercentFormatMixedPositionalAndNamed),
        (Pyflakes, "507") => (RuleGroup::Unspecified, rules::pyflakes::rules::PercentFormatPositionalCountMismatch),
        (Pyflakes, "508") => (RuleGroup::Unspecified, rules::pyflakes::rules::PercentFormatStarRequiresSequence),
        (Pyflakes, "509") => (RuleGroup::Unspecified, rules::pyflakes::rules::PercentFormatUnsupportedFormatCharacter),
        (Pyflakes, "521") => (RuleGroup::Unspecified, rules::pyflakes::rules::StringDotFormatInvalidFormat),
        (Pyflakes, "522") => (RuleGroup::Unspecified, rules::pyflakes::rules::StringDotFormatExtraNamedArguments),
        (Pyflakes, "523") => (RuleGroup::Unspecified, rules::pyflakes::rules::StringDotFormatExtraPositionalArguments),
        (Pyflakes, "524") => (RuleGroup::Unspecified, rules::pyflakes::rules::StringDotFormatMissingArguments),
        (Pyflakes, "525") => (RuleGroup::Unspecified, rules::pyflakes::rules::StringDotFormatMixingAutomatic),
        (Pyflakes, "541") => (RuleGroup::Unspecified, rules::pyflakes::rules::FStringMissingPlaceholders),
        (Pyflakes, "601") => (RuleGroup::Unspecified, rules::pyflakes::rules::MultiValueRepeatedKeyLiteral),
        (Pyflakes, "602") => (RuleGroup::Unspecified, rules::pyflakes::rules::MultiValueRepeatedKeyVariable),
        (Pyflakes, "621") => (RuleGroup::Unspecified, rules::pyflakes::rules::ExpressionsInStarAssignment),
        (Pyflakes, "622") => (RuleGroup::Unspecified, rules::pyflakes::rules::MultipleStarredExpressions),
        (Pyflakes, "631") => (RuleGroup::Unspecified, rules::pyflakes::rules::AssertTuple),
        (Pyflakes, "632") => (RuleGroup::Unspecified, rules::pyflakes::rules::IsLiteral),
        (Pyflakes, "633") => (RuleGroup::Unspecified, rules::pyflakes::rules::InvalidPrintSyntax),
        (Pyflakes, "634") => (RuleGroup::Unspecified, rules::pyflakes::rules::IfTuple),
        (Pyflakes, "701") => (RuleGroup::Unspecified, rules::pyflakes::rules::BreakOutsideLoop),
        (Pyflakes, "702") => (RuleGroup::Unspecified, rules::pyflakes::rules::ContinueOutsideLoop),
        (Pyflakes, "704") => (RuleGroup::Unspecified, rules::pyflakes::rules::YieldOutsideFunction),
        (Pyflakes, "706") => (RuleGroup::Unspecified, rules::pyflakes::rules::ReturnOutsideFunction),
        (Pyflakes, "707") => (RuleGroup::Unspecified, rules::pyflakes::rules::DefaultExceptNotLast),
        (Pyflakes, "722") => (RuleGroup::Unspecified, rules::pyflakes::rules::ForwardAnnotationSyntaxError),
        (Pyflakes, "811") => (RuleGroup::Unspecified, rules::pyflakes::rules::RedefinedWhileUnused),
        (Pyflakes, "821") => (RuleGroup::Unspecified, rules::pyflakes::rules::UndefinedName),
        (Pyflakes, "822") => (RuleGroup::Unspecified, rules::pyflakes::rules::UndefinedExport),
        (Pyflakes, "823") => (RuleGroup::Unspecified, rules::pyflakes::rules::UndefinedLocal),
        (Pyflakes, "841") => (RuleGroup::Unspecified, rules::pyflakes::rules::UnusedVariable),
        (Pyflakes, "842") => (RuleGroup::Unspecified, rules::pyflakes::rules::UnusedAnnotation),
        (Pyflakes, "901") => (RuleGroup::Unspecified, rules::pyflakes::rules::RaiseNotImplemented),

        // pylint
        (Pylint, "C0105") => (RuleGroup::Unspecified, rules::pylint::rules::TypeNameIncorrectVariance),
        (Pylint, "C0131") => (RuleGroup::Unspecified, rules::pylint::rules::TypeBivariance),
        (Pylint, "C0132") => (RuleGroup::Unspecified, rules::pylint::rules::TypeParamNameMismatch),
        (Pylint, "C0205") => (RuleGroup::Unspecified, rules::pylint::rules::SingleStringSlots),
        (Pylint, "C0208") => (RuleGroup::Unspecified, rules::pylint::rules::IterationOverSet),
        (Pylint, "C0414") => (RuleGroup::Unspecified, rules::pylint::rules::UselessImportAlias),
        (Pylint, "C1901") => (RuleGroup::Nursery, rules::pylint::rules::CompareToEmptyString),
        (Pylint, "C3002") => (RuleGroup::Unspecified, rules::pylint::rules::UnnecessaryDirectLambdaCall),
        (Pylint, "E0100") => (RuleGroup::Unspecified, rules::pylint::rules::YieldInInit),
        (Pylint, "E0101") => (RuleGroup::Unspecified, rules::pylint::rules::ReturnInInit),
        (Pylint, "E0116") => (RuleGroup::Unspecified, rules::pylint::rules::ContinueInFinally),
        (Pylint, "E0117") => (RuleGroup::Unspecified, rules::pylint::rules::NonlocalWithoutBinding),
        (Pylint, "E0118") => (RuleGroup::Unspecified, rules::pylint::rules::LoadBeforeGlobalDeclaration),
        (Pylint, "E0241") => (RuleGroup::Unspecified, rules::pylint::rules::DuplicateBases),
        (Pylint, "E0302") => (RuleGroup::Unspecified, rules::pylint::rules::UnexpectedSpecialMethodSignature),
        (Pylint, "E0307") => (RuleGroup::Unspecified, rules::pylint::rules::InvalidStrReturnType),
        (Pylint, "E0604") => (RuleGroup::Unspecified, rules::pylint::rules::InvalidAllObject),
        (Pylint, "E0605") => (RuleGroup::Unspecified, rules::pylint::rules::InvalidAllFormat),
        (Pylint, "E1142") => (RuleGroup::Unspecified, rules::pylint::rules::AwaitOutsideAsync),
        (Pylint, "E1205") => (RuleGroup::Unspecified, rules::pylint::rules::LoggingTooManyArgs),
        (Pylint, "E1206") => (RuleGroup::Unspecified, rules::pylint::rules::LoggingTooFewArgs),
        (Pylint, "E1300") => (RuleGroup::Unspecified, rules::pylint::rules::BadStringFormatCharacter),
        (Pylint, "E1307") => (RuleGroup::Unspecified, rules::pylint::rules::BadStringFormatType),
        (Pylint, "E1310") => (RuleGroup::Unspecified, rules::pylint::rules::BadStrStripCall),
        (Pylint, "E1507") => (RuleGroup::Unspecified, rules::pylint::rules::InvalidEnvvarValue),
        (Pylint, "E1700") => (RuleGroup::Unspecified, rules::pylint::rules::YieldFromInAsyncFunction),
        (Pylint, "E2502") => (RuleGroup::Unspecified, rules::pylint::rules::BidirectionalUnicode),
        (Pylint, "E2510") => (RuleGroup::Unspecified, rules::pylint::rules::InvalidCharacterBackspace),
        (Pylint, "E2512") => (RuleGroup::Unspecified, rules::pylint::rules::InvalidCharacterSub),
        (Pylint, "E2513") => (RuleGroup::Unspecified, rules::pylint::rules::InvalidCharacterEsc),
        (Pylint, "E2514") => (RuleGroup::Unspecified, rules::pylint::rules::InvalidCharacterNul),
        (Pylint, "E2515") => (RuleGroup::Unspecified, rules::pylint::rules::InvalidCharacterZeroWidthSpace),
        (Pylint, "R0124") => (RuleGroup::Unspecified, rules::pylint::rules::ComparisonWithItself),
        (Pylint, "R0133") => (RuleGroup::Unspecified, rules::pylint::rules::ComparisonOfConstant),
        (Pylint, "R0206") => (RuleGroup::Unspecified, rules::pylint::rules::PropertyWithParameters),
        (Pylint, "R0402") => (RuleGroup::Unspecified, rules::pylint::rules::ManualFromImport),
        (Pylint, "R0911") => (RuleGroup::Unspecified, rules::pylint::rules::TooManyReturnStatements),
        (Pylint, "R0912") => (RuleGroup::Unspecified, rules::pylint::rules::TooManyBranches),
        (Pylint, "R0913") => (RuleGroup::Unspecified, rules::pylint::rules::TooManyArguments),
        (Pylint, "R0915") => (RuleGroup::Unspecified, rules::pylint::rules::TooManyStatements),
        (Pylint, "R1701") => (RuleGroup::Unspecified, rules::pylint::rules::RepeatedIsinstanceCalls),
        (Pylint, "R1711") => (RuleGroup::Unspecified, rules::pylint::rules::UselessReturn),
        (Pylint, "R1714") => (RuleGroup::Unspecified, rules::pylint::rules::RepeatedEqualityComparisonTarget),
        (Pylint, "R1722") => (RuleGroup::Unspecified, rules::pylint::rules::SysExitAlias),
        (Pylint, "R2004") => (RuleGroup::Unspecified, rules::pylint::rules::MagicValueComparison),
        (Pylint, "R5501") => (RuleGroup::Unspecified, rules::pylint::rules::CollapsibleElseIf),
        (Pylint, "R6301") => (RuleGroup::Nursery, rules::pylint::rules::NoSelfUse),
        (Pylint, "W0120") => (RuleGroup::Unspecified, rules::pylint::rules::UselessElseOnLoop),
        (Pylint, "W0127") => (RuleGroup::Unspecified, rules::pylint::rules::SelfAssigningVariable),
        (Pylint, "W0129") => (RuleGroup::Unspecified, rules::pylint::rules::AssertOnStringLiteral),
        (Pylint, "W0131") => (RuleGroup::Unspecified, rules::pylint::rules::NamedExprWithoutContext),
        (Pylint, "W0406") => (RuleGroup::Unspecified, rules::pylint::rules::ImportSelf),
        (Pylint, "W0602") => (RuleGroup::Unspecified, rules::pylint::rules::GlobalVariableNotAssigned),
        (Pylint, "W0603") => (RuleGroup::Unspecified, rules::pylint::rules::GlobalStatement),
        (Pylint, "W0711") => (RuleGroup::Unspecified, rules::pylint::rules::BinaryOpException),
        (Pylint, "W1508") => (RuleGroup::Unspecified, rules::pylint::rules::InvalidEnvvarDefault),
        (Pylint, "W1509") => (RuleGroup::Unspecified, rules::pylint::rules::SubprocessPopenPreexecFn),
        (Pylint, "W1510") => (RuleGroup::Unspecified, rules::pylint::rules::SubprocessRunWithoutCheck),
        (Pylint, "W1641") => (RuleGroup::Nursery, rules::pylint::rules::EqWithoutHash),
        (Pylint, "W2901") => (RuleGroup::Unspecified, rules::pylint::rules::RedefinedLoopName),
        (Pylint, "W3201") => (RuleGroup::Nursery, rules::pylint::rules::BadDunderMethodName),
        (Pylint, "W3301") => (RuleGroup::Unspecified, rules::pylint::rules::NestedMinMax),

        // flake8-async
        (Flake8Async, "100") => (RuleGroup::Unspecified, rules::flake8_async::rules::BlockingHttpCallInAsyncFunction),
        (Flake8Async, "101") => (RuleGroup::Unspecified, rules::flake8_async::rules::OpenSleepOrSubprocessInAsyncFunction),
        (Flake8Async, "102") => (RuleGroup::Unspecified, rules::flake8_async::rules::BlockingOsCallInAsyncFunction),

        // flake8-builtins
        (Flake8Builtins, "001") => (RuleGroup::Unspecified, rules::flake8_builtins::rules::BuiltinVariableShadowing),
        (Flake8Builtins, "002") => (RuleGroup::Unspecified, rules::flake8_builtins::rules::BuiltinArgumentShadowing),
        (Flake8Builtins, "003") => (RuleGroup::Unspecified, rules::flake8_builtins::rules::BuiltinAttributeShadowing),

        // flake8-bugbear
        (Flake8Bugbear, "002") => (RuleGroup::Unspecified, rules::flake8_bugbear::rules::UnaryPrefixIncrementDecrement),
        (Flake8Bugbear, "003") => (RuleGroup::Unspecified, rules::flake8_bugbear::rules::AssignmentToOsEnviron),
        (Flake8Bugbear, "004") => (RuleGroup::Unspecified, rules::flake8_bugbear::rules::UnreliableCallableCheck),
        (Flake8Bugbear, "005") => (RuleGroup::Unspecified, rules::flake8_bugbear::rules::StripWithMultiCharacters),
        (Flake8Bugbear, "006") => (RuleGroup::Unspecified, rules::flake8_bugbear::rules::MutableArgumentDefault),
        (Flake8Bugbear, "007") => (RuleGroup::Unspecified, rules::flake8_bugbear::rules::UnusedLoopControlVariable),
        (Flake8Bugbear, "008") => (RuleGroup::Unspecified, rules::flake8_bugbear::rules::FunctionCallInDefaultArgument),
        (Flake8Bugbear, "009") => (RuleGroup::Unspecified, rules::flake8_bugbear::rules::GetAttrWithConstant),
        (Flake8Bugbear, "010") => (RuleGroup::Unspecified, rules::flake8_bugbear::rules::SetAttrWithConstant),
        (Flake8Bugbear, "011") => (RuleGroup::Unspecified, rules::flake8_bugbear::rules::AssertFalse),
        (Flake8Bugbear, "012") => (RuleGroup::Unspecified, rules::flake8_bugbear::rules::JumpStatementInFinally),
        (Flake8Bugbear, "013") => (RuleGroup::Unspecified, rules::flake8_bugbear::rules::RedundantTupleInExceptionHandler),
        (Flake8Bugbear, "014") => (RuleGroup::Unspecified, rules::flake8_bugbear::rules::DuplicateHandlerException),
        (Flake8Bugbear, "015") => (RuleGroup::Unspecified, rules::flake8_bugbear::rules::UselessComparison),
        (Flake8Bugbear, "016") => (RuleGroup::Unspecified, rules::flake8_bugbear::rules::RaiseLiteral),
        (Flake8Bugbear, "017") => (RuleGroup::Unspecified, rules::flake8_bugbear::rules::AssertRaisesException),
        (Flake8Bugbear, "018") => (RuleGroup::Unspecified, rules::flake8_bugbear::rules::UselessExpression),
        (Flake8Bugbear, "019") => (RuleGroup::Unspecified, rules::flake8_bugbear::rules::CachedInstanceMethod),
        (Flake8Bugbear, "020") => (RuleGroup::Unspecified, rules::flake8_bugbear::rules::LoopVariableOverridesIterator),
        (Flake8Bugbear, "021") => (RuleGroup::Unspecified, rules::flake8_bugbear::rules::FStringDocstring),
        (Flake8Bugbear, "022") => (RuleGroup::Unspecified, rules::flake8_bugbear::rules::UselessContextlibSuppress),
        (Flake8Bugbear, "023") => (RuleGroup::Unspecified, rules::flake8_bugbear::rules::FunctionUsesLoopVariable),
        (Flake8Bugbear, "024") => (RuleGroup::Unspecified, rules::flake8_bugbear::rules::AbstractBaseClassWithoutAbstractMethod),
        (Flake8Bugbear, "025") => (RuleGroup::Unspecified, rules::flake8_bugbear::rules::DuplicateTryBlockException),
        (Flake8Bugbear, "026") => (RuleGroup::Unspecified, rules::flake8_bugbear::rules::StarArgUnpackingAfterKeywordArg),
        (Flake8Bugbear, "027") => (RuleGroup::Unspecified, rules::flake8_bugbear::rules::EmptyMethodWithoutAbstractDecorator),
        (Flake8Bugbear, "028") => (RuleGroup::Unspecified, rules::flake8_bugbear::rules::NoExplicitStacklevel),
        (Flake8Bugbear, "029") => (RuleGroup::Unspecified, rules::flake8_bugbear::rules::ExceptWithEmptyTuple),
        (Flake8Bugbear, "030") => (RuleGroup::Unspecified, rules::flake8_bugbear::rules::ExceptWithNonExceptionClasses),
        (Flake8Bugbear, "031") => (RuleGroup::Unspecified, rules::flake8_bugbear::rules::ReuseOfGroupbyGenerator),
        (Flake8Bugbear, "032") => (RuleGroup::Unspecified, rules::flake8_bugbear::rules::UnintentionalTypeAnnotation),
        (Flake8Bugbear, "033") => (RuleGroup::Unspecified, rules::flake8_bugbear::rules::DuplicateValue),
        (Flake8Bugbear, "034") => (RuleGroup::Unspecified, rules::flake8_bugbear::rules::ReSubPositionalArgs),
        (Flake8Bugbear, "904") => (RuleGroup::Unspecified, rules::flake8_bugbear::rules::RaiseWithoutFromInsideExcept),
        (Flake8Bugbear, "905") => (RuleGroup::Unspecified, rules::flake8_bugbear::rules::ZipWithoutExplicitStrict),

        // flake8-blind-except
        (Flake8BlindExcept, "001") => (RuleGroup::Unspecified, rules::flake8_blind_except::rules::BlindExcept),

        // flake8-comprehensions
        (Flake8Comprehensions, "00") => (RuleGroup::Unspecified, rules::flake8_comprehensions::rules::UnnecessaryGeneratorList),
        (Flake8Comprehensions, "01") => (RuleGroup::Unspecified, rules::flake8_comprehensions::rules::UnnecessaryGeneratorSet),
        (Flake8Comprehensions, "02") => (RuleGroup::Unspecified, rules::flake8_comprehensions::rules::UnnecessaryGeneratorDict),
        (Flake8Comprehensions, "03") => (RuleGroup::Unspecified, rules::flake8_comprehensions::rules::UnnecessaryListComprehensionSet),
        (Flake8Comprehensions, "04") => (RuleGroup::Unspecified, rules::flake8_comprehensions::rules::UnnecessaryListComprehensionDict),
        (Flake8Comprehensions, "05") => (RuleGroup::Unspecified, rules::flake8_comprehensions::rules::UnnecessaryLiteralSet),
        (Flake8Comprehensions, "06") => (RuleGroup::Unspecified, rules::flake8_comprehensions::rules::UnnecessaryLiteralDict),
        (Flake8Comprehensions, "08") => (RuleGroup::Unspecified, rules::flake8_comprehensions::rules::UnnecessaryCollectionCall),
        (Flake8Comprehensions, "09") => (RuleGroup::Unspecified, rules::flake8_comprehensions::rules::UnnecessaryLiteralWithinTupleCall),
        (Flake8Comprehensions, "10") => (RuleGroup::Unspecified, rules::flake8_comprehensions::rules::UnnecessaryLiteralWithinListCall),
        (Flake8Comprehensions, "11") => (RuleGroup::Unspecified, rules::flake8_comprehensions::rules::UnnecessaryListCall),
        (Flake8Comprehensions, "13") => (RuleGroup::Unspecified, rules::flake8_comprehensions::rules::UnnecessaryCallAroundSorted),
        (Flake8Comprehensions, "14") => (RuleGroup::Unspecified, rules::flake8_comprehensions::rules::UnnecessaryDoubleCastOrProcess),
        (Flake8Comprehensions, "15") => (RuleGroup::Unspecified, rules::flake8_comprehensions::rules::UnnecessarySubscriptReversal),
        (Flake8Comprehensions, "16") => (RuleGroup::Unspecified, rules::flake8_comprehensions::rules::UnnecessaryComprehension),
        (Flake8Comprehensions, "17") => (RuleGroup::Unspecified, rules::flake8_comprehensions::rules::UnnecessaryMap),
        (Flake8Comprehensions, "18") => (RuleGroup::Unspecified, rules::flake8_comprehensions::rules::UnnecessaryLiteralWithinDictCall),
        (Flake8Comprehensions, "19") => (RuleGroup::Unspecified, rules::flake8_comprehensions::rules::UnnecessaryComprehensionAnyAll),

        // flake8-debugger
        (Flake8Debugger, "0") => (RuleGroup::Unspecified, rules::flake8_debugger::rules::Debugger),

        // mccabe
        (McCabe, "1") => (RuleGroup::Unspecified, rules::mccabe::rules::ComplexStructure),

        // flake8-tidy-imports
        (Flake8TidyImports, "251") => (RuleGroup::Unspecified, rules::flake8_tidy_imports::rules::BannedApi),
        (Flake8TidyImports, "252") => (RuleGroup::Unspecified, rules::flake8_tidy_imports::rules::RelativeImports),
        (Flake8TidyImports, "253") => (RuleGroup::Unspecified, rules::flake8_tidy_imports::rules::BannedModuleLevelImports),

        // flake8-return
        (Flake8Return, "501") => (RuleGroup::Unspecified, rules::flake8_return::rules::UnnecessaryReturnNone),
        (Flake8Return, "502") => (RuleGroup::Unspecified, rules::flake8_return::rules::ImplicitReturnValue),
        (Flake8Return, "503") => (RuleGroup::Unspecified, rules::flake8_return::rules::ImplicitReturn),
        (Flake8Return, "504") => (RuleGroup::Unspecified, rules::flake8_return::rules::UnnecessaryAssign),
        (Flake8Return, "505") => (RuleGroup::Unspecified, rules::flake8_return::rules::SuperfluousElseReturn),
        (Flake8Return, "506") => (RuleGroup::Unspecified, rules::flake8_return::rules::SuperfluousElseRaise),
        (Flake8Return, "507") => (RuleGroup::Unspecified, rules::flake8_return::rules::SuperfluousElseContinue),
        (Flake8Return, "508") => (RuleGroup::Unspecified, rules::flake8_return::rules::SuperfluousElseBreak),

        // flake8-gettext
        (Flake8GetText, "001") => (RuleGroup::Unspecified, rules::flake8_gettext::rules::FStringInGetTextFuncCall),
        (Flake8GetText, "002") => (RuleGroup::Unspecified, rules::flake8_gettext::rules::FormatInGetTextFuncCall),
        (Flake8GetText, "003") => (RuleGroup::Unspecified, rules::flake8_gettext::rules::PrintfInGetTextFuncCall),

        // flake8-implicit-str-concat
        (Flake8ImplicitStrConcat, "001") => (RuleGroup::Unspecified, rules::flake8_implicit_str_concat::rules::SingleLineImplicitStringConcatenation),
        (Flake8ImplicitStrConcat, "002") => (RuleGroup::Unspecified, rules::flake8_implicit_str_concat::rules::MultiLineImplicitStringConcatenation),
        (Flake8ImplicitStrConcat, "003") => (RuleGroup::Unspecified, rules::flake8_implicit_str_concat::rules::ExplicitStringConcatenation),

        // flake8-print
        (Flake8Print, "1") => (RuleGroup::Unspecified, rules::flake8_print::rules::Print),
        (Flake8Print, "3") => (RuleGroup::Unspecified, rules::flake8_print::rules::PPrint),

        // flake8-quotes
        (Flake8Quotes, "000") => (RuleGroup::Unspecified, rules::flake8_quotes::rules::BadQuotesInlineString),
        (Flake8Quotes, "001") => (RuleGroup::Unspecified, rules::flake8_quotes::rules::BadQuotesMultilineString),
        (Flake8Quotes, "002") => (RuleGroup::Unspecified, rules::flake8_quotes::rules::BadQuotesDocstring),
        (Flake8Quotes, "003") => (RuleGroup::Unspecified, rules::flake8_quotes::rules::AvoidableEscapedQuote),

        // flake8-annotations
        (Flake8Annotations, "001") => (RuleGroup::Unspecified, rules::flake8_annotations::rules::MissingTypeFunctionArgument),
        (Flake8Annotations, "002") => (RuleGroup::Unspecified, rules::flake8_annotations::rules::MissingTypeArgs),
        (Flake8Annotations, "003") => (RuleGroup::Unspecified, rules::flake8_annotations::rules::MissingTypeKwargs),
        (Flake8Annotations, "101") => (RuleGroup::Unspecified, rules::flake8_annotations::rules::MissingTypeSelf),
        (Flake8Annotations, "102") => (RuleGroup::Unspecified, rules::flake8_annotations::rules::MissingTypeCls),
        (Flake8Annotations, "201") => (RuleGroup::Unspecified, rules::flake8_annotations::rules::MissingReturnTypeUndocumentedPublicFunction),
        (Flake8Annotations, "202") => (RuleGroup::Unspecified, rules::flake8_annotations::rules::MissingReturnTypePrivateFunction),
        (Flake8Annotations, "204") => (RuleGroup::Unspecified, rules::flake8_annotations::rules::MissingReturnTypeSpecialMethod),
        (Flake8Annotations, "205") => (RuleGroup::Unspecified, rules::flake8_annotations::rules::MissingReturnTypeStaticMethod),
        (Flake8Annotations, "206") => (RuleGroup::Unspecified, rules::flake8_annotations::rules::MissingReturnTypeClassMethod),
        (Flake8Annotations, "401") => (RuleGroup::Unspecified, rules::flake8_annotations::rules::AnyType),

        // flake8-future-annotations
        (Flake8FutureAnnotations, "100") => (RuleGroup::Unspecified, rules::flake8_future_annotations::rules::FutureRewritableTypeAnnotation),
        (Flake8FutureAnnotations, "102") => (RuleGroup::Unspecified, rules::flake8_future_annotations::rules::FutureRequiredTypeAnnotation),

        // flake8-2020
        (Flake82020, "101") => (RuleGroup::Unspecified, rules::flake8_2020::rules::SysVersionSlice3),
        (Flake82020, "102") => (RuleGroup::Unspecified, rules::flake8_2020::rules::SysVersion2),
        (Flake82020, "103") => (RuleGroup::Unspecified, rules::flake8_2020::rules::SysVersionCmpStr3),
        (Flake82020, "201") => (RuleGroup::Unspecified, rules::flake8_2020::rules::SysVersionInfo0Eq3),
        (Flake82020, "202") => (RuleGroup::Unspecified, rules::flake8_2020::rules::SixPY3),
        (Flake82020, "203") => (RuleGroup::Unspecified, rules::flake8_2020::rules::SysVersionInfo1CmpInt),
        (Flake82020, "204") => (RuleGroup::Unspecified, rules::flake8_2020::rules::SysVersionInfoMinorCmpInt),
        (Flake82020, "301") => (RuleGroup::Unspecified, rules::flake8_2020::rules::SysVersion0),
        (Flake82020, "302") => (RuleGroup::Unspecified, rules::flake8_2020::rules::SysVersionCmpStr10),
        (Flake82020, "303") => (RuleGroup::Unspecified, rules::flake8_2020::rules::SysVersionSlice1),

        // flake8-simplify
        (Flake8Simplify, "101") => (RuleGroup::Unspecified, rules::flake8_simplify::rules::DuplicateIsinstanceCall),
        (Flake8Simplify, "102") => (RuleGroup::Unspecified, rules::flake8_simplify::rules::CollapsibleIf),
        (Flake8Simplify, "103") => (RuleGroup::Unspecified, rules::flake8_simplify::rules::NeedlessBool),
        (Flake8Simplify, "105") => (RuleGroup::Unspecified, rules::flake8_simplify::rules::SuppressibleException),
        (Flake8Simplify, "107") => (RuleGroup::Unspecified, rules::flake8_simplify::rules::ReturnInTryExceptFinally),
        (Flake8Simplify, "108") => (RuleGroup::Unspecified, rules::flake8_simplify::rules::IfElseBlockInsteadOfIfExp),
        (Flake8Simplify, "109") => (RuleGroup::Unspecified, rules::flake8_simplify::rules::CompareWithTuple),
        (Flake8Simplify, "110") => (RuleGroup::Unspecified, rules::flake8_simplify::rules::ReimplementedBuiltin),
        (Flake8Simplify, "112") => (RuleGroup::Unspecified, rules::flake8_simplify::rules::UncapitalizedEnvironmentVariables),
        (Flake8Simplify, "114") => (RuleGroup::Unspecified, rules::flake8_simplify::rules::IfWithSameArms),
        (Flake8Simplify, "115") => (RuleGroup::Unspecified, rules::flake8_simplify::rules::OpenFileWithContextHandler),
        (Flake8Simplify, "116") => (RuleGroup::Unspecified, rules::flake8_simplify::rules::IfElseBlockInsteadOfDictLookup),
        (Flake8Simplify, "117") => (RuleGroup::Unspecified, rules::flake8_simplify::rules::MultipleWithStatements),
        (Flake8Simplify, "118") => (RuleGroup::Unspecified, rules::flake8_simplify::rules::InDictKeys),
        (Flake8Simplify, "201") => (RuleGroup::Unspecified, rules::flake8_simplify::rules::NegateEqualOp),
        (Flake8Simplify, "202") => (RuleGroup::Unspecified, rules::flake8_simplify::rules::NegateNotEqualOp),
        (Flake8Simplify, "208") => (RuleGroup::Unspecified, rules::flake8_simplify::rules::DoubleNegation),
        (Flake8Simplify, "210") => (RuleGroup::Unspecified, rules::flake8_simplify::rules::IfExprWithTrueFalse),
        (Flake8Simplify, "211") => (RuleGroup::Unspecified, rules::flake8_simplify::rules::IfExprWithFalseTrue),
        (Flake8Simplify, "212") => (RuleGroup::Unspecified, rules::flake8_simplify::rules::IfExprWithTwistedArms),
        (Flake8Simplify, "220") => (RuleGroup::Unspecified, rules::flake8_simplify::rules::ExprAndNotExpr),
        (Flake8Simplify, "221") => (RuleGroup::Unspecified, rules::flake8_simplify::rules::ExprOrNotExpr),
        (Flake8Simplify, "222") => (RuleGroup::Unspecified, rules::flake8_simplify::rules::ExprOrTrue),
        (Flake8Simplify, "223") => (RuleGroup::Unspecified, rules::flake8_simplify::rules::ExprAndFalse),
        (Flake8Simplify, "300") => (RuleGroup::Unspecified, rules::flake8_simplify::rules::YodaConditions),
        (Flake8Simplify, "401") => (RuleGroup::Unspecified, rules::flake8_simplify::rules::IfElseBlockInsteadOfDictGet),
        (Flake8Simplify, "910") => (RuleGroup::Unspecified, rules::flake8_simplify::rules::DictGetWithNoneDefault),

        // flake8-copyright
        (Flake8Copyright, "001") => (RuleGroup::Nursery, rules::flake8_copyright::rules::MissingCopyrightNotice),

        // pyupgrade
        (Pyupgrade, "001") => (RuleGroup::Unspecified, rules::pyupgrade::rules::UselessMetaclassType),
        (Pyupgrade, "003") => (RuleGroup::Unspecified, rules::pyupgrade::rules::TypeOfPrimitive),
        (Pyupgrade, "004") => (RuleGroup::Unspecified, rules::pyupgrade::rules::UselessObjectInheritance),
        (Pyupgrade, "005") => (RuleGroup::Unspecified, rules::pyupgrade::rules::DeprecatedUnittestAlias),
        (Pyupgrade, "006") => (RuleGroup::Unspecified, rules::pyupgrade::rules::NonPEP585Annotation),
        (Pyupgrade, "007") => (RuleGroup::Unspecified, rules::pyupgrade::rules::NonPEP604Annotation),
        (Pyupgrade, "008") => (RuleGroup::Unspecified, rules::pyupgrade::rules::SuperCallWithParameters),
        (Pyupgrade, "009") => (RuleGroup::Unspecified, rules::pyupgrade::rules::UTF8EncodingDeclaration),
        (Pyupgrade, "010") => (RuleGroup::Unspecified, rules::pyupgrade::rules::UnnecessaryFutureImport),
        (Pyupgrade, "011") => (RuleGroup::Unspecified, rules::pyupgrade::rules::LRUCacheWithoutParameters),
        (Pyupgrade, "012") => (RuleGroup::Unspecified, rules::pyupgrade::rules::UnnecessaryEncodeUTF8),
        (Pyupgrade, "013") => (RuleGroup::Unspecified, rules::pyupgrade::rules::ConvertTypedDictFunctionalToClass),
        (Pyupgrade, "014") => (RuleGroup::Unspecified, rules::pyupgrade::rules::ConvertNamedTupleFunctionalToClass),
        (Pyupgrade, "015") => (RuleGroup::Unspecified, rules::pyupgrade::rules::RedundantOpenModes),
        (Pyupgrade, "017") => (RuleGroup::Unspecified, rules::pyupgrade::rules::DatetimeTimezoneUTC),
        (Pyupgrade, "018") => (RuleGroup::Unspecified, rules::pyupgrade::rules::NativeLiterals),
        (Pyupgrade, "019") => (RuleGroup::Unspecified, rules::pyupgrade::rules::TypingTextStrAlias),
        (Pyupgrade, "020") => (RuleGroup::Unspecified, rules::pyupgrade::rules::OpenAlias),
        (Pyupgrade, "021") => (RuleGroup::Unspecified, rules::pyupgrade::rules::ReplaceUniversalNewlines),
        (Pyupgrade, "022") => (RuleGroup::Unspecified, rules::pyupgrade::rules::ReplaceStdoutStderr),
        (Pyupgrade, "023") => (RuleGroup::Unspecified, rules::pyupgrade::rules::DeprecatedCElementTree),
        (Pyupgrade, "024") => (RuleGroup::Unspecified, rules::pyupgrade::rules::OSErrorAlias),
        (Pyupgrade, "025") => (RuleGroup::Unspecified, rules::pyupgrade::rules::UnicodeKindPrefix),
        (Pyupgrade, "026") => (RuleGroup::Unspecified, rules::pyupgrade::rules::DeprecatedMockImport),
        (Pyupgrade, "027") => (RuleGroup::Unspecified, rules::pyupgrade::rules::UnpackedListComprehension),
        (Pyupgrade, "028") => (RuleGroup::Unspecified, rules::pyupgrade::rules::YieldInForLoop),
        (Pyupgrade, "029") => (RuleGroup::Unspecified, rules::pyupgrade::rules::UnnecessaryBuiltinImport),
        (Pyupgrade, "030") => (RuleGroup::Unspecified, rules::pyupgrade::rules::FormatLiterals),
        (Pyupgrade, "031") => (RuleGroup::Unspecified, rules::pyupgrade::rules::PrintfStringFormatting),
        (Pyupgrade, "032") => (RuleGroup::Unspecified, rules::pyupgrade::rules::FString),
        (Pyupgrade, "033") => (RuleGroup::Unspecified, rules::pyupgrade::rules::LRUCacheWithMaxsizeNone),
        (Pyupgrade, "034") => (RuleGroup::Unspecified, rules::pyupgrade::rules::ExtraneousParentheses),
        (Pyupgrade, "035") => (RuleGroup::Unspecified, rules::pyupgrade::rules::DeprecatedImport),
        (Pyupgrade, "036") => (RuleGroup::Unspecified, rules::pyupgrade::rules::OutdatedVersionBlock),
        (Pyupgrade, "037") => (RuleGroup::Unspecified, rules::pyupgrade::rules::QuotedAnnotation),
        (Pyupgrade, "038") => (RuleGroup::Unspecified, rules::pyupgrade::rules::NonPEP604Isinstance),
        (Pyupgrade, "039") => (RuleGroup::Unspecified, rules::pyupgrade::rules::UnnecessaryClassParentheses),
        (Pyupgrade, "040") => (RuleGroup::Unspecified, rules::pyupgrade::rules::NonPEP695TypeAlias),

        // pydocstyle
        (Pydocstyle, "100") => (RuleGroup::Unspecified, rules::pydocstyle::rules::UndocumentedPublicModule),
        (Pydocstyle, "101") => (RuleGroup::Unspecified, rules::pydocstyle::rules::UndocumentedPublicClass),
        (Pydocstyle, "102") => (RuleGroup::Unspecified, rules::pydocstyle::rules::UndocumentedPublicMethod),
        (Pydocstyle, "103") => (RuleGroup::Unspecified, rules::pydocstyle::rules::UndocumentedPublicFunction),
        (Pydocstyle, "104") => (RuleGroup::Unspecified, rules::pydocstyle::rules::UndocumentedPublicPackage),
        (Pydocstyle, "105") => (RuleGroup::Unspecified, rules::pydocstyle::rules::UndocumentedMagicMethod),
        (Pydocstyle, "106") => (RuleGroup::Unspecified, rules::pydocstyle::rules::UndocumentedPublicNestedClass),
        (Pydocstyle, "107") => (RuleGroup::Unspecified, rules::pydocstyle::rules::UndocumentedPublicInit),
        (Pydocstyle, "200") => (RuleGroup::Unspecified, rules::pydocstyle::rules::FitsOnOneLine),
        (Pydocstyle, "201") => (RuleGroup::Unspecified, rules::pydocstyle::rules::NoBlankLineBeforeFunction),
        (Pydocstyle, "202") => (RuleGroup::Unspecified, rules::pydocstyle::rules::NoBlankLineAfterFunction),
        (Pydocstyle, "203") => (RuleGroup::Unspecified, rules::pydocstyle::rules::OneBlankLineBeforeClass),
        (Pydocstyle, "204") => (RuleGroup::Unspecified, rules::pydocstyle::rules::OneBlankLineAfterClass),
        (Pydocstyle, "205") => (RuleGroup::Unspecified, rules::pydocstyle::rules::BlankLineAfterSummary),
        (Pydocstyle, "206") => (RuleGroup::Unspecified, rules::pydocstyle::rules::IndentWithSpaces),
        (Pydocstyle, "207") => (RuleGroup::Unspecified, rules::pydocstyle::rules::UnderIndentation),
        (Pydocstyle, "208") => (RuleGroup::Unspecified, rules::pydocstyle::rules::OverIndentation),
        (Pydocstyle, "209") => (RuleGroup::Unspecified, rules::pydocstyle::rules::NewLineAfterLastParagraph),
        (Pydocstyle, "210") => (RuleGroup::Unspecified, rules::pydocstyle::rules::SurroundingWhitespace),
        (Pydocstyle, "211") => (RuleGroup::Unspecified, rules::pydocstyle::rules::BlankLineBeforeClass),
        (Pydocstyle, "212") => (RuleGroup::Unspecified, rules::pydocstyle::rules::MultiLineSummaryFirstLine),
        (Pydocstyle, "213") => (RuleGroup::Unspecified, rules::pydocstyle::rules::MultiLineSummarySecondLine),
        (Pydocstyle, "214") => (RuleGroup::Unspecified, rules::pydocstyle::rules::SectionNotOverIndented),
        (Pydocstyle, "215") => (RuleGroup::Unspecified, rules::pydocstyle::rules::SectionUnderlineNotOverIndented),
        (Pydocstyle, "300") => (RuleGroup::Unspecified, rules::pydocstyle::rules::TripleSingleQuotes),
        (Pydocstyle, "301") => (RuleGroup::Unspecified, rules::pydocstyle::rules::EscapeSequenceInDocstring),
        (Pydocstyle, "400") => (RuleGroup::Unspecified, rules::pydocstyle::rules::EndsInPeriod),
        (Pydocstyle, "401") => (RuleGroup::Unspecified, rules::pydocstyle::rules::NonImperativeMood),
        (Pydocstyle, "402") => (RuleGroup::Unspecified, rules::pydocstyle::rules::NoSignature),
        (Pydocstyle, "403") => (RuleGroup::Unspecified, rules::pydocstyle::rules::FirstLineCapitalized),
        (Pydocstyle, "404") => (RuleGroup::Unspecified, rules::pydocstyle::rules::DocstringStartsWithThis),
        (Pydocstyle, "405") => (RuleGroup::Unspecified, rules::pydocstyle::rules::CapitalizeSectionName),
        (Pydocstyle, "406") => (RuleGroup::Unspecified, rules::pydocstyle::rules::NewLineAfterSectionName),
        (Pydocstyle, "407") => (RuleGroup::Unspecified, rules::pydocstyle::rules::DashedUnderlineAfterSection),
        (Pydocstyle, "408") => (RuleGroup::Unspecified, rules::pydocstyle::rules::SectionUnderlineAfterName),
        (Pydocstyle, "409") => (RuleGroup::Unspecified, rules::pydocstyle::rules::SectionUnderlineMatchesSectionLength),
        (Pydocstyle, "410") => (RuleGroup::Unspecified, rules::pydocstyle::rules::NoBlankLineAfterSection),
        (Pydocstyle, "411") => (RuleGroup::Unspecified, rules::pydocstyle::rules::NoBlankLineBeforeSection),
        (Pydocstyle, "412") => (RuleGroup::Unspecified, rules::pydocstyle::rules::BlankLinesBetweenHeaderAndContent),
        (Pydocstyle, "413") => (RuleGroup::Unspecified, rules::pydocstyle::rules::BlankLineAfterLastSection),
        (Pydocstyle, "414") => (RuleGroup::Unspecified, rules::pydocstyle::rules::EmptyDocstringSection),
        (Pydocstyle, "415") => (RuleGroup::Unspecified, rules::pydocstyle::rules::EndsInPunctuation),
        (Pydocstyle, "416") => (RuleGroup::Unspecified, rules::pydocstyle::rules::SectionNameEndsInColon),
        (Pydocstyle, "417") => (RuleGroup::Unspecified, rules::pydocstyle::rules::UndocumentedParam),
        (Pydocstyle, "418") => (RuleGroup::Unspecified, rules::pydocstyle::rules::OverloadWithDocstring),
        (Pydocstyle, "419") => (RuleGroup::Unspecified, rules::pydocstyle::rules::EmptyDocstring),

        // pep8-naming
        (PEP8Naming, "801") => (RuleGroup::Unspecified, rules::pep8_naming::rules::InvalidClassName),
        (PEP8Naming, "802") => (RuleGroup::Unspecified, rules::pep8_naming::rules::InvalidFunctionName),
        (PEP8Naming, "803") => (RuleGroup::Unspecified, rules::pep8_naming::rules::InvalidArgumentName),
        (PEP8Naming, "804") => (RuleGroup::Unspecified, rules::pep8_naming::rules::InvalidFirstArgumentNameForClassMethod),
        (PEP8Naming, "805") => (RuleGroup::Unspecified, rules::pep8_naming::rules::InvalidFirstArgumentNameForMethod),
        (PEP8Naming, "806") => (RuleGroup::Unspecified, rules::pep8_naming::rules::NonLowercaseVariableInFunction),
        (PEP8Naming, "807") => (RuleGroup::Unspecified, rules::pep8_naming::rules::DunderFunctionName),
        (PEP8Naming, "811") => (RuleGroup::Unspecified, rules::pep8_naming::rules::ConstantImportedAsNonConstant),
        (PEP8Naming, "812") => (RuleGroup::Unspecified, rules::pep8_naming::rules::LowercaseImportedAsNonLowercase),
        (PEP8Naming, "813") => (RuleGroup::Unspecified, rules::pep8_naming::rules::CamelcaseImportedAsLowercase),
        (PEP8Naming, "814") => (RuleGroup::Unspecified, rules::pep8_naming::rules::CamelcaseImportedAsConstant),
        (PEP8Naming, "815") => (RuleGroup::Unspecified, rules::pep8_naming::rules::MixedCaseVariableInClassScope),
        (PEP8Naming, "816") => (RuleGroup::Unspecified, rules::pep8_naming::rules::MixedCaseVariableInGlobalScope),
        (PEP8Naming, "817") => (RuleGroup::Unspecified, rules::pep8_naming::rules::CamelcaseImportedAsAcronym),
        (PEP8Naming, "818") => (RuleGroup::Unspecified, rules::pep8_naming::rules::ErrorSuffixOnExceptionName),
        (PEP8Naming, "999") => (RuleGroup::Unspecified, rules::pep8_naming::rules::InvalidModuleName),

        // isort
        (Isort, "001") => (RuleGroup::Unspecified, rules::isort::rules::UnsortedImports),
        (Isort, "002") => (RuleGroup::Unspecified, rules::isort::rules::MissingRequiredImport),

        // eradicate
        (Eradicate, "001") => (RuleGroup::Unspecified, rules::eradicate::rules::CommentedOutCode),

        // flake8-bandit
        (Flake8Bandit, "101") => (RuleGroup::Unspecified, rules::flake8_bandit::rules::Assert),
        (Flake8Bandit, "102") => (RuleGroup::Unspecified, rules::flake8_bandit::rules::ExecBuiltin),
        (Flake8Bandit, "103") => (RuleGroup::Unspecified, rules::flake8_bandit::rules::BadFilePermissions),
        (Flake8Bandit, "104") => (RuleGroup::Unspecified, rules::flake8_bandit::rules::HardcodedBindAllInterfaces),
        (Flake8Bandit, "105") => (RuleGroup::Unspecified, rules::flake8_bandit::rules::HardcodedPasswordString),
        (Flake8Bandit, "106") => (RuleGroup::Unspecified, rules::flake8_bandit::rules::HardcodedPasswordFuncArg),
        (Flake8Bandit, "107") => (RuleGroup::Unspecified, rules::flake8_bandit::rules::HardcodedPasswordDefault),
        (Flake8Bandit, "108") => (RuleGroup::Unspecified, rules::flake8_bandit::rules::HardcodedTempFile),
        (Flake8Bandit, "110") => (RuleGroup::Unspecified, rules::flake8_bandit::rules::TryExceptPass),
        (Flake8Bandit, "112") => (RuleGroup::Unspecified, rules::flake8_bandit::rules::TryExceptContinue),
        (Flake8Bandit, "113") => (RuleGroup::Unspecified, rules::flake8_bandit::rules::RequestWithoutTimeout),
        (Flake8Bandit, "301") => (RuleGroup::Unspecified, rules::flake8_bandit::rules::SuspiciousPickleUsage),
        (Flake8Bandit, "302") => (RuleGroup::Unspecified, rules::flake8_bandit::rules::SuspiciousMarshalUsage),
        (Flake8Bandit, "303") => (RuleGroup::Unspecified, rules::flake8_bandit::rules::SuspiciousInsecureHashUsage),
        (Flake8Bandit, "304") => (RuleGroup::Unspecified, rules::flake8_bandit::rules::SuspiciousInsecureCipherUsage),
        (Flake8Bandit, "305") => (RuleGroup::Unspecified, rules::flake8_bandit::rules::SuspiciousInsecureCipherModeUsage),
        (Flake8Bandit, "306") => (RuleGroup::Unspecified, rules::flake8_bandit::rules::SuspiciousMktempUsage),
        (Flake8Bandit, "307") => (RuleGroup::Unspecified, rules::flake8_bandit::rules::SuspiciousEvalUsage),
        (Flake8Bandit, "308") => (RuleGroup::Unspecified, rules::flake8_bandit::rules::SuspiciousMarkSafeUsage),
        (Flake8Bandit, "310") => (RuleGroup::Unspecified, rules::flake8_bandit::rules::SuspiciousURLOpenUsage),
        (Flake8Bandit, "311") => (RuleGroup::Unspecified, rules::flake8_bandit::rules::SuspiciousNonCryptographicRandomUsage),
        (Flake8Bandit, "312") => (RuleGroup::Unspecified, rules::flake8_bandit::rules::SuspiciousTelnetUsage),
        (Flake8Bandit, "313") => (RuleGroup::Unspecified, rules::flake8_bandit::rules::SuspiciousXMLCElementTreeUsage),
        (Flake8Bandit, "314") => (RuleGroup::Unspecified, rules::flake8_bandit::rules::SuspiciousXMLElementTreeUsage),
        (Flake8Bandit, "315") => (RuleGroup::Unspecified, rules::flake8_bandit::rules::SuspiciousXMLExpatReaderUsage),
        (Flake8Bandit, "316") => (RuleGroup::Unspecified, rules::flake8_bandit::rules::SuspiciousXMLExpatBuilderUsage),
        (Flake8Bandit, "317") => (RuleGroup::Unspecified, rules::flake8_bandit::rules::SuspiciousXMLSaxUsage),
        (Flake8Bandit, "318") => (RuleGroup::Unspecified, rules::flake8_bandit::rules::SuspiciousXMLMiniDOMUsage),
        (Flake8Bandit, "319") => (RuleGroup::Unspecified, rules::flake8_bandit::rules::SuspiciousXMLPullDOMUsage),
        (Flake8Bandit, "320") => (RuleGroup::Unspecified, rules::flake8_bandit::rules::SuspiciousXMLETreeUsage),
        (Flake8Bandit, "321") => (RuleGroup::Unspecified, rules::flake8_bandit::rules::SuspiciousFTPLibUsage),
        (Flake8Bandit, "323") => (RuleGroup::Unspecified, rules::flake8_bandit::rules::SuspiciousUnverifiedContextUsage),
        (Flake8Bandit, "324") => (RuleGroup::Unspecified, rules::flake8_bandit::rules::HashlibInsecureHashFunction),
        (Flake8Bandit, "501") => (RuleGroup::Unspecified, rules::flake8_bandit::rules::RequestWithNoCertValidation),
        (Flake8Bandit, "506") => (RuleGroup::Unspecified, rules::flake8_bandit::rules::UnsafeYAMLLoad),
        (Flake8Bandit, "508") => (RuleGroup::Unspecified, rules::flake8_bandit::rules::SnmpInsecureVersion),
        (Flake8Bandit, "509") => (RuleGroup::Unspecified, rules::flake8_bandit::rules::SnmpWeakCryptography),
        (Flake8Bandit, "601") => (RuleGroup::Unspecified, rules::flake8_bandit::rules::ParamikoCall),
        (Flake8Bandit, "602") => (RuleGroup::Unspecified, rules::flake8_bandit::rules::SubprocessPopenWithShellEqualsTrue),
        (Flake8Bandit, "603") => (RuleGroup::Unspecified, rules::flake8_bandit::rules::SubprocessWithoutShellEqualsTrue),
        (Flake8Bandit, "604") => (RuleGroup::Unspecified, rules::flake8_bandit::rules::CallWithShellEqualsTrue),
        (Flake8Bandit, "605") => (RuleGroup::Unspecified, rules::flake8_bandit::rules::StartProcessWithAShell),
        (Flake8Bandit, "606") => (RuleGroup::Unspecified, rules::flake8_bandit::rules::StartProcessWithNoShell),
        (Flake8Bandit, "607") => (RuleGroup::Unspecified, rules::flake8_bandit::rules::StartProcessWithPartialPath),
        (Flake8Bandit, "608") => (RuleGroup::Unspecified, rules::flake8_bandit::rules::HardcodedSQLExpression),
        (Flake8Bandit, "609") => (RuleGroup::Unspecified, rules::flake8_bandit::rules::UnixCommandWildcardInjection),
        (Flake8Bandit, "612") => (RuleGroup::Unspecified, rules::flake8_bandit::rules::LoggingConfigInsecureListen),
        (Flake8Bandit, "701") => (RuleGroup::Unspecified, rules::flake8_bandit::rules::Jinja2AutoescapeFalse),

        // flake8-boolean-trap
        (Flake8BooleanTrap, "001") => (RuleGroup::Unspecified, rules::flake8_boolean_trap::rules::BooleanTypeHintPositionalArgument),
        (Flake8BooleanTrap, "002") => (RuleGroup::Unspecified, rules::flake8_boolean_trap::rules::BooleanDefaultValuePositionalArgument),
        (Flake8BooleanTrap, "003") => (RuleGroup::Unspecified, rules::flake8_boolean_trap::rules::BooleanPositionalValueInCall),

        // flake8-unused-arguments
        (Flake8UnusedArguments, "001") => (RuleGroup::Unspecified, rules::flake8_unused_arguments::rules::UnusedFunctionArgument),
        (Flake8UnusedArguments, "002") => (RuleGroup::Unspecified, rules::flake8_unused_arguments::rules::UnusedMethodArgument),
        (Flake8UnusedArguments, "003") => (RuleGroup::Unspecified, rules::flake8_unused_arguments::rules::UnusedClassMethodArgument),
        (Flake8UnusedArguments, "004") => (RuleGroup::Unspecified, rules::flake8_unused_arguments::rules::UnusedStaticMethodArgument),
        (Flake8UnusedArguments, "005") => (RuleGroup::Unspecified, rules::flake8_unused_arguments::rules::UnusedLambdaArgument),

        // flake8-import-conventions
        (Flake8ImportConventions, "001") => (RuleGroup::Unspecified, rules::flake8_import_conventions::rules::UnconventionalImportAlias),
        (Flake8ImportConventions, "002") => (RuleGroup::Unspecified, rules::flake8_import_conventions::rules::BannedImportAlias),
        (Flake8ImportConventions, "003") => (RuleGroup::Unspecified, rules::flake8_import_conventions::rules::BannedImportFrom),

        // flake8-datetimez
        (Flake8Datetimez, "001") => (RuleGroup::Unspecified, rules::flake8_datetimez::rules::CallDatetimeWithoutTzinfo),
        (Flake8Datetimez, "002") => (RuleGroup::Unspecified, rules::flake8_datetimez::rules::CallDatetimeToday),
        (Flake8Datetimez, "003") => (RuleGroup::Unspecified, rules::flake8_datetimez::rules::CallDatetimeUtcnow),
        (Flake8Datetimez, "004") => (RuleGroup::Unspecified, rules::flake8_datetimez::rules::CallDatetimeUtcfromtimestamp),
        (Flake8Datetimez, "005") => (RuleGroup::Unspecified, rules::flake8_datetimez::rules::CallDatetimeNowWithoutTzinfo),
        (Flake8Datetimez, "006") => (RuleGroup::Unspecified, rules::flake8_datetimez::rules::CallDatetimeFromtimestamp),
        (Flake8Datetimez, "007") => (RuleGroup::Unspecified, rules::flake8_datetimez::rules::CallDatetimeStrptimeWithoutZone),
        (Flake8Datetimez, "011") => (RuleGroup::Unspecified, rules::flake8_datetimez::rules::CallDateToday),
        (Flake8Datetimez, "012") => (RuleGroup::Unspecified, rules::flake8_datetimez::rules::CallDateFromtimestamp),

        // pygrep-hooks
        (PygrepHooks, "001") => (RuleGroup::Unspecified, rules::pygrep_hooks::rules::Eval),
        (PygrepHooks, "002") => (RuleGroup::Unspecified, rules::pygrep_hooks::rules::DeprecatedLogWarn),
        (PygrepHooks, "003") => (RuleGroup::Unspecified, rules::pygrep_hooks::rules::BlanketTypeIgnore),
        (PygrepHooks, "004") => (RuleGroup::Unspecified, rules::pygrep_hooks::rules::BlanketNOQA),
        (PygrepHooks, "005") => (RuleGroup::Unspecified, rules::pygrep_hooks::rules::InvalidMockAccess),

        // pandas-vet
        (PandasVet, "002") => (RuleGroup::Unspecified, rules::pandas_vet::rules::PandasUseOfInplaceArgument),
        (PandasVet, "003") => (RuleGroup::Unspecified, rules::pandas_vet::rules::PandasUseOfDotIsNull),
        (PandasVet, "004") => (RuleGroup::Unspecified, rules::pandas_vet::rules::PandasUseOfDotNotNull),
        (PandasVet, "007") => (RuleGroup::Unspecified, rules::pandas_vet::rules::PandasUseOfDotIx),
        (PandasVet, "008") => (RuleGroup::Unspecified, rules::pandas_vet::rules::PandasUseOfDotAt),
        (PandasVet, "009") => (RuleGroup::Unspecified, rules::pandas_vet::rules::PandasUseOfDotIat),
        (PandasVet, "010") => (RuleGroup::Unspecified, rules::pandas_vet::rules::PandasUseOfDotPivotOrUnstack),
        (PandasVet, "011") => (RuleGroup::Unspecified, rules::pandas_vet::rules::PandasUseOfDotValues),
        (PandasVet, "012") => (RuleGroup::Unspecified, rules::pandas_vet::rules::PandasUseOfDotReadTable),
        (PandasVet, "013") => (RuleGroup::Unspecified, rules::pandas_vet::rules::PandasUseOfDotStack),
        (PandasVet, "015") => (RuleGroup::Unspecified, rules::pandas_vet::rules::PandasUseOfPdMerge),
        (PandasVet, "101") => (RuleGroup::Unspecified, rules::pandas_vet::rules::PandasNuniqueConstantSeriesCheck),
        (PandasVet, "901") => (RuleGroup::Unspecified, rules::pandas_vet::rules::PandasDfVariableName),

        // flake8-errmsg
        (Flake8ErrMsg, "101") => (RuleGroup::Unspecified, rules::flake8_errmsg::rules::RawStringInException),
        (Flake8ErrMsg, "102") => (RuleGroup::Unspecified, rules::flake8_errmsg::rules::FStringInException),
        (Flake8ErrMsg, "103") => (RuleGroup::Unspecified, rules::flake8_errmsg::rules::DotFormatInException),

        // flake8-pyi
        (Flake8Pyi, "001") => (RuleGroup::Unspecified, rules::flake8_pyi::rules::UnprefixedTypeParam),
        (Flake8Pyi, "002") => (RuleGroup::Unspecified, rules::flake8_pyi::rules::ComplexIfStatementInStub),
        (Flake8Pyi, "003") => (RuleGroup::Unspecified, rules::flake8_pyi::rules::UnrecognizedVersionInfoCheck),
        (Flake8Pyi, "004") => (RuleGroup::Unspecified, rules::flake8_pyi::rules::PatchVersionComparison),
        (Flake8Pyi, "005") => (RuleGroup::Unspecified, rules::flake8_pyi::rules::WrongTupleLengthVersionComparison),
        (Flake8Pyi, "006") => (RuleGroup::Unspecified, rules::flake8_pyi::rules::BadVersionInfoComparison),
        (Flake8Pyi, "007") => (RuleGroup::Unspecified, rules::flake8_pyi::rules::UnrecognizedPlatformCheck),
        (Flake8Pyi, "008") => (RuleGroup::Unspecified, rules::flake8_pyi::rules::UnrecognizedPlatformName),
        (Flake8Pyi, "009") => (RuleGroup::Unspecified, rules::flake8_pyi::rules::PassStatementStubBody),
        (Flake8Pyi, "010") => (RuleGroup::Unspecified, rules::flake8_pyi::rules::NonEmptyStubBody),
        (Flake8Pyi, "011") => (RuleGroup::Unspecified, rules::flake8_pyi::rules::TypedArgumentDefaultInStub),
        (Flake8Pyi, "012") => (RuleGroup::Unspecified, rules::flake8_pyi::rules::PassInClassBody),
        (Flake8Pyi, "013") => (RuleGroup::Unspecified, rules::flake8_pyi::rules::EllipsisInNonEmptyClassBody),
        (Flake8Pyi, "014") => (RuleGroup::Unspecified, rules::flake8_pyi::rules::ArgumentDefaultInStub),
        (Flake8Pyi, "015") => (RuleGroup::Unspecified, rules::flake8_pyi::rules::AssignmentDefaultInStub),
        (Flake8Pyi, "016") => (RuleGroup::Unspecified, rules::flake8_pyi::rules::DuplicateUnionMember),
        (Flake8Pyi, "017") => (RuleGroup::Unspecified, rules::flake8_pyi::rules::ComplexAssignmentInStub),
        (Flake8Pyi, "018") => (RuleGroup::Unspecified, rules::flake8_pyi::rules::UnusedPrivateTypeVar),
        (Flake8Pyi, "019") => (RuleGroup::Unspecified, rules::flake8_pyi::rules::CustomTypeVarReturnType),
        (Flake8Pyi, "020") => (RuleGroup::Unspecified, rules::flake8_pyi::rules::QuotedAnnotationInStub),
        (Flake8Pyi, "021") => (RuleGroup::Unspecified, rules::flake8_pyi::rules::DocstringInStub),
        (Flake8Pyi, "024") => (RuleGroup::Unspecified, rules::flake8_pyi::rules::CollectionsNamedTuple),
        (Flake8Pyi, "025") => (RuleGroup::Unspecified, rules::flake8_pyi::rules::UnaliasedCollectionsAbcSetImport),
        (Flake8Pyi, "026") => (RuleGroup::Unspecified, rules::flake8_pyi::rules::TypeAliasWithoutAnnotation),
        (Flake8Pyi, "029") => (RuleGroup::Unspecified, rules::flake8_pyi::rules::StrOrReprDefinedInStub),
        (Flake8Pyi, "030") => (RuleGroup::Unspecified, rules::flake8_pyi::rules::UnnecessaryLiteralUnion),
        (Flake8Pyi, "032") => (RuleGroup::Unspecified, rules::flake8_pyi::rules::AnyEqNeAnnotation),
        (Flake8Pyi, "033") => (RuleGroup::Unspecified, rules::flake8_pyi::rules::TypeCommentInStub),
        (Flake8Pyi, "034") => (RuleGroup::Unspecified, rules::flake8_pyi::rules::NonSelfReturnType),
        (Flake8Pyi, "035") => (RuleGroup::Unspecified, rules::flake8_pyi::rules::UnassignedSpecialVariableInStub),
        (Flake8Pyi, "036") => (RuleGroup::Unspecified, rules::flake8_pyi::rules::BadExitAnnotation),
        (Flake8Pyi, "041") => (RuleGroup::Unspecified, rules::flake8_pyi::rules::RedundantNumericUnion),
        (Flake8Pyi, "042") => (RuleGroup::Unspecified, rules::flake8_pyi::rules::SnakeCaseTypeAlias),
        (Flake8Pyi, "043") => (RuleGroup::Unspecified, rules::flake8_pyi::rules::TSuffixedTypeAlias),
        (Flake8Pyi, "044") => (RuleGroup::Unspecified, rules::flake8_pyi::rules::FutureAnnotationsInStub),
        (Flake8Pyi, "045") => (RuleGroup::Unspecified, rules::flake8_pyi::rules::IterMethodReturnIterable),
        (Flake8Pyi, "046") => (RuleGroup::Unspecified, rules::flake8_pyi::rules::UnusedPrivateProtocol),
        (Flake8Pyi, "047") => (RuleGroup::Unspecified, rules::flake8_pyi::rules::UnusedPrivateTypeAlias),
        (Flake8Pyi, "048") => (RuleGroup::Unspecified, rules::flake8_pyi::rules::StubBodyMultipleStatements),
        (Flake8Pyi, "049") => (RuleGroup::Unspecified, rules::flake8_pyi::rules::UnusedPrivateTypedDict),
        (Flake8Pyi, "050") => (RuleGroup::Unspecified, rules::flake8_pyi::rules::NoReturnArgumentAnnotationInStub),
        (Flake8Pyi, "051") => (RuleGroup::Unspecified, rules::flake8_pyi::rules::RedundantLiteralUnion),
        (Flake8Pyi, "052") => (RuleGroup::Unspecified, rules::flake8_pyi::rules::UnannotatedAssignmentInStub),
        (Flake8Pyi, "054") => (RuleGroup::Unspecified, rules::flake8_pyi::rules::NumericLiteralTooLong),
        (Flake8Pyi, "053") => (RuleGroup::Unspecified, rules::flake8_pyi::rules::StringOrBytesTooLong),
        (Flake8Pyi, "055") => (RuleGroup::Unspecified, rules::flake8_pyi::rules::UnnecessaryTypeUnion),
        (Flake8Pyi, "056") => (RuleGroup::Unspecified, rules::flake8_pyi::rules::UnsupportedMethodCallOnAll),

        // flake8-pytest-style
        (Flake8PytestStyle, "001") => (RuleGroup::Unspecified, rules::flake8_pytest_style::rules::PytestFixtureIncorrectParenthesesStyle),
        (Flake8PytestStyle, "002") => (RuleGroup::Unspecified, rules::flake8_pytest_style::rules::PytestFixturePositionalArgs),
        (Flake8PytestStyle, "003") => (RuleGroup::Unspecified, rules::flake8_pytest_style::rules::PytestExtraneousScopeFunction),
        (Flake8PytestStyle, "004") => (RuleGroup::Unspecified, rules::flake8_pytest_style::rules::PytestMissingFixtureNameUnderscore),
        (Flake8PytestStyle, "005") => (RuleGroup::Unspecified, rules::flake8_pytest_style::rules::PytestIncorrectFixtureNameUnderscore),
        (Flake8PytestStyle, "006") => (RuleGroup::Unspecified, rules::flake8_pytest_style::rules::PytestParametrizeNamesWrongType),
        (Flake8PytestStyle, "007") => (RuleGroup::Unspecified, rules::flake8_pytest_style::rules::PytestParametrizeValuesWrongType),
        (Flake8PytestStyle, "008") => (RuleGroup::Unspecified, rules::flake8_pytest_style::rules::PytestPatchWithLambda),
        (Flake8PytestStyle, "009") => (RuleGroup::Unspecified, rules::flake8_pytest_style::rules::PytestUnittestAssertion),
        (Flake8PytestStyle, "010") => (RuleGroup::Unspecified, rules::flake8_pytest_style::rules::PytestRaisesWithoutException),
        (Flake8PytestStyle, "011") => (RuleGroup::Unspecified, rules::flake8_pytest_style::rules::PytestRaisesTooBroad),
        (Flake8PytestStyle, "012") => (RuleGroup::Unspecified, rules::flake8_pytest_style::rules::PytestRaisesWithMultipleStatements),
        (Flake8PytestStyle, "013") => (RuleGroup::Unspecified, rules::flake8_pytest_style::rules::PytestIncorrectPytestImport),
        (Flake8PytestStyle, "014") => (RuleGroup::Unspecified, rules::flake8_pytest_style::rules::PytestDuplicateParametrizeTestCases),
        (Flake8PytestStyle, "015") => (RuleGroup::Unspecified, rules::flake8_pytest_style::rules::PytestAssertAlwaysFalse),
        (Flake8PytestStyle, "016") => (RuleGroup::Unspecified, rules::flake8_pytest_style::rules::PytestFailWithoutMessage),
        (Flake8PytestStyle, "017") => (RuleGroup::Unspecified, rules::flake8_pytest_style::rules::PytestAssertInExcept),
        (Flake8PytestStyle, "018") => (RuleGroup::Unspecified, rules::flake8_pytest_style::rules::PytestCompositeAssertion),
        (Flake8PytestStyle, "019") => (RuleGroup::Unspecified, rules::flake8_pytest_style::rules::PytestFixtureParamWithoutValue),
        (Flake8PytestStyle, "020") => (RuleGroup::Unspecified, rules::flake8_pytest_style::rules::PytestDeprecatedYieldFixture),
        (Flake8PytestStyle, "021") => (RuleGroup::Unspecified, rules::flake8_pytest_style::rules::PytestFixtureFinalizerCallback),
        (Flake8PytestStyle, "022") => (RuleGroup::Unspecified, rules::flake8_pytest_style::rules::PytestUselessYieldFixture),
        (Flake8PytestStyle, "023") => (RuleGroup::Unspecified, rules::flake8_pytest_style::rules::PytestIncorrectMarkParenthesesStyle),
        (Flake8PytestStyle, "024") => (RuleGroup::Unspecified, rules::flake8_pytest_style::rules::PytestUnnecessaryAsyncioMarkOnFixture),
        (Flake8PytestStyle, "025") => (RuleGroup::Unspecified, rules::flake8_pytest_style::rules::PytestErroneousUseFixturesOnFixture),
        (Flake8PytestStyle, "026") => (RuleGroup::Unspecified, rules::flake8_pytest_style::rules::PytestUseFixturesWithoutParameters),
        (Flake8PytestStyle, "027") => (RuleGroup::Unspecified, rules::flake8_pytest_style::rules::PytestUnittestRaisesAssertion),

        // flake8-pie
        (Flake8Pie, "790") => (RuleGroup::Unspecified, rules::flake8_pie::rules::UnnecessaryPass),
        (Flake8Pie, "794") => (RuleGroup::Unspecified, rules::flake8_pie::rules::DuplicateClassFieldDefinition),
        (Flake8Pie, "796") => (RuleGroup::Unspecified, rules::flake8_pie::rules::NonUniqueEnums),
        (Flake8Pie, "800") => (RuleGroup::Unspecified, rules::flake8_pie::rules::UnnecessarySpread),
        (Flake8Pie, "804") => (RuleGroup::Unspecified, rules::flake8_pie::rules::UnnecessaryDictKwargs),
        (Flake8Pie, "807") => (RuleGroup::Unspecified, rules::flake8_pie::rules::ReimplementedListBuiltin),
        (Flake8Pie, "808") => (RuleGroup::Unspecified, rules::flake8_pie::rules::UnnecessaryRangeStart),
        (Flake8Pie, "810") => (RuleGroup::Unspecified, rules::flake8_pie::rules::MultipleStartsEndsWith),

        // flake8-commas
        (Flake8Commas, "812") => (RuleGroup::Unspecified, rules::flake8_commas::rules::MissingTrailingComma),
        (Flake8Commas, "818") => (RuleGroup::Unspecified, rules::flake8_commas::rules::TrailingCommaOnBareTuple),
        (Flake8Commas, "819") => (RuleGroup::Unspecified, rules::flake8_commas::rules::ProhibitedTrailingComma),

        // flake8-no-pep420
        (Flake8NoPep420, "001") => (RuleGroup::Unspecified, rules::flake8_no_pep420::rules::ImplicitNamespacePackage),

        // flake8-executable
        (Flake8Executable, "001") => (RuleGroup::Unspecified, rules::flake8_executable::rules::ShebangNotExecutable),
        (Flake8Executable, "002") => (RuleGroup::Unspecified, rules::flake8_executable::rules::ShebangMissingExecutableFile),
        (Flake8Executable, "003") => (RuleGroup::Unspecified, rules::flake8_executable::rules::ShebangMissingPython),
        (Flake8Executable, "004") => (RuleGroup::Unspecified, rules::flake8_executable::rules::ShebangLeadingWhitespace),
        (Flake8Executable, "005") => (RuleGroup::Unspecified, rules::flake8_executable::rules::ShebangNotFirstLine),

        // flake8-type-checking
        (Flake8TypeChecking, "001") => (RuleGroup::Unspecified, rules::flake8_type_checking::rules::TypingOnlyFirstPartyImport),
        (Flake8TypeChecking, "002") => (RuleGroup::Unspecified, rules::flake8_type_checking::rules::TypingOnlyThirdPartyImport),
        (Flake8TypeChecking, "003") => (RuleGroup::Unspecified, rules::flake8_type_checking::rules::TypingOnlyStandardLibraryImport),
        (Flake8TypeChecking, "004") => (RuleGroup::Unspecified, rules::flake8_type_checking::rules::RuntimeImportInTypeCheckingBlock),
        (Flake8TypeChecking, "005") => (RuleGroup::Unspecified, rules::flake8_type_checking::rules::EmptyTypeCheckingBlock),

        // tryceratops
        (Tryceratops, "002") => (RuleGroup::Unspecified, rules::tryceratops::rules::RaiseVanillaClass),
        (Tryceratops, "003") => (RuleGroup::Unspecified, rules::tryceratops::rules::RaiseVanillaArgs),
        (Tryceratops, "004") => (RuleGroup::Unspecified, rules::tryceratops::rules::TypeCheckWithoutTypeError),
        (Tryceratops, "200") => (RuleGroup::Unspecified, rules::tryceratops::rules::ReraiseNoCause),
        (Tryceratops, "201") => (RuleGroup::Unspecified, rules::tryceratops::rules::VerboseRaise),
        (Tryceratops, "300") => (RuleGroup::Unspecified, rules::tryceratops::rules::TryConsiderElse),
        (Tryceratops, "301") => (RuleGroup::Unspecified, rules::tryceratops::rules::RaiseWithinTry),
        (Tryceratops, "302") => (RuleGroup::Unspecified, rules::tryceratops::rules::UselessTryExcept),
        (Tryceratops, "400") => (RuleGroup::Unspecified, rules::tryceratops::rules::ErrorInsteadOfException),
        (Tryceratops, "401") => (RuleGroup::Unspecified, rules::tryceratops::rules::VerboseLogMessage),

        // flake8-use-pathlib
        (Flake8UsePathlib, "100") => (RuleGroup::Unspecified, rules::flake8_use_pathlib::violations::OsPathAbspath),
        (Flake8UsePathlib, "101") => (RuleGroup::Unspecified, rules::flake8_use_pathlib::violations::OsChmod),
        (Flake8UsePathlib, "102") => (RuleGroup::Unspecified, rules::flake8_use_pathlib::violations::OsMkdir),
        (Flake8UsePathlib, "103") => (RuleGroup::Unspecified, rules::flake8_use_pathlib::violations::OsMakedirs),
        (Flake8UsePathlib, "104") => (RuleGroup::Unspecified, rules::flake8_use_pathlib::violations::OsRename),
        (Flake8UsePathlib, "105") => (RuleGroup::Unspecified, rules::flake8_use_pathlib::violations::OsReplace),
        (Flake8UsePathlib, "106") => (RuleGroup::Unspecified, rules::flake8_use_pathlib::violations::OsRmdir),
        (Flake8UsePathlib, "107") => (RuleGroup::Unspecified, rules::flake8_use_pathlib::violations::OsRemove),
        (Flake8UsePathlib, "108") => (RuleGroup::Unspecified, rules::flake8_use_pathlib::violations::OsUnlink),
        (Flake8UsePathlib, "109") => (RuleGroup::Unspecified, rules::flake8_use_pathlib::violations::OsGetcwd),
        (Flake8UsePathlib, "110") => (RuleGroup::Unspecified, rules::flake8_use_pathlib::violations::OsPathExists),
        (Flake8UsePathlib, "111") => (RuleGroup::Unspecified, rules::flake8_use_pathlib::violations::OsPathExpanduser),
        (Flake8UsePathlib, "112") => (RuleGroup::Unspecified, rules::flake8_use_pathlib::violations::OsPathIsdir),
        (Flake8UsePathlib, "113") => (RuleGroup::Unspecified, rules::flake8_use_pathlib::violations::OsPathIsfile),
        (Flake8UsePathlib, "114") => (RuleGroup::Unspecified, rules::flake8_use_pathlib::violations::OsPathIslink),
        (Flake8UsePathlib, "115") => (RuleGroup::Unspecified, rules::flake8_use_pathlib::violations::OsReadlink),
        (Flake8UsePathlib, "116") => (RuleGroup::Unspecified, rules::flake8_use_pathlib::violations::OsStat),
        (Flake8UsePathlib, "117") => (RuleGroup::Unspecified, rules::flake8_use_pathlib::violations::OsPathIsabs),
        (Flake8UsePathlib, "118") => (RuleGroup::Unspecified, rules::flake8_use_pathlib::violations::OsPathJoin),
        (Flake8UsePathlib, "119") => (RuleGroup::Unspecified, rules::flake8_use_pathlib::violations::OsPathBasename),
        (Flake8UsePathlib, "120") => (RuleGroup::Unspecified, rules::flake8_use_pathlib::violations::OsPathDirname),
        (Flake8UsePathlib, "121") => (RuleGroup::Unspecified, rules::flake8_use_pathlib::violations::OsPathSamefile),
        (Flake8UsePathlib, "122") => (RuleGroup::Unspecified, rules::flake8_use_pathlib::violations::OsPathSplitext),
        (Flake8UsePathlib, "123") => (RuleGroup::Unspecified, rules::flake8_use_pathlib::violations::BuiltinOpen),
        (Flake8UsePathlib, "124") => (RuleGroup::Unspecified, rules::flake8_use_pathlib::violations::PyPath),
        (Flake8UsePathlib, "201") => (RuleGroup::Unspecified, rules::flake8_use_pathlib::rules::PathConstructorCurrentDirectory),
        (Flake8UsePathlib, "202") => (RuleGroup::Unspecified, rules::flake8_use_pathlib::rules::OsPathGetsize),
        (Flake8UsePathlib, "202") => (RuleGroup::Unspecified, rules::flake8_use_pathlib::rules::OsPathGetsize),
        (Flake8UsePathlib, "203") => (RuleGroup::Unspecified, rules::flake8_use_pathlib::rules::OsPathGetatime),
        (Flake8UsePathlib, "204") => (RuleGroup::Unspecified, rules::flake8_use_pathlib::rules::OsPathGetmtime),
        (Flake8UsePathlib, "205") => (RuleGroup::Unspecified, rules::flake8_use_pathlib::rules::OsPathGetctime),
        (Flake8UsePathlib, "206") => (RuleGroup::Unspecified, rules::flake8_use_pathlib::rules::OsSepSplit),
        (Flake8UsePathlib, "207") => (RuleGroup::Unspecified, rules::flake8_use_pathlib::rules::Glob),

        // flake8-logging-format
        (Flake8LoggingFormat, "001") => (RuleGroup::Unspecified, rules::flake8_logging_format::violations::LoggingStringFormat),
        (Flake8LoggingFormat, "002") => (RuleGroup::Unspecified, rules::flake8_logging_format::violations::LoggingPercentFormat),
        (Flake8LoggingFormat, "003") => (RuleGroup::Unspecified, rules::flake8_logging_format::violations::LoggingStringConcat),
        (Flake8LoggingFormat, "004") => (RuleGroup::Unspecified, rules::flake8_logging_format::violations::LoggingFString),
        (Flake8LoggingFormat, "010") => (RuleGroup::Unspecified, rules::flake8_logging_format::violations::LoggingWarn),
        (Flake8LoggingFormat, "101") => (RuleGroup::Unspecified, rules::flake8_logging_format::violations::LoggingExtraAttrClash),
        (Flake8LoggingFormat, "201") => (RuleGroup::Unspecified, rules::flake8_logging_format::violations::LoggingExcInfo),
        (Flake8LoggingFormat, "202") => (RuleGroup::Unspecified, rules::flake8_logging_format::violations::LoggingRedundantExcInfo),

        // flake8-raise
        (Flake8Raise, "102") => (RuleGroup::Unspecified, rules::flake8_raise::rules::UnnecessaryParenOnRaiseException),

        // flake8-self
        (Flake8Self, "001") => (RuleGroup::Unspecified, rules::flake8_self::rules::PrivateMemberAccess),

        // numpy
        (Numpy, "001") => (RuleGroup::Unspecified, rules::numpy::rules::NumpyDeprecatedTypeAlias),
        (Numpy, "002") => (RuleGroup::Unspecified, rules::numpy::rules::NumpyLegacyRandom),
        (Numpy, "003") => (RuleGroup::Unspecified, rules::numpy::rules::NumpyDeprecatedFunction),

        // ruff
        (Ruff, "001") => (RuleGroup::Unspecified, rules::ruff::rules::AmbiguousUnicodeCharacterString),
        (Ruff, "002") => (RuleGroup::Unspecified, rules::ruff::rules::AmbiguousUnicodeCharacterDocstring),
        (Ruff, "003") => (RuleGroup::Unspecified, rules::ruff::rules::AmbiguousUnicodeCharacterComment),
        (Ruff, "005") => (RuleGroup::Unspecified, rules::ruff::rules::CollectionLiteralConcatenation),
        (Ruff, "006") => (RuleGroup::Unspecified, rules::ruff::rules::AsyncioDanglingTask),
        (Ruff, "007") => (RuleGroup::Unspecified, rules::ruff::rules::PairwiseOverZipped),
        (Ruff, "008") => (RuleGroup::Unspecified, rules::ruff::rules::MutableDataclassDefault),
        (Ruff, "009") => (RuleGroup::Unspecified, rules::ruff::rules::FunctionCallInDataclassDefaultArgument),
        (Ruff, "010") => (RuleGroup::Unspecified, rules::ruff::rules::ExplicitFStringTypeConversion),
        (Ruff, "011") => (RuleGroup::Unspecified, rules::ruff::rules::StaticKeyDictComprehension),
        (Ruff, "012") => (RuleGroup::Unspecified, rules::ruff::rules::MutableClassDefault),
        (Ruff, "013") => (RuleGroup::Unspecified, rules::ruff::rules::ImplicitOptional),
        #[cfg(feature = "unreachable-code")] // When removing this feature gate, also update rules_selector.rs
        (Ruff, "014") => (RuleGroup::Nursery, rules::ruff::rules::UnreachableCode),
        (Ruff, "015") => (RuleGroup::Unspecified, rules::ruff::rules::UnnecessaryIterableAllocationForFirstElement),
        (Ruff, "016") => (RuleGroup::Unspecified, rules::ruff::rules::InvalidIndexType),
        (Ruff, "017") => (RuleGroup::Nursery, rules::ruff::rules::QuadraticListSummation),
        (Ruff, "100") => (RuleGroup::Unspecified, rules::ruff::rules::UnusedNOQA),
        (Ruff, "200") => (RuleGroup::Unspecified, rules::ruff::rules::InvalidPyprojectToml),

        // flake8-django
        (Flake8Django, "001") => (RuleGroup::Unspecified, rules::flake8_django::rules::DjangoNullableModelStringField),
        (Flake8Django, "003") => (RuleGroup::Unspecified, rules::flake8_django::rules::DjangoLocalsInRenderFunction),
        (Flake8Django, "006") => (RuleGroup::Unspecified, rules::flake8_django::rules::DjangoExcludeWithModelForm),
        (Flake8Django, "007") => (RuleGroup::Unspecified, rules::flake8_django::rules::DjangoAllWithModelForm),
        (Flake8Django, "008") => (RuleGroup::Unspecified, rules::flake8_django::rules::DjangoModelWithoutDunderStr),
        (Flake8Django, "012") => (RuleGroup::Unspecified, rules::flake8_django::rules::DjangoUnorderedBodyContentInModel),
        (Flake8Django, "013") => (RuleGroup::Unspecified, rules::flake8_django::rules::DjangoNonLeadingReceiverDecorator),

        // flynt
        // Reserved: (Flynt, "001") => (RuleGroup::Unspecified, Rule: :StringConcatenationToFString),
        (Flynt, "002") => (RuleGroup::Unspecified, rules::flynt::rules::StaticJoinToFString),

        // flake8-todos
        (Flake8Todos, "001") => (RuleGroup::Unspecified, rules::flake8_todos::rules::InvalidTodoTag),
        (Flake8Todos, "002") => (RuleGroup::Unspecified, rules::flake8_todos::rules::MissingTodoAuthor),
        (Flake8Todos, "003") => (RuleGroup::Unspecified, rules::flake8_todos::rules::MissingTodoLink),
        (Flake8Todos, "004") => (RuleGroup::Unspecified, rules::flake8_todos::rules::MissingTodoColon),
        (Flake8Todos, "005") => (RuleGroup::Unspecified, rules::flake8_todos::rules::MissingTodoDescription),
        (Flake8Todos, "006") => (RuleGroup::Unspecified, rules::flake8_todos::rules::InvalidTodoCapitalization),
        (Flake8Todos, "007") => (RuleGroup::Unspecified, rules::flake8_todos::rules::MissingSpaceAfterTodoColon),

        // airflow
        (Airflow, "001") => (RuleGroup::Unspecified, rules::airflow::rules::AirflowVariableNameTaskIdMismatch),

        // perflint
        (Perflint, "101") => (RuleGroup::Unspecified, rules::perflint::rules::UnnecessaryListCast),
        (Perflint, "102") => (RuleGroup::Unspecified, rules::perflint::rules::IncorrectDictIterator),
        (Perflint, "203") => (RuleGroup::Unspecified, rules::perflint::rules::TryExceptInLoop),
        (Perflint, "401") => (RuleGroup::Unspecified, rules::perflint::rules::ManualListComprehension),
        (Perflint, "402") => (RuleGroup::Unspecified, rules::perflint::rules::ManualListCopy),

        // flake8-fixme
        (Flake8Fixme, "001") => (RuleGroup::Unspecified, rules::flake8_fixme::rules::LineContainsFixme),
        (Flake8Fixme, "002") => (RuleGroup::Unspecified, rules::flake8_fixme::rules::LineContainsTodo),
        (Flake8Fixme, "003") => (RuleGroup::Unspecified, rules::flake8_fixme::rules::LineContainsXxx),
        (Flake8Fixme, "004") => (RuleGroup::Unspecified, rules::flake8_fixme::rules::LineContainsHack),

        // flake8-slots
        (Flake8Slots, "000") => (RuleGroup::Unspecified, rules::flake8_slots::rules::NoSlotsInStrSubclass),
        (Flake8Slots, "001") => (RuleGroup::Unspecified, rules::flake8_slots::rules::NoSlotsInTupleSubclass),
        (Flake8Slots, "002") => (RuleGroup::Unspecified, rules::flake8_slots::rules::NoSlotsInNamedtupleSubclass),

        // refurb
<<<<<<< HEAD
        (Refurb, "113") => (RuleGroup::Unspecified, rules::refurb::rules::RepeatedAppend),
        (Refurb, "131") => (RuleGroup::Unspecified, rules::refurb::rules::DeleteFullSlice),
        (Refurb, "132") => (RuleGroup::Unspecified, rules::refurb::rules::CheckAndRemoveFromSet),

        _ => return None,
=======
        (Refurb, "113") => (RuleGroup::Nursery, rules::refurb::rules::RepeatedAppend),
        (Refurb, "131") => (RuleGroup::Nursery, rules::refurb::rules::DeleteFullSlice),
>>>>>>> c448b408
    })
}<|MERGE_RESOLUTION|>--- conflicted
+++ resolved
@@ -866,15 +866,10 @@
         (Flake8Slots, "002") => (RuleGroup::Unspecified, rules::flake8_slots::rules::NoSlotsInNamedtupleSubclass),
 
         // refurb
-<<<<<<< HEAD
-        (Refurb, "113") => (RuleGroup::Unspecified, rules::refurb::rules::RepeatedAppend),
-        (Refurb, "131") => (RuleGroup::Unspecified, rules::refurb::rules::DeleteFullSlice),
-        (Refurb, "132") => (RuleGroup::Unspecified, rules::refurb::rules::CheckAndRemoveFromSet),
-
-        _ => return None,
-=======
         (Refurb, "113") => (RuleGroup::Nursery, rules::refurb::rules::RepeatedAppend),
         (Refurb, "131") => (RuleGroup::Nursery, rules::refurb::rules::DeleteFullSlice),
->>>>>>> c448b408
+        (Refurb, "132") => (RuleGroup::Nursery, rules::refurb::rules::CheckAndRemoveFromSet),
+
+        _ => return None,
     })
 }