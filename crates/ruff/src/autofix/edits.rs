//! Interface for generating autofix edits from higher-level actions (e.g., "remove an argument").

use anyhow::{bail, Result};
<<<<<<< HEAD
use ruff_python_ast::{self as ast, ExceptHandler, Expr, Keyword, Ranged, Stmt};
use ruff_python_parser::lexer;
use ruff_text_size::{TextLen, TextRange, TextSize};
=======
>>>>>>> 8cddb6c0

use ruff_diagnostics::Edit;
use ruff_python_ast::{self as ast, Arguments, ExceptHandler, Expr, Keyword, Ranged, Stmt};
use ruff_python_codegen::Stylist;
use ruff_python_index::Indexer;
use ruff_python_parser::{lexer, Mode};
use ruff_python_trivia::{has_leading_content, is_python_whitespace, PythonWhitespace};
use ruff_source_file::{Locator, NewlineWithTrailingNewline};
use ruff_text_size::{TextLen, TextRange, TextSize};

use crate::autofix::codemods;
use crate::source_kind::PySourceType;

/// Return the `Fix` to use when deleting a `Stmt`.
///
/// In some cases, this is as simple as deleting the `Range` of the `Stmt`
/// itself. However, there are a few exceptions:
/// - If the `Stmt` is _not_ the terminal statement in a multi-statement line,
///   we need to delete up to the start of the next statement (and avoid
///   deleting any content that precedes the statement).
/// - If the `Stmt` is the terminal statement in a multi-statement line, we need
///   to avoid deleting any content that precedes the statement.
/// - If the `Stmt` has no trailing and leading content, then it's convenient to
///   remove the entire start and end lines.
/// - If the `Stmt` is the last statement in its parent body, replace it with a
///   `pass` instead.
pub(crate) fn delete_stmt(
    stmt: &Stmt,
    parent: Option<&Stmt>,
    locator: &Locator,
    indexer: &Indexer,
) -> Edit {
    if parent
        .map(|parent| is_lone_child(stmt, parent))
        .unwrap_or_default()
    {
        // If removing this node would lead to an invalid syntax tree, replace
        // it with a `pass`.
        Edit::range_replacement("pass".to_string(), stmt.range())
    } else {
        if let Some(semicolon) = trailing_semicolon(stmt.end(), locator) {
            let next = next_stmt_break(semicolon, locator);
            Edit::deletion(stmt.start(), next)
        } else if has_leading_content(stmt.start(), locator) {
            Edit::range_deletion(stmt.range())
        } else if let Some(start) = indexer.preceded_by_continuations(stmt.start(), locator) {
            Edit::range_deletion(TextRange::new(start, stmt.end()))
        } else {
            let range = locator.full_lines_range(stmt.range());
            Edit::range_deletion(range)
        }
    }
}

/// Generate a `Fix` to remove the specified imports from an `import` statement.
pub(crate) fn remove_unused_imports<'a>(
    unused_imports: impl Iterator<Item = &'a str>,
    stmt: &Stmt,
    parent: Option<&Stmt>,
    locator: &Locator,
    stylist: &Stylist,
    indexer: &Indexer,
) -> Result<Edit> {
    match codemods::remove_imports(unused_imports, stmt, locator, stylist)? {
        None => Ok(delete_stmt(stmt, parent, locator, indexer)),
        Some(content) => Ok(Edit::range_replacement(content, stmt.range())),
    }
}

#[derive(Debug, Copy, Clone)]
pub(crate) enum Parentheses {
    /// Remove parentheses, if the removed argument is the only argument left.
    Remove,
    /// Preserve parentheses, even if the removed argument is the only argument
    Preserve,
}

/// Generic function to remove arguments or keyword arguments in function
/// calls and class definitions. (For classes `args` should be considered
/// `bases`)
///
/// Supports the removal of parentheses when this is the only (kw)arg left.
/// For this behavior, set `remove_parentheses` to `true`.
pub(crate) fn remove_argument<T: Ranged>(
    argument: &T,
    arguments: &Arguments,
    parentheses: Parentheses,
    locator: &Locator,
<<<<<<< HEAD
    call_at: TextSize,
    expr_range: TextRange,
    args: &[Expr],
    keywords: &[Keyword],
    remove_parentheses: bool,
    source_type: PySourceType,
=======
>>>>>>> 8cddb6c0
) -> Result<Edit> {
    // TODO(sbrugman): Preserve trailing comments.
    if arguments.keywords.len() + arguments.args.len() > 1 {
        let mut fix_start = None;
        let mut fix_end = None;

<<<<<<< HEAD
    if n_arguments == 1 {
        // Case 1: there is only one argument.
        let mut count = 0u32;
        for (tok, range) in lexer::lex_starts_at(contents, source_type.as_mode(), call_at).flatten()
        {
            if tok.is_lpar() {
                if count == 0 {
                    fix_start = Some(if remove_parentheses {
                        range.start()
                    } else {
                        range.start() + TextSize::from(1)
                    });
                }
                count = count.saturating_add(1);
            }

            if tok.is_rpar() {
                count = count.saturating_sub(1);
                if count == 0 {
                    fix_end = Some(if remove_parentheses {
=======
        if arguments
            .args
            .iter()
            .map(Expr::start)
            .chain(arguments.keywords.iter().map(Keyword::start))
            .any(|location| location > argument.start())
        {
            // Case 1: argument or keyword is _not_ the last node, so delete from the start of the
            // argument to the end of the subsequent comma.
            let mut seen_comma = false;
            for (tok, range) in lexer::lex_starts_at(
                locator.slice(arguments.range()),
                Mode::Module,
                arguments.start(),
            )
            .flatten()
            {
                if seen_comma {
                    if tok.is_non_logical_newline() {
                        // Also delete any non-logical newlines after the comma.
                        continue;
                    }
                    fix_end = Some(if tok.is_newline() {
>>>>>>> 8cddb6c0
                        range.end()
                    } else {
                        range.start()
                    });
                    break;
                }
<<<<<<< HEAD
            }
        }
    } else if args
        .iter()
        .map(Expr::start)
        .chain(keywords.iter().map(Keyword::start))
        .any(|location| location > expr_range.start())
    {
        // Case 2: argument or keyword is _not_ the last node.
        let mut seen_comma = false;
        for (tok, range) in lexer::lex_starts_at(contents, source_type.as_mode(), call_at).flatten()
        {
            if seen_comma {
                if tok.is_non_logical_newline() {
                    // Also delete any non-logical newlines after the comma.
                    continue;
=======
                if range.start() == argument.start() {
                    fix_start = Some(range.start());
                }
                if fix_start.is_some() && tok.is_comma() {
                    seen_comma = true;
>>>>>>> 8cddb6c0
                }
            }
        } else {
            // Case 2: argument or keyword is the last node, so delete from the start of the
            // previous comma to the end of the argument.
            for (tok, range) in lexer::lex_starts_at(
                locator.slice(arguments.range()),
                Mode::Module,
                arguments.start(),
            )
            .flatten()
            {
                if range.start() == argument.start() {
                    fix_end = Some(argument.end());
                    break;
                }
                if tok.is_comma() {
                    fix_start = Some(range.start());
                }
            }
        }

        match (fix_start, fix_end) {
            (Some(start), Some(end)) => Ok(Edit::deletion(start, end)),
            _ => {
                bail!("No fix could be constructed")
            }
        }
    } else {
<<<<<<< HEAD
        // Case 3: argument or keyword is the last node, so we have to find the last
        // comma in the stmt.
        for (tok, range) in lexer::lex_starts_at(contents, source_type.as_mode(), call_at).flatten()
        {
            if range.start() == expr_range.start() {
                fix_end = Some(expr_range.end());
                break;
            }
            if tok.is_comma() {
                fix_start = Some(range.start());
=======
        // Only one argument; remove it (but preserve parentheses, if needed).
        Ok(match parentheses {
            Parentheses::Remove => Edit::deletion(arguments.start(), arguments.end()),
            Parentheses::Preserve => {
                Edit::replacement("()".to_string(), arguments.start(), arguments.end())
>>>>>>> 8cddb6c0
            }
        })
    }
}

/// Determine if a vector contains only one, specific element.
fn is_only<T: PartialEq>(vec: &[T], value: &T) -> bool {
    vec.len() == 1 && vec[0] == *value
}

/// Determine if a child is the only statement in its body.
fn is_lone_child(child: &Stmt, parent: &Stmt) -> bool {
    match parent {
        Stmt::FunctionDef(ast::StmtFunctionDef { body, .. })
        | Stmt::AsyncFunctionDef(ast::StmtAsyncFunctionDef { body, .. })
        | Stmt::ClassDef(ast::StmtClassDef { body, .. })
        | Stmt::With(ast::StmtWith { body, .. })
        | Stmt::AsyncWith(ast::StmtAsyncWith { body, .. }) => {
            if is_only(body, child) {
                return true;
            }
        }
        Stmt::For(ast::StmtFor { body, orelse, .. })
        | Stmt::AsyncFor(ast::StmtAsyncFor { body, orelse, .. })
        | Stmt::While(ast::StmtWhile { body, orelse, .. }) => {
            if is_only(body, child) || is_only(orelse, child) {
                return true;
            }
        }
        Stmt::If(ast::StmtIf {
            body,
            elif_else_clauses,
            ..
        }) => {
            if is_only(body, child)
                || elif_else_clauses
                    .iter()
                    .any(|ast::ElifElseClause { body, .. }| is_only(body, child))
            {
                return true;
            }
        }
        Stmt::Try(ast::StmtTry {
            body,
            handlers,
            orelse,
            finalbody,
            range: _,
        })
        | Stmt::TryStar(ast::StmtTryStar {
            body,
            handlers,
            orelse,
            finalbody,
            range: _,
        }) => {
            if is_only(body, child)
                || is_only(orelse, child)
                || is_only(finalbody, child)
                || handlers.iter().any(|handler| match handler {
                    ExceptHandler::ExceptHandler(ast::ExceptHandlerExceptHandler {
                        body, ..
                    }) => is_only(body, child),
                })
            {
                return true;
            }
        }
        Stmt::Match(ast::StmtMatch { cases, .. }) => {
            if cases.iter().any(|case| is_only(&case.body, child)) {
                return true;
            }
        }
        _ => {}
    }
    false
}

/// Return the location of a trailing semicolon following a `Stmt`, if it's part
/// of a multi-statement line.
fn trailing_semicolon(offset: TextSize, locator: &Locator) -> Option<TextSize> {
    let contents = locator.after(offset);

    for line in NewlineWithTrailingNewline::from(contents) {
        let trimmed = line.trim_whitespace_start();

        if trimmed.starts_with(';') {
            let colon_offset = line.text_len() - trimmed.text_len();
            return Some(offset + line.start() + colon_offset);
        }

        if !trimmed.starts_with('\\') {
            break;
        }
    }
    None
}

/// Find the next valid break for a `Stmt` after a semicolon.
fn next_stmt_break(semicolon: TextSize, locator: &Locator) -> TextSize {
    let start_location = semicolon + TextSize::from(1);

    let contents = &locator.contents()[usize::from(start_location)..];
    for line in NewlineWithTrailingNewline::from(contents) {
        let trimmed = line.trim_whitespace();
        // Skip past any continuations.
        if trimmed.starts_with('\\') {
            continue;
        }

        return start_location
            + if trimmed.is_empty() {
                // If the line is empty, then despite the previous statement ending in a
                // semicolon, we know that it's not a multi-statement line.
                line.start()
            } else {
                // Otherwise, find the start of the next statement. (Or, anything that isn't
                // whitespace.)
                let relative_offset = line.find(|c: char| !is_python_whitespace(c)).unwrap();
                line.start() + TextSize::try_from(relative_offset).unwrap()
            };
    }

    locator.line_end(start_location)
}

#[cfg(test)]
mod tests {
    use anyhow::Result;

    use ruff_python_ast::Ranged;
    use ruff_python_parser::parse_suite;
    use ruff_source_file::Locator;
    use ruff_text_size::TextSize;

    use crate::autofix::edits::{next_stmt_break, trailing_semicolon};

    #[test]
    fn find_semicolon() -> Result<()> {
        let contents = "x = 1";
        let program = parse_suite(contents, "<filename>")?;
        let stmt = program.first().unwrap();
        let locator = Locator::new(contents);
        assert_eq!(trailing_semicolon(stmt.end(), &locator), None);

        let contents = "x = 1; y = 1";
        let program = parse_suite(contents, "<filename>")?;
        let stmt = program.first().unwrap();
        let locator = Locator::new(contents);
        assert_eq!(
            trailing_semicolon(stmt.end(), &locator),
            Some(TextSize::from(5))
        );

        let contents = "x = 1 ; y = 1";
        let program = parse_suite(contents, "<filename>")?;
        let stmt = program.first().unwrap();
        let locator = Locator::new(contents);
        assert_eq!(
            trailing_semicolon(stmt.end(), &locator),
            Some(TextSize::from(6))
        );

        let contents = r"
x = 1 \
  ; y = 1
"
        .trim();
        let program = parse_suite(contents, "<filename>")?;
        let stmt = program.first().unwrap();
        let locator = Locator::new(contents);
        assert_eq!(
            trailing_semicolon(stmt.end(), &locator),
            Some(TextSize::from(10))
        );

        Ok(())
    }

    #[test]
    fn find_next_stmt_break() {
        let contents = "x = 1; y = 1";
        let locator = Locator::new(contents);
        assert_eq!(
            next_stmt_break(TextSize::from(4), &locator),
            TextSize::from(5)
        );

        let contents = "x = 1 ; y = 1";
        let locator = Locator::new(contents);
        assert_eq!(
            next_stmt_break(TextSize::from(5), &locator),
            TextSize::from(6)
        );

        let contents = r"
x = 1 \
  ; y = 1
"
        .trim();
        let locator = Locator::new(contents);
        assert_eq!(
            next_stmt_break(TextSize::from(10), &locator),
            TextSize::from(12)
        );
    }
}<|MERGE_RESOLUTION|>--- conflicted
+++ resolved
@@ -1,18 +1,12 @@
 //! Interface for generating autofix edits from higher-level actions (e.g., "remove an argument").
 
 use anyhow::{bail, Result};
-<<<<<<< HEAD
-use ruff_python_ast::{self as ast, ExceptHandler, Expr, Keyword, Ranged, Stmt};
-use ruff_python_parser::lexer;
-use ruff_text_size::{TextLen, TextRange, TextSize};
-=======
->>>>>>> 8cddb6c0
 
 use ruff_diagnostics::Edit;
 use ruff_python_ast::{self as ast, Arguments, ExceptHandler, Expr, Keyword, Ranged, Stmt};
 use ruff_python_codegen::Stylist;
 use ruff_python_index::Indexer;
-use ruff_python_parser::{lexer, Mode};
+use ruff_python_parser::lexer;
 use ruff_python_trivia::{has_leading_content, is_python_whitespace, PythonWhitespace};
 use ruff_source_file::{Locator, NewlineWithTrailingNewline};
 use ruff_text_size::{TextLen, TextRange, TextSize};
@@ -95,43 +89,13 @@
     arguments: &Arguments,
     parentheses: Parentheses,
     locator: &Locator,
-<<<<<<< HEAD
-    call_at: TextSize,
-    expr_range: TextRange,
-    args: &[Expr],
-    keywords: &[Keyword],
-    remove_parentheses: bool,
     source_type: PySourceType,
-=======
->>>>>>> 8cddb6c0
 ) -> Result<Edit> {
     // TODO(sbrugman): Preserve trailing comments.
     if arguments.keywords.len() + arguments.args.len() > 1 {
         let mut fix_start = None;
         let mut fix_end = None;
 
-<<<<<<< HEAD
-    if n_arguments == 1 {
-        // Case 1: there is only one argument.
-        let mut count = 0u32;
-        for (tok, range) in lexer::lex_starts_at(contents, source_type.as_mode(), call_at).flatten()
-        {
-            if tok.is_lpar() {
-                if count == 0 {
-                    fix_start = Some(if remove_parentheses {
-                        range.start()
-                    } else {
-                        range.start() + TextSize::from(1)
-                    });
-                }
-                count = count.saturating_add(1);
-            }
-
-            if tok.is_rpar() {
-                count = count.saturating_sub(1);
-                if count == 0 {
-                    fix_end = Some(if remove_parentheses {
-=======
         if arguments
             .args
             .iter()
@@ -144,7 +108,7 @@
             let mut seen_comma = false;
             for (tok, range) in lexer::lex_starts_at(
                 locator.slice(arguments.range()),
-                Mode::Module,
+                source_type.as_mode(),
                 arguments.start(),
             )
             .flatten()
@@ -155,37 +119,17 @@
                         continue;
                     }
                     fix_end = Some(if tok.is_newline() {
->>>>>>> 8cddb6c0
                         range.end()
                     } else {
                         range.start()
                     });
                     break;
                 }
-<<<<<<< HEAD
-            }
-        }
-    } else if args
-        .iter()
-        .map(Expr::start)
-        .chain(keywords.iter().map(Keyword::start))
-        .any(|location| location > expr_range.start())
-    {
-        // Case 2: argument or keyword is _not_ the last node.
-        let mut seen_comma = false;
-        for (tok, range) in lexer::lex_starts_at(contents, source_type.as_mode(), call_at).flatten()
-        {
-            if seen_comma {
-                if tok.is_non_logical_newline() {
-                    // Also delete any non-logical newlines after the comma.
-                    continue;
-=======
                 if range.start() == argument.start() {
                     fix_start = Some(range.start());
                 }
                 if fix_start.is_some() && tok.is_comma() {
                     seen_comma = true;
->>>>>>> 8cddb6c0
                 }
             }
         } else {
@@ -215,24 +159,11 @@
             }
         }
     } else {
-<<<<<<< HEAD
-        // Case 3: argument or keyword is the last node, so we have to find the last
-        // comma in the stmt.
-        for (tok, range) in lexer::lex_starts_at(contents, source_type.as_mode(), call_at).flatten()
-        {
-            if range.start() == expr_range.start() {
-                fix_end = Some(expr_range.end());
-                break;
-            }
-            if tok.is_comma() {
-                fix_start = Some(range.start());
-=======
         // Only one argument; remove it (but preserve parentheses, if needed).
         Ok(match parentheses {
             Parentheses::Remove => Edit::deletion(arguments.start(), arguments.end()),
             Parentheses::Preserve => {
                 Edit::replacement("()".to_string(), arguments.start(), arguments.end())
->>>>>>> 8cddb6c0
             }
         })
     }
