--- conflicted
+++ resolved
@@ -17,16 +17,10 @@
 use crate::rule_selector::RuleSelector;
 use crate::rules::{
     flake8_annotations, flake8_bandit, flake8_bugbear, flake8_builtins, flake8_comprehensions,
-<<<<<<< HEAD
     flake8_copyright, flake8_errmsg, flake8_gettext, flake8_implicit_str_concat,
     flake8_import_conventions, flake8_pytest_style, flake8_quotes, flake8_self,
     flake8_tidy_imports, flake8_type_checking, flake8_unused_arguments, isort, mccabe, pep8_naming,
-    pycodestyle, pydocstyle, pylint,
-=======
-    flake8_errmsg, flake8_gettext, flake8_implicit_str_concat, flake8_import_conventions,
-    flake8_pytest_style, flake8_quotes, flake8_self, flake8_tidy_imports, flake8_type_checking,
-    flake8_unused_arguments, isort, mccabe, pep8_naming, pycodestyle, pydocstyle, pyflakes, pylint,
->>>>>>> c2a3e97b
+    pycodestyle, pydocstyle, pyflakes, pylint,
 };
 use crate::settings::options::Options;
 use crate::settings::types::{
