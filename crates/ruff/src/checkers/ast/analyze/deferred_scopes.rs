use ruff_diagnostics::Diagnostic;
use ruff_python_ast::cast;
use ruff_python_semantic::analyze::{branch_detection, visibility};
use ruff_python_semantic::{Binding, BindingKind, ScopeKind};

use crate::checkers::ast::Checker;
use crate::codes::Rule;
use crate::rules::{flake8_pyi, flake8_type_checking, flake8_unused_arguments, pyflakes, pylint};

/// Run lint rules over all deferred scopes in the [`SemanticModel`].
pub(crate) fn deferred_scopes(checker: &mut Checker) {
    if !checker.any_enabled(&[
        Rule::GlobalVariableNotAssigned,
        Rule::ImportShadowedByLoopVar,
        Rule::RedefinedWhileUnused,
        Rule::RuntimeImportInTypeCheckingBlock,
        Rule::TypingOnlyFirstPartyImport,
        Rule::TypingOnlyStandardLibraryImport,
        Rule::TypingOnlyThirdPartyImport,
        Rule::UndefinedLocal,
        Rule::UnusedAnnotation,
        Rule::UnusedClassMethodArgument,
        Rule::UnusedFunctionArgument,
        Rule::UnusedImport,
        Rule::UnusedLambdaArgument,
        Rule::UnusedMethodArgument,
        Rule::UnusedPrivateProtocol,
        Rule::UnusedPrivateTypeAlias,
        Rule::UnusedPrivateTypeVar,
        Rule::UnusedPrivateTypedDict,
        Rule::UnusedStaticMethodArgument,
        Rule::UnusedVariable,
    ]) {
        return;
    }

    // Identify any valid runtime imports. If a module is imported at runtime, and
    // used at runtime, then by default, we avoid flagging any other
    // imports from that model as typing-only.
    let enforce_typing_imports = !checker.source_type.is_stub()
        && checker.any_enabled(&[
            Rule::RuntimeImportInTypeCheckingBlock,
            Rule::TypingOnlyFirstPartyImport,
            Rule::TypingOnlyStandardLibraryImport,
            Rule::TypingOnlyThirdPartyImport,
        ]);
    let runtime_imports: Vec<Vec<&Binding>> = if enforce_typing_imports {
        checker
            .semantic
            .scopes
            .iter()
            .map(|scope| {
                scope
                    .binding_ids()
                    .map(|binding_id| checker.semantic.binding(binding_id))
                    .filter(|binding| {
                        flake8_type_checking::helpers::is_valid_runtime_import(
                            binding,
                            &checker.semantic,
                        )
                    })
                    .collect()
            })
            .collect::<Vec<_>>()
    } else {
        vec![]
    };

    let mut diagnostics: Vec<Diagnostic> = vec![];
    for scope_id in checker.deferred.scopes.iter().rev().copied() {
        let scope = &checker.semantic.scopes[scope_id];

        if checker.enabled(Rule::UndefinedLocal) {
            pyflakes::rules::undefined_local(checker, scope_id, scope, &mut diagnostics);
        }

        if checker.enabled(Rule::GlobalVariableNotAssigned) {
            for (name, binding_id) in scope.bindings() {
                let binding = checker.semantic.binding(binding_id);
                if binding.kind.is_global() {
                    diagnostics.push(Diagnostic::new(
                        pylint::rules::GlobalVariableNotAssigned {
                            name: (*name).to_string(),
                        },
                        binding.range,
                    ));
                }
            }
        }

        if checker.enabled(Rule::ImportShadowedByLoopVar) {
            for (name, binding_id) in scope.bindings() {
                for shadow in checker.semantic.shadowed_bindings(scope_id, binding_id) {
                    // If the shadowing binding isn't a loop variable, abort.
                    let binding = &checker.semantic.bindings[shadow.binding_id()];
                    if !binding.kind.is_loop_var() {
                        continue;
                    }

                    // If the shadowed binding isn't an import, abort.
                    let shadowed = &checker.semantic.bindings[shadow.shadowed_id()];
                    if !matches!(
                        shadowed.kind,
                        BindingKind::Import(..)
                            | BindingKind::FromImport(..)
                            | BindingKind::SubmoduleImport(..)
                            | BindingKind::FutureImport
                    ) {
                        continue;
                    }

                    // If the bindings are in different forks, abort.
                    if shadowed.source.map_or(true, |left| {
                        binding.source.map_or(true, |right| {
                            branch_detection::different_forks(left, right, &checker.semantic.stmts)
                        })
                    }) {
                        continue;
                    }

                    #[allow(deprecated)]
                    let line = checker.locator.compute_line_index(shadowed.range.start());

                    checker.diagnostics.push(Diagnostic::new(
                        pyflakes::rules::ImportShadowedByLoopVar {
                            name: name.to_string(),
                            line,
                        },
                        binding.range,
                    ));
                }
            }
        }

        if checker.enabled(Rule::RedefinedWhileUnused) {
            for (name, binding_id) in scope.bindings() {
                for shadow in checker.semantic.shadowed_bindings(scope_id, binding_id) {
                    // If the shadowing binding is a loop variable, abort, to avoid overlap
                    // with F402.
                    let binding = &checker.semantic.bindings[shadow.binding_id()];
                    if binding.kind.is_loop_var() {
                        continue;
                    }

                    // If the shadowed binding is used, abort.
                    let shadowed = &checker.semantic.bindings[shadow.shadowed_id()];
                    if shadowed.is_used() {
                        continue;
                    }

                    // If the shadowing binding isn't considered a "redefinition" of the
                    // shadowed binding, abort.
                    if !binding.redefines(shadowed) {
                        continue;
                    }

                    if shadow.same_scope() {
                        // If the symbol is a dummy variable, abort, unless the shadowed
                        // binding is an import.
                        if !matches!(
                            shadowed.kind,
                            BindingKind::Import(..)
                                | BindingKind::FromImport(..)
                                | BindingKind::SubmoduleImport(..)
                                | BindingKind::FutureImport
                        ) && checker.settings.dummy_variable_rgx.is_match(name)
                        {
                            continue;
                        }

                        // If this is an overloaded function, abort.
                        if shadowed.kind.is_function_definition()
                            && visibility::is_overload(
                                cast::decorator_list(
                                    checker.semantic.stmts[shadowed.source.unwrap()],
                                ),
                                &checker.semantic,
                            )
                        {
                            continue;
                        }
                    } else {
                        // Only enforce cross-scope shadowing for imports.
                        if !matches!(
                            shadowed.kind,
                            BindingKind::Import(..)
                                | BindingKind::FromImport(..)
                                | BindingKind::SubmoduleImport(..)
                                | BindingKind::FutureImport
                        ) {
                            continue;
                        }
                    }

                    // If the bindings are in different forks, abort.
                    if shadowed.source.map_or(true, |left| {
                        binding.source.map_or(true, |right| {
                            branch_detection::different_forks(left, right, &checker.semantic.stmts)
                        })
                    }) {
                        continue;
                    }

                    #[allow(deprecated)]
                    let line = checker.locator.compute_line_index(shadowed.range.start());
                    let mut diagnostic = Diagnostic::new(
                        pyflakes::rules::RedefinedWhileUnused {
                            name: (*name).to_string(),
                            line,
                        },
                        binding.range,
                    );
                    if let Some(range) = binding.parent_range(&checker.semantic) {
                        diagnostic.set_parent(range.start());
                    }
                    diagnostics.push(diagnostic);
                }
            }
        }

<<<<<<< HEAD
        if checker.source_type.is_stub() {
            if checker.enabled(Rule::UnusedPrivateTypeVar) {
                flake8_pyi::rules::unused_private_type_var(checker, scope, &mut diagnostics);
            }
            if checker.enabled(Rule::UnusedPrivateProtocol) {
                flake8_pyi::rules::unused_private_protocol(checker, scope, &mut diagnostics);
            }
            if checker.enabled(Rule::UnusedPrivateTypeAlias) {
                flake8_pyi::rules::unused_private_type_alias(checker, scope, &mut diagnostics);
            }
            if checker.enabled(Rule::UnusedPrivateTypedDict) {
                flake8_pyi::rules::unused_private_typed_dict(checker, scope, &mut diagnostics);
            }
=======
        if checker.enabled(Rule::UnusedPrivateTypeVar) {
            flake8_pyi::rules::unused_private_type_var(checker, scope, &mut diagnostics);
        }
        if checker.enabled(Rule::UnusedPrivateProtocol) {
            flake8_pyi::rules::unused_private_protocol(checker, scope, &mut diagnostics);
        }
        if checker.enabled(Rule::UnusedPrivateTypeAlias) {
            flake8_pyi::rules::unused_private_type_alias(checker, scope, &mut diagnostics);
        }
        if checker.enabled(Rule::UnusedPrivateTypedDict) {
            flake8_pyi::rules::unused_private_typed_dict(checker, scope, &mut diagnostics);
>>>>>>> 8cddb6c0
        }

        if matches!(
            scope.kind,
            ScopeKind::Function(_) | ScopeKind::AsyncFunction(_) | ScopeKind::Lambda(_)
        ) {
            if checker.enabled(Rule::UnusedVariable) {
                pyflakes::rules::unused_variable(checker, scope, &mut diagnostics);
            }

            if checker.enabled(Rule::UnusedAnnotation) {
                pyflakes::rules::unused_annotation(checker, scope, &mut diagnostics);
            }

            if !checker.source_type.is_stub() {
                if checker.any_enabled(&[
                    Rule::UnusedClassMethodArgument,
                    Rule::UnusedFunctionArgument,
                    Rule::UnusedLambdaArgument,
                    Rule::UnusedMethodArgument,
                    Rule::UnusedStaticMethodArgument,
                ]) {
                    flake8_unused_arguments::rules::unused_arguments(
                        checker,
                        scope,
                        &mut diagnostics,
                    );
                }
            }
        }

        if matches!(
            scope.kind,
            ScopeKind::Function(_) | ScopeKind::AsyncFunction(_) | ScopeKind::Module
        ) {
            if enforce_typing_imports {
                let runtime_imports: Vec<&Binding> = checker
                    .semantic
                    .scopes
                    .ancestor_ids(scope_id)
                    .flat_map(|scope_id| runtime_imports[scope_id.as_usize()].iter())
                    .copied()
                    .collect();

                if checker.enabled(Rule::RuntimeImportInTypeCheckingBlock) {
                    flake8_type_checking::rules::runtime_import_in_type_checking_block(
                        checker,
                        scope,
                        &mut diagnostics,
                    );
                }

                if checker.any_enabled(&[
                    Rule::TypingOnlyFirstPartyImport,
                    Rule::TypingOnlyStandardLibraryImport,
                    Rule::TypingOnlyThirdPartyImport,
                ]) {
                    flake8_type_checking::rules::typing_only_runtime_import(
                        checker,
                        scope,
                        &runtime_imports,
                        &mut diagnostics,
                    );
                }
            }

            if checker.enabled(Rule::UnusedImport) {
                pyflakes::rules::unused_import(checker, scope, &mut diagnostics);
            }
        }
    }
    checker.diagnostics.extend(diagnostics);
}<|MERGE_RESOLUTION|>--- conflicted
+++ resolved
@@ -218,21 +218,6 @@
             }
         }
 
-<<<<<<< HEAD
-        if checker.source_type.is_stub() {
-            if checker.enabled(Rule::UnusedPrivateTypeVar) {
-                flake8_pyi::rules::unused_private_type_var(checker, scope, &mut diagnostics);
-            }
-            if checker.enabled(Rule::UnusedPrivateProtocol) {
-                flake8_pyi::rules::unused_private_protocol(checker, scope, &mut diagnostics);
-            }
-            if checker.enabled(Rule::UnusedPrivateTypeAlias) {
-                flake8_pyi::rules::unused_private_type_alias(checker, scope, &mut diagnostics);
-            }
-            if checker.enabled(Rule::UnusedPrivateTypedDict) {
-                flake8_pyi::rules::unused_private_typed_dict(checker, scope, &mut diagnostics);
-            }
-=======
         if checker.enabled(Rule::UnusedPrivateTypeVar) {
             flake8_pyi::rules::unused_private_type_var(checker, scope, &mut diagnostics);
         }
@@ -244,7 +229,6 @@
         }
         if checker.enabled(Rule::UnusedPrivateTypedDict) {
             flake8_pyi::rules::unused_private_typed_dict(checker, scope, &mut diagnostics);
->>>>>>> 8cddb6c0
         }
 
         if matches!(
