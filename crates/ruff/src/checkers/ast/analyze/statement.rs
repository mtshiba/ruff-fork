--- conflicted
+++ resolved
@@ -1392,14 +1392,10 @@
                     stmt,
                 );
             }
-<<<<<<< HEAD
-            if checker.source_type.is_stub() {
-=======
             if checker.enabled(Rule::NonPEP695TypeAlias) {
                 pyupgrade::rules::non_pep695_type_alias(checker, assign_stmt);
             }
-            if checker.is_stub {
->>>>>>> 8cddb6c0
+            if checker.source_type.is_stub() {
                 if let Some(value) = value {
                     if checker.enabled(Rule::AssignmentDefaultInStub) {
                         // Ignore assignments in function bodies; those are covered by other rules.
