--- conflicted
+++ resolved
@@ -30,13 +30,8 @@
         Rule::MissingTypeKwargs,
         Rule::MissingTypeSelf,
     ]);
-<<<<<<< HEAD
-    let enforce_stubs = checker.source_type.is_stub()
-        && checker.any_enabled(&[Rule::DocstringInStub, Rule::IterMethodReturnIterable]);
-=======
-    let enforce_stubs = checker.is_stub && checker.enabled(Rule::DocstringInStub);
+    let enforce_stubs = checker.source_type.is_stub() && checker.enabled(Rule::DocstringInStub);
     let enforce_stubs_and_runtime = checker.enabled(Rule::IterMethodReturnIterable);
->>>>>>> 8cddb6c0
     let enforce_docstrings = checker.any_enabled(&[
         Rule::BlankLineAfterLastSection,
         Rule::BlankLineAfterSummary,
