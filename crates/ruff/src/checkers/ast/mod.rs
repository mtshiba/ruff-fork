use std::path::Path;

use itertools::Itertools;
use log::error;
use ruff_text_size::{TextRange, TextSize};
use rustc_hash::{FxHashMap, FxHashSet};
use rustpython_format::cformat::{CFormatError, CFormatErrorType};
use rustpython_parser::ast::{
    self, Arg, Arguments, Comprehension, Constant, Excepthandler, Expr, ExprContext, Keyword,
    Operator, Pattern, Ranged, Stmt, Suite, Unaryop,
};

use ruff_diagnostics::{Diagnostic, Fix};
use ruff_python_ast::all::{extract_all_names, AllNamesFlags};
use ruff_python_ast::helpers::{extract_handled_exceptions, to_module_path};
use ruff_python_ast::source_code::{Generator, Indexer, Locator, Quote, Stylist};
use ruff_python_ast::str::trailing_quote;
use ruff_python_ast::types::{Node, RefEquality};
use ruff_python_ast::typing::{parse_type_annotation, AnnotationKind};
use ruff_python_ast::visitor::{walk_excepthandler, walk_pattern, Visitor};
use ruff_python_ast::{cast, helpers, str, visitor};
use ruff_python_semantic::analyze;
use ruff_python_semantic::analyze::branch_detection;
use ruff_python_semantic::analyze::typing::{Callable, SubscriptKind};
use ruff_python_semantic::analyze::visibility::ModuleSource;
use ruff_python_semantic::binding::{
    Binding, BindingFlags, BindingId, BindingKind, Exceptions, Export, FromImportation,
    Importation, StarImportation, SubmoduleImportation,
};
use ruff_python_semantic::context::ExecutionContext;
use ruff_python_semantic::definition::{ContextualizedDefinition, Module, ModuleKind};
use ruff_python_semantic::model::{ResolvedReference, SemanticModel, SemanticModelFlags};
use ruff_python_semantic::node::NodeId;
use ruff_python_semantic::scope::{ClassDef, FunctionDef, Lambda, Scope, ScopeId, ScopeKind};
use ruff_python_stdlib::builtins::{BUILTINS, MAGIC_GLOBALS};
use ruff_python_stdlib::path::is_python_stub_file;

use crate::checkers::ast::deferred::Deferred;
use crate::docstrings::extraction::ExtractionTarget;
use crate::docstrings::Docstring;
use crate::fs::relativize_path;
use crate::importer::Importer;
use crate::noqa::NoqaMapping;
use crate::registry::{AsRule, Rule};
use crate::rules::flake8_builtins::helpers::AnyShadowing;
use crate::rules::{
    flake8_2020, flake8_annotations, flake8_async, flake8_bandit, flake8_blind_except,
    flake8_boolean_trap, flake8_bugbear, flake8_builtins, flake8_comprehensions, flake8_datetimez,
    flake8_debugger, flake8_django, flake8_errmsg, flake8_future_annotations, flake8_gettext,
    flake8_implicit_str_concat, flake8_import_conventions, flake8_logging_format, flake8_pie,
    flake8_print, flake8_pyi, flake8_pytest_style, flake8_raise, flake8_return, flake8_self,
    flake8_simplify, flake8_tidy_imports, flake8_type_checking, flake8_unused_arguments,
    flake8_use_pathlib, flynt, mccabe, numpy, pandas_vet, pep8_naming, pycodestyle, pydocstyle,
    pyflakes, pygrep_hooks, pylint, pyupgrade, ruff, tryceratops,
};
use crate::settings::types::PythonVersion;
use crate::settings::{flags, Settings};
use crate::{autofix, docstrings, noqa, warn_user};

mod deferred;

pub(crate) struct Checker<'a> {
    // Settings, static metadata, etc.
    path: &'a Path,
    module_path: Option<&'a [String]>,
    package: Option<&'a Path>,
    is_stub: bool,
    noqa: flags::Noqa,
    noqa_line_for: &'a NoqaMapping,
    pub(crate) settings: &'a Settings,
    pub(crate) locator: &'a Locator<'a>,
    pub(crate) stylist: &'a Stylist<'a>,
    pub(crate) indexer: &'a Indexer,
    pub(crate) importer: Importer<'a>,
    // Stateful fields.
    semantic_model: SemanticModel<'a>,
    pub(crate) diagnostics: Vec<Diagnostic>,
    pub(crate) deletions: FxHashSet<RefEquality<'a, Stmt>>,
    deferred: Deferred<'a>,
    // Check-specific state.
    pub(crate) flake8_bugbear_seen: Vec<&'a Expr>,
}

impl<'a> Checker<'a> {
    #[allow(clippy::too_many_arguments)]
    pub(crate) fn new(
        settings: &'a Settings,
        noqa_line_for: &'a NoqaMapping,
        noqa: flags::Noqa,
        path: &'a Path,
        package: Option<&'a Path>,
        module: Module<'a>,
        locator: &'a Locator,
        stylist: &'a Stylist,
        indexer: &'a Indexer,
        importer: Importer<'a>,
    ) -> Checker<'a> {
        Checker {
            settings,
            noqa_line_for,
            noqa,
            path,
            package,
            module_path: module.path(),
            is_stub: is_python_stub_file(path),
            locator,
            stylist,
            indexer,
            importer,
            semantic_model: SemanticModel::new(&settings.typing_modules, path, module),
            deferred: Deferred::default(),
            diagnostics: Vec::default(),
            deletions: FxHashSet::default(),
            flake8_bugbear_seen: Vec::default(),
        }
    }
}

impl<'a> Checker<'a> {
    /// Return `true` if a patch should be generated under the given autofix
    /// `Mode`.
    pub(crate) fn patch(&self, code: Rule) -> bool {
        self.settings.rules.should_fix(code)
    }

    /// Return `true` if a `Rule` is disabled by a `noqa` directive.
    pub(crate) fn rule_is_ignored(&self, code: Rule, offset: TextSize) -> bool {
        // TODO(charlie): `noqa` directives are mostly enforced in `check_lines.rs`.
        // However, in rare cases, we need to check them here. For example, when
        // removing unused imports, we create a single fix that's applied to all
        // unused members on a single import. We need to pre-emptively omit any
        // members from the fix that will eventually be excluded by a `noqa`.
        // Unfortunately, we _do_ want to register a `Diagnostic` for each
        // eventually-ignored import, so that our `noqa` counts are accurate.
        if !self.noqa.to_bool() {
            return false;
        }
        noqa::rule_is_ignored(code, offset, self.noqa_line_for, self.locator)
    }

    /// Create a [`Generator`] to generate source code based on the current AST state.
    pub(crate) fn generator(&self) -> Generator {
        fn quote_style(
            model: &SemanticModel,
            locator: &Locator,
            indexer: &Indexer,
        ) -> Option<Quote> {
            if !model.in_f_string() {
                return None;
            }

            // Find the quote character used to start the containing f-string.
            let expr = model.expr()?;
            let string_range = indexer.f_string_range(expr.start())?;
            let trailing_quote = trailing_quote(locator.slice(string_range))?;

            // Invert the quote character, if it's a single quote.
            match *trailing_quote {
                "'" => Some(Quote::Double),
                "\"" => Some(Quote::Single),
                _ => None,
            }
        }

        Generator::new(
            self.stylist.indentation(),
            quote_style(&self.semantic_model, self.locator, self.indexer)
                .unwrap_or(self.stylist.quote()),
            self.stylist.line_ending(),
        )
    }

    pub(crate) fn semantic_model(&self) -> &SemanticModel<'a> {
        &self.semantic_model
    }

    /// Returns whether the given rule should be checked.
    #[inline]
    pub(crate) const fn enabled(&self, rule: Rule) -> bool {
        self.settings.rules.enabled(rule)
    }

    /// Returns whether any of the given rules should be checked.
    #[inline]
    pub(crate) const fn any_enabled(&self, rules: &[Rule]) -> bool {
        self.settings.rules.any_enabled(rules)
    }
}

impl<'a, 'b> Visitor<'b> for Checker<'a>
where
    'b: 'a,
{
    fn visit_stmt(&mut self, stmt: &'b Stmt) {
        self.semantic_model.push_stmt(stmt);

        // Track whether we've seen docstrings, non-imports, etc.
        match stmt {
            Stmt::ImportFrom(ast::StmtImportFrom { module, names, .. }) => {
                // Allow __future__ imports until we see a non-__future__ import.
                if let Some("__future__") = module.as_deref() {
                    if names
                        .iter()
                        .any(|alias| alias.name.as_str() == "annotations")
                    {
                        self.semantic_model.flags |= SemanticModelFlags::FUTURE_ANNOTATIONS;
                    }
                } else {
                    self.semantic_model.flags |= SemanticModelFlags::FUTURES_BOUNDARY;
                }
            }
            Stmt::Import(_) => {
                self.semantic_model.flags |= SemanticModelFlags::FUTURES_BOUNDARY;
            }
            _ => {
                self.semantic_model.flags |= SemanticModelFlags::FUTURES_BOUNDARY;
                if !self.semantic_model.seen_import_boundary()
                    && !helpers::is_assignment_to_a_dunder(stmt)
                    && !helpers::in_nested_block(self.semantic_model.parents())
                {
                    self.semantic_model.flags |= SemanticModelFlags::IMPORT_BOUNDARY;
                }
            }
        }

        // Track each top-level import, to guide import insertions.
        if matches!(stmt, Stmt::Import(_) | Stmt::ImportFrom(_)) {
            if self.semantic_model.at_top_level() {
                self.importer.visit_import(stmt);
            }
        }

        // Store the flags prior to any further descent, so that we can restore them after visiting
        // the node.
        let flags_snapshot = self.semantic_model.flags;

        // Pre-visit.
        match stmt {
            Stmt::Global(ast::StmtGlobal { names, range: _ }) => {
                let ranges: Vec<TextRange> = helpers::find_names(stmt, self.locator).collect();
                if !self.semantic_model.scope_id.is_global() {
                    // Add the binding to the current scope.
                    let context = self.semantic_model.execution_context();
                    let exceptions = self.semantic_model.exceptions();
                    let scope = &mut self.semantic_model.scopes[self.semantic_model.scope_id];
                    for (name, range) in names.iter().zip(ranges.iter()) {
                        // Add a binding to the current scope.
                        let binding_id = self.semantic_model.bindings.push(Binding {
                            kind: BindingKind::Global,
                            range: *range,
                            references: Vec::new(),
                            source: self.semantic_model.stmt_id,
                            context,
                            exceptions,
                            flags: BindingFlags::empty(),
                        });
                        scope.add(name, binding_id);
                    }
                }

                if self.enabled(Rule::AmbiguousVariableName) {
                    self.diagnostics
                        .extend(names.iter().zip(ranges.iter()).filter_map(|(name, range)| {
                            pycodestyle::rules::ambiguous_variable_name(name, *range)
                        }));
                }
            }
            Stmt::Nonlocal(ast::StmtNonlocal { names, range: _ }) => {
                let ranges: Vec<TextRange> = helpers::find_names(stmt, self.locator).collect();
                if !self.semantic_model.scope_id.is_global() {
                    let context = self.semantic_model.execution_context();
                    let exceptions = self.semantic_model.exceptions();
                    let scope = &mut self.semantic_model.scopes[self.semantic_model.scope_id];
                    for (name, range) in names.iter().zip(ranges.iter()) {
                        // Add a binding to the current scope.
                        let binding_id = self.semantic_model.bindings.push(Binding {
                            kind: BindingKind::Nonlocal,
                            range: *range,
                            references: Vec::new(),
                            source: self.semantic_model.stmt_id,
                            context,
                            exceptions,
                            flags: BindingFlags::empty(),
                        });
                        scope.add(name, binding_id);
                    }

                    // Mark the binding in the defining scopes as used too. (Skip the global scope
                    // and the current scope.)
                    for (name, range) in names.iter().zip(ranges.iter()) {
                        let binding_id = self
                            .semantic_model
                            .scopes
                            .ancestors(self.semantic_model.scope_id)
                            .skip(1)
                            .take_while(|scope| !scope.kind.is_module())
                            .find_map(|scope| scope.get(name.as_str()));

                        if let Some(binding_id) = binding_id {
                            self.semantic_model.add_local_reference(
                                binding_id,
                                stmt.range(),
                                ExecutionContext::Runtime,
                            );
                        } else {
                            // Ensure that every nonlocal has an existing binding from a parent scope.
                            if self.enabled(Rule::NonlocalWithoutBinding) {
                                self.diagnostics.push(Diagnostic::new(
                                    pylint::rules::NonlocalWithoutBinding {
                                        name: name.to_string(),
                                    },
                                    *range,
                                ));
                            }
                        }
                    }
                }

                if self.enabled(Rule::AmbiguousVariableName) {
                    self.diagnostics
                        .extend(names.iter().zip(ranges.iter()).filter_map(|(name, range)| {
                            pycodestyle::rules::ambiguous_variable_name(name, *range)
                        }));
                }
            }
            Stmt::Break(_) => {
                if self.enabled(Rule::BreakOutsideLoop) {
                    if let Some(diagnostic) = pyflakes::rules::break_outside_loop(
                        stmt,
                        &mut self.semantic_model.parents().skip(1),
                    ) {
                        self.diagnostics.push(diagnostic);
                    }
                }
            }
            Stmt::Continue(_) => {
                if self.enabled(Rule::ContinueOutsideLoop) {
                    if let Some(diagnostic) = pyflakes::rules::continue_outside_loop(
                        stmt,
                        &mut self.semantic_model.parents().skip(1),
                    ) {
                        self.diagnostics.push(diagnostic);
                    }
                }
            }
            Stmt::FunctionDef(ast::StmtFunctionDef {
                name,
                decorator_list,
                returns,
                args,
                body,
                ..
            })
            | Stmt::AsyncFunctionDef(ast::StmtAsyncFunctionDef {
                name,
                decorator_list,
                returns,
                args,
                body,
                ..
            }) => {
                if self.enabled(Rule::DjangoNonLeadingReceiverDecorator) {
                    self.diagnostics
                        .extend(flake8_django::rules::non_leading_receiver_decorator(
                            decorator_list,
                            |expr| self.semantic_model.resolve_call_path(expr),
                        ));
                }

                if self.enabled(Rule::AmbiguousFunctionName) {
                    if let Some(diagnostic) =
                        pycodestyle::rules::ambiguous_function_name(name, || {
                            helpers::identifier_range(stmt, self.locator)
                        })
                    {
                        self.diagnostics.push(diagnostic);
                    }
                }

                if self.enabled(Rule::InvalidFunctionName) {
                    if let Some(diagnostic) = pep8_naming::rules::invalid_function_name(
                        stmt,
                        name,
                        decorator_list,
                        &self.settings.pep8_naming.ignore_names,
                        &self.semantic_model,
                        self.locator,
                    ) {
                        self.diagnostics.push(diagnostic);
                    }
                }

                if self.enabled(Rule::InvalidFirstArgumentNameForClassMethod) {
                    if let Some(diagnostic) =
                        pep8_naming::rules::invalid_first_argument_name_for_class_method(
                            self,
                            self.semantic_model.scope(),
                            name,
                            decorator_list,
                            args,
                        )
                    {
                        self.diagnostics.push(diagnostic);
                    }
                }

                if self.enabled(Rule::InvalidFirstArgumentNameForMethod) {
                    if let Some(diagnostic) =
                        pep8_naming::rules::invalid_first_argument_name_for_method(
                            self,
                            self.semantic_model.scope(),
                            name,
                            decorator_list,
                            args,
                        )
                    {
                        self.diagnostics.push(diagnostic);
                    }
                }

                if self.is_stub {
                    if self.enabled(Rule::PassStatementStubBody) {
                        flake8_pyi::rules::pass_statement_stub_body(self, body);
                    }
                    if self.enabled(Rule::NonEmptyStubBody) {
                        flake8_pyi::rules::non_empty_stub_body(self, body);
                    }
                }

                if self.enabled(Rule::DunderFunctionName) {
                    if let Some(diagnostic) = pep8_naming::rules::dunder_function_name(
                        self.semantic_model.scope(),
                        stmt,
                        name,
                        self.locator,
                    ) {
                        self.diagnostics.push(diagnostic);
                    }
                }

                if self.enabled(Rule::GlobalStatement) {
                    pylint::rules::global_statement(self, name);
                }

                if self.enabled(Rule::LRUCacheWithoutParameters)
                    && self.settings.target_version >= PythonVersion::Py38
                {
                    pyupgrade::rules::lru_cache_without_parameters(self, decorator_list);
                }
                if self.enabled(Rule::LRUCacheWithMaxsizeNone)
                    && self.settings.target_version >= PythonVersion::Py39
                {
                    pyupgrade::rules::lru_cache_with_maxsize_none(self, decorator_list);
                }

                if self.enabled(Rule::CachedInstanceMethod) {
                    flake8_bugbear::rules::cached_instance_method(self, decorator_list);
                }

                if self.any_enabled(&[
                    Rule::UnnecessaryReturnNone,
                    Rule::ImplicitReturnValue,
                    Rule::ImplicitReturn,
                    Rule::UnnecessaryAssign,
                    Rule::SuperfluousElseReturn,
                    Rule::SuperfluousElseRaise,
                    Rule::SuperfluousElseContinue,
                    Rule::SuperfluousElseBreak,
                ]) {
                    flake8_return::rules::function(
                        self,
                        body,
                        returns.as_ref().map(|expr| &**expr),
                    );
                }

                if self.enabled(Rule::UselessReturn) {
                    pylint::rules::useless_return(
                        self,
                        stmt,
                        body,
                        returns.as_ref().map(|expr| &**expr),
                    );
                }

                if self.enabled(Rule::ComplexStructure) {
                    if let Some(diagnostic) = mccabe::rules::function_is_too_complex(
                        stmt,
                        name,
                        body,
                        self.settings.mccabe.max_complexity,
                        self.locator,
                    ) {
                        self.diagnostics.push(diagnostic);
                    }
                }

                if self.enabled(Rule::HardcodedPasswordDefault) {
                    self.diagnostics
                        .extend(flake8_bandit::rules::hardcoded_password_default(args));
                }

                if self.enabled(Rule::PropertyWithParameters) {
                    pylint::rules::property_with_parameters(self, stmt, decorator_list, args);
                }

                if self.enabled(Rule::TooManyArguments) {
                    pylint::rules::too_many_arguments(self, args, stmt);
                }

                if self.enabled(Rule::TooManyReturnStatements) {
                    if let Some(diagnostic) = pylint::rules::too_many_return_statements(
                        stmt,
                        body,
                        self.settings.pylint.max_returns,
                        self.locator,
                    ) {
                        self.diagnostics.push(diagnostic);
                    }
                }

                if self.enabled(Rule::TooManyBranches) {
                    if let Some(diagnostic) = pylint::rules::too_many_branches(
                        stmt,
                        body,
                        self.settings.pylint.max_branches,
                        self.locator,
                    ) {
                        self.diagnostics.push(diagnostic);
                    }
                }

                if self.enabled(Rule::TooManyStatements) {
                    if let Some(diagnostic) = pylint::rules::too_many_statements(
                        stmt,
                        body,
                        self.settings.pylint.max_statements,
                        self.locator,
                    ) {
                        self.diagnostics.push(diagnostic);
                    }
                }

                if self.any_enabled(&[
                    Rule::PytestFixtureIncorrectParenthesesStyle,
                    Rule::PytestFixturePositionalArgs,
                    Rule::PytestExtraneousScopeFunction,
                    Rule::PytestMissingFixtureNameUnderscore,
                    Rule::PytestIncorrectFixtureNameUnderscore,
                    Rule::PytestFixtureParamWithoutValue,
                    Rule::PytestDeprecatedYieldFixture,
                    Rule::PytestFixtureFinalizerCallback,
                    Rule::PytestUselessYieldFixture,
                    Rule::PytestUnnecessaryAsyncioMarkOnFixture,
                    Rule::PytestErroneousUseFixturesOnFixture,
                ]) {
                    flake8_pytest_style::rules::fixture(
                        self,
                        stmt,
                        name,
                        args,
                        decorator_list,
                        body,
                    );
                }

                if self.any_enabled(&[
                    Rule::PytestParametrizeNamesWrongType,
                    Rule::PytestParametrizeValuesWrongType,
                ]) {
                    flake8_pytest_style::rules::parametrize(self, decorator_list);
                }

                if self.any_enabled(&[
                    Rule::PytestIncorrectMarkParenthesesStyle,
                    Rule::PytestUseFixturesWithoutParameters,
                ]) {
                    flake8_pytest_style::rules::marks(self, decorator_list);
                }

                if self.enabled(Rule::BooleanPositionalArgInFunctionDefinition) {
                    flake8_boolean_trap::rules::check_positional_boolean_in_def(
                        self,
                        name,
                        decorator_list,
                        args,
                    );
                }

                if self.enabled(Rule::BooleanDefaultValueInFunctionDefinition) {
                    flake8_boolean_trap::rules::check_boolean_default_value_in_function_definition(
                        self,
                        name,
                        decorator_list,
                        args,
                    );
                }

                if self.enabled(Rule::UnexpectedSpecialMethodSignature) {
                    pylint::rules::unexpected_special_method_signature(
                        self,
                        stmt,
                        name,
                        decorator_list,
                        args,
                        self.locator,
                    );
                }

                if self.enabled(Rule::FStringDocstring) {
                    flake8_bugbear::rules::f_string_docstring(self, body);
                }

                if self.enabled(Rule::YieldInForLoop) {
                    pyupgrade::rules::yield_in_for_loop(self, stmt);
                }

                if self.semantic_model.scope().kind.is_class() {
                    if self.enabled(Rule::BuiltinAttributeShadowing) {
                        flake8_builtins::rules::builtin_attribute_shadowing(
                            self,
                            name,
                            AnyShadowing::from(stmt),
                        );
                    }
                } else {
                    if self.enabled(Rule::BuiltinVariableShadowing) {
                        flake8_builtins::rules::builtin_variable_shadowing(
                            self,
                            name,
                            AnyShadowing::from(stmt),
                        );
                    }
                }
            }
            Stmt::Return(_) => {
                if self.enabled(Rule::ReturnOutsideFunction) {
                    pyflakes::rules::return_outside_function(self, stmt);
                }
                if self.enabled(Rule::ReturnInInit) {
                    pylint::rules::return_in_init(self, stmt);
                }
            }
            Stmt::ClassDef(ast::StmtClassDef {
                name,
                bases,
                keywords,
                decorator_list,
                body,
                range: _,
            }) => {
                if self.enabled(Rule::DjangoNullableModelStringField) {
                    self.diagnostics
                        .extend(flake8_django::rules::nullable_model_string_field(
                            self, body,
                        ));
                }

                if self.enabled(Rule::DjangoExcludeWithModelForm) {
                    if let Some(diagnostic) =
                        flake8_django::rules::exclude_with_model_form(self, bases, body)
                    {
                        self.diagnostics.push(diagnostic);
                    }
                }
                if self.enabled(Rule::DjangoAllWithModelForm) {
                    if let Some(diagnostic) =
                        flake8_django::rules::all_with_model_form(self, bases, body)
                    {
                        self.diagnostics.push(diagnostic);
                    }
                }
                if self.enabled(Rule::DjangoModelWithoutDunderStr) {
                    if let Some(diagnostic) =
                        flake8_django::rules::model_without_dunder_str(self, bases, body, stmt)
                    {
                        self.diagnostics.push(diagnostic);
                    }
                }
                if self.enabled(Rule::DjangoUnorderedBodyContentInModel) {
                    flake8_django::rules::unordered_body_content_in_model(self, bases, body);
                }
                if self.enabled(Rule::GlobalStatement) {
                    pylint::rules::global_statement(self, name);
                }
                if self.enabled(Rule::UselessObjectInheritance) {
                    pyupgrade::rules::useless_object_inheritance(self, stmt, name, bases, keywords);
                }

                if self.enabled(Rule::AmbiguousClassName) {
                    if let Some(diagnostic) = pycodestyle::rules::ambiguous_class_name(name, || {
                        helpers::identifier_range(stmt, self.locator)
                    }) {
                        self.diagnostics.push(diagnostic);
                    }
                }

                if self.enabled(Rule::InvalidClassName) {
                    if let Some(diagnostic) =
                        pep8_naming::rules::invalid_class_name(stmt, name, self.locator)
                    {
                        self.diagnostics.push(diagnostic);
                    }
                }

                if self.enabled(Rule::ErrorSuffixOnExceptionName) {
                    if let Some(diagnostic) = pep8_naming::rules::error_suffix_on_exception_name(
                        stmt,
                        bases,
                        name,
                        self.locator,
                    ) {
                        self.diagnostics.push(diagnostic);
                    }
                }

                if !self.is_stub {
                    if self.any_enabled(&[
                        Rule::AbstractBaseClassWithoutAbstractMethod,
                        Rule::EmptyMethodWithoutAbstractDecorator,
                    ]) {
                        flake8_bugbear::rules::abstract_base_class(
                            self, stmt, name, bases, keywords, body,
                        );
                    }
                }
                if self.is_stub {
                    if self.enabled(Rule::PassStatementStubBody) {
                        flake8_pyi::rules::pass_statement_stub_body(self, body);
                    }
                    if self.enabled(Rule::PassInClassBody) {
                        flake8_pyi::rules::pass_in_class_body(self, stmt, body);
                    }
                    if self.enabled(Rule::EllipsisInNonEmptyClassBody) {
                        flake8_pyi::rules::ellipsis_in_non_empty_class_body(self, stmt, body);
                    }
                }

                if self.enabled(Rule::PytestIncorrectMarkParenthesesStyle) {
                    flake8_pytest_style::rules::marks(self, decorator_list);
                }

                if self.enabled(Rule::DuplicateClassFieldDefinition) {
                    flake8_pie::rules::duplicate_class_field_definition(self, stmt, body);
                }

                if self.enabled(Rule::NonUniqueEnums) {
                    flake8_pie::rules::non_unique_enums(self, stmt, body);
                }

<<<<<<< HEAD
                if self.settings.rules.enabled(Rule::MutableClassDefault) {
                    ruff::rules::mutable_class_default(self, body);
                }

                if self
                    .settings
                    .rules
                    .enabled(Rule::FunctionCallInDataclassDefaultArgument)
                    && ruff::rules::is_dataclass(self, decorator_list)
                {
                    ruff::rules::function_call_in_dataclass_defaults(self, body);
=======
                if self.any_enabled(&[
                    Rule::MutableDataclassDefault,
                    Rule::FunctionCallInDataclassDefaultArgument,
                ]) && ruff::rules::is_dataclass(&self.semantic_model, decorator_list)
                {
                    if self.enabled(Rule::MutableDataclassDefault) {
                        ruff::rules::mutable_dataclass_default(self, body);
                    }

                    if self.enabled(Rule::FunctionCallInDataclassDefaultArgument) {
                        ruff::rules::function_call_in_dataclass_defaults(self, body);
                    }
>>>>>>> 741e180e
                }

                if self.enabled(Rule::FStringDocstring) {
                    flake8_bugbear::rules::f_string_docstring(self, body);
                }

                if self.enabled(Rule::BuiltinVariableShadowing) {
                    flake8_builtins::rules::builtin_variable_shadowing(
                        self,
                        name,
                        AnyShadowing::from(stmt),
                    );
                }

                if self.enabled(Rule::DuplicateBases) {
                    pylint::rules::duplicate_bases(self, name, bases);
                }
            }
            Stmt::Import(ast::StmtImport { names, range: _ }) => {
                if self.enabled(Rule::MultipleImportsOnOneLine) {
                    pycodestyle::rules::multiple_imports_on_one_line(self, stmt, names);
                }
                if self.enabled(Rule::ModuleImportNotAtTopOfFile) {
                    pycodestyle::rules::module_import_not_at_top_of_file(self, stmt, self.locator);
                }

                if self.enabled(Rule::GlobalStatement) {
                    for name in names.iter() {
                        if let Some(asname) = name.asname.as_ref() {
                            pylint::rules::global_statement(self, asname);
                        } else {
                            pylint::rules::global_statement(self, &name.name);
                        }
                    }
                }

                if self.enabled(Rule::DeprecatedCElementTree) {
                    pyupgrade::rules::deprecated_c_element_tree(self, stmt);
                }
                if self.enabled(Rule::DeprecatedMockImport) {
                    pyupgrade::rules::deprecated_mock_import(self, stmt);
                }

                for alias in names {
                    if &alias.name == "__future__" {
                        let name = alias.asname.as_ref().unwrap_or(&alias.name);

                        self.add_binding(
                            name,
                            Binding {
                                kind: BindingKind::FutureImportation,
                                range: alias.range(),
                                references: Vec::new(),
                                source: self.semantic_model.stmt_id,
                                context: self.semantic_model.execution_context(),
                                exceptions: self.semantic_model.exceptions(),
                                flags: BindingFlags::empty(),
                            },
                        );

                        if self.enabled(Rule::LateFutureImport) {
                            if self.semantic_model.seen_futures_boundary() {
                                self.diagnostics.push(Diagnostic::new(
                                    pyflakes::rules::LateFutureImport,
                                    stmt.range(),
                                ));
                            }
                        }
                    } else if alias.name.contains('.') && alias.asname.is_none() {
                        // Given `import foo.bar`, `name` would be "foo", and `full_name` would be
                        // "foo.bar".
                        let name = alias.name.split('.').next().unwrap();
                        let full_name = &alias.name;
                        self.add_binding(
                            name,
                            Binding {
                                kind: BindingKind::SubmoduleImportation(SubmoduleImportation {
                                    name,
                                    full_name,
                                }),
                                range: alias.range(),
                                references: Vec::new(),
                                source: self.semantic_model.stmt_id,
                                context: self.semantic_model.execution_context(),
                                exceptions: self.semantic_model.exceptions(),
                                flags: BindingFlags::empty(),
                            },
                        );
                    } else {
                        let name = alias.asname.as_ref().unwrap_or(&alias.name);
                        let full_name = &alias.name;
                        self.add_binding(
                            name,
                            Binding {
                                kind: BindingKind::Importation(Importation { name, full_name }),
                                range: alias.range(),
                                references: Vec::new(),
                                source: self.semantic_model.stmt_id,
                                context: self.semantic_model.execution_context(),
                                exceptions: self.semantic_model.exceptions(),
                                flags: if alias
                                    .asname
                                    .as_ref()
                                    .map_or(false, |asname| asname == &alias.name)
                                {
                                    BindingFlags::EXPLICIT_EXPORT
                                } else {
                                    BindingFlags::empty()
                                },
                            },
                        );

                        if let Some(asname) = &alias.asname {
                            if self.enabled(Rule::BuiltinVariableShadowing) {
                                flake8_builtins::rules::builtin_variable_shadowing(
                                    self,
                                    asname,
                                    AnyShadowing::from(stmt),
                                );
                            }
                        }
                    }

                    // flake8-debugger
                    if self.enabled(Rule::Debugger) {
                        if let Some(diagnostic) =
                            flake8_debugger::rules::debugger_import(stmt, None, &alias.name)
                        {
                            self.diagnostics.push(diagnostic);
                        }
                    }

                    // flake8_tidy_imports
                    if self.enabled(Rule::BannedApi) {
                        flake8_tidy_imports::rules::name_or_parent_is_banned(
                            self,
                            &alias.name,
                            alias,
                        );
                    }

                    // pylint
                    if !self.is_stub {
                        if self.enabled(Rule::UselessImportAlias) {
                            pylint::rules::useless_import_alias(self, alias);
                        }
                    }
                    if self.enabled(Rule::ManualFromImport) {
                        pylint::rules::manual_from_import(self, stmt, alias, names);
                    }
                    if self.enabled(Rule::ImportSelf) {
                        if let Some(diagnostic) =
                            pylint::rules::import_self(alias, self.module_path)
                        {
                            self.diagnostics.push(diagnostic);
                        }
                    }

                    if let Some(asname) = &alias.asname {
                        let name = alias.name.split('.').last().unwrap();
                        if self.enabled(Rule::ConstantImportedAsNonConstant) {
                            if let Some(diagnostic) =
                                pep8_naming::rules::constant_imported_as_non_constant(
                                    name, asname, alias, stmt,
                                )
                            {
                                self.diagnostics.push(diagnostic);
                            }
                        }

                        if self.enabled(Rule::LowercaseImportedAsNonLowercase) {
                            if let Some(diagnostic) =
                                pep8_naming::rules::lowercase_imported_as_non_lowercase(
                                    name, asname, alias, stmt,
                                )
                            {
                                self.diagnostics.push(diagnostic);
                            }
                        }

                        if self.enabled(Rule::CamelcaseImportedAsLowercase) {
                            if let Some(diagnostic) =
                                pep8_naming::rules::camelcase_imported_as_lowercase(
                                    name, asname, alias, stmt,
                                )
                            {
                                self.diagnostics.push(diagnostic);
                            }
                        }

                        if self.enabled(Rule::CamelcaseImportedAsConstant) {
                            if let Some(diagnostic) =
                                pep8_naming::rules::camelcase_imported_as_constant(
                                    name, asname, alias, stmt,
                                )
                            {
                                self.diagnostics.push(diagnostic);
                            }
                        }

                        if self.enabled(Rule::CamelcaseImportedAsAcronym) {
                            if let Some(diagnostic) =
                                pep8_naming::rules::camelcase_imported_as_acronym(
                                    name, asname, alias, stmt,
                                )
                            {
                                self.diagnostics.push(diagnostic);
                            }
                        }
                    }

                    if self.enabled(Rule::UnconventionalImportAlias) {
                        if let Some(diagnostic) =
                            flake8_import_conventions::rules::conventional_import_alias(
                                stmt,
                                &alias.name,
                                alias.asname.as_deref(),
                                &self.settings.flake8_import_conventions.aliases,
                            )
                        {
                            self.diagnostics.push(diagnostic);
                        }
                    }

                    if self.enabled(Rule::BannedImportAlias) {
                        if let Some(asname) = &alias.asname {
                            if let Some(diagnostic) =
                                flake8_import_conventions::rules::banned_import_alias(
                                    stmt,
                                    &alias.name,
                                    asname,
                                    &self.settings.flake8_import_conventions.banned_aliases,
                                )
                            {
                                self.diagnostics.push(diagnostic);
                            }
                        }
                    }

                    if self.enabled(Rule::PytestIncorrectPytestImport) {
                        if let Some(diagnostic) = flake8_pytest_style::rules::import(
                            stmt,
                            &alias.name,
                            alias.asname.as_deref(),
                        ) {
                            self.diagnostics.push(diagnostic);
                        }
                    }
                }
            }
            Stmt::ImportFrom(ast::StmtImportFrom {
                names,
                module,
                level,
                range: _,
            }) => {
                let module = module.as_deref();
                let level = level.map(|level| level.to_u32());
                if self.enabled(Rule::ModuleImportNotAtTopOfFile) {
                    pycodestyle::rules::module_import_not_at_top_of_file(self, stmt, self.locator);
                }

                if self.enabled(Rule::GlobalStatement) {
                    for name in names.iter() {
                        if let Some(asname) = name.asname.as_ref() {
                            pylint::rules::global_statement(self, asname);
                        } else {
                            pylint::rules::global_statement(self, &name.name);
                        }
                    }
                }

                if self.enabled(Rule::UnnecessaryFutureImport)
                    && self.settings.target_version >= PythonVersion::Py37
                {
                    if let Some("__future__") = module {
                        pyupgrade::rules::unnecessary_future_import(self, stmt, names);
                    }
                }
                if self.enabled(Rule::DeprecatedMockImport) {
                    pyupgrade::rules::deprecated_mock_import(self, stmt);
                }
                if self.enabled(Rule::DeprecatedCElementTree) {
                    pyupgrade::rules::deprecated_c_element_tree(self, stmt);
                }
                if self.enabled(Rule::DeprecatedImport) {
                    pyupgrade::rules::deprecated_import(self, stmt, names, module, level);
                }
                if self.enabled(Rule::UnnecessaryBuiltinImport) {
                    if let Some(module) = module {
                        pyupgrade::rules::unnecessary_builtin_import(self, stmt, module, names);
                    }
                }
                if self.enabled(Rule::BannedApi) {
                    if let Some(module) =
                        helpers::resolve_imported_module_path(level, module, self.module_path)
                    {
                        flake8_tidy_imports::rules::name_or_parent_is_banned(self, &module, stmt);

                        for alias in names {
                            if &alias.name == "*" {
                                continue;
                            }
                            flake8_tidy_imports::rules::name_is_banned(
                                self,
                                format!("{module}.{}", alias.name),
                                alias,
                            );
                        }
                    }
                }

                if self.enabled(Rule::PytestIncorrectPytestImport) {
                    if let Some(diagnostic) =
                        flake8_pytest_style::rules::import_from(stmt, module, level)
                    {
                        self.diagnostics.push(diagnostic);
                    }
                }

                for alias in names {
                    if let Some("__future__") = module {
                        let name = alias.asname.as_ref().unwrap_or(&alias.name);

                        self.add_binding(
                            name,
                            Binding {
                                kind: BindingKind::FutureImportation,
                                range: alias.range(),
                                references: Vec::new(),
                                source: self.semantic_model.stmt_id,
                                context: self.semantic_model.execution_context(),
                                exceptions: self.semantic_model.exceptions(),
                                flags: BindingFlags::empty(),
                            },
                        );

                        if self.enabled(Rule::FutureFeatureNotDefined) {
                            pyflakes::rules::future_feature_not_defined(self, alias);
                        }

                        if self.enabled(Rule::LateFutureImport) {
                            if self.semantic_model.seen_futures_boundary() {
                                self.diagnostics.push(Diagnostic::new(
                                    pyflakes::rules::LateFutureImport,
                                    stmt.range(),
                                ));
                            }
                        }
                    } else if &alias.name == "*" {
                        self.semantic_model
                            .scope_mut()
                            .add_star_import(StarImportation { level, module });

                        if self.enabled(Rule::UndefinedLocalWithNestedImportStarUsage) {
                            let scope = self.semantic_model.scope();
                            if !matches!(scope.kind, ScopeKind::Module) {
                                self.diagnostics.push(Diagnostic::new(
                                    pyflakes::rules::UndefinedLocalWithNestedImportStarUsage {
                                        name: helpers::format_import_from(level, module),
                                    },
                                    stmt.range(),
                                ));
                            }
                        }

                        if self.enabled(Rule::UndefinedLocalWithImportStar) {
                            self.diagnostics.push(Diagnostic::new(
                                pyflakes::rules::UndefinedLocalWithImportStar {
                                    name: helpers::format_import_from(level, module),
                                },
                                stmt.range(),
                            ));
                        }
                    } else {
                        if let Some(asname) = &alias.asname {
                            if self.enabled(Rule::BuiltinVariableShadowing) {
                                flake8_builtins::rules::builtin_variable_shadowing(
                                    self,
                                    asname,
                                    AnyShadowing::from(stmt),
                                );
                            }
                        }

                        // Given `from foo import bar`, `name` would be "bar" and `full_name` would
                        // be "foo.bar". Given `from foo import bar as baz`, `name` would be "baz"
                        // and `full_name` would be "foo.bar".
                        let name = alias.asname.as_ref().unwrap_or(&alias.name);
                        let full_name =
                            helpers::format_import_from_member(level, module, &alias.name);
                        self.add_binding(
                            name,
                            Binding {
                                kind: BindingKind::FromImportation(FromImportation {
                                    name,
                                    full_name,
                                }),
                                range: alias.range(),
                                references: Vec::new(),
                                source: self.semantic_model.stmt_id,
                                context: self.semantic_model.execution_context(),
                                exceptions: self.semantic_model.exceptions(),
                                flags: if alias
                                    .asname
                                    .as_ref()
                                    .map_or(false, |asname| asname == &alias.name)
                                {
                                    BindingFlags::EXPLICIT_EXPORT
                                } else {
                                    BindingFlags::empty()
                                },
                            },
                        );
                    }

                    if self.enabled(Rule::RelativeImports) {
                        if let Some(diagnostic) = flake8_tidy_imports::rules::banned_relative_import(
                            self,
                            stmt,
                            level,
                            module,
                            self.module_path,
                            self.settings.flake8_tidy_imports.ban_relative_imports,
                        ) {
                            self.diagnostics.push(diagnostic);
                        }
                    }

                    // flake8-debugger
                    if self.enabled(Rule::Debugger) {
                        if let Some(diagnostic) =
                            flake8_debugger::rules::debugger_import(stmt, module, &alias.name)
                        {
                            self.diagnostics.push(diagnostic);
                        }
                    }

                    if self.enabled(Rule::UnconventionalImportAlias) {
                        let full_name =
                            helpers::format_import_from_member(level, module, &alias.name);
                        if let Some(diagnostic) =
                            flake8_import_conventions::rules::conventional_import_alias(
                                stmt,
                                &full_name,
                                alias.asname.as_deref(),
                                &self.settings.flake8_import_conventions.aliases,
                            )
                        {
                            self.diagnostics.push(diagnostic);
                        }
                    }

                    if self.enabled(Rule::BannedImportAlias) {
                        if let Some(asname) = &alias.asname {
                            let full_name =
                                helpers::format_import_from_member(level, module, &alias.name);
                            if let Some(diagnostic) =
                                flake8_import_conventions::rules::banned_import_alias(
                                    stmt,
                                    &full_name,
                                    asname,
                                    &self.settings.flake8_import_conventions.banned_aliases,
                                )
                            {
                                self.diagnostics.push(diagnostic);
                            }
                        }
                    }

                    if let Some(asname) = &alias.asname {
                        if self.enabled(Rule::ConstantImportedAsNonConstant) {
                            if let Some(diagnostic) =
                                pep8_naming::rules::constant_imported_as_non_constant(
                                    &alias.name,
                                    asname,
                                    alias,
                                    stmt,
                                )
                            {
                                self.diagnostics.push(diagnostic);
                            }
                        }

                        if self.enabled(Rule::LowercaseImportedAsNonLowercase) {
                            if let Some(diagnostic) =
                                pep8_naming::rules::lowercase_imported_as_non_lowercase(
                                    &alias.name,
                                    asname,
                                    alias,
                                    stmt,
                                )
                            {
                                self.diagnostics.push(diagnostic);
                            }
                        }

                        if self.enabled(Rule::CamelcaseImportedAsLowercase) {
                            if let Some(diagnostic) =
                                pep8_naming::rules::camelcase_imported_as_lowercase(
                                    &alias.name,
                                    asname,
                                    alias,
                                    stmt,
                                )
                            {
                                self.diagnostics.push(diagnostic);
                            }
                        }

                        if self.enabled(Rule::CamelcaseImportedAsConstant) {
                            if let Some(diagnostic) =
                                pep8_naming::rules::camelcase_imported_as_constant(
                                    &alias.name,
                                    asname,
                                    alias,
                                    stmt,
                                )
                            {
                                self.diagnostics.push(diagnostic);
                            }
                        }

                        if self.enabled(Rule::CamelcaseImportedAsAcronym) {
                            if let Some(diagnostic) =
                                pep8_naming::rules::camelcase_imported_as_acronym(
                                    &alias.name,
                                    asname,
                                    alias,
                                    stmt,
                                )
                            {
                                self.diagnostics.push(diagnostic);
                            }
                        }

                        // pylint
                        if !self.is_stub {
                            if self.enabled(Rule::UselessImportAlias) {
                                pylint::rules::useless_import_alias(self, alias);
                            }
                        }
                    }
                }

                if self.enabled(Rule::ImportSelf) {
                    if let Some(diagnostic) =
                        pylint::rules::import_from_self(level, module, names, self.module_path)
                    {
                        self.diagnostics.push(diagnostic);
                    }
                }

                if self.enabled(Rule::BannedImportFrom) {
                    if let Some(diagnostic) = flake8_import_conventions::rules::banned_import_from(
                        stmt,
                        &helpers::format_import_from(level, module),
                        &self.settings.flake8_import_conventions.banned_from,
                    ) {
                        self.diagnostics.push(diagnostic);
                    }
                }
            }
            Stmt::Raise(ast::StmtRaise { exc, .. }) => {
                if self.enabled(Rule::RaiseNotImplemented) {
                    if let Some(expr) = exc {
                        pyflakes::rules::raise_not_implemented(self, expr);
                    }
                }
                if self.enabled(Rule::CannotRaiseLiteral) {
                    if let Some(exc) = exc {
                        flake8_bugbear::rules::cannot_raise_literal(self, exc);
                    }
                }
                if self.any_enabled(&[
                    Rule::RawStringInException,
                    Rule::FStringInException,
                    Rule::DotFormatInException,
                ]) {
                    if let Some(exc) = exc {
                        flake8_errmsg::rules::string_in_exception(self, stmt, exc);
                    }
                }
                if self.enabled(Rule::OSErrorAlias) {
                    if let Some(item) = exc {
                        pyupgrade::rules::os_error_alias_raise(self, item);
                    }
                }
                if self.enabled(Rule::RaiseVanillaClass) {
                    if let Some(expr) = exc {
                        tryceratops::rules::raise_vanilla_class(self, expr);
                    }
                }
                if self.enabled(Rule::RaiseVanillaArgs) {
                    if let Some(expr) = exc {
                        tryceratops::rules::raise_vanilla_args(self, expr);
                    }
                }
                if self.enabled(Rule::UnnecessaryParenOnRaiseException) {
                    if let Some(expr) = exc {
                        flake8_raise::rules::unnecessary_paren_on_raise_exception(self, expr);
                    }
                }
            }
            Stmt::AugAssign(ast::StmtAugAssign { target, .. }) => {
                self.handle_node_load(target);

                if self.enabled(Rule::GlobalStatement) {
                    if let Expr::Name(ast::ExprName { id, .. }) = target.as_ref() {
                        pylint::rules::global_statement(self, id);
                    }
                }
            }
            Stmt::If(ast::StmtIf {
                test,
                body,
                orelse,
                range: _,
            }) => {
                if self.enabled(Rule::IfTuple) {
                    pyflakes::rules::if_tuple(self, stmt, test);
                }
                if self.enabled(Rule::CollapsibleIf) {
                    flake8_simplify::rules::nested_if_statements(
                        self,
                        stmt,
                        test,
                        body,
                        orelse,
                        self.semantic_model.stmt_parent(),
                    );
                }
                if self.enabled(Rule::IfWithSameArms) {
                    flake8_simplify::rules::if_with_same_arms(
                        self,
                        stmt,
                        self.semantic_model.stmt_parent(),
                    );
                }
                if self.enabled(Rule::NeedlessBool) {
                    flake8_simplify::rules::needless_bool(self, stmt);
                }
                if self.enabled(Rule::IfElseBlockInsteadOfDictLookup) {
                    flake8_simplify::rules::manual_dict_lookup(
                        self,
                        stmt,
                        test,
                        body,
                        orelse,
                        self.semantic_model.stmt_parent(),
                    );
                }
                if self.enabled(Rule::IfElseBlockInsteadOfIfExp) {
                    flake8_simplify::rules::use_ternary_operator(
                        self,
                        stmt,
                        self.semantic_model.stmt_parent(),
                    );
                }
                if self.enabled(Rule::IfElseBlockInsteadOfDictGet) {
                    flake8_simplify::rules::use_dict_get_with_default(
                        self,
                        stmt,
                        test,
                        body,
                        orelse,
                        self.semantic_model.stmt_parent(),
                    );
                }
                if self.enabled(Rule::TypeCheckWithoutTypeError) {
                    tryceratops::rules::type_check_without_type_error(
                        self,
                        body,
                        test,
                        orelse,
                        self.semantic_model.stmt_parent(),
                    );
                }
                if self.enabled(Rule::OutdatedVersionBlock) {
                    pyupgrade::rules::outdated_version_block(self, stmt, test, body, orelse);
                }
                if self.enabled(Rule::CollapsibleElseIf) {
                    if let Some(diagnostic) =
                        pylint::rules::collapsible_else_if(orelse, self.locator)
                    {
                        self.diagnostics.push(diagnostic);
                    }
                }
            }
            Stmt::Assert(ast::StmtAssert {
                test,
                msg,
                range: _,
            }) => {
                if !self.semantic_model.in_type_checking_block() {
                    if self.enabled(Rule::Assert) {
                        self.diagnostics
                            .push(flake8_bandit::rules::assert_used(stmt));
                    }
                }
                if self.enabled(Rule::AssertTuple) {
                    pyflakes::rules::assert_tuple(self, stmt, test);
                }
                if self.enabled(Rule::AssertFalse) {
                    flake8_bugbear::rules::assert_false(self, stmt, test, msg.as_deref());
                }
                if self.enabled(Rule::PytestAssertAlwaysFalse) {
                    flake8_pytest_style::rules::assert_falsy(self, stmt, test);
                }
                if self.enabled(Rule::PytestCompositeAssertion) {
                    flake8_pytest_style::rules::composite_condition(
                        self,
                        stmt,
                        test,
                        msg.as_deref(),
                    );
                }
                if self.enabled(Rule::AssertOnStringLiteral) {
                    pylint::rules::assert_on_string_literal(self, test);
                }
                if self.enabled(Rule::InvalidMockAccess) {
                    pygrep_hooks::rules::non_existent_mock_method(self, test);
                }
            }
            Stmt::With(ast::StmtWith { items, body, .. }) => {
                if self.enabled(Rule::AssertRaisesException) {
                    flake8_bugbear::rules::assert_raises_exception(self, stmt, items);
                }
                if self.enabled(Rule::PytestRaisesWithMultipleStatements) {
                    flake8_pytest_style::rules::complex_raises(self, stmt, items, body);
                }
                if self.enabled(Rule::MultipleWithStatements) {
                    flake8_simplify::rules::multiple_with_statements(
                        self,
                        stmt,
                        body,
                        self.semantic_model.stmt_parent(),
                    );
                }
                if self.enabled(Rule::RedefinedLoopName) {
                    pylint::rules::redefined_loop_name(self, &Node::Stmt(stmt));
                }
            }
            Stmt::While(ast::StmtWhile { body, orelse, .. }) => {
                if self.enabled(Rule::FunctionUsesLoopVariable) {
                    flake8_bugbear::rules::function_uses_loop_variable(self, &Node::Stmt(stmt));
                }
                if self.enabled(Rule::UselessElseOnLoop) {
                    pylint::rules::useless_else_on_loop(self, stmt, body, orelse);
                }
            }
            Stmt::For(ast::StmtFor {
                target,
                body,
                iter,
                orelse,
                ..
            })
            | Stmt::AsyncFor(ast::StmtAsyncFor {
                target,
                body,
                iter,
                orelse,
                ..
            }) => {
                if self.enabled(Rule::UnusedLoopControlVariable) {
                    self.deferred.for_loops.push(self.semantic_model.snapshot());
                }
                if self.enabled(Rule::LoopVariableOverridesIterator) {
                    flake8_bugbear::rules::loop_variable_overrides_iterator(self, target, iter);
                }
                if self.enabled(Rule::FunctionUsesLoopVariable) {
                    flake8_bugbear::rules::function_uses_loop_variable(self, &Node::Stmt(stmt));
                }
                if self.enabled(Rule::ReuseOfGroupbyGenerator) {
                    flake8_bugbear::rules::reuse_of_groupby_generator(self, target, body, iter);
                }
                if self.enabled(Rule::UselessElseOnLoop) {
                    pylint::rules::useless_else_on_loop(self, stmt, body, orelse);
                }
                if self.enabled(Rule::RedefinedLoopName) {
                    pylint::rules::redefined_loop_name(self, &Node::Stmt(stmt));
                }
                if matches!(stmt, Stmt::For(_)) {
                    if self.enabled(Rule::ReimplementedBuiltin) {
                        flake8_simplify::rules::convert_for_loop_to_any_all(
                            self,
                            stmt,
                            self.semantic_model.sibling_stmt(),
                        );
                    }
                    if self.enabled(Rule::InDictKeys) {
                        flake8_simplify::rules::key_in_dict_for(self, target, iter);
                    }
                }
            }
            Stmt::Try(ast::StmtTry {
                body,
                handlers,
                orelse,
                finalbody,
                range: _,
            })
            | Stmt::TryStar(ast::StmtTryStar {
                body,
                handlers,
                orelse,
                finalbody,
                range: _,
            }) => {
                if self.enabled(Rule::DefaultExceptNotLast) {
                    if let Some(diagnostic) =
                        pyflakes::rules::default_except_not_last(handlers, self.locator)
                    {
                        self.diagnostics.push(diagnostic);
                    }
                }
                if self.any_enabled(&[
                    Rule::DuplicateHandlerException,
                    Rule::DuplicateTryBlockException,
                ]) {
                    flake8_bugbear::rules::duplicate_exceptions(self, handlers);
                }
                if self.enabled(Rule::RedundantTupleInExceptionHandler) {
                    flake8_bugbear::rules::redundant_tuple_in_exception_handler(self, handlers);
                }
                if self.enabled(Rule::OSErrorAlias) {
                    pyupgrade::rules::os_error_alias_handlers(self, handlers);
                }
                if self.enabled(Rule::PytestAssertInExcept) {
                    self.diagnostics.extend(
                        flake8_pytest_style::rules::assert_in_exception_handler(handlers),
                    );
                }
                if self.enabled(Rule::SuppressibleException) {
                    flake8_simplify::rules::suppressible_exception(
                        self, stmt, body, handlers, orelse, finalbody,
                    );
                }
                if self.enabled(Rule::ReturnInTryExceptFinally) {
                    flake8_simplify::rules::return_in_try_except_finally(
                        self, body, handlers, finalbody,
                    );
                }
                if self.enabled(Rule::TryConsiderElse) {
                    tryceratops::rules::try_consider_else(self, body, orelse, handlers);
                }
                if self.enabled(Rule::VerboseRaise) {
                    tryceratops::rules::verbose_raise(self, handlers);
                }
                if self.enabled(Rule::VerboseLogMessage) {
                    tryceratops::rules::verbose_log_message(self, handlers);
                }
                if self.enabled(Rule::RaiseWithinTry) {
                    tryceratops::rules::raise_within_try(self, body, handlers);
                }
                if self.enabled(Rule::UselessTryExcept) {
                    tryceratops::rules::useless_try_except(self, handlers);
                }
                if self.enabled(Rule::ErrorInsteadOfException) {
                    tryceratops::rules::error_instead_of_exception(self, handlers);
                }
            }
            Stmt::Assign(ast::StmtAssign { targets, value, .. }) => {
                if self.enabled(Rule::LambdaAssignment) {
                    if let [target] = &targets[..] {
                        pycodestyle::rules::lambda_assignment(self, target, value, None, stmt);
                    }
                }

                if self.enabled(Rule::AssignmentToOsEnviron) {
                    flake8_bugbear::rules::assignment_to_os_environ(self, targets);
                }

                if self.enabled(Rule::HardcodedPasswordString) {
                    if let Some(diagnostic) =
                        flake8_bandit::rules::assign_hardcoded_password_string(value, targets)
                    {
                        self.diagnostics.push(diagnostic);
                    }
                }

                if self.enabled(Rule::GlobalStatement) {
                    for target in targets.iter() {
                        if let Expr::Name(ast::ExprName { id, .. }) = target {
                            pylint::rules::global_statement(self, id);
                        }
                    }
                }

                if self.enabled(Rule::UselessMetaclassType) {
                    pyupgrade::rules::useless_metaclass_type(self, stmt, value, targets);
                }
                if self.enabled(Rule::ConvertTypedDictFunctionalToClass) {
                    pyupgrade::rules::convert_typed_dict_functional_to_class(
                        self, stmt, targets, value,
                    );
                }
                if self.enabled(Rule::ConvertNamedTupleFunctionalToClass) {
                    pyupgrade::rules::convert_named_tuple_functional_to_class(
                        self, stmt, targets, value,
                    );
                }
                if self.enabled(Rule::UnpackedListComprehension) {
                    pyupgrade::rules::unpacked_list_comprehension(self, targets, value);
                }

                if self.enabled(Rule::PandasDfVariableName) {
                    if let Some(diagnostic) = pandas_vet::rules::assignment_to_df(targets) {
                        self.diagnostics.push(diagnostic);
                    }
                }

                if self.is_stub {
                    if self.any_enabled(&[
                        Rule::UnprefixedTypeParam,
                        Rule::AssignmentDefaultInStub,
                        Rule::UnannotatedAssignmentInStub,
                    ]) {
                        // Ignore assignments in function bodies; those are covered by other rules.
                        if !self
                            .semantic_model
                            .scopes()
                            .any(|scope| scope.kind.is_function())
                        {
                            if self.enabled(Rule::UnprefixedTypeParam) {
                                flake8_pyi::rules::prefix_type_params(self, value, targets);
                            }
                            if self.enabled(Rule::AssignmentDefaultInStub) {
                                flake8_pyi::rules::assignment_default_in_stub(self, targets, value);
                            }
                            if self.enabled(Rule::UnannotatedAssignmentInStub) {
                                flake8_pyi::rules::unannotated_assignment_in_stub(
                                    self, targets, value,
                                );
                            }
                        }
                    }
                }
            }
            Stmt::AnnAssign(ast::StmtAnnAssign {
                target,
                value,
                annotation,
                ..
            }) => {
                if self.enabled(Rule::LambdaAssignment) {
                    if let Some(value) = value {
                        pycodestyle::rules::lambda_assignment(
                            self,
                            target,
                            value,
                            Some(annotation),
                            stmt,
                        );
                    }
                }
                if self.enabled(Rule::UnintentionalTypeAnnotation) {
                    flake8_bugbear::rules::unintentional_type_annotation(
                        self,
                        target,
                        value.as_deref(),
                        stmt,
                    );
                }
                if self.is_stub {
                    if let Some(value) = value {
                        if self.enabled(Rule::AssignmentDefaultInStub) {
                            // Ignore assignments in function bodies; those are covered by other rules.
                            if !self
                                .semantic_model
                                .scopes()
                                .any(|scope| scope.kind.is_function())
                            {
                                flake8_pyi::rules::annotated_assignment_default_in_stub(
                                    self, target, value, annotation,
                                );
                            }
                        }
                    }
                    if self
                        .semantic_model
                        .match_typing_expr(annotation, "TypeAlias")
                    {
                        if self.enabled(Rule::SnakeCaseTypeAlias) {
                            flake8_pyi::rules::snake_case_type_alias(self, target);
                        }
                        if self.enabled(Rule::TSuffixedTypeAlias) {
                            flake8_pyi::rules::t_suffixed_type_alias(self, target);
                        }
                    }
                }
            }
            Stmt::Delete(ast::StmtDelete { targets, range: _ }) => {
                if self.enabled(Rule::GlobalStatement) {
                    for target in targets.iter() {
                        if let Expr::Name(ast::ExprName { id, .. }) = target {
                            pylint::rules::global_statement(self, id);
                        }
                    }
                }
            }
            Stmt::Expr(ast::StmtExpr { value, range: _ }) => {
                if self.enabled(Rule::UselessComparison) {
                    flake8_bugbear::rules::useless_comparison(self, value);
                }
                if self.enabled(Rule::UselessExpression) {
                    flake8_bugbear::rules::useless_expression(self, value);
                }
                if self.enabled(Rule::InvalidMockAccess) {
                    pygrep_hooks::rules::uncalled_mock_method(self, value);
                }
                if self.enabled(Rule::NamedExprWithoutContext) {
                    pylint::rules::named_expr_without_context(self, value);
                }
                if self.enabled(Rule::AsyncioDanglingTask) {
                    if let Some(diagnostic) = ruff::rules::asyncio_dangling_task(value, |expr| {
                        self.semantic_model.resolve_call_path(expr)
                    }) {
                        self.diagnostics.push(diagnostic);
                    }
                }
            }
            _ => {}
        }

        // Recurse.
        match stmt {
            Stmt::FunctionDef(ast::StmtFunctionDef {
                body,
                name,
                args,
                decorator_list,
                returns,
                ..
            })
            | Stmt::AsyncFunctionDef(ast::StmtAsyncFunctionDef {
                body,
                name,
                args,
                decorator_list,
                returns,
                ..
            }) => {
                // Visit the decorators and arguments, but avoid the body, which will be
                // deferred.
                for expr in decorator_list {
                    self.visit_expr(expr);
                }

                // Function annotations are always evaluated at runtime, unless future annotations
                // are enabled.
                let runtime_annotation = !self.semantic_model.future_annotations();

                for arg in &args.posonlyargs {
                    if let Some(expr) = &arg.annotation {
                        if runtime_annotation {
                            self.visit_type_definition(expr);
                        } else {
                            self.visit_annotation(expr);
                        };
                    }
                }
                for arg in &args.args {
                    if let Some(expr) = &arg.annotation {
                        if runtime_annotation {
                            self.visit_type_definition(expr);
                        } else {
                            self.visit_annotation(expr);
                        };
                    }
                }
                if let Some(arg) = &args.vararg {
                    if let Some(expr) = &arg.annotation {
                        if runtime_annotation {
                            self.visit_type_definition(expr);
                        } else {
                            self.visit_annotation(expr);
                        };
                    }
                }
                for arg in &args.kwonlyargs {
                    if let Some(expr) = &arg.annotation {
                        if runtime_annotation {
                            self.visit_type_definition(expr);
                        } else {
                            self.visit_annotation(expr);
                        };
                    }
                }
                if let Some(arg) = &args.kwarg {
                    if let Some(expr) = &arg.annotation {
                        if runtime_annotation {
                            self.visit_type_definition(expr);
                        } else {
                            self.visit_annotation(expr);
                        };
                    }
                }
                for expr in returns {
                    if runtime_annotation {
                        self.visit_type_definition(expr);
                    } else {
                        self.visit_annotation(expr);
                    };
                }
                for expr in &args.kw_defaults {
                    self.visit_expr(expr);
                }
                for expr in &args.defaults {
                    self.visit_expr(expr);
                }

                self.add_binding(
                    name,
                    Binding {
                        kind: BindingKind::FunctionDefinition,
                        range: stmt.range(),
                        references: Vec::new(),
                        source: self.semantic_model.stmt_id,
                        context: self.semantic_model.execution_context(),
                        exceptions: self.semantic_model.exceptions(),
                        flags: BindingFlags::empty(),
                    },
                );

                // If any global bindings don't already exist in the global scope, add it.
                let globals = helpers::extract_globals(body);
                for (name, stmt) in helpers::extract_globals(body) {
                    if self
                        .semantic_model
                        .global_scope()
                        .get(name)
                        .map_or(true, |binding_id| {
                            self.semantic_model.bindings[binding_id]
                                .kind
                                .is_annotation()
                        })
                    {
                        let id = self.semantic_model.bindings.push(Binding {
                            kind: BindingKind::Assignment,
                            range: stmt.range(),
                            references: Vec::new(),
                            source: self.semantic_model.stmt_id,
                            context: self.semantic_model.execution_context(),
                            exceptions: self.semantic_model.exceptions(),
                            flags: BindingFlags::empty(),
                        });
                        self.semantic_model.global_scope_mut().add(name, id);
                    }
                }

                let definition = docstrings::extraction::extract_definition(
                    ExtractionTarget::Function,
                    stmt,
                    self.semantic_model.definition_id,
                    &self.semantic_model.definitions,
                );
                self.semantic_model.push_definition(definition);

                self.semantic_model
                    .push_scope(ScopeKind::Function(FunctionDef {
                        name,
                        body,
                        args,
                        decorator_list,
                        async_: matches!(stmt, Stmt::AsyncFunctionDef(_)),
                        globals,
                    }));

                self.deferred.functions.push(self.semantic_model.snapshot());
            }
            Stmt::ClassDef(ast::StmtClassDef {
                body,
                name,
                bases,
                keywords,
                decorator_list,
                range: _,
            }) => {
                for expr in bases {
                    self.visit_expr(expr);
                }
                for keyword in keywords {
                    self.visit_keyword(keyword);
                }
                for expr in decorator_list {
                    self.visit_expr(expr);
                }

                // If any global bindings don't already exist in the global scope, add it.
                let globals = helpers::extract_globals(body);
                for (name, stmt) in &globals {
                    if self
                        .semantic_model
                        .global_scope()
                        .get(name)
                        .map_or(true, |binding_id| {
                            self.semantic_model.bindings[binding_id]
                                .kind
                                .is_annotation()
                        })
                    {
                        let id = self.semantic_model.bindings.push(Binding {
                            kind: BindingKind::Assignment,
                            range: stmt.range(),
                            references: Vec::new(),
                            source: self.semantic_model.stmt_id,
                            context: self.semantic_model.execution_context(),
                            exceptions: self.semantic_model.exceptions(),
                            flags: BindingFlags::empty(),
                        });
                        self.semantic_model.global_scope_mut().add(name, id);
                    }
                }

                let definition = docstrings::extraction::extract_definition(
                    ExtractionTarget::Class,
                    stmt,
                    self.semantic_model.definition_id,
                    &self.semantic_model.definitions,
                );
                self.semantic_model.push_definition(definition);

                self.semantic_model.push_scope(ScopeKind::Class(ClassDef {
                    name,
                    bases,
                    keywords,
                    decorator_list,
                    globals,
                }));

                self.visit_body(body);
            }
            Stmt::Try(ast::StmtTry {
                body,
                handlers,
                orelse,
                finalbody,
                range: _,
            })
            | Stmt::TryStar(ast::StmtTryStar {
                body,
                handlers,
                orelse,
                finalbody,
                range: _,
            }) => {
                let mut handled_exceptions = Exceptions::empty();
                for type_ in extract_handled_exceptions(handlers) {
                    if let Some(call_path) = self.semantic_model.resolve_call_path(type_) {
                        if call_path.as_slice() == ["", "NameError"] {
                            handled_exceptions |= Exceptions::NAME_ERROR;
                        } else if call_path.as_slice() == ["", "ModuleNotFoundError"] {
                            handled_exceptions |= Exceptions::MODULE_NOT_FOUND_ERROR;
                        }
                    }
                }

                self.semantic_model
                    .handled_exceptions
                    .push(handled_exceptions);

                if self.enabled(Rule::JumpStatementInFinally) {
                    flake8_bugbear::rules::jump_statement_in_finally(self, finalbody);
                }

                if self.enabled(Rule::ContinueInFinally) {
                    if self.settings.target_version <= PythonVersion::Py38 {
                        pylint::rules::continue_in_finally(self, finalbody);
                    }
                }

                self.visit_body(body);
                self.semantic_model.handled_exceptions.pop();

                self.semantic_model.flags |= SemanticModelFlags::EXCEPTION_HANDLER;
                for excepthandler in handlers {
                    self.visit_excepthandler(excepthandler);
                }

                self.visit_body(orelse);
                self.visit_body(finalbody);
            }
            Stmt::AnnAssign(ast::StmtAnnAssign {
                target,
                annotation,
                value,
                ..
            }) => {
                // If we're in a class or module scope, then the annotation needs to be
                // available at runtime.
                // See: https://docs.python.org/3/reference/simple_stmts.html#annotated-assignment-statements
                let runtime_annotation = if self.semantic_model.future_annotations() {
                    if matches!(self.semantic_model.scope().kind, ScopeKind::Class(..)) {
                        let baseclasses = &self
                            .settings
                            .flake8_type_checking
                            .runtime_evaluated_base_classes;
                        let decorators = &self
                            .settings
                            .flake8_type_checking
                            .runtime_evaluated_decorators;
                        flake8_type_checking::helpers::runtime_evaluated(
                            &self.semantic_model,
                            baseclasses,
                            decorators,
                        )
                    } else {
                        false
                    }
                } else {
                    matches!(
                        self.semantic_model.scope().kind,
                        ScopeKind::Class(..) | ScopeKind::Module
                    )
                };

                if runtime_annotation {
                    self.visit_type_definition(annotation);
                } else {
                    self.visit_annotation(annotation);
                }
                if let Some(expr) = value {
                    if self
                        .semantic_model
                        .match_typing_expr(annotation, "TypeAlias")
                    {
                        self.visit_type_definition(expr);
                    } else {
                        self.visit_expr(expr);
                    }
                }
                self.visit_expr(target);
            }
            Stmt::Assert(ast::StmtAssert {
                test,
                msg,
                range: _,
            }) => {
                self.visit_boolean_test(test);
                if let Some(expr) = msg {
                    self.visit_expr(expr);
                }
            }
            Stmt::While(ast::StmtWhile {
                test,
                body,
                orelse,
                range: _,
            }) => {
                self.visit_boolean_test(test);
                self.visit_body(body);
                self.visit_body(orelse);
            }
            Stmt::If(ast::StmtIf {
                test,
                body,
                orelse,
                range: _,
            }) => {
                self.visit_boolean_test(test);

                if flake8_type_checking::helpers::is_type_checking_block(&self.semantic_model, test)
                {
                    if self.enabled(Rule::EmptyTypeCheckingBlock) {
                        flake8_type_checking::rules::empty_type_checking_block(self, stmt, body);
                    }

                    self.visit_type_checking_block(body);
                } else {
                    self.visit_body(body);
                }

                self.visit_body(orelse);
            }
            _ => visitor::walk_stmt(self, stmt),
        };

        // Post-visit.
        match stmt {
            Stmt::FunctionDef(_) | Stmt::AsyncFunctionDef(_) => {
                self.semantic_model.pop_scope();
                self.semantic_model.pop_definition();
            }
            Stmt::ClassDef(ast::StmtClassDef { name, .. }) => {
                self.semantic_model.pop_scope();
                self.semantic_model.pop_definition();
                self.add_binding(
                    name,
                    Binding {
                        kind: BindingKind::ClassDefinition,
                        range: stmt.range(),
                        references: Vec::new(),
                        source: self.semantic_model.stmt_id,
                        context: self.semantic_model.execution_context(),
                        exceptions: self.semantic_model.exceptions(),
                        flags: BindingFlags::empty(),
                    },
                );
            }
            _ => {}
        }

        self.semantic_model.flags = flags_snapshot;
        self.semantic_model.pop_stmt();
    }

    fn visit_annotation(&mut self, expr: &'b Expr) {
        let flags_snapshot = self.semantic_model.flags;
        self.semantic_model.flags |= SemanticModelFlags::ANNOTATION;
        self.visit_type_definition(expr);
        self.semantic_model.flags = flags_snapshot;
    }

    fn visit_expr(&mut self, expr: &'b Expr) {
        if !self.semantic_model.in_f_string()
            && !self.semantic_model.in_deferred_type_definition()
            && self.semantic_model.in_type_definition()
            && self.semantic_model.future_annotations()
        {
            if let Expr::Constant(ast::ExprConstant {
                value: Constant::Str(value),
                ..
            }) = expr
            {
                self.deferred.string_type_definitions.push((
                    expr.range(),
                    value,
                    self.semantic_model.snapshot(),
                ));
            } else {
                self.deferred
                    .future_type_definitions
                    .push((expr, self.semantic_model.snapshot()));
            }
            return;
        }

        self.semantic_model.push_expr(expr);

        // Store the flags prior to any further descent, so that we can restore them after visiting
        // the node.
        let flags_snapshot = self.semantic_model.flags;

        // If we're in a boolean test (e.g., the `test` of a `Stmt::If`), but now within a
        // subexpression (e.g., `a` in `f(a)`), then we're no longer in a boolean test.
        if !matches!(
            expr,
            Expr::BoolOp(_)
                | Expr::UnaryOp(ast::ExprUnaryOp {
                    op: Unaryop::Not,
                    ..
                })
        ) {
            self.semantic_model.flags -= SemanticModelFlags::BOOLEAN_TEST;
        }

        // Pre-visit.
        match expr {
            Expr::Subscript(ast::ExprSubscript { value, slice, .. }) => {
                // Ex) Optional[...], Union[...]
                if self.any_enabled(&[
                    Rule::MissingFutureAnnotationsImport,
                    Rule::NonPEP604Annotation,
                ]) {
                    if let Some(operator) =
                        analyze::typing::to_pep604_operator(value, slice, &self.semantic_model)
                    {
                        if self.enabled(Rule::MissingFutureAnnotationsImport) {
                            if self.settings.target_version < PythonVersion::Py310
                                && self.settings.target_version >= PythonVersion::Py37
                                && !self.semantic_model.future_annotations()
                                && self.semantic_model.in_annotation()
                            {
                                flake8_future_annotations::rules::missing_future_annotations(
                                    self, value,
                                );
                            }
                        }
                        if self.enabled(Rule::NonPEP604Annotation) {
                            if self.settings.target_version >= PythonVersion::Py310
                                || (self.settings.target_version >= PythonVersion::Py37
                                    && self.semantic_model.future_annotations()
                                    && self.semantic_model.in_annotation())
                            {
                                pyupgrade::rules::use_pep604_annotation(
                                    self, expr, slice, operator,
                                );
                            }
                        }
                    }
                }

                if self.semantic_model.match_typing_expr(value, "Literal") {
                    self.semantic_model.flags |= SemanticModelFlags::LITERAL;
                }

                if self.any_enabled(&[
                    Rule::SysVersionSlice3,
                    Rule::SysVersion2,
                    Rule::SysVersion0,
                    Rule::SysVersionSlice1,
                ]) {
                    flake8_2020::rules::subscript(self, value, slice);
                }

                if self.enabled(Rule::UncapitalizedEnvironmentVariables) {
                    flake8_simplify::rules::use_capital_environment_variables(self, expr);
                }

                pandas_vet::rules::subscript(self, value, expr);
            }
            Expr::Tuple(ast::ExprTuple {
                elts,
                ctx,
                range: _,
            })
            | Expr::List(ast::ExprList {
                elts,
                ctx,
                range: _,
            }) => {
                if matches!(ctx, ExprContext::Store) {
                    let check_too_many_expressions =
                        self.enabled(Rule::ExpressionsInStarAssignment);
                    let check_two_starred_expressions =
                        self.enabled(Rule::MultipleStarredExpressions);
                    if let Some(diagnostic) = pyflakes::rules::starred_expressions(
                        elts,
                        check_too_many_expressions,
                        check_two_starred_expressions,
                        expr.range(),
                    ) {
                        self.diagnostics.push(diagnostic);
                    }
                }
            }
            Expr::Name(ast::ExprName { id, ctx, range: _ }) => {
                match ctx {
                    ExprContext::Load => {
                        if self.enabled(Rule::TypingTextStrAlias) {
                            pyupgrade::rules::typing_text_str_alias(self, expr);
                        }
                        if self.enabled(Rule::NumpyDeprecatedTypeAlias) {
                            numpy::rules::deprecated_type_alias(self, expr);
                        }

                        // Ex) List[...]
                        if self.any_enabled(&[
                            Rule::MissingFutureAnnotationsImport,
                            Rule::NonPEP585Annotation,
                        ]) {
                            if let Some(replacement) =
                                analyze::typing::to_pep585_generic(expr, &self.semantic_model)
                            {
                                if self.enabled(Rule::MissingFutureAnnotationsImport) {
                                    if self.settings.target_version < PythonVersion::Py39
                                        && self.settings.target_version >= PythonVersion::Py37
                                        && !self.semantic_model.future_annotations()
                                        && self.semantic_model.in_annotation()
                                    {
                                        flake8_future_annotations::rules::missing_future_annotations(
                                            self, expr,
                                        );
                                    }
                                }
                                if self.enabled(Rule::NonPEP585Annotation) {
                                    if self.settings.target_version >= PythonVersion::Py39
                                        || (self.settings.target_version >= PythonVersion::Py37
                                            && self.semantic_model.future_annotations()
                                            && self.semantic_model.in_annotation())
                                    {
                                        pyupgrade::rules::use_pep585_annotation(
                                            self,
                                            expr,
                                            &replacement,
                                        );
                                    }
                                }
                            }
                        }

                        self.handle_node_load(expr);
                    }
                    ExprContext::Store => {
                        if self.enabled(Rule::AmbiguousVariableName) {
                            if let Some(diagnostic) =
                                pycodestyle::rules::ambiguous_variable_name(id, expr.range())
                            {
                                self.diagnostics.push(diagnostic);
                            }
                        }

                        if self.semantic_model.scope().kind.is_class() {
                            if self.enabled(Rule::BuiltinAttributeShadowing) {
                                flake8_builtins::rules::builtin_attribute_shadowing(
                                    self,
                                    id,
                                    AnyShadowing::from(expr),
                                );
                            }
                        } else {
                            if self.enabled(Rule::BuiltinVariableShadowing) {
                                flake8_builtins::rules::builtin_variable_shadowing(
                                    self,
                                    id,
                                    AnyShadowing::from(expr),
                                );
                            }
                        }

                        self.handle_node_store(id, expr);
                    }
                    ExprContext::Del => self.handle_node_delete(expr),
                }

                if self.enabled(Rule::SixPY3) {
                    flake8_2020::rules::name_or_attribute(self, expr);
                }

                if self.enabled(Rule::LoadBeforeGlobalDeclaration) {
                    pylint::rules::load_before_global_declaration(self, id, expr);
                }
            }
            Expr::Attribute(ast::ExprAttribute { attr, value, .. }) => {
                // Ex) typing.List[...]
                if self.any_enabled(&[
                    Rule::MissingFutureAnnotationsImport,
                    Rule::NonPEP585Annotation,
                ]) {
                    if let Some(replacement) =
                        analyze::typing::to_pep585_generic(expr, &self.semantic_model)
                    {
                        if self.enabled(Rule::MissingFutureAnnotationsImport) {
                            if self.settings.target_version < PythonVersion::Py39
                                && self.settings.target_version >= PythonVersion::Py37
                                && !self.semantic_model.future_annotations()
                                && self.semantic_model.in_annotation()
                            {
                                flake8_future_annotations::rules::missing_future_annotations(
                                    self, expr,
                                );
                            }
                        }
                        if self.enabled(Rule::NonPEP585Annotation) {
                            if self.settings.target_version >= PythonVersion::Py39
                                || (self.settings.target_version >= PythonVersion::Py37
                                    && self.semantic_model.future_annotations()
                                    && self.semantic_model.in_annotation())
                            {
                                pyupgrade::rules::use_pep585_annotation(self, expr, &replacement);
                            }
                        }
                    }
                }
                if self.enabled(Rule::DatetimeTimezoneUTC)
                    && self.settings.target_version >= PythonVersion::Py311
                {
                    pyupgrade::rules::datetime_utc_alias(self, expr);
                }
                if self.enabled(Rule::TypingTextStrAlias) {
                    pyupgrade::rules::typing_text_str_alias(self, expr);
                }
                if self.enabled(Rule::NumpyDeprecatedTypeAlias) {
                    numpy::rules::deprecated_type_alias(self, expr);
                }
                if self.enabled(Rule::DeprecatedMockImport) {
                    pyupgrade::rules::deprecated_mock_attribute(self, expr);
                }
                if self.enabled(Rule::SixPY3) {
                    flake8_2020::rules::name_or_attribute(self, expr);
                }
                if self.enabled(Rule::BannedApi) {
                    flake8_tidy_imports::rules::banned_attribute_access(self, expr);
                }
                if self.enabled(Rule::PrivateMemberAccess) {
                    flake8_self::rules::private_member_access(self, expr);
                }
                pandas_vet::rules::attr(self, attr, value, expr);
            }
            Expr::Call(ast::ExprCall {
                func,
                args,
                keywords,
                range: _,
            }) => {
                if self.any_enabled(&[
                    // pyflakes
                    Rule::StringDotFormatInvalidFormat,
                    Rule::StringDotFormatExtraNamedArguments,
                    Rule::StringDotFormatExtraPositionalArguments,
                    Rule::StringDotFormatMissingArguments,
                    Rule::StringDotFormatMixingAutomatic,
                    // pyupgrade
                    Rule::FormatLiterals,
                    Rule::FString,
                    // flynt
                    Rule::StaticJoinToFString,
                ]) {
                    if let Expr::Attribute(ast::ExprAttribute { value, attr, .. }) = func.as_ref() {
                        let attr = attr.as_str();
                        if let Expr::Constant(ast::ExprConstant {
                            value: Constant::Str(value),
                            ..
                        }) = value.as_ref()
                        {
                            if attr == "join" {
                                // "...".join(...) call
                                if self.enabled(Rule::StaticJoinToFString) {
                                    flynt::rules::static_join_to_fstring(self, expr, value);
                                }
                            } else if attr == "format" {
                                // "...".format(...) call
                                let location = expr.range();
                                match pyflakes::format::FormatSummary::try_from(value.as_ref()) {
                                    Err(e) => {
                                        if self.enabled(Rule::StringDotFormatInvalidFormat) {
                                            self.diagnostics.push(Diagnostic::new(
                                                pyflakes::rules::StringDotFormatInvalidFormat {
                                                    message: pyflakes::format::error_to_string(&e),
                                                },
                                                location,
                                            ));
                                        }
                                    }
                                    Ok(summary) => {
                                        if self.enabled(Rule::StringDotFormatExtraNamedArguments) {
                                            pyflakes::rules::string_dot_format_extra_named_arguments(
                                                self, &summary, keywords, location,
                                            );
                                        }

                                        if self
                                            .enabled(Rule::StringDotFormatExtraPositionalArguments)
                                        {
                                            pyflakes::rules::string_dot_format_extra_positional_arguments(
                                                self,
                                                &summary, args, location,
                                            );
                                        }

                                        if self.enabled(Rule::StringDotFormatMissingArguments) {
                                            pyflakes::rules::string_dot_format_missing_argument(
                                                self, &summary, args, keywords, location,
                                            );
                                        }

                                        if self.enabled(Rule::StringDotFormatMixingAutomatic) {
                                            pyflakes::rules::string_dot_format_mixing_automatic(
                                                self, &summary, location,
                                            );
                                        }

                                        if self.enabled(Rule::FormatLiterals) {
                                            pyupgrade::rules::format_literals(self, &summary, expr);
                                        }

                                        if self.enabled(Rule::FString) {
                                            pyupgrade::rules::f_strings(self, &summary, expr);
                                        }
                                    }
                                }
                            }
                        }
                    }
                }

                // pyupgrade
                if self.enabled(Rule::TypeOfPrimitive) {
                    pyupgrade::rules::type_of_primitive(self, expr, func, args);
                }
                if self.enabled(Rule::DeprecatedUnittestAlias) {
                    pyupgrade::rules::deprecated_unittest_alias(self, func);
                }
                if self.enabled(Rule::SuperCallWithParameters) {
                    pyupgrade::rules::super_call_with_parameters(self, expr, func, args);
                }
                if self.enabled(Rule::UnnecessaryEncodeUTF8) {
                    pyupgrade::rules::unnecessary_encode_utf8(self, expr, func, args, keywords);
                }
                if self.enabled(Rule::RedundantOpenModes) {
                    pyupgrade::rules::redundant_open_modes(self, expr);
                }
                if self.enabled(Rule::NativeLiterals) {
                    pyupgrade::rules::native_literals(self, expr, func, args, keywords);
                }
                if self.enabled(Rule::OpenAlias) {
                    pyupgrade::rules::open_alias(self, expr, func);
                }
                if self.enabled(Rule::ReplaceUniversalNewlines) {
                    pyupgrade::rules::replace_universal_newlines(self, func, keywords);
                }
                if self.enabled(Rule::ReplaceStdoutStderr) {
                    pyupgrade::rules::replace_stdout_stderr(self, expr, func, args, keywords);
                }
                if self.enabled(Rule::OSErrorAlias) {
                    pyupgrade::rules::os_error_alias_call(self, func);
                }
                if self.enabled(Rule::NonPEP604Isinstance)
                    && self.settings.target_version >= PythonVersion::Py310
                {
                    pyupgrade::rules::use_pep604_isinstance(self, expr, func, args);
                }

                // flake8-async
                if self.enabled(Rule::BlockingHttpCallInAsyncFunction) {
                    flake8_async::rules::blocking_http_call(self, expr);
                }
                if self.enabled(Rule::OpenSleepOrSubprocessInAsyncFunction) {
                    flake8_async::rules::open_sleep_or_subprocess_call(self, expr);
                }
                if self.enabled(Rule::BlockingOsCallInAsyncFunction) {
                    flake8_async::rules::blocking_os_call(self, expr);
                }

                // flake8-print
                if self.any_enabled(&[Rule::Print, Rule::PPrint]) {
                    flake8_print::rules::print_call(self, func, keywords);
                }

                // flake8-bandit
                if self.any_enabled(&[
                    Rule::SuspiciousPickleUsage,
                    Rule::SuspiciousMarshalUsage,
                    Rule::SuspiciousInsecureHashUsage,
                    Rule::SuspiciousInsecureCipherUsage,
                    Rule::SuspiciousInsecureCipherModeUsage,
                    Rule::SuspiciousMktempUsage,
                    Rule::SuspiciousEvalUsage,
                    Rule::SuspiciousMarkSafeUsage,
                    Rule::SuspiciousURLOpenUsage,
                    Rule::SuspiciousNonCryptographicRandomUsage,
                    Rule::SuspiciousXMLCElementTreeUsage,
                    Rule::SuspiciousXMLElementTreeUsage,
                    Rule::SuspiciousXMLExpatReaderUsage,
                    Rule::SuspiciousXMLExpatBuilderUsage,
                    Rule::SuspiciousXMLSaxUsage,
                    Rule::SuspiciousXMLMiniDOMUsage,
                    Rule::SuspiciousXMLPullDOMUsage,
                    Rule::SuspiciousXMLETreeUsage,
                    Rule::SuspiciousUnverifiedContextUsage,
                    Rule::SuspiciousTelnetUsage,
                    Rule::SuspiciousFTPLibUsage,
                ]) {
                    flake8_bandit::rules::suspicious_function_call(self, expr);
                }

                // flake8-bugbear
                if self.enabled(Rule::UnreliableCallableCheck) {
                    flake8_bugbear::rules::unreliable_callable_check(self, expr, func, args);
                }
                if self.enabled(Rule::StripWithMultiCharacters) {
                    flake8_bugbear::rules::strip_with_multi_characters(self, expr, func, args);
                }
                if self.enabled(Rule::GetAttrWithConstant) {
                    flake8_bugbear::rules::getattr_with_constant(self, expr, func, args);
                }
                if self.enabled(Rule::SetAttrWithConstant) {
                    flake8_bugbear::rules::setattr_with_constant(self, expr, func, args);
                }
                if self.enabled(Rule::UselessContextlibSuppress) {
                    flake8_bugbear::rules::useless_contextlib_suppress(self, expr, func, args);
                }
                if self.enabled(Rule::StarArgUnpackingAfterKeywordArg) {
                    flake8_bugbear::rules::star_arg_unpacking_after_keyword_arg(
                        self, args, keywords,
                    );
                }
                if self.enabled(Rule::ZipWithoutExplicitStrict)
                    && self.settings.target_version >= PythonVersion::Py310
                {
                    flake8_bugbear::rules::zip_without_explicit_strict(self, expr, func, keywords);
                }
                if self.enabled(Rule::NoExplicitStacklevel) {
                    flake8_bugbear::rules::no_explicit_stacklevel(self, func, args, keywords);
                }

                // flake8-pie
                if self.enabled(Rule::UnnecessaryDictKwargs) {
                    flake8_pie::rules::unnecessary_dict_kwargs(self, expr, keywords);
                }

                // flake8-bandit
                if self.enabled(Rule::ExecBuiltin) {
                    if let Some(diagnostic) = flake8_bandit::rules::exec_used(expr, func) {
                        self.diagnostics.push(diagnostic);
                    }
                }
                if self.enabled(Rule::BadFilePermissions) {
                    flake8_bandit::rules::bad_file_permissions(self, func, args, keywords);
                }
                if self.enabled(Rule::RequestWithNoCertValidation) {
                    flake8_bandit::rules::request_with_no_cert_validation(
                        self, func, args, keywords,
                    );
                }
                if self.enabled(Rule::UnsafeYAMLLoad) {
                    flake8_bandit::rules::unsafe_yaml_load(self, func, args, keywords);
                }
                if self.enabled(Rule::SnmpInsecureVersion) {
                    flake8_bandit::rules::snmp_insecure_version(self, func, args, keywords);
                }
                if self.enabled(Rule::SnmpWeakCryptography) {
                    flake8_bandit::rules::snmp_weak_cryptography(self, func, args, keywords);
                }
                if self.enabled(Rule::Jinja2AutoescapeFalse) {
                    flake8_bandit::rules::jinja2_autoescape_false(self, func, args, keywords);
                }
                if self.enabled(Rule::HardcodedPasswordFuncArg) {
                    self.diagnostics
                        .extend(flake8_bandit::rules::hardcoded_password_func_arg(keywords));
                }
                if self.enabled(Rule::HardcodedSQLExpression) {
                    flake8_bandit::rules::hardcoded_sql_expression(self, expr);
                }
                if self.enabled(Rule::HashlibInsecureHashFunction) {
                    flake8_bandit::rules::hashlib_insecure_hash_functions(
                        self, func, args, keywords,
                    );
                }
                if self.enabled(Rule::RequestWithoutTimeout) {
                    flake8_bandit::rules::request_without_timeout(self, func, args, keywords);
                }
                if self.enabled(Rule::ParamikoCall) {
                    flake8_bandit::rules::paramiko_call(self, func);
                }
                if self.enabled(Rule::LoggingConfigInsecureListen) {
                    flake8_bandit::rules::logging_config_insecure_listen(
                        self, func, args, keywords,
                    );
                }
                if self.any_enabled(&[
                    Rule::SubprocessWithoutShellEqualsTrue,
                    Rule::SubprocessPopenWithShellEqualsTrue,
                    Rule::CallWithShellEqualsTrue,
                    Rule::StartProcessWithAShell,
                    Rule::StartProcessWithNoShell,
                    Rule::StartProcessWithPartialPath,
                ]) {
                    flake8_bandit::rules::shell_injection(self, func, args, keywords);
                }

                // flake8-comprehensions
                if self.enabled(Rule::UnnecessaryGeneratorList) {
                    flake8_comprehensions::rules::unnecessary_generator_list(
                        self, expr, func, args, keywords,
                    );
                }
                if self.enabled(Rule::UnnecessaryGeneratorSet) {
                    flake8_comprehensions::rules::unnecessary_generator_set(
                        self,
                        expr,
                        self.semantic_model.expr_parent(),
                        func,
                        args,
                        keywords,
                    );
                }
                if self.enabled(Rule::UnnecessaryGeneratorDict) {
                    flake8_comprehensions::rules::unnecessary_generator_dict(
                        self,
                        expr,
                        self.semantic_model.expr_parent(),
                        func,
                        args,
                        keywords,
                    );
                }
                if self.enabled(Rule::UnnecessaryListComprehensionSet) {
                    flake8_comprehensions::rules::unnecessary_list_comprehension_set(
                        self, expr, func, args, keywords,
                    );
                }
                if self.enabled(Rule::UnnecessaryListComprehensionDict) {
                    flake8_comprehensions::rules::unnecessary_list_comprehension_dict(
                        self, expr, func, args, keywords,
                    );
                }
                if self.enabled(Rule::UnnecessaryLiteralSet) {
                    flake8_comprehensions::rules::unnecessary_literal_set(
                        self, expr, func, args, keywords,
                    );
                }
                if self.enabled(Rule::UnnecessaryLiteralDict) {
                    flake8_comprehensions::rules::unnecessary_literal_dict(
                        self, expr, func, args, keywords,
                    );
                }
                if self.enabled(Rule::UnnecessaryCollectionCall) {
                    flake8_comprehensions::rules::unnecessary_collection_call(
                        self,
                        expr,
                        func,
                        args,
                        keywords,
                        &self.settings.flake8_comprehensions,
                    );
                }
                if self.enabled(Rule::UnnecessaryLiteralWithinTupleCall) {
                    flake8_comprehensions::rules::unnecessary_literal_within_tuple_call(
                        self, expr, func, args, keywords,
                    );
                }
                if self.enabled(Rule::UnnecessaryLiteralWithinListCall) {
                    flake8_comprehensions::rules::unnecessary_literal_within_list_call(
                        self, expr, func, args, keywords,
                    );
                }
                if self.enabled(Rule::UnnecessaryLiteralWithinDictCall) {
                    flake8_comprehensions::rules::unnecessary_literal_within_dict_call(
                        self, expr, func, args, keywords,
                    );
                }
                if self.enabled(Rule::UnnecessaryListCall) {
                    flake8_comprehensions::rules::unnecessary_list_call(self, expr, func, args);
                }
                if self.enabled(Rule::UnnecessaryCallAroundSorted) {
                    flake8_comprehensions::rules::unnecessary_call_around_sorted(
                        self, expr, func, args,
                    );
                }
                if self.enabled(Rule::UnnecessaryDoubleCastOrProcess) {
                    flake8_comprehensions::rules::unnecessary_double_cast_or_process(
                        self, expr, func, args,
                    );
                }
                if self.enabled(Rule::UnnecessarySubscriptReversal) {
                    flake8_comprehensions::rules::unnecessary_subscript_reversal(
                        self, expr, func, args,
                    );
                }
                if self.enabled(Rule::UnnecessaryMap) {
                    flake8_comprehensions::rules::unnecessary_map(
                        self,
                        expr,
                        self.semantic_model.expr_parent(),
                        func,
                        args,
                    );
                }
                if self.enabled(Rule::UnnecessaryComprehensionAnyAll) {
                    flake8_comprehensions::rules::unnecessary_comprehension_any_all(
                        self, expr, func, args, keywords,
                    );
                }

                // flake8-boolean-trap
                if self.enabled(Rule::BooleanPositionalValueInFunctionCall) {
                    flake8_boolean_trap::rules::check_boolean_positional_value_in_function_call(
                        self, args, func,
                    );
                }
                if let Expr::Name(ast::ExprName { id, ctx, range: _ }) = func.as_ref() {
                    if id == "locals" && matches!(ctx, ExprContext::Load) {
                        let scope = self.semantic_model.scope_mut();
                        scope.uses_locals = true;
                    }
                }

                // flake8-debugger
                if self.enabled(Rule::Debugger) {
                    flake8_debugger::rules::debugger_call(self, expr, func);
                }

                // pandas-vet
                if self.enabled(Rule::PandasUseOfInplaceArgument) {
                    self.diagnostics.extend(
                        pandas_vet::rules::inplace_argument(self, expr, func, args, keywords)
                            .into_iter(),
                    );
                }
                pandas_vet::rules::call(self, func);

                if self.enabled(Rule::PandasUseOfPdMerge) {
                    if let Some(diagnostic) = pandas_vet::rules::use_of_pd_merge(func) {
                        self.diagnostics.push(diagnostic);
                    };
                }

                // flake8-datetimez
                if self.enabled(Rule::CallDatetimeWithoutTzinfo) {
                    flake8_datetimez::rules::call_datetime_without_tzinfo(
                        self,
                        func,
                        args,
                        keywords,
                        expr.range(),
                    );
                }
                if self.enabled(Rule::CallDatetimeToday) {
                    flake8_datetimez::rules::call_datetime_today(self, func, expr.range());
                }
                if self.enabled(Rule::CallDatetimeUtcnow) {
                    flake8_datetimez::rules::call_datetime_utcnow(self, func, expr.range());
                }
                if self.enabled(Rule::CallDatetimeUtcfromtimestamp) {
                    flake8_datetimez::rules::call_datetime_utcfromtimestamp(
                        self,
                        func,
                        expr.range(),
                    );
                }
                if self.enabled(Rule::CallDatetimeNowWithoutTzinfo) {
                    flake8_datetimez::rules::call_datetime_now_without_tzinfo(
                        self,
                        func,
                        args,
                        keywords,
                        expr.range(),
                    );
                }
                if self.enabled(Rule::CallDatetimeFromtimestamp) {
                    flake8_datetimez::rules::call_datetime_fromtimestamp(
                        self,
                        func,
                        args,
                        keywords,
                        expr.range(),
                    );
                }
                if self.enabled(Rule::CallDatetimeStrptimeWithoutZone) {
                    flake8_datetimez::rules::call_datetime_strptime_without_zone(
                        self,
                        func,
                        args,
                        expr.range(),
                    );
                }
                if self.enabled(Rule::CallDateToday) {
                    flake8_datetimez::rules::call_date_today(self, func, expr.range());
                }
                if self.enabled(Rule::CallDateFromtimestamp) {
                    flake8_datetimez::rules::call_date_fromtimestamp(self, func, expr.range());
                }

                // pygrep-hooks
                if self.enabled(Rule::Eval) {
                    pygrep_hooks::rules::no_eval(self, func);
                }
                if self.enabled(Rule::DeprecatedLogWarn) {
                    pygrep_hooks::rules::deprecated_log_warn(self, func);
                }

                // pylint
                if self.enabled(Rule::UnnecessaryDirectLambdaCall) {
                    pylint::rules::unnecessary_direct_lambda_call(self, expr, func);
                }
                if self.enabled(Rule::SysExitAlias) {
                    pylint::rules::sys_exit_alias(self, func);
                }
                if self.enabled(Rule::BadStrStripCall) {
                    pylint::rules::bad_str_strip_call(self, func, args);
                }
                if self.enabled(Rule::InvalidEnvvarDefault) {
                    pylint::rules::invalid_envvar_default(self, func, args, keywords);
                }
                if self.enabled(Rule::InvalidEnvvarValue) {
                    pylint::rules::invalid_envvar_value(self, func, args, keywords);
                }
                if self.enabled(Rule::NestedMinMax) {
                    pylint::rules::nested_min_max(self, expr, func, args, keywords);
                }

                // flake8-pytest-style
                if self.enabled(Rule::PytestPatchWithLambda) {
                    if let Some(diagnostic) =
                        flake8_pytest_style::rules::patch_with_lambda(func, args, keywords)
                    {
                        self.diagnostics.push(diagnostic);
                    }
                }
                if self.enabled(Rule::PytestUnittestAssertion) {
                    if let Some(diagnostic) = flake8_pytest_style::rules::unittest_assertion(
                        self, expr, func, args, keywords,
                    ) {
                        self.diagnostics.push(diagnostic);
                    }
                }

                if self.any_enabled(&[
                    Rule::PytestRaisesWithoutException,
                    Rule::PytestRaisesTooBroad,
                ]) {
                    flake8_pytest_style::rules::raises_call(self, func, args, keywords);
                }

                if self.enabled(Rule::PytestFailWithoutMessage) {
                    flake8_pytest_style::rules::fail_call(self, func, args, keywords);
                }

                if self.enabled(Rule::PairwiseOverZipped) {
                    if self.settings.target_version >= PythonVersion::Py310 {
                        ruff::rules::pairwise_over_zipped(self, func, args);
                    }
                }

                // flake8-gettext
                if self.any_enabled(&[
                    Rule::FStringInGetTextFuncCall,
                    Rule::FormatInGetTextFuncCall,
                    Rule::PrintfInGetTextFuncCall,
                ]) && flake8_gettext::rules::is_gettext_func_call(
                    func,
                    &self.settings.flake8_gettext.functions_names,
                ) {
                    if self.enabled(Rule::FStringInGetTextFuncCall) {
                        self.diagnostics
                            .extend(flake8_gettext::rules::f_string_in_gettext_func_call(args));
                    }
                    if self.enabled(Rule::FormatInGetTextFuncCall) {
                        self.diagnostics
                            .extend(flake8_gettext::rules::format_in_gettext_func_call(args));
                    }
                    if self.enabled(Rule::PrintfInGetTextFuncCall) {
                        self.diagnostics
                            .extend(flake8_gettext::rules::printf_in_gettext_func_call(args));
                    }
                }

                // flake8-simplify
                if self.enabled(Rule::UncapitalizedEnvironmentVariables) {
                    flake8_simplify::rules::use_capital_environment_variables(self, expr);
                }

                if self.enabled(Rule::OpenFileWithContextHandler) {
                    flake8_simplify::rules::open_file_with_context_handler(self, func);
                }

                if self.enabled(Rule::DictGetWithNoneDefault) {
                    flake8_simplify::rules::dict_get_with_none_default(self, expr);
                }

                // flake8-use-pathlib
                if self.any_enabled(&[
                    Rule::OsPathAbspath,
                    Rule::OsChmod,
                    Rule::OsMkdir,
                    Rule::OsMakedirs,
                    Rule::OsRename,
                    Rule::PathlibReplace,
                    Rule::OsRmdir,
                    Rule::OsRemove,
                    Rule::OsUnlink,
                    Rule::OsGetcwd,
                    Rule::OsPathExists,
                    Rule::OsPathExpanduser,
                    Rule::OsPathIsdir,
                    Rule::OsPathIsfile,
                    Rule::OsPathIslink,
                    Rule::OsReadlink,
                    Rule::OsStat,
                    Rule::OsPathIsabs,
                    Rule::OsPathJoin,
                    Rule::OsPathBasename,
                    Rule::OsPathSamefile,
                    Rule::OsPathSplitext,
                    Rule::BuiltinOpen,
                    Rule::PyPath,
                ]) {
                    flake8_use_pathlib::rules::replaceable_by_pathlib(self, func);
                }

                // numpy
                if self.enabled(Rule::NumpyLegacyRandom) {
                    numpy::rules::numpy_legacy_random(self, func);
                }

                // flake8-logging-format
                if self.any_enabled(&[
                    Rule::LoggingStringFormat,
                    Rule::LoggingPercentFormat,
                    Rule::LoggingStringConcat,
                    Rule::LoggingFString,
                    Rule::LoggingWarn,
                    Rule::LoggingExtraAttrClash,
                    Rule::LoggingExcInfo,
                    Rule::LoggingRedundantExcInfo,
                ]) {
                    flake8_logging_format::rules::logging_call(self, func, args, keywords);
                }

                // pylint logging checker
                if self.any_enabled(&[Rule::LoggingTooFewArgs, Rule::LoggingTooManyArgs]) {
                    pylint::rules::logging_call(self, func, args, keywords);
                }

                // flake8-django
                if self.enabled(Rule::DjangoLocalsInRenderFunction) {
                    flake8_django::rules::locals_in_render_function(self, func, args, keywords);
                }
            }
            Expr::Dict(ast::ExprDict {
                keys,
                values,
                range: _,
            }) => {
                if self.any_enabled(&[
                    Rule::MultiValueRepeatedKeyLiteral,
                    Rule::MultiValueRepeatedKeyVariable,
                ]) {
                    pyflakes::rules::repeated_keys(self, keys, values);
                }

                if self.enabled(Rule::UnnecessarySpread) {
                    flake8_pie::rules::unnecessary_spread(self, keys, values);
                }
            }
            Expr::Set(ast::ExprSet { elts, range: _ }) => {
                if self.enabled(Rule::DuplicateValue) {
                    pylint::rules::duplicate_value(self, elts);
                }
            }
            Expr::Yield(_) => {
                if self.enabled(Rule::YieldOutsideFunction) {
                    pyflakes::rules::yield_outside_function(self, expr);
                }
                if self.enabled(Rule::YieldInInit) {
                    pylint::rules::yield_in_init(self, expr);
                }
            }
            Expr::YieldFrom(_) => {
                if self.enabled(Rule::YieldOutsideFunction) {
                    pyflakes::rules::yield_outside_function(self, expr);
                }
                if self.enabled(Rule::YieldInInit) {
                    pylint::rules::yield_in_init(self, expr);
                }
            }
            Expr::Await(_) => {
                if self.enabled(Rule::YieldOutsideFunction) {
                    pyflakes::rules::yield_outside_function(self, expr);
                }
                if self.enabled(Rule::AwaitOutsideAsync) {
                    pylint::rules::await_outside_async(self, expr);
                }
            }
            Expr::JoinedStr(ast::ExprJoinedStr { values, range: _ }) => {
                if self.enabled(Rule::FStringMissingPlaceholders) {
                    pyflakes::rules::f_string_missing_placeholders(expr, values, self);
                }
                if self.enabled(Rule::HardcodedSQLExpression) {
                    flake8_bandit::rules::hardcoded_sql_expression(self, expr);
                }
                if self.enabled(Rule::ExplicitFStringTypeConversion) {
                    ruff::rules::explicit_f_string_type_conversion(self, expr, values);
                }
            }
            Expr::BinOp(ast::ExprBinOp {
                left,
                op: Operator::RShift,
                ..
            }) => {
                if self.enabled(Rule::InvalidPrintSyntax) {
                    pyflakes::rules::invalid_print_syntax(self, left);
                }
            }
            Expr::BinOp(ast::ExprBinOp {
                left,
                op: Operator::Mod,
                right,
                range: _,
            }) => {
                if let Expr::Constant(ast::ExprConstant {
                    value: Constant::Str(value),
                    ..
                }) = left.as_ref()
                {
                    if self.any_enabled(&[
                        Rule::PercentFormatInvalidFormat,
                        Rule::PercentFormatExpectedMapping,
                        Rule::PercentFormatExpectedSequence,
                        Rule::PercentFormatExtraNamedArguments,
                        Rule::PercentFormatMissingArgument,
                        Rule::PercentFormatMixedPositionalAndNamed,
                        Rule::PercentFormatPositionalCountMismatch,
                        Rule::PercentFormatStarRequiresSequence,
                        Rule::PercentFormatUnsupportedFormatCharacter,
                    ]) {
                        let location = expr.range();
                        match pyflakes::cformat::CFormatSummary::try_from(value.as_str()) {
                            Err(CFormatError {
                                typ: CFormatErrorType::UnsupportedFormatChar(c),
                                ..
                            }) => {
                                if self.enabled(Rule::PercentFormatUnsupportedFormatCharacter) {
                                    self.diagnostics.push(Diagnostic::new(
                                        pyflakes::rules::PercentFormatUnsupportedFormatCharacter {
                                            char: c,
                                        },
                                        location,
                                    ));
                                }
                            }
                            Err(e) => {
                                if self.enabled(Rule::PercentFormatInvalidFormat) {
                                    self.diagnostics.push(Diagnostic::new(
                                        pyflakes::rules::PercentFormatInvalidFormat {
                                            message: e.to_string(),
                                        },
                                        location,
                                    ));
                                }
                            }
                            Ok(summary) => {
                                if self.enabled(Rule::PercentFormatExpectedMapping) {
                                    pyflakes::rules::percent_format_expected_mapping(
                                        self, &summary, right, location,
                                    );
                                }
                                if self.enabled(Rule::PercentFormatExpectedSequence) {
                                    pyflakes::rules::percent_format_expected_sequence(
                                        self, &summary, right, location,
                                    );
                                }
                                if self.enabled(Rule::PercentFormatExtraNamedArguments) {
                                    pyflakes::rules::percent_format_extra_named_arguments(
                                        self, &summary, right, location,
                                    );
                                }
                                if self.enabled(Rule::PercentFormatMissingArgument) {
                                    pyflakes::rules::percent_format_missing_arguments(
                                        self, &summary, right, location,
                                    );
                                }
                                if self.enabled(Rule::PercentFormatMixedPositionalAndNamed) {
                                    pyflakes::rules::percent_format_mixed_positional_and_named(
                                        self, &summary, location,
                                    );
                                }
                                if self.enabled(Rule::PercentFormatPositionalCountMismatch) {
                                    pyflakes::rules::percent_format_positional_count_mismatch(
                                        self, &summary, right, location,
                                    );
                                }
                                if self.enabled(Rule::PercentFormatStarRequiresSequence) {
                                    pyflakes::rules::percent_format_star_requires_sequence(
                                        self, &summary, right, location,
                                    );
                                }
                            }
                        }
                    }

                    if self.enabled(Rule::PrintfStringFormatting) {
                        pyupgrade::rules::printf_string_formatting(self, expr, right, self.locator);
                    }
                    if self.enabled(Rule::BadStringFormatType) {
                        pylint::rules::bad_string_format_type(self, expr, right);
                    }
                    if self.enabled(Rule::HardcodedSQLExpression) {
                        flake8_bandit::rules::hardcoded_sql_expression(self, expr);
                    }
                }
            }
            Expr::BinOp(ast::ExprBinOp {
                op: Operator::Add, ..
            }) => {
                if self.enabled(Rule::ExplicitStringConcatenation) {
                    if let Some(diagnostic) = flake8_implicit_str_concat::rules::explicit(expr) {
                        self.diagnostics.push(diagnostic);
                    }
                }
                if self.enabled(Rule::CollectionLiteralConcatenation) {
                    ruff::rules::collection_literal_concatenation(self, expr);
                }
                if self.enabled(Rule::HardcodedSQLExpression) {
                    flake8_bandit::rules::hardcoded_sql_expression(self, expr);
                }
            }
            Expr::BinOp(ast::ExprBinOp {
                op: Operator::BitOr,
                ..
            }) => {
                if self.is_stub {
                    if self.enabled(Rule::DuplicateUnionMember)
                        && self.semantic_model.in_type_definition()
                        && self.semantic_model.expr_parent().map_or(true, |parent| {
                            !matches!(
                                parent,
                                Expr::BinOp(ast::ExprBinOp {
                                    op: Operator::BitOr,
                                    ..
                                })
                            )
                        })
                    {
                        flake8_pyi::rules::duplicate_union_member(self, expr);
                    }
                }
            }
            Expr::UnaryOp(ast::ExprUnaryOp {
                op,
                operand,
                range: _,
            }) => {
                let check_not_in = self.enabled(Rule::NotInTest);
                let check_not_is = self.enabled(Rule::NotIsTest);
                if check_not_in || check_not_is {
                    pycodestyle::rules::not_tests(
                        self,
                        expr,
                        *op,
                        operand,
                        check_not_in,
                        check_not_is,
                    );
                }

                if self.enabled(Rule::UnaryPrefixIncrement) {
                    flake8_bugbear::rules::unary_prefix_increment(self, expr, *op, operand);
                }

                if self.enabled(Rule::NegateEqualOp) {
                    flake8_simplify::rules::negation_with_equal_op(self, expr, *op, operand);
                }
                if self.enabled(Rule::NegateNotEqualOp) {
                    flake8_simplify::rules::negation_with_not_equal_op(self, expr, *op, operand);
                }
                if self.enabled(Rule::DoubleNegation) {
                    flake8_simplify::rules::double_negation(self, expr, *op, operand);
                }
            }
            Expr::Compare(ast::ExprCompare {
                left,
                ops,
                comparators,
                range: _,
            }) => {
                let check_none_comparisons = self.enabled(Rule::NoneComparison);
                let check_true_false_comparisons = self.enabled(Rule::TrueFalseComparison);
                if check_none_comparisons || check_true_false_comparisons {
                    pycodestyle::rules::literal_comparisons(
                        self,
                        expr,
                        left,
                        ops,
                        comparators,
                        check_none_comparisons,
                        check_true_false_comparisons,
                    );
                }

                if self.enabled(Rule::IsLiteral) {
                    pyflakes::rules::invalid_literal_comparison(
                        self,
                        left,
                        ops,
                        comparators,
                        expr.range(),
                    );
                }

                if self.enabled(Rule::TypeComparison) {
                    pycodestyle::rules::type_comparison(self, expr, ops, comparators);
                }

                if self.any_enabled(&[
                    Rule::SysVersionCmpStr3,
                    Rule::SysVersionInfo0Eq3,
                    Rule::SysVersionInfo1CmpInt,
                    Rule::SysVersionInfoMinorCmpInt,
                    Rule::SysVersionCmpStr10,
                ]) {
                    flake8_2020::rules::compare(self, left, ops, comparators);
                }

                if self.enabled(Rule::HardcodedPasswordString) {
                    self.diagnostics.extend(
                        flake8_bandit::rules::compare_to_hardcoded_password_string(
                            left,
                            comparators,
                        ),
                    );
                }

                if self.enabled(Rule::ComparisonOfConstant) {
                    pylint::rules::comparison_of_constant(self, left, ops, comparators);
                }

                if self.enabled(Rule::CompareToEmptyString) {
                    pylint::rules::compare_to_empty_string(self, left, ops, comparators);
                }

                if self.enabled(Rule::MagicValueComparison) {
                    pylint::rules::magic_value_comparison(self, left, comparators);
                }

                if self.enabled(Rule::InDictKeys) {
                    flake8_simplify::rules::key_in_dict_compare(self, expr, left, ops, comparators);
                }

                if self.enabled(Rule::YodaConditions) {
                    flake8_simplify::rules::yoda_conditions(self, expr, left, ops, comparators);
                }

                if self.is_stub {
                    if self.any_enabled(&[
                        Rule::UnrecognizedPlatformCheck,
                        Rule::UnrecognizedPlatformName,
                    ]) {
                        flake8_pyi::rules::unrecognized_platform(
                            self,
                            expr,
                            left,
                            ops,
                            comparators,
                        );
                    }

                    if self.enabled(Rule::BadVersionInfoComparison) {
                        flake8_pyi::rules::bad_version_info_comparison(
                            self,
                            expr,
                            left,
                            ops,
                            comparators,
                        );
                    }
                }
            }
            Expr::Constant(ast::ExprConstant {
                value: Constant::Str(value),
                kind,
                range: _,
            }) => {
                if self.semantic_model.in_type_definition()
                    && !self.semantic_model.in_literal()
                    && !self.semantic_model.in_f_string()
                {
                    self.deferred.string_type_definitions.push((
                        expr.range(),
                        value,
                        self.semantic_model.snapshot(),
                    ));
                }
                if self.enabled(Rule::HardcodedBindAllInterfaces) {
                    if let Some(diagnostic) =
                        flake8_bandit::rules::hardcoded_bind_all_interfaces(value, expr.range())
                    {
                        self.diagnostics.push(diagnostic);
                    }
                }
                if self.enabled(Rule::HardcodedTempFile) {
                    if let Some(diagnostic) = flake8_bandit::rules::hardcoded_tmp_directory(
                        expr,
                        value,
                        &self.settings.flake8_bandit.hardcoded_tmp_directory,
                    ) {
                        self.diagnostics.push(diagnostic);
                    }
                }
                if self.enabled(Rule::UnicodeKindPrefix) {
                    pyupgrade::rules::unicode_kind_prefix(self, expr, kind.as_deref());
                }
            }
            Expr::Lambda(
                lambda @ ast::ExprLambda {
                    args,
                    body,
                    range: _,
                },
            ) => {
                if self.enabled(Rule::ReimplementedListBuiltin) {
                    flake8_pie::rules::reimplemented_list_builtin(self, lambda);
                }

                // Visit the default arguments, but avoid the body, which will be deferred.
                for expr in &args.kw_defaults {
                    self.visit_expr(expr);
                }
                for expr in &args.defaults {
                    self.visit_expr(expr);
                }
                self.semantic_model
                    .push_scope(ScopeKind::Lambda(Lambda { args, body }));
            }
            Expr::IfExp(ast::ExprIfExp {
                test,
                body,
                orelse,
                range: _,
            }) => {
                if self.enabled(Rule::IfExprWithTrueFalse) {
                    flake8_simplify::rules::explicit_true_false_in_ifexpr(
                        self, expr, test, body, orelse,
                    );
                }
                if self.enabled(Rule::IfExprWithFalseTrue) {
                    flake8_simplify::rules::explicit_false_true_in_ifexpr(
                        self, expr, test, body, orelse,
                    );
                }
                if self.enabled(Rule::IfExprWithTwistedArms) {
                    flake8_simplify::rules::twisted_arms_in_ifexpr(self, expr, test, body, orelse);
                }
            }
            Expr::ListComp(ast::ExprListComp {
                elt,
                generators,
                range: _,
            })
            | Expr::SetComp(ast::ExprSetComp {
                elt,
                generators,
                range: _,
            }) => {
                if self.enabled(Rule::UnnecessaryComprehension) {
                    flake8_comprehensions::rules::unnecessary_list_set_comprehension(
                        self, expr, elt, generators,
                    );
                }
                if self.enabled(Rule::FunctionUsesLoopVariable) {
                    flake8_bugbear::rules::function_uses_loop_variable(self, &Node::Expr(expr));
                }
                if self.enabled(Rule::InDictKeys) {
                    for generator in generators {
                        flake8_simplify::rules::key_in_dict_for(
                            self,
                            &generator.target,
                            &generator.iter,
                        );
                    }
                }
            }
            Expr::DictComp(ast::ExprDictComp {
                key,
                value,
                generators,
                range: _,
            }) => {
                if self.enabled(Rule::UnnecessaryComprehension) {
                    flake8_comprehensions::rules::unnecessary_dict_comprehension(
                        self, expr, key, value, generators,
                    );
                }
                if self.enabled(Rule::FunctionUsesLoopVariable) {
                    flake8_bugbear::rules::function_uses_loop_variable(self, &Node::Expr(expr));
                }
                if self.enabled(Rule::InDictKeys) {
                    for generator in generators {
                        flake8_simplify::rules::key_in_dict_for(
                            self,
                            &generator.target,
                            &generator.iter,
                        );
                    }
                }
            }
            Expr::GeneratorExp(ast::ExprGeneratorExp {
                generators,
                elt: _,
                range: _,
            }) => {
                if self.enabled(Rule::FunctionUsesLoopVariable) {
                    flake8_bugbear::rules::function_uses_loop_variable(self, &Node::Expr(expr));
                }
                if self.enabled(Rule::InDictKeys) {
                    for generator in generators {
                        flake8_simplify::rules::key_in_dict_for(
                            self,
                            &generator.target,
                            &generator.iter,
                        );
                    }
                }
            }
            Expr::BoolOp(ast::ExprBoolOp {
                op,
                values,
                range: _,
            }) => {
                if self.enabled(Rule::RepeatedIsinstanceCalls) {
                    pylint::rules::repeated_isinstance_calls(self, expr, *op, values);
                }
                if self.enabled(Rule::MultipleStartsEndsWith) {
                    flake8_pie::rules::multiple_starts_ends_with(self, expr);
                }
                if self.enabled(Rule::DuplicateIsinstanceCall) {
                    flake8_simplify::rules::duplicate_isinstance_call(self, expr);
                }
                if self.enabled(Rule::CompareWithTuple) {
                    flake8_simplify::rules::compare_with_tuple(self, expr);
                }
                if self.enabled(Rule::ExprAndNotExpr) {
                    flake8_simplify::rules::expr_and_not_expr(self, expr);
                }
                if self.enabled(Rule::ExprOrNotExpr) {
                    flake8_simplify::rules::expr_or_not_expr(self, expr);
                }
                if self.enabled(Rule::ExprOrTrue) {
                    flake8_simplify::rules::expr_or_true(self, expr);
                }
                if self.enabled(Rule::ExprAndFalse) {
                    flake8_simplify::rules::expr_and_false(self, expr);
                }
            }
            _ => {}
        };

        // Recurse.
        match expr {
            Expr::ListComp(ast::ExprListComp {
                elt,
                generators,
                range: _,
            })
            | Expr::SetComp(ast::ExprSetComp {
                elt,
                generators,
                range: _,
            })
            | Expr::GeneratorExp(ast::ExprGeneratorExp {
                elt,
                generators,
                range: _,
            }) => {
                self.visit_generators(generators);
                self.visit_expr(elt);
            }
            Expr::DictComp(ast::ExprDictComp {
                key,
                value,
                generators,
                range: _,
            }) => {
                self.visit_generators(generators);
                self.visit_expr(key);
                self.visit_expr(value);
            }
            Expr::Lambda(_) => {
                self.deferred
                    .lambdas
                    .push((expr, self.semantic_model.snapshot()));
            }
            Expr::IfExp(ast::ExprIfExp {
                test,
                body,
                orelse,
                range: _,
            }) => {
                self.visit_boolean_test(test);
                self.visit_expr(body);
                self.visit_expr(orelse);
            }
            Expr::Call(ast::ExprCall {
                func,
                args,
                keywords,
                range: _,
            }) => {
                let callable = self
                    .semantic_model
                    .resolve_call_path(func)
                    .and_then(|call_path| {
                        if self
                            .semantic_model
                            .match_typing_call_path(&call_path, "cast")
                        {
                            Some(Callable::Cast)
                        } else if self
                            .semantic_model
                            .match_typing_call_path(&call_path, "NewType")
                        {
                            Some(Callable::NewType)
                        } else if self
                            .semantic_model
                            .match_typing_call_path(&call_path, "TypeVar")
                        {
                            Some(Callable::TypeVar)
                        } else if self
                            .semantic_model
                            .match_typing_call_path(&call_path, "NamedTuple")
                        {
                            Some(Callable::NamedTuple)
                        } else if self
                            .semantic_model
                            .match_typing_call_path(&call_path, "TypedDict")
                        {
                            Some(Callable::TypedDict)
                        } else if [
                            "Arg",
                            "DefaultArg",
                            "NamedArg",
                            "DefaultNamedArg",
                            "VarArg",
                            "KwArg",
                        ]
                        .iter()
                        .any(|target| call_path.as_slice() == ["mypy_extensions", target])
                        {
                            Some(Callable::MypyExtension)
                        } else if call_path.as_slice() == ["", "bool"] {
                            Some(Callable::Bool)
                        } else {
                            None
                        }
                    });
                match callable {
                    Some(Callable::Bool) => {
                        self.visit_expr(func);
                        let mut args = args.iter();
                        if let Some(arg) = args.next() {
                            self.visit_boolean_test(arg);
                        }
                        for arg in args {
                            self.visit_expr(arg);
                        }
                    }
                    Some(Callable::Cast) => {
                        self.visit_expr(func);
                        let mut args = args.iter();
                        if let Some(arg) = args.next() {
                            self.visit_type_definition(arg);
                        }
                        for arg in args {
                            self.visit_expr(arg);
                        }
                    }
                    Some(Callable::NewType) => {
                        self.visit_expr(func);
                        let mut args = args.iter();
                        if let Some(arg) = args.next() {
                            self.visit_non_type_definition(arg);
                        }
                        for arg in args {
                            self.visit_type_definition(arg);
                        }
                    }
                    Some(Callable::TypeVar) => {
                        self.visit_expr(func);
                        let mut args = args.iter();
                        if let Some(arg) = args.next() {
                            self.visit_non_type_definition(arg);
                        }
                        for arg in args {
                            self.visit_type_definition(arg);
                        }
                        for keyword in keywords {
                            let Keyword {
                                arg,
                                value,
                                range: _,
                            } = keyword;
                            if let Some(id) = arg {
                                if id == "bound" {
                                    self.visit_type_definition(value);
                                } else {
                                    self.visit_non_type_definition(value);
                                }
                            }
                        }
                    }
                    Some(Callable::NamedTuple) => {
                        self.visit_expr(func);

                        // Ex) NamedTuple("a", [("a", int)])
                        let mut args = args.iter();
                        if let Some(arg) = args.next() {
                            self.visit_non_type_definition(arg);
                        }
                        for arg in args {
                            if let Expr::List(ast::ExprList { elts, .. })
                            | Expr::Tuple(ast::ExprTuple { elts, .. }) = arg
                            {
                                for elt in elts {
                                    match elt {
                                        Expr::List(ast::ExprList { elts, .. })
                                        | Expr::Tuple(ast::ExprTuple { elts, .. })
                                            if elts.len() == 2 =>
                                        {
                                            self.visit_non_type_definition(&elts[0]);
                                            self.visit_type_definition(&elts[1]);
                                        }
                                        _ => {
                                            self.visit_non_type_definition(elt);
                                        }
                                    }
                                }
                            } else {
                                self.visit_non_type_definition(arg);
                            }
                        }

                        // Ex) NamedTuple("a", a=int)
                        for keyword in keywords {
                            let Keyword { value, .. } = keyword;
                            self.visit_type_definition(value);
                        }
                    }
                    Some(Callable::TypedDict) => {
                        self.visit_expr(func);

                        // Ex) TypedDict("a", {"a": int})
                        let mut args = args.iter();
                        if let Some(arg) = args.next() {
                            self.visit_non_type_definition(arg);
                        }
                        for arg in args {
                            if let Expr::Dict(ast::ExprDict {
                                keys,
                                values,
                                range: _,
                            }) = arg
                            {
                                for key in keys.iter().flatten() {
                                    self.visit_non_type_definition(key);
                                }
                                for value in values {
                                    self.visit_type_definition(value);
                                }
                            } else {
                                self.visit_non_type_definition(arg);
                            }
                        }

                        // Ex) TypedDict("a", a=int)
                        for keyword in keywords {
                            let Keyword { value, .. } = keyword;
                            self.visit_type_definition(value);
                        }
                    }
                    Some(Callable::MypyExtension) => {
                        self.visit_expr(func);

                        let mut args = args.iter();
                        if let Some(arg) = args.next() {
                            // Ex) DefaultNamedArg(bool | None, name="some_prop_name")
                            self.visit_type_definition(arg);

                            for arg in args {
                                self.visit_non_type_definition(arg);
                            }
                            for keyword in keywords {
                                let Keyword { value, .. } = keyword;
                                self.visit_non_type_definition(value);
                            }
                        } else {
                            // Ex) DefaultNamedArg(type="bool", name="some_prop_name")
                            for keyword in keywords {
                                let Keyword {
                                    value,
                                    arg,
                                    range: _,
                                } = keyword;
                                if arg.as_ref().map_or(false, |arg| arg == "type") {
                                    self.visit_type_definition(value);
                                } else {
                                    self.visit_non_type_definition(value);
                                }
                            }
                        }
                    }
                    None => {
                        // If we're in a type definition, we need to treat the arguments to any
                        // other callables as non-type definitions (i.e., we don't want to treat
                        // any strings as deferred type definitions).
                        self.visit_expr(func);
                        for arg in args {
                            self.visit_non_type_definition(arg);
                        }
                        for keyword in keywords {
                            let Keyword { value, .. } = keyword;
                            self.visit_non_type_definition(value);
                        }
                    }
                }
            }
            Expr::Subscript(ast::ExprSubscript {
                value,
                slice,
                ctx,
                range: _,
            }) => {
                // Only allow annotations in `ExprContext::Load`. If we have, e.g.,
                // `obj["foo"]["bar"]`, we need to avoid treating the `obj["foo"]`
                // portion as an annotation, despite having `ExprContext::Load`. Thus, we track
                // the `ExprContext` at the top-level.
                if self.semantic_model.in_subscript() {
                    visitor::walk_expr(self, expr);
                } else if matches!(ctx, ExprContext::Store | ExprContext::Del) {
                    self.semantic_model.flags |= SemanticModelFlags::SUBSCRIPT;
                    visitor::walk_expr(self, expr);
                } else {
                    match analyze::typing::match_annotated_subscript(
                        value,
                        &self.semantic_model,
                        self.settings.typing_modules.iter().map(String::as_str),
                    ) {
                        Some(subscript) => {
                            match subscript {
                                // Ex) Optional[int]
                                SubscriptKind::AnnotatedSubscript => {
                                    self.visit_expr(value);
                                    self.visit_type_definition(slice);
                                    self.visit_expr_context(ctx);
                                }
                                // Ex) Annotated[int, "Hello, world!"]
                                SubscriptKind::PEP593AnnotatedSubscript => {
                                    // First argument is a type (including forward references); the
                                    // rest are arbitrary Python objects.
                                    self.visit_expr(value);
                                    if let Expr::Tuple(ast::ExprTuple {
                                        elts,
                                        ctx,
                                        range: _,
                                    }) = slice.as_ref()
                                    {
                                        if let Some(expr) = elts.first() {
                                            self.visit_expr(expr);
                                            for expr in elts.iter().skip(1) {
                                                self.visit_non_type_definition(expr);
                                            }
                                            self.visit_expr_context(ctx);
                                        }
                                    } else {
                                        error!(
                                            "Found non-Expr::Tuple argument to PEP 593 \
                                             Annotation."
                                        );
                                    }
                                }
                            }
                        }
                        None => visitor::walk_expr(self, expr),
                    }
                }
            }
            Expr::JoinedStr(_) => {
                self.semantic_model.flags |= SemanticModelFlags::F_STRING;
                visitor::walk_expr(self, expr);
            }
            _ => visitor::walk_expr(self, expr),
        }

        // Post-visit.
        match expr {
            Expr::Lambda(_)
            | Expr::GeneratorExp(_)
            | Expr::ListComp(_)
            | Expr::DictComp(_)
            | Expr::SetComp(_) => {
                self.semantic_model.pop_scope();
            }
            _ => {}
        };

        self.semantic_model.flags = flags_snapshot;
        self.semantic_model.pop_expr();
    }

    fn visit_excepthandler(&mut self, excepthandler: &'b Excepthandler) {
        match excepthandler {
            Excepthandler::ExceptHandler(ast::ExcepthandlerExceptHandler {
                type_,
                name,
                body,
                range: _,
            }) => {
                let name = name.as_deref();
                if self.enabled(Rule::BareExcept) {
                    if let Some(diagnostic) = pycodestyle::rules::bare_except(
                        type_.as_deref(),
                        body,
                        excepthandler,
                        self.locator,
                    ) {
                        self.diagnostics.push(diagnostic);
                    }
                }
                if self.enabled(Rule::RaiseWithoutFromInsideExcept) {
                    flake8_bugbear::rules::raise_without_from_inside_except(self, body);
                }
                if self.enabled(Rule::BlindExcept) {
                    flake8_blind_except::rules::blind_except(self, type_.as_deref(), name, body);
                }
                if self.enabled(Rule::TryExceptPass) {
                    flake8_bandit::rules::try_except_pass(
                        self,
                        excepthandler,
                        type_.as_deref(),
                        name,
                        body,
                        self.settings.flake8_bandit.check_typed_exception,
                    );
                }
                if self.enabled(Rule::TryExceptContinue) {
                    flake8_bandit::rules::try_except_continue(
                        self,
                        excepthandler,
                        type_.as_deref(),
                        name,
                        body,
                        self.settings.flake8_bandit.check_typed_exception,
                    );
                }
                if self.enabled(Rule::ExceptWithEmptyTuple) {
                    flake8_bugbear::rules::except_with_empty_tuple(self, excepthandler);
                }
                if self.enabled(Rule::ExceptWithNonExceptionClasses) {
                    flake8_bugbear::rules::except_with_non_exception_classes(self, excepthandler);
                }
                if self.enabled(Rule::ReraiseNoCause) {
                    tryceratops::rules::reraise_no_cause(self, body);
                }

                if self.enabled(Rule::BinaryOpException) {
                    pylint::rules::binary_op_exception(self, excepthandler);
                }
                match name {
                    Some(name) => {
                        if self.enabled(Rule::AmbiguousVariableName) {
                            if let Some(diagnostic) = pycodestyle::rules::ambiguous_variable_name(
                                name,
                                helpers::excepthandler_name_range(excepthandler, self.locator)
                                    .expect("Failed to find `name` range"),
                            ) {
                                self.diagnostics.push(diagnostic);
                            }
                        }

                        if self.enabled(Rule::BuiltinVariableShadowing) {
                            flake8_builtins::rules::builtin_variable_shadowing(
                                self,
                                name,
                                AnyShadowing::from(excepthandler),
                            );
                        }

                        let name_range =
                            helpers::excepthandler_name_range(excepthandler, self.locator).unwrap();

                        if self.semantic_model.scope().defines(name) {
                            self.handle_node_store(
                                name,
                                &Expr::Name(ast::ExprName {
                                    id: name.into(),
                                    ctx: ExprContext::Store,
                                    range: name_range,
                                }),
                            );
                        }

                        let definition = self.semantic_model.scope().get(name);
                        self.handle_node_store(
                            name,
                            &Expr::Name(ast::ExprName {
                                id: name.into(),
                                ctx: ExprContext::Store,
                                range: name_range,
                            }),
                        );

                        walk_excepthandler(self, excepthandler);

                        if let Some(binding_id) = {
                            let scope = self.semantic_model.scope_mut();
                            scope.remove(name)
                        } {
                            if !self.semantic_model.is_used(binding_id) {
                                if self.enabled(Rule::UnusedVariable) {
                                    let mut diagnostic = Diagnostic::new(
                                        pyflakes::rules::UnusedVariable { name: name.into() },
                                        name_range,
                                    );
                                    if self.patch(Rule::UnusedVariable) {
                                        #[allow(deprecated)]
                                        diagnostic.try_set_fix_from_edit(|| {
                                            pyflakes::fixes::remove_exception_handler_assignment(
                                                excepthandler,
                                                self.locator,
                                            )
                                        });
                                    }
                                    self.diagnostics.push(diagnostic);
                                }
                            }
                        }

                        if let Some(binding_id) = definition {
                            let scope = self.semantic_model.scope_mut();
                            scope.add(name, binding_id);
                        }
                    }
                    None => walk_excepthandler(self, excepthandler),
                }
            }
        }
    }

    fn visit_format_spec(&mut self, format_spec: &'b Expr) {
        match format_spec {
            Expr::JoinedStr(ast::ExprJoinedStr { values, range: _ }) => {
                for value in values {
                    self.visit_expr(value);
                }
            }
            _ => unreachable!("Unexpected expression for format_spec"),
        }
    }

    fn visit_arguments(&mut self, arguments: &'b Arguments) {
        if self.enabled(Rule::MutableArgumentDefault) {
            flake8_bugbear::rules::mutable_argument_default(self, arguments);
        }
        if self.enabled(Rule::FunctionCallInDefaultArgument) {
            flake8_bugbear::rules::function_call_argument_default(self, arguments);
        }

        if self.is_stub {
            if self.enabled(Rule::TypedArgumentDefaultInStub) {
                flake8_pyi::rules::typed_argument_simple_defaults(self, arguments);
            }
        }
        if self.is_stub {
            if self.enabled(Rule::ArgumentDefaultInStub) {
                flake8_pyi::rules::argument_simple_defaults(self, arguments);
            }
        }

        // Bind, but intentionally avoid walking default expressions, as we handle them
        // upstream.
        for arg in &arguments.posonlyargs {
            self.visit_arg(arg);
        }
        for arg in &arguments.args {
            self.visit_arg(arg);
        }
        if let Some(arg) = &arguments.vararg {
            self.visit_arg(arg);
        }
        for arg in &arguments.kwonlyargs {
            self.visit_arg(arg);
        }
        if let Some(arg) = &arguments.kwarg {
            self.visit_arg(arg);
        }
    }

    fn visit_arg(&mut self, arg: &'b Arg) {
        // Bind, but intentionally avoid walking the annotation, as we handle it
        // upstream.
        self.add_binding(
            &arg.arg,
            Binding {
                kind: BindingKind::Argument,
                range: arg.range(),
                references: Vec::new(),
                source: self.semantic_model.stmt_id,
                context: self.semantic_model.execution_context(),
                exceptions: self.semantic_model.exceptions(),
                flags: BindingFlags::empty(),
            },
        );

        if self.enabled(Rule::AmbiguousVariableName) {
            if let Some(diagnostic) =
                pycodestyle::rules::ambiguous_variable_name(&arg.arg, arg.range())
            {
                self.diagnostics.push(diagnostic);
            }
        }

        if self.enabled(Rule::InvalidArgumentName) {
            if let Some(diagnostic) = pep8_naming::rules::invalid_argument_name(
                &arg.arg,
                arg,
                &self.settings.pep8_naming.ignore_names,
            ) {
                self.diagnostics.push(diagnostic);
            }
        }

        if self.enabled(Rule::BuiltinArgumentShadowing) {
            flake8_builtins::rules::builtin_argument_shadowing(self, arg);
        }
    }

    fn visit_pattern(&mut self, pattern: &'b Pattern) {
        if let Pattern::MatchAs(ast::PatternMatchAs {
            name: Some(name), ..
        })
        | Pattern::MatchStar(ast::PatternMatchStar {
            name: Some(name),
            range: _,
        })
        | Pattern::MatchMapping(ast::PatternMatchMapping {
            rest: Some(name), ..
        }) = pattern
        {
            self.add_binding(
                name,
                Binding {
                    kind: BindingKind::Assignment,
                    range: pattern.range(),
                    references: Vec::new(),
                    source: self.semantic_model.stmt_id,
                    context: self.semantic_model.execution_context(),
                    exceptions: self.semantic_model.exceptions(),
                    flags: BindingFlags::empty(),
                },
            );
        }

        walk_pattern(self, pattern);
    }

    fn visit_body(&mut self, body: &'b [Stmt]) {
        if self.enabled(Rule::UnnecessaryPass) {
            flake8_pie::rules::no_unnecessary_pass(self, body);
        }

        let prev_body = self.semantic_model.body;
        let prev_body_index = self.semantic_model.body_index;
        self.semantic_model.body = body;
        self.semantic_model.body_index = 0;

        for stmt in body {
            self.visit_stmt(stmt);
            self.semantic_model.body_index += 1;
        }

        self.semantic_model.body = prev_body;
        self.semantic_model.body_index = prev_body_index;
    }
}

impl<'a> Checker<'a> {
    /// Visit a [`Module`]. Returns `true` if the module contains a module-level docstring.
    fn visit_module(&mut self, python_ast: &'a Suite) -> bool {
        if self.enabled(Rule::FStringDocstring) {
            flake8_bugbear::rules::f_string_docstring(self, python_ast);
        }
        let docstring = docstrings::extraction::docstring_from(python_ast);
        docstring.is_some()
    }

    /// Visit a list of [`Comprehension`] nodes, assumed to be the comprehensions that compose a
    /// generator expression, like a list or set comprehension.
    fn visit_generators(&mut self, generators: &'a [Comprehension]) {
        let mut generators = generators.iter();

        let Some(generator) = generators.next() else {
            unreachable!("Generator expression must contain at least one generator");
        };

        // Generators are compiled as nested functions. (This may change with PEP 709.)
        // As such, the `iter` of the first generator is evaluated in the outer scope, while all
        // subsequent nodes are evaluated in the inner scope.
        //
        // For example, given:
        // ```py
        // class A:
        //     T = range(10)
        //
        //     L = [x for x in T for y in T]
        // ```
        //
        // Conceptually, this is compiled as:
        // ```py
        // class A:
        //     T = range(10)
        //
        //     def foo(x=T):
        //         def bar(y=T):
        //             pass
        //         return bar()
        //     foo()
        // ```
        //
        // Following Python's scoping rules, the `T` in `x=T` is thus evaluated in the outer scope,
        // while all subsequent reads and writes are evaluated in the inner scope. In particular,
        // `x` is local to `foo`, and the `T` in `y=T` skips the class scope when resolving.
        self.visit_expr(&generator.iter);
        self.semantic_model.push_scope(ScopeKind::Generator);
        self.visit_expr(&generator.target);
        for expr in &generator.ifs {
            self.visit_boolean_test(expr);
        }

        for generator in generators {
            self.visit_expr(&generator.iter);
            self.visit_expr(&generator.target);
            for expr in &generator.ifs {
                self.visit_boolean_test(expr);
            }
        }
    }

    /// Visit an body of [`Stmt`] nodes within a type-checking block.
    fn visit_type_checking_block(&mut self, body: &'a [Stmt]) {
        let snapshot = self.semantic_model.flags;
        self.semantic_model.flags |= SemanticModelFlags::TYPE_CHECKING_BLOCK;
        self.visit_body(body);
        self.semantic_model.flags = snapshot;
    }

    /// Visit an [`Expr`], and treat it as a type definition.
    pub(crate) fn visit_type_definition(&mut self, expr: &'a Expr) {
        let snapshot = self.semantic_model.flags;
        self.semantic_model.flags |= SemanticModelFlags::TYPE_DEFINITION;
        self.visit_expr(expr);
        self.semantic_model.flags = snapshot;
    }

    /// Visit an [`Expr`], and treat it as _not_ a type definition.
    pub(crate) fn visit_non_type_definition(&mut self, expr: &'a Expr) {
        let snapshot = self.semantic_model.flags;
        self.semantic_model.flags -= SemanticModelFlags::TYPE_DEFINITION;
        self.visit_expr(expr);
        self.semantic_model.flags = snapshot;
    }

    /// Visit an [`Expr`], and treat it as a boolean test. This is useful for detecting whether an
    /// expressions return value is significant, or whether the calling context only relies on
    /// its truthiness.
    pub(crate) fn visit_boolean_test(&mut self, expr: &'a Expr) {
        let snapshot = self.semantic_model.flags;
        self.semantic_model.flags |= SemanticModelFlags::BOOLEAN_TEST;
        self.visit_expr(expr);
        self.semantic_model.flags = snapshot;
    }

    /// Add a [`Binding`] to the current scope, bound to the given name.
    fn add_binding(&mut self, name: &'a str, binding: Binding<'a>) -> BindingId {
        let binding_id = self.semantic_model.bindings.next_id();
        if let Some((stack_index, existing_binding_id)) = self
            .semantic_model
            .scopes
            .ancestors(self.semantic_model.scope_id)
            .enumerate()
            .find_map(|(stack_index, scope)| {
                scope.get(name).map(|binding_id| (stack_index, binding_id))
            })
        {
            let existing = &self.semantic_model.bindings[existing_binding_id];
            let in_current_scope = stack_index == 0;
            if !existing.kind.is_builtin()
                && existing.source.map_or(true, |left| {
                    binding.source.map_or(true, |right| {
                        !branch_detection::different_forks(left, right, &self.semantic_model.stmts)
                    })
                })
            {
                let existing_is_import = matches!(
                    existing.kind,
                    BindingKind::Importation(..)
                        | BindingKind::FromImportation(..)
                        | BindingKind::SubmoduleImportation(..)
                        | BindingKind::FutureImportation
                );
                if binding.kind.is_loop_var() && existing_is_import {
                    if self.enabled(Rule::ImportShadowedByLoopVar) {
                        #[allow(deprecated)]
                        let line = self.locator.compute_line_index(existing.range.start());

                        self.diagnostics.push(Diagnostic::new(
                            pyflakes::rules::ImportShadowedByLoopVar {
                                name: name.to_string(),
                                line,
                            },
                            binding.range,
                        ));
                    }
                } else if in_current_scope {
                    if !existing.is_used()
                        && binding.redefines(existing)
                        && (!self.settings.dummy_variable_rgx.is_match(name) || existing_is_import)
                        && !(existing.kind.is_function_definition()
                            && analyze::visibility::is_overload(
                                &self.semantic_model,
                                cast::decorator_list(
                                    self.semantic_model.stmts[existing.source.unwrap()],
                                ),
                            ))
                    {
                        if self.enabled(Rule::RedefinedWhileUnused) {
                            #[allow(deprecated)]
                            let line = self.locator.compute_line_index(
                                existing
                                    .trimmed_range(&self.semantic_model, self.locator)
                                    .start(),
                            );

                            let mut diagnostic = Diagnostic::new(
                                pyflakes::rules::RedefinedWhileUnused {
                                    name: name.to_string(),
                                    line,
                                },
                                binding.trimmed_range(&self.semantic_model, self.locator),
                            );
                            if let Some(parent) = binding.source {
                                let parent = self.semantic_model.stmts[parent];
                                if matches!(parent, Stmt::ImportFrom(_))
                                    && parent.range().contains_range(binding.range)
                                {
                                    diagnostic.set_parent(parent.start());
                                }
                            }
                            self.diagnostics.push(diagnostic);
                        }
                    }
                } else if existing_is_import && binding.redefines(existing) {
                    self.semantic_model
                        .shadowed_bindings
                        .entry(existing_binding_id)
                        .or_insert_with(Vec::new)
                        .push(binding_id);
                }
            }
        }

        // Per [PEP 572](https://peps.python.org/pep-0572/#scope-of-the-target), named
        // expressions in generators and comprehensions bind to the scope that contains the
        // outermost comprehension.
        let scope_id = if binding.kind.is_named_expr_assignment() {
            self.semantic_model
                .scopes
                .ancestor_ids(self.semantic_model.scope_id)
                .find_or_last(|scope_id| !self.semantic_model.scopes[*scope_id].kind.is_generator())
                .unwrap_or(self.semantic_model.scope_id)
        } else {
            self.semantic_model.scope_id
        };
        let scope = &mut self.semantic_model.scopes[scope_id];

        let binding = if let Some(binding_id) = scope.get(name) {
            let existing = &self.semantic_model.bindings[binding_id];
            match &existing.kind {
                BindingKind::Builtin => {
                    // Avoid overriding builtins.
                    binding
                }
                kind @ (BindingKind::Global | BindingKind::Nonlocal) => {
                    // If the original binding was a global or nonlocal, and the new binding conflicts within
                    // the current scope, then the new binding is also as the same.
                    Binding {
                        references: existing.references.clone(),
                        kind: kind.clone(),
                        ..binding
                    }
                }
                _ => Binding {
                    references: existing.references.clone(),
                    ..binding
                },
            }
        } else {
            binding
        };

        // Don't treat annotations as assignments if there is an existing value
        // in scope.
        if binding.kind.is_annotation() && scope.defines(name) {
            return self.semantic_model.bindings.push(binding);
        }

        // Add the binding to the scope.
        scope.add(name, binding_id);

        // Add the binding to the arena.
        self.semantic_model.bindings.push(binding)
    }

    fn bind_builtins(&mut self) {
        let scope = &mut self.semantic_model.scopes[self.semantic_model.scope_id];
        for builtin in BUILTINS
            .iter()
            .chain(MAGIC_GLOBALS.iter())
            .copied()
            .chain(self.settings.builtins.iter().map(String::as_str))
        {
            // Add the builtin to the scope.
            let binding_id = self.semantic_model.bindings.push(Binding {
                kind: BindingKind::Builtin,
                range: TextRange::default(),
                source: None,
                references: Vec::new(),
                context: ExecutionContext::Runtime,
                exceptions: Exceptions::empty(),
                flags: BindingFlags::empty(),
            });
            scope.add(builtin, binding_id);
        }
    }

    fn handle_node_load(&mut self, expr: &Expr) {
        let Expr::Name(ast::ExprName { id, .. } )= expr else {
            return;
        };
        match self.semantic_model.resolve_reference(id, expr.range()) {
            ResolvedReference::Resolved(..) | ResolvedReference::ImplicitGlobal => {
                // Nothing to do.
            }
            ResolvedReference::StarImport => {
                // F405
                if self.enabled(Rule::UndefinedLocalWithImportStarUsage) {
                    let sources: Vec<String> = self
                        .semantic_model
                        .scopes
                        .iter()
                        .flat_map(Scope::star_imports)
                        .map(|StarImportation { level, module }| {
                            helpers::format_import_from(*level, *module)
                        })
                        .sorted()
                        .dedup()
                        .collect();
                    self.diagnostics.push(Diagnostic::new(
                        pyflakes::rules::UndefinedLocalWithImportStarUsage {
                            name: id.to_string(),
                            sources,
                        },
                        expr.range(),
                    ));
                }
            }
            ResolvedReference::NotFound => {
                // F821
                if self.enabled(Rule::UndefinedName) {
                    // Allow __path__.
                    if self.path.ends_with("__init__.py") && id == "__path__" {
                        return;
                    }

                    // Avoid flagging if `NameError` is handled.
                    if self
                        .semantic_model
                        .handled_exceptions
                        .iter()
                        .any(|handler_names| handler_names.contains(Exceptions::NAME_ERROR))
                    {
                        return;
                    }

                    self.diagnostics.push(Diagnostic::new(
                        pyflakes::rules::UndefinedName {
                            name: id.to_string(),
                        },
                        expr.range(),
                    ));
                }
            }
        }
    }

    fn handle_node_store(&mut self, id: &'a str, expr: &Expr) {
        let parent = self.semantic_model.stmt();

        if self.enabled(Rule::UndefinedLocal) {
            pyflakes::rules::undefined_local(self, id);
        }

        if self.enabled(Rule::NonLowercaseVariableInFunction) {
            if matches!(self.semantic_model.scope().kind, ScopeKind::Function(..)) {
                // Ignore globals.
                if !self
                    .semantic_model
                    .scope()
                    .get(id)
                    .map_or(false, |binding_id| {
                        self.semantic_model.bindings[binding_id].kind.is_global()
                    })
                {
                    pep8_naming::rules::non_lowercase_variable_in_function(self, expr, parent, id);
                }
            }
        }

        if self.enabled(Rule::MixedCaseVariableInClassScope) {
            if let ScopeKind::Class(class) = &self.semantic_model.scope().kind {
                pep8_naming::rules::mixed_case_variable_in_class_scope(
                    self,
                    expr,
                    parent,
                    id,
                    class.bases,
                );
            }
        }

        if self.enabled(Rule::MixedCaseVariableInGlobalScope) {
            if matches!(self.semantic_model.scope().kind, ScopeKind::Module) {
                pep8_naming::rules::mixed_case_variable_in_global_scope(self, expr, parent, id);
            }
        }

        if matches!(
            parent,
            Stmt::AnnAssign(ast::StmtAnnAssign { value: None, .. })
        ) {
            self.add_binding(
                id,
                Binding {
                    kind: BindingKind::Annotation,
                    range: expr.range(),
                    references: Vec::new(),
                    source: self.semantic_model.stmt_id,
                    context: self.semantic_model.execution_context(),
                    exceptions: self.semantic_model.exceptions(),
                    flags: BindingFlags::empty(),
                },
            );
            return;
        }

        if matches!(parent, Stmt::For(_) | Stmt::AsyncFor(_)) {
            self.add_binding(
                id,
                Binding {
                    kind: BindingKind::LoopVar,
                    range: expr.range(),
                    references: Vec::new(),
                    source: self.semantic_model.stmt_id,
                    context: self.semantic_model.execution_context(),
                    exceptions: self.semantic_model.exceptions(),
                    flags: BindingFlags::empty(),
                },
            );
            return;
        }

        if helpers::is_unpacking_assignment(parent, expr) {
            self.add_binding(
                id,
                Binding {
                    kind: BindingKind::Binding,
                    range: expr.range(),
                    references: Vec::new(),
                    source: self.semantic_model.stmt_id,
                    context: self.semantic_model.execution_context(),
                    exceptions: self.semantic_model.exceptions(),
                    flags: BindingFlags::empty(),
                },
            );
            return;
        }

        let scope = self.semantic_model.scope();

        if id == "__all__"
            && scope.kind.is_module()
            && matches!(
                parent,
                Stmt::Assign(_) | Stmt::AugAssign(_) | Stmt::AnnAssign(_)
            )
        {
            if match parent {
                Stmt::Assign(ast::StmtAssign { targets, .. }) => {
                    if let Some(Expr::Name(ast::ExprName { id, .. })) = targets.first() {
                        id == "__all__"
                    } else {
                        false
                    }
                }
                Stmt::AugAssign(ast::StmtAugAssign { target, .. }) => {
                    if let Expr::Name(ast::ExprName { id, .. }) = target.as_ref() {
                        id == "__all__"
                    } else {
                        false
                    }
                }
                Stmt::AnnAssign(ast::StmtAnnAssign { target, .. }) => {
                    if let Expr::Name(ast::ExprName { id, .. }) = target.as_ref() {
                        id == "__all__"
                    } else {
                        false
                    }
                }
                _ => false,
            } {
                let (all_names, all_names_flags) = {
                    let (mut names, flags) =
                        extract_all_names(parent, |name| self.semantic_model.is_builtin(name));

                    // Grab the existing bound __all__ values.
                    if let Stmt::AugAssign(_) = parent {
                        if let Some(binding_id) = scope.get("__all__") {
                            if let BindingKind::Export(Export { names: existing }) =
                                &self.semantic_model.bindings[binding_id].kind
                            {
                                names.extend_from_slice(existing);
                            }
                        }
                    }

                    (names, flags)
                };

                if self.enabled(Rule::InvalidAllFormat) {
                    if matches!(all_names_flags, AllNamesFlags::INVALID_FORMAT) {
                        self.diagnostics
                            .push(pylint::rules::invalid_all_format(expr));
                    }
                }

                if self.enabled(Rule::InvalidAllObject) {
                    if matches!(all_names_flags, AllNamesFlags::INVALID_OBJECT) {
                        self.diagnostics
                            .push(pylint::rules::invalid_all_object(expr));
                    }
                }

                self.add_binding(
                    id,
                    Binding {
                        kind: BindingKind::Export(Export { names: all_names }),
                        range: expr.range(),
                        references: Vec::new(),
                        source: self.semantic_model.stmt_id,
                        context: self.semantic_model.execution_context(),
                        exceptions: self.semantic_model.exceptions(),
                        flags: BindingFlags::empty(),
                    },
                );
                return;
            }
        }

        if self
            .semantic_model
            .expr_ancestors()
            .any(|expr| matches!(expr, Expr::NamedExpr(_)))
        {
            self.add_binding(
                id,
                Binding {
                    kind: BindingKind::NamedExprAssignment,
                    range: expr.range(),
                    references: Vec::new(),
                    source: self.semantic_model.stmt_id,
                    context: self.semantic_model.execution_context(),
                    exceptions: self.semantic_model.exceptions(),
                    flags: BindingFlags::empty(),
                },
            );
            return;
        }

        self.add_binding(
            id,
            Binding {
                kind: BindingKind::Assignment,
                range: expr.range(),
                references: Vec::new(),
                source: self.semantic_model.stmt_id,
                context: self.semantic_model.execution_context(),
                exceptions: self.semantic_model.exceptions(),
                flags: BindingFlags::empty(),
            },
        );
    }

    fn handle_node_delete(&mut self, expr: &'a Expr) {
        let Expr::Name(ast::ExprName { id, .. } )= expr else {
            return;
        };
        if helpers::on_conditional_branch(&mut self.semantic_model.parents()) {
            return;
        }

        let scope = self.semantic_model.scope_mut();
        if scope.remove(id.as_str()).is_some() {
            return;
        }
        if !self.enabled(Rule::UndefinedName) {
            return;
        }

        self.diagnostics.push(Diagnostic::new(
            pyflakes::rules::UndefinedName {
                name: id.to_string(),
            },
            expr.range(),
        ));
    }

    fn check_deferred_future_type_definitions(&mut self) {
        while !self.deferred.future_type_definitions.is_empty() {
            let type_definitions = std::mem::take(&mut self.deferred.future_type_definitions);
            for (expr, snapshot) in type_definitions {
                self.semantic_model.restore(snapshot);

                self.semantic_model.flags |= SemanticModelFlags::TYPE_DEFINITION
                    | SemanticModelFlags::FUTURE_TYPE_DEFINITION;
                self.visit_expr(expr);
            }
        }
    }

    fn check_deferred_string_type_definitions(&mut self, allocator: &'a typed_arena::Arena<Expr>) {
        while !self.deferred.string_type_definitions.is_empty() {
            let type_definitions = std::mem::take(&mut self.deferred.string_type_definitions);
            for (range, value, snapshot) in type_definitions {
                if let Ok((expr, kind)) = parse_type_annotation(value, range, self.locator) {
                    let expr = allocator.alloc(expr);

                    self.semantic_model.restore(snapshot);

                    if self.semantic_model.in_annotation()
                        && self.semantic_model.future_annotations()
                    {
                        if self.enabled(Rule::QuotedAnnotation) {
                            pyupgrade::rules::quoted_annotation(self, value, range);
                        }
                    }
                    if self.is_stub {
                        if self.enabled(Rule::QuotedAnnotationInStub) {
                            flake8_pyi::rules::quoted_annotation_in_stub(self, value, range);
                        }
                    }

                    let type_definition_flag = match kind {
                        AnnotationKind::Simple => SemanticModelFlags::SIMPLE_STRING_TYPE_DEFINITION,
                        AnnotationKind::Complex => {
                            SemanticModelFlags::COMPLEX_STRING_TYPE_DEFINITION
                        }
                    };

                    self.semantic_model.flags |=
                        SemanticModelFlags::TYPE_DEFINITION | type_definition_flag;
                    self.visit_expr(expr);
                } else {
                    if self.enabled(Rule::ForwardAnnotationSyntaxError) {
                        self.diagnostics.push(Diagnostic::new(
                            pyflakes::rules::ForwardAnnotationSyntaxError {
                                body: value.to_string(),
                            },
                            range,
                        ));
                    }
                }
            }
        }
    }

    fn check_deferred_functions(&mut self) {
        while !self.deferred.functions.is_empty() {
            let deferred_functions = std::mem::take(&mut self.deferred.functions);
            for snapshot in deferred_functions {
                self.semantic_model.restore(snapshot);

                match &self.semantic_model.stmt() {
                    Stmt::FunctionDef(ast::StmtFunctionDef { body, args, .. })
                    | Stmt::AsyncFunctionDef(ast::StmtAsyncFunctionDef { body, args, .. }) => {
                        self.visit_arguments(args);
                        self.visit_body(body);
                    }
                    _ => {
                        unreachable!("Expected Stmt::FunctionDef | Stmt::AsyncFunctionDef")
                    }
                }

                self.deferred.assignments.push(snapshot);
            }
        }
    }

    fn check_deferred_lambdas(&mut self) {
        while !self.deferred.lambdas.is_empty() {
            let lambdas = std::mem::take(&mut self.deferred.lambdas);
            for (expr, snapshot) in lambdas {
                self.semantic_model.restore(snapshot);

                if let Expr::Lambda(ast::ExprLambda {
                    args,
                    body,
                    range: _,
                }) = expr
                {
                    self.visit_arguments(args);
                    self.visit_expr(body);
                } else {
                    unreachable!("Expected Expr::Lambda");
                }

                self.deferred.assignments.push(snapshot);
            }
        }
    }

    fn check_deferred_assignments(&mut self) {
        while !self.deferred.assignments.is_empty() {
            let assignments = std::mem::take(&mut self.deferred.assignments);
            for snapshot in assignments {
                self.semantic_model.restore(snapshot);

                // pyflakes
                if self.enabled(Rule::UnusedVariable) {
                    pyflakes::rules::unused_variable(self, self.semantic_model.scope_id);
                }
                if self.enabled(Rule::UnusedAnnotation) {
                    pyflakes::rules::unused_annotation(self, self.semantic_model.scope_id);
                }

                if !self.is_stub {
                    // flake8-unused-arguments
                    if self.any_enabled(&[
                        Rule::UnusedFunctionArgument,
                        Rule::UnusedMethodArgument,
                        Rule::UnusedClassMethodArgument,
                        Rule::UnusedStaticMethodArgument,
                        Rule::UnusedLambdaArgument,
                    ]) {
                        let scope = &self.semantic_model.scopes[self.semantic_model.scope_id];
                        let parent = &self.semantic_model.scopes[scope.parent.unwrap()];
                        self.diagnostics
                            .extend(flake8_unused_arguments::rules::unused_arguments(
                                self,
                                parent,
                                scope,
                                &self.semantic_model.bindings,
                            ));
                    }
                }
            }
        }
    }

    fn check_deferred_for_loops(&mut self) {
        while !self.deferred.for_loops.is_empty() {
            let for_loops = std::mem::take(&mut self.deferred.for_loops);

            for snapshot in for_loops {
                self.semantic_model.restore(snapshot);

                if let Stmt::For(ast::StmtFor { target, body, .. })
                | Stmt::AsyncFor(ast::StmtAsyncFor { target, body, .. }) =
                    &self.semantic_model.stmt()
                {
                    if self.enabled(Rule::UnusedLoopControlVariable) {
                        flake8_bugbear::rules::unused_loop_control_variable(self, target, body);
                    }
                } else {
                    unreachable!("Expected Expr::For | Expr::AsyncFor");
                }
            }
        }
    }

    fn check_dead_scopes(&mut self) {
        let enforce_typing_imports = !self.is_stub
            && self.any_enabled(&[
                Rule::GlobalVariableNotAssigned,
                Rule::RuntimeImportInTypeCheckingBlock,
                Rule::TypingOnlyFirstPartyImport,
                Rule::TypingOnlyThirdPartyImport,
                Rule::TypingOnlyStandardLibraryImport,
            ]);

        if !(enforce_typing_imports
            || self.any_enabled(&[
                Rule::UnusedImport,
                Rule::UndefinedLocalWithImportStarUsage,
                Rule::RedefinedWhileUnused,
                Rule::UndefinedExport,
            ]))
        {
            return;
        }

        // Mark anything referenced in `__all__` as used.
        let all_bindings: Option<(Vec<BindingId>, TextRange)> = {
            let global_scope = self.semantic_model.global_scope();
            let all_names: Option<(&[&str], TextRange)> = global_scope
                .get("__all__")
                .map(|binding_id| &self.semantic_model.bindings[binding_id])
                .and_then(|binding| match &binding.kind {
                    BindingKind::Export(Export { names }) => {
                        Some((names.as_slice(), binding.range))
                    }
                    _ => None,
                });

            all_names.map(|(names, range)| {
                (
                    names
                        .iter()
                        .filter_map(|name| global_scope.get(name))
                        .collect(),
                    range,
                )
            })
        };

        if let Some((bindings, range)) = all_bindings {
            for binding_id in bindings {
                self.semantic_model.add_global_reference(
                    binding_id,
                    range,
                    ExecutionContext::Runtime,
                );
            }
        }

        // Extract `__all__` names from the global scope.
        let all_names: Option<(&[&str], TextRange)> = self
            .semantic_model
            .global_scope()
            .get("__all__")
            .map(|binding_id| &self.semantic_model.bindings[binding_id])
            .and_then(|binding| match &binding.kind {
                BindingKind::Export(Export { names }) => Some((names.as_slice(), binding.range)),
                _ => None,
            });

        // Identify any valid runtime imports. If a module is imported at runtime, and
        // used at runtime, then by default, we avoid flagging any other
        // imports from that model as typing-only.
        let runtime_imports: Vec<Vec<&Binding>> = if enforce_typing_imports {
            if self.settings.flake8_type_checking.strict {
                vec![]
            } else {
                self.semantic_model
                    .scopes
                    .iter()
                    .map(|scope| {
                        scope
                            .binding_ids()
                            .map(|binding_id| &self.semantic_model.bindings[binding_id])
                            .filter(|binding| {
                                flake8_type_checking::helpers::is_valid_runtime_import(
                                    &self.semantic_model,
                                    binding,
                                )
                            })
                            .collect()
                    })
                    .collect::<Vec<_>>()
            }
        } else {
            vec![]
        };

        let mut diagnostics: Vec<Diagnostic> = vec![];
        for scope_id in self.semantic_model.dead_scopes.iter().rev() {
            let scope = &self.semantic_model.scopes[*scope_id];

            if scope.kind.is_module() {
                // F822
                if self.enabled(Rule::UndefinedExport) {
                    if !self.path.ends_with("__init__.py") {
                        if let Some((names, range)) = all_names {
                            diagnostics
                                .extend(pyflakes::rules::undefined_export(names, range, scope));
                        }
                    }
                }

                // F405
                if self.enabled(Rule::UndefinedLocalWithImportStarUsage) {
                    if let Some((names, range)) = &all_names {
                        let sources: Vec<String> = scope
                            .star_imports()
                            .map(|StarImportation { level, module }| {
                                helpers::format_import_from(*level, *module)
                            })
                            .sorted()
                            .dedup()
                            .collect();
                        if !sources.is_empty() {
                            for name in names.iter() {
                                if !scope.defines(name) {
                                    diagnostics.push(Diagnostic::new(
                                        pyflakes::rules::UndefinedLocalWithImportStarUsage {
                                            name: (*name).to_string(),
                                            sources: sources.clone(),
                                        },
                                        *range,
                                    ));
                                }
                            }
                        }
                    }
                }
            }

            // PLW0602
            if self.enabled(Rule::GlobalVariableNotAssigned) {
                for (name, binding_id) in scope.bindings() {
                    let binding = &self.semantic_model.bindings[binding_id];
                    if binding.kind.is_global() {
                        if let Some(source) = binding.source {
                            let stmt = &self.semantic_model.stmts[source];
                            if matches!(stmt, Stmt::Global(_)) {
                                diagnostics.push(Diagnostic::new(
                                    pylint::rules::GlobalVariableNotAssigned {
                                        name: (*name).to_string(),
                                    },
                                    binding.range,
                                ));
                            }
                        }
                    }
                }
            }

            // Imports in classes are public members.
            if matches!(scope.kind, ScopeKind::Class(..)) {
                continue;
            }

            // Look for any bindings that were redefined in another scope, and remain
            // unused. Note that we only store references in `redefinitions` if
            // the bindings are in different scopes.
            if self.enabled(Rule::RedefinedWhileUnused) {
                for (name, binding_id) in scope.bindings() {
                    let binding = &self.semantic_model.bindings[binding_id];

                    if matches!(
                        binding.kind,
                        BindingKind::Importation(..)
                            | BindingKind::FromImportation(..)
                            | BindingKind::SubmoduleImportation(..)
                    ) {
                        if binding.is_used() {
                            continue;
                        }

                        if let Some(shadowed_ids) =
                            self.semantic_model.shadowed_bindings.get(&binding_id)
                        {
                            for binding_id in shadowed_ids.iter().copied() {
                                let rebound = &self.semantic_model.bindings[binding_id];
                                #[allow(deprecated)]
                                let line = self.locator.compute_line_index(
                                    binding
                                        .trimmed_range(&self.semantic_model, self.locator)
                                        .start(),
                                );

                                let mut diagnostic = Diagnostic::new(
                                    pyflakes::rules::RedefinedWhileUnused {
                                        name: (*name).to_string(),
                                        line,
                                    },
                                    rebound.trimmed_range(&self.semantic_model, self.locator),
                                );
                                if let Some(source) = rebound.source {
                                    let parent = &self.semantic_model.stmts[source];
                                    if matches!(parent, Stmt::ImportFrom(_))
                                        && parent.range().contains_range(rebound.range)
                                    {
                                        diagnostic.set_parent(parent.start());
                                    }
                                };
                                diagnostics.push(diagnostic);
                            }
                        }
                    }
                }
            }

            if enforce_typing_imports {
                let runtime_imports: Vec<&Binding> = if self.settings.flake8_type_checking.strict {
                    vec![]
                } else {
                    self.semantic_model
                        .scopes
                        .ancestor_ids(*scope_id)
                        .flat_map(|scope_id| runtime_imports[scope_id.as_usize()].iter())
                        .copied()
                        .collect()
                };
                for binding_id in scope.binding_ids() {
                    let binding = &self.semantic_model.bindings[binding_id];

                    if let Some(diagnostic) =
                        flake8_type_checking::rules::runtime_import_in_type_checking_block(
                            binding,
                            &self.semantic_model,
                        )
                    {
                        if self.enabled(diagnostic.kind.rule()) {
                            diagnostics.push(diagnostic);
                        }
                    }
                    if let Some(diagnostic) =
                        flake8_type_checking::rules::typing_only_runtime_import(
                            binding,
                            &runtime_imports,
                            &self.semantic_model,
                            self.package,
                            self.settings,
                        )
                    {
                        if self.enabled(diagnostic.kind.rule()) {
                            diagnostics.push(diagnostic);
                        }
                    }
                }
            }

            if self.enabled(Rule::UnusedImport) {
                // Collect all unused imports by location. (Multiple unused imports at the same
                // location indicates an `import from`.)
                type UnusedImport<'a> = (&'a str, &'a TextRange);
                type BindingContext<'a> = (NodeId, Option<NodeId>, Exceptions);

                let mut unused: FxHashMap<BindingContext, Vec<UnusedImport>> = FxHashMap::default();
                let mut ignored: FxHashMap<BindingContext, Vec<UnusedImport>> =
                    FxHashMap::default();

                for binding_id in scope.binding_ids() {
                    let binding = &self.semantic_model.bindings[binding_id];

                    if binding.is_used() || binding.is_explicit_export() {
                        continue;
                    }

                    let full_name = match &binding.kind {
                        BindingKind::Importation(Importation { full_name, .. }) => full_name,
                        BindingKind::FromImportation(FromImportation { full_name, .. }) => {
                            full_name.as_str()
                        }
                        BindingKind::SubmoduleImportation(SubmoduleImportation {
                            full_name,
                            ..
                        }) => full_name,
                        _ => continue,
                    };

                    let child_id = binding.source.unwrap();
                    let parent_id = self.semantic_model.stmts.parent_id(child_id);

                    let exceptions = binding.exceptions;
                    let diagnostic_offset = binding.range.start();
                    let child = &self.semantic_model.stmts[child_id];
                    let parent_offset = if matches!(child, Stmt::ImportFrom(_)) {
                        Some(child.start())
                    } else {
                        None
                    };

                    if self.rule_is_ignored(Rule::UnusedImport, diagnostic_offset)
                        || parent_offset.map_or(false, |parent_offset| {
                            self.rule_is_ignored(Rule::UnusedImport, parent_offset)
                        })
                    {
                        ignored
                            .entry((child_id, parent_id, exceptions))
                            .or_default()
                            .push((full_name, &binding.range));
                    } else {
                        unused
                            .entry((child_id, parent_id, exceptions))
                            .or_default()
                            .push((full_name, &binding.range));
                    }
                }

                let in_init =
                    self.settings.ignore_init_module_imports && self.path.ends_with("__init__.py");
                for ((defined_by, defined_in, exceptions), unused_imports) in unused
                    .into_iter()
                    .sorted_by_key(|((defined_by, ..), ..)| *defined_by)
                {
                    let child = self.semantic_model.stmts[defined_by];
                    let parent = defined_in.map(|defined_in| self.semantic_model.stmts[defined_in]);
                    let multiple = unused_imports.len() > 1;
                    let in_except_handler = exceptions
                        .intersects(Exceptions::MODULE_NOT_FOUND_ERROR | Exceptions::IMPORT_ERROR);

                    let fix = if !in_init && !in_except_handler && self.patch(Rule::UnusedImport) {
                        let deleted: Vec<&Stmt> = self.deletions.iter().map(Into::into).collect();
                        match autofix::actions::remove_unused_imports(
                            unused_imports.iter().map(|(full_name, _)| *full_name),
                            child,
                            parent,
                            &deleted,
                            self.locator,
                            self.indexer,
                            self.stylist,
                        ) {
                            Ok(fix) => {
                                if fix.is_deletion() || fix.content() == Some("pass") {
                                    self.deletions.insert(RefEquality(child));
                                }
                                Some(fix)
                            }
                            Err(e) => {
                                error!("Failed to remove unused imports: {e}");
                                None
                            }
                        }
                    } else {
                        None
                    };

                    for (full_name, range) in unused_imports {
                        let mut diagnostic = Diagnostic::new(
                            pyflakes::rules::UnusedImport {
                                name: full_name.to_string(),
                                context: if in_except_handler {
                                    Some(pyflakes::rules::UnusedImportContext::ExceptHandler)
                                } else if in_init {
                                    Some(pyflakes::rules::UnusedImportContext::Init)
                                } else {
                                    None
                                },
                                multiple,
                            },
                            *range,
                        );
                        if matches!(child, Stmt::ImportFrom(_)) {
                            diagnostic.set_parent(child.start());
                        }

                        if let Some(edit) = &fix {
                            #[allow(deprecated)]
                            diagnostic.set_fix(Fix::unspecified(edit.clone()));
                        }
                        diagnostics.push(diagnostic);
                    }
                }
                for ((child, .., exceptions), unused_imports) in ignored
                    .into_iter()
                    .sorted_by_key(|((defined_by, ..), ..)| *defined_by)
                {
                    let child = self.semantic_model.stmts[child];
                    let multiple = unused_imports.len() > 1;
                    let in_except_handler = exceptions
                        .intersects(Exceptions::MODULE_NOT_FOUND_ERROR | Exceptions::IMPORT_ERROR);
                    for (full_name, range) in unused_imports {
                        let mut diagnostic = Diagnostic::new(
                            pyflakes::rules::UnusedImport {
                                name: full_name.to_string(),
                                context: if in_except_handler {
                                    Some(pyflakes::rules::UnusedImportContext::ExceptHandler)
                                } else if in_init {
                                    Some(pyflakes::rules::UnusedImportContext::Init)
                                } else {
                                    None
                                },
                                multiple,
                            },
                            *range,
                        );
                        if matches!(child, Stmt::ImportFrom(_)) {
                            diagnostic.set_parent(child.start());
                        }
                        diagnostics.push(diagnostic);
                    }
                }
            }
        }
        self.diagnostics.extend(diagnostics);
    }

    /// Visit all the [`Definition`] nodes in the AST.
    ///
    /// This phase is expected to run after the AST has been traversed in its entirety; as such,
    /// it is expected that all [`Definition`] nodes have been visited by the time, and that this
    /// method will not recurse into any other nodes.
    fn check_definitions(&mut self) {
        let enforce_annotations = self.any_enabled(&[
            Rule::MissingTypeFunctionArgument,
            Rule::MissingTypeArgs,
            Rule::MissingTypeKwargs,
            Rule::MissingTypeSelf,
            Rule::MissingTypeCls,
            Rule::MissingReturnTypeUndocumentedPublicFunction,
            Rule::MissingReturnTypePrivateFunction,
            Rule::MissingReturnTypeSpecialMethod,
            Rule::MissingReturnTypeStaticMethod,
            Rule::MissingReturnTypeClassMethod,
            Rule::AnyType,
        ]);
        let enforce_stubs = self.is_stub && self.any_enabled(&[Rule::DocstringInStub]);
        let enforce_docstrings = self.any_enabled(&[
            Rule::UndocumentedPublicModule,
            Rule::UndocumentedPublicClass,
            Rule::UndocumentedPublicMethod,
            Rule::UndocumentedPublicFunction,
            Rule::UndocumentedPublicPackage,
            Rule::UndocumentedMagicMethod,
            Rule::UndocumentedPublicNestedClass,
            Rule::UndocumentedPublicInit,
            Rule::FitsOnOneLine,
            Rule::NoBlankLineBeforeFunction,
            Rule::NoBlankLineAfterFunction,
            Rule::OneBlankLineBeforeClass,
            Rule::OneBlankLineAfterClass,
            Rule::BlankLineAfterSummary,
            Rule::IndentWithSpaces,
            Rule::UnderIndentation,
            Rule::OverIndentation,
            Rule::NewLineAfterLastParagraph,
            Rule::SurroundingWhitespace,
            Rule::BlankLineBeforeClass,
            Rule::MultiLineSummaryFirstLine,
            Rule::MultiLineSummarySecondLine,
            Rule::SectionNotOverIndented,
            Rule::SectionUnderlineNotOverIndented,
            Rule::TripleSingleQuotes,
            Rule::EscapeSequenceInDocstring,
            Rule::EndsInPeriod,
            Rule::NonImperativeMood,
            Rule::NoSignature,
            Rule::FirstLineCapitalized,
            Rule::DocstringStartsWithThis,
            Rule::CapitalizeSectionName,
            Rule::NewLineAfterSectionName,
            Rule::DashedUnderlineAfterSection,
            Rule::SectionUnderlineAfterName,
            Rule::SectionUnderlineMatchesSectionLength,
            Rule::NoBlankLineAfterSection,
            Rule::NoBlankLineBeforeSection,
            Rule::BlankLinesBetweenHeaderAndContent,
            Rule::BlankLineAfterLastSection,
            Rule::EmptyDocstringSection,
            Rule::EndsInPunctuation,
            Rule::SectionNameEndsInColon,
            Rule::UndocumentedParam,
            Rule::OverloadWithDocstring,
            Rule::EmptyDocstring,
        ]);

        if !enforce_annotations && !enforce_docstrings && !enforce_stubs {
            return;
        }

        // Compute visibility of all definitions.
        let global_scope = self.semantic_model.global_scope();
        let exports: Option<&[&str]> = global_scope
            .get("__all__")
            .map(|binding_id| &self.semantic_model.bindings[binding_id])
            .and_then(|binding| match &binding.kind {
                BindingKind::Export(Export { names }) => Some(names.as_slice()),
                _ => None,
            });
        let definitions = std::mem::take(&mut self.semantic_model.definitions);

        let mut overloaded_name: Option<String> = None;
        for ContextualizedDefinition {
            definition,
            visibility,
        } in definitions.resolve(exports).iter()
        {
            let docstring = docstrings::extraction::extract_docstring(definition);

            // flake8-annotations
            if enforce_annotations {
                // TODO(charlie): This should be even stricter, in that an overload
                // implementation should come immediately after the overloaded
                // interfaces, without any AST nodes in between. Right now, we
                // only error when traversing definition boundaries (functions,
                // classes, etc.).
                if !overloaded_name.map_or(false, |overloaded_name| {
                    flake8_annotations::helpers::is_overload_impl(
                        &self.semantic_model,
                        definition,
                        &overloaded_name,
                    )
                }) {
                    self.diagnostics
                        .extend(flake8_annotations::rules::definition(
                            self,
                            definition,
                            *visibility,
                        ));
                }
                overloaded_name =
                    flake8_annotations::helpers::overloaded_name(&self.semantic_model, definition);
            }

            // flake8-pyi
            if enforce_stubs {
                if self.is_stub {
                    if self.enabled(Rule::DocstringInStub) {
                        flake8_pyi::rules::docstring_in_stubs(self, docstring);
                    }
                }
            }

            // pydocstyle
            if enforce_docstrings {
                if pydocstyle::helpers::should_ignore_definition(
                    &self.semantic_model,
                    definition,
                    &self.settings.pydocstyle.ignore_decorators,
                ) {
                    continue;
                }

                // Extract a `Docstring` from a `Definition`.
                let Some(expr) = docstring else {
                    pydocstyle::rules::not_missing(self, definition, *visibility);
                    continue;
                };

                let contents = self.locator.slice(expr.range());

                let indentation = self.locator.slice(TextRange::new(
                    self.locator.line_start(expr.start()),
                    expr.start(),
                ));

                if pydocstyle::helpers::should_ignore_docstring(contents) {
                    #[allow(deprecated)]
                    let location = self.locator.compute_source_location(expr.start());
                    warn_user!(
                        "Docstring at {}:{}:{} contains implicit string concatenation; ignoring...",
                        relativize_path(self.path),
                        location.row,
                        location.column
                    );
                    continue;
                }

                // SAFETY: Safe for docstrings that pass `should_ignore_docstring`.
                let body_range = str::raw_contents_range(contents).unwrap();
                let docstring = Docstring {
                    definition,
                    expr,
                    contents,
                    body_range,
                    indentation,
                };

                if !pydocstyle::rules::not_empty(self, &docstring) {
                    continue;
                }

                if self.enabled(Rule::FitsOnOneLine) {
                    pydocstyle::rules::one_liner(self, &docstring);
                }
                if self.any_enabled(&[
                    Rule::NoBlankLineBeforeFunction,
                    Rule::NoBlankLineAfterFunction,
                ]) {
                    pydocstyle::rules::blank_before_after_function(self, &docstring);
                }
                if self.any_enabled(&[
                    Rule::OneBlankLineBeforeClass,
                    Rule::OneBlankLineAfterClass,
                    Rule::BlankLineBeforeClass,
                ]) {
                    pydocstyle::rules::blank_before_after_class(self, &docstring);
                }
                if self.enabled(Rule::BlankLineAfterSummary) {
                    pydocstyle::rules::blank_after_summary(self, &docstring);
                }
                if self.any_enabled(&[
                    Rule::IndentWithSpaces,
                    Rule::UnderIndentation,
                    Rule::OverIndentation,
                ]) {
                    pydocstyle::rules::indent(self, &docstring);
                }
                if self.enabled(Rule::NewLineAfterLastParagraph) {
                    pydocstyle::rules::newline_after_last_paragraph(self, &docstring);
                }
                if self.enabled(Rule::SurroundingWhitespace) {
                    pydocstyle::rules::no_surrounding_whitespace(self, &docstring);
                }
                if self.any_enabled(&[
                    Rule::MultiLineSummaryFirstLine,
                    Rule::MultiLineSummarySecondLine,
                ]) {
                    pydocstyle::rules::multi_line_summary_start(self, &docstring);
                }
                if self.enabled(Rule::TripleSingleQuotes) {
                    pydocstyle::rules::triple_quotes(self, &docstring);
                }
                if self.enabled(Rule::EscapeSequenceInDocstring) {
                    pydocstyle::rules::backslashes(self, &docstring);
                }
                if self.enabled(Rule::EndsInPeriod) {
                    pydocstyle::rules::ends_with_period(self, &docstring);
                }
                if self.enabled(Rule::NonImperativeMood) {
                    pydocstyle::rules::non_imperative_mood(
                        self,
                        &docstring,
                        &self.settings.pydocstyle.property_decorators,
                    );
                }
                if self.enabled(Rule::NoSignature) {
                    pydocstyle::rules::no_signature(self, &docstring);
                }
                if self.enabled(Rule::FirstLineCapitalized) {
                    pydocstyle::rules::capitalized(self, &docstring);
                }
                if self.enabled(Rule::DocstringStartsWithThis) {
                    pydocstyle::rules::starts_with_this(self, &docstring);
                }
                if self.enabled(Rule::EndsInPunctuation) {
                    pydocstyle::rules::ends_with_punctuation(self, &docstring);
                }
                if self.enabled(Rule::OverloadWithDocstring) {
                    pydocstyle::rules::if_needed(self, &docstring);
                }
                if self.any_enabled(&[
                    Rule::MultiLineSummaryFirstLine,
                    Rule::SectionNotOverIndented,
                    Rule::SectionUnderlineNotOverIndented,
                    Rule::CapitalizeSectionName,
                    Rule::NewLineAfterSectionName,
                    Rule::DashedUnderlineAfterSection,
                    Rule::SectionUnderlineAfterName,
                    Rule::SectionUnderlineMatchesSectionLength,
                    Rule::NoBlankLineAfterSection,
                    Rule::NoBlankLineBeforeSection,
                    Rule::BlankLinesBetweenHeaderAndContent,
                    Rule::BlankLineAfterLastSection,
                    Rule::EmptyDocstringSection,
                    Rule::SectionNameEndsInColon,
                    Rule::UndocumentedParam,
                ]) {
                    pydocstyle::rules::sections(
                        self,
                        &docstring,
                        self.settings.pydocstyle.convention.as_ref(),
                    );
                }
            }
        }
    }
}

#[allow(clippy::too_many_arguments)]
pub(crate) fn check_ast(
    python_ast: &Suite,
    locator: &Locator,
    stylist: &Stylist,
    indexer: &Indexer,
    noqa_line_for: &NoqaMapping,
    settings: &Settings,
    noqa: flags::Noqa,
    path: &Path,
    package: Option<&Path>,
) -> Vec<Diagnostic> {
    let module_path = package.and_then(|package| to_module_path(package, path));
    let module = Module {
        kind: if path.ends_with("__init__.py") {
            ModuleKind::Package
        } else {
            ModuleKind::Module
        },
        source: if let Some(module_path) = module_path.as_ref() {
            ModuleSource::Path(module_path)
        } else {
            ModuleSource::File(path)
        },
        python_ast,
    };

    let mut checker = Checker::new(
        settings,
        noqa_line_for,
        noqa,
        path,
        package,
        module,
        locator,
        stylist,
        indexer,
        Importer::new(python_ast, locator, stylist),
    );
    checker.bind_builtins();

    // Check for module docstring.
    let python_ast = if checker.visit_module(python_ast) {
        &python_ast[1..]
    } else {
        python_ast
    };

    // Iterate over the AST.
    checker.visit_body(python_ast);

    // Check any deferred statements.
    checker.check_deferred_functions();
    checker.check_deferred_lambdas();
    checker.check_deferred_future_type_definitions();
    let allocator = typed_arena::Arena::new();
    checker.check_deferred_string_type_definitions(&allocator);
    checker.check_deferred_assignments();
    checker.check_deferred_for_loops();

    // Check docstrings.
    checker.check_definitions();

    // Reset the scope to module-level, and check all consumed scopes.
    checker.semantic_model.scope_id = ScopeId::global();
    checker.semantic_model.dead_scopes.push(ScopeId::global());
    checker.check_dead_scopes();

    checker.diagnostics
}<|MERGE_RESOLUTION|>--- conflicted
+++ resolved
@@ -748,7 +748,6 @@
                     flake8_pie::rules::non_unique_enums(self, stmt, body);
                 }
 
-<<<<<<< HEAD
                 if self.settings.rules.enabled(Rule::MutableClassDefault) {
                     ruff::rules::mutable_class_default(self, body);
                 }
@@ -757,23 +756,9 @@
                     .settings
                     .rules
                     .enabled(Rule::FunctionCallInDataclassDefaultArgument)
-                    && ruff::rules::is_dataclass(self, decorator_list)
+                    && ruff::rules::is_dataclass(&self.semantic_model, decorator_list)
                 {
                     ruff::rules::function_call_in_dataclass_defaults(self, body);
-=======
-                if self.any_enabled(&[
-                    Rule::MutableDataclassDefault,
-                    Rule::FunctionCallInDataclassDefaultArgument,
-                ]) && ruff::rules::is_dataclass(&self.semantic_model, decorator_list)
-                {
-                    if self.enabled(Rule::MutableDataclassDefault) {
-                        ruff::rules::mutable_dataclass_default(self, body);
-                    }
-
-                    if self.enabled(Rule::FunctionCallInDataclassDefaultArgument) {
-                        ruff::rules::function_call_in_dataclass_defaults(self, body);
-                    }
->>>>>>> 741e180e
                 }
 
                 if self.enabled(Rule::FStringDocstring) {
