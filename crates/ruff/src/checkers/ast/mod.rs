--- conflicted
+++ resolved
@@ -142,23 +142,17 @@
     pub(crate) fn generator(&self) -> Generator {
         Generator::new(
             self.stylist.indentation(),
-<<<<<<< HEAD
             self.f_string_quote_style().unwrap_or(self.stylist.quote()),
-=======
-            quote_style(&self.semantic_model, self.locator, self.indexer)
-                .unwrap_or(self.stylist.quote()),
->>>>>>> 09c50c31
             self.stylist.line_ending(),
         )
     }
 
-<<<<<<< HEAD
     /// Returns the appropriate quoting for f-string by reversing the one used outside of
     /// the f-string.
     ///
     /// If the current expression in the context is not an f-string, returns ``None``.
     pub(crate) fn f_string_quote_style(&self) -> Option<Quote> {
-        let model = &self.model;
+        let model = &self.semantic_model;
         if !model.in_f_string() {
             return None;
         }
@@ -174,7 +168,8 @@
             "\"" => Some(Quote::Single),
             _ => None,
         }
-=======
+    }
+
     pub(crate) fn semantic_model(&self) -> &SemanticModel<'a> {
         &self.semantic_model
     }
@@ -189,7 +184,6 @@
     #[inline]
     pub(crate) const fn any_enabled(&self, rules: &[Rule]) -> bool {
         self.settings.rules.any_enabled(rules)
->>>>>>> 09c50c31
     }
 }
 
@@ -2717,30 +2711,12 @@
                 }
                 if self.enabled(Rule::UnnecessaryGeneratorSet) {
                     flake8_comprehensions::rules::unnecessary_generator_set(
-<<<<<<< HEAD
                         self, expr, func, args, keywords,
-=======
-                        self,
-                        expr,
-                        self.semantic_model.expr_parent(),
-                        func,
-                        args,
-                        keywords,
->>>>>>> 09c50c31
                     );
                 }
                 if self.enabled(Rule::UnnecessaryGeneratorDict) {
                     flake8_comprehensions::rules::unnecessary_generator_dict(
-<<<<<<< HEAD
                         self, expr, func, args, keywords,
-=======
-                        self,
-                        expr,
-                        self.semantic_model.expr_parent(),
-                        func,
-                        args,
-                        keywords,
->>>>>>> 09c50c31
                     );
                 }
                 if self.enabled(Rule::UnnecessaryListComprehensionSet) {
