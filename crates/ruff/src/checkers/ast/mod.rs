use std::path::Path;

use itertools::Itertools;
use log::error;
use ruff_text_size::{TextRange, TextSize};
use rustpython_format::cformat::{CFormatError, CFormatErrorType};
use rustpython_parser::ast::{
    self, Arg, Arguments, Comprehension, Constant, Excepthandler, Expr, ExprContext, Keyword,
    Operator, Pattern, Ranged, Stmt, Suite, Unaryop,
};

use ruff_diagnostics::{Diagnostic, IsolationLevel};
use ruff_python_ast::all::{extract_all_names, AllNamesFlags};
use ruff_python_ast::helpers::{extract_handled_exceptions, to_module_path};
use ruff_python_ast::source_code::{Generator, Indexer, Locator, Quote, Stylist};
use ruff_python_ast::str::trailing_quote;
use ruff_python_ast::types::Node;
use ruff_python_ast::typing::{parse_type_annotation, AnnotationKind};
use ruff_python_ast::visitor::{walk_excepthandler, walk_pattern, Visitor};
use ruff_python_ast::{cast, helpers, str, visitor};
use ruff_python_semantic::analyze;
use ruff_python_semantic::analyze::branch_detection;
use ruff_python_semantic::analyze::typing::{Callable, SubscriptKind};
use ruff_python_semantic::analyze::visibility::ModuleSource;
use ruff_python_semantic::binding::{
    Binding, BindingFlags, BindingId, BindingKind, Exceptions, Export, FromImportation,
    Importation, StarImportation, SubmoduleImportation,
};
use ruff_python_semantic::context::ExecutionContext;
use ruff_python_semantic::definition::{ContextualizedDefinition, Module, ModuleKind};
use ruff_python_semantic::globals::Globals;
use ruff_python_semantic::model::{ResolvedReference, SemanticModel, SemanticModelFlags};
use ruff_python_semantic::scope::{Scope, ScopeId, ScopeKind};
use ruff_python_stdlib::builtins::{BUILTINS, MAGIC_GLOBALS};
use ruff_python_stdlib::path::is_python_stub_file;

use crate::checkers::ast::deferred::Deferred;
use crate::docstrings::extraction::ExtractionTarget;
use crate::docstrings::Docstring;
use crate::fs::relativize_path;
use crate::importer::Importer;
use crate::noqa::NoqaMapping;
use crate::registry::Rule;
use crate::rules::flake8_builtins::helpers::AnyShadowing;
use crate::rules::{
    airflow, flake8_2020, flake8_annotations, flake8_async, flake8_bandit, flake8_blind_except,
    flake8_boolean_trap, flake8_bugbear, flake8_builtins, flake8_comprehensions, flake8_datetimez,
    flake8_debugger, flake8_django, flake8_errmsg, flake8_future_annotations, flake8_gettext,
    flake8_implicit_str_concat, flake8_import_conventions, flake8_logging_format, flake8_pie,
    flake8_print, flake8_pyi, flake8_pytest_style, flake8_raise, flake8_return, flake8_self,
    flake8_simplify, flake8_tidy_imports, flake8_type_checking, flake8_unused_arguments,
    flake8_use_pathlib, flynt, mccabe, numpy, pandas_vet, pep8_naming, pycodestyle, pydocstyle,
    pyflakes, pygrep_hooks, pylint, pyupgrade, ruff, tryceratops,
};
use crate::settings::types::PythonVersion;
use crate::settings::{flags, Settings};
use crate::{docstrings, noqa, warn_user};

mod deferred;

pub(crate) struct Checker<'a> {
    // Settings, static metadata, etc.
    path: &'a Path,
    module_path: Option<&'a [String]>,
    package: Option<&'a Path>,
    is_stub: bool,
    noqa: flags::Noqa,
    noqa_line_for: &'a NoqaMapping,
    pub(crate) settings: &'a Settings,
    pub(crate) locator: &'a Locator<'a>,
    pub(crate) stylist: &'a Stylist<'a>,
    pub(crate) indexer: &'a Indexer,
    pub(crate) importer: Importer<'a>,
    // Stateful fields.
    semantic_model: SemanticModel<'a>,
    deferred: Deferred<'a>,
    pub(crate) diagnostics: Vec<Diagnostic>,
    // Check-specific state.
    pub(crate) flake8_bugbear_seen: Vec<&'a Expr>,
}

impl<'a> Checker<'a> {
    #[allow(clippy::too_many_arguments)]
    pub(crate) fn new(
        settings: &'a Settings,
        noqa_line_for: &'a NoqaMapping,
        noqa: flags::Noqa,
        path: &'a Path,
        package: Option<&'a Path>,
        module: Module<'a>,
        locator: &'a Locator,
        stylist: &'a Stylist,
        indexer: &'a Indexer,
        importer: Importer<'a>,
    ) -> Checker<'a> {
        Checker {
            settings,
            noqa_line_for,
            noqa,
            path,
            package,
            module_path: module.path(),
            is_stub: is_python_stub_file(path),
            locator,
            stylist,
            indexer,
            importer,
            semantic_model: SemanticModel::new(&settings.typing_modules, path, module),
            deferred: Deferred::default(),
            diagnostics: Vec::default(),
            flake8_bugbear_seen: Vec::default(),
        }
    }
}

impl<'a> Checker<'a> {
    /// Return `true` if a patch should be generated for a given [`Rule`].
    pub(crate) fn patch(&self, code: Rule) -> bool {
        self.settings.rules.should_fix(code)
    }

    /// Return `true` if a [`Rule`] is disabled by a `noqa` directive.
    pub(crate) fn rule_is_ignored(&self, code: Rule, offset: TextSize) -> bool {
        // TODO(charlie): `noqa` directives are mostly enforced in `check_lines.rs`.
        // However, in rare cases, we need to check them here. For example, when
        // removing unused imports, we create a single fix that's applied to all
        // unused members on a single import. We need to pre-emptively omit any
        // members from the fix that will eventually be excluded by a `noqa`.
        // Unfortunately, we _do_ want to register a `Diagnostic` for each
        // eventually-ignored import, so that our `noqa` counts are accurate.
        if !self.noqa.to_bool() {
            return false;
        }
        noqa::rule_is_ignored(code, offset, self.noqa_line_for, self.locator)
    }

    /// Create a [`Generator`] to generate source code based on the current AST state.
    pub(crate) fn generator(&self) -> Generator {
        Generator::new(
            self.stylist.indentation(),
            self.f_string_quote_style().unwrap_or(self.stylist.quote()),
            self.stylist.line_ending(),
        )
    }

<<<<<<< HEAD
    /// Returns the appropriate quoting for f-string by reversing the one used outside of
    /// the f-string.
    ///
    /// If the current expression in the context is not an f-string, returns ``None``.
    pub(crate) fn f_string_quote_style(&self) -> Option<Quote> {
        let model = &self.semantic_model;
        if !model.in_f_string() {
            return None;
        }

        // Find the quote character used to start the containing f-string.
        let expr = model.expr()?;
        let string_range = self.indexer.f_string_range(expr.start())?;
        let trailing_quote = trailing_quote(self.locator.slice(string_range))?;

        // Invert the quote character, if it's a single quote.
        match *trailing_quote {
            "'" => Some(Quote::Double),
            "\"" => Some(Quote::Single),
            _ => None,
        }
=======
    /// Returns the [`IsolationLevel`] for fixes in the current context.
    ///
    /// The primary use-case for fix isolation is to ensure that we don't delete all statements
    /// in a given indented block, which would cause a syntax error. We therefore need to ensure
    /// that we delete at most one statement per indented block per fixer pass. Fix isolation should
    /// thus be applied whenever we delete a statement, but can otherwise be omitted.
    pub(crate) fn isolation(&self, parent: Option<&Stmt>) -> IsolationLevel {
        parent
            .and_then(|stmt| self.semantic_model.stmts.node_id(stmt))
            .map_or(IsolationLevel::default(), |node_id| {
                IsolationLevel::Group(node_id.into())
            })
>>>>>>> 775d2477
    }

    pub(crate) const fn semantic_model(&self) -> &SemanticModel<'a> {
        &self.semantic_model
    }

    pub(crate) const fn package(&self) -> Option<&'a Path> {
        self.package
    }

    pub(crate) const fn path(&self) -> &'a Path {
        self.path
    }

    /// Returns whether the given rule should be checked.
    #[inline]
    pub(crate) const fn enabled(&self, rule: Rule) -> bool {
        self.settings.rules.enabled(rule)
    }

    /// Returns whether any of the given rules should be checked.
    #[inline]
    pub(crate) const fn any_enabled(&self, rules: &[Rule]) -> bool {
        self.settings.rules.any_enabled(rules)
    }
}

impl<'a, 'b> Visitor<'b> for Checker<'a>
where
    'b: 'a,
{
    fn visit_stmt(&mut self, stmt: &'b Stmt) {
        self.semantic_model.push_stmt(stmt);

        // Track whether we've seen docstrings, non-imports, etc.
        match stmt {
            Stmt::ImportFrom(ast::StmtImportFrom { module, names, .. }) => {
                // Allow __future__ imports until we see a non-__future__ import.
                if let Some("__future__") = module.as_deref() {
                    if names
                        .iter()
                        .any(|alias| alias.name.as_str() == "annotations")
                    {
                        self.semantic_model.flags |= SemanticModelFlags::FUTURE_ANNOTATIONS;
                    }
                } else {
                    self.semantic_model.flags |= SemanticModelFlags::FUTURES_BOUNDARY;
                }
            }
            Stmt::Import(_) => {
                self.semantic_model.flags |= SemanticModelFlags::FUTURES_BOUNDARY;
            }
            _ => {
                self.semantic_model.flags |= SemanticModelFlags::FUTURES_BOUNDARY;
                if !self.semantic_model.seen_import_boundary()
                    && !helpers::is_assignment_to_a_dunder(stmt)
                    && !helpers::in_nested_block(self.semantic_model.parents())
                {
                    self.semantic_model.flags |= SemanticModelFlags::IMPORT_BOUNDARY;
                }
            }
        }

        // Track each top-level import, to guide import insertions.
        if matches!(stmt, Stmt::Import(_) | Stmt::ImportFrom(_)) {
            if self.semantic_model.at_top_level() {
                self.importer.visit_import(stmt);
            }
        }

        // Store the flags prior to any further descent, so that we can restore them after visiting
        // the node.
        let flags_snapshot = self.semantic_model.flags;

        // Pre-visit.
        match stmt {
            Stmt::Global(ast::StmtGlobal { names, range: _ }) => {
                let ranges: Vec<TextRange> = helpers::find_names(stmt, self.locator).collect();
                if !self.semantic_model.scope_id.is_global() {
                    for (name, range) in names.iter().zip(ranges.iter()) {
                        // Add a binding to the current scope.
                        let binding_id = self.semantic_model.push_binding(
                            *range,
                            BindingKind::Global,
                            BindingFlags::empty(),
                        );
                        let scope = self.semantic_model.scope_mut();
                        scope.add(name, binding_id);
                    }
                }

                if self.enabled(Rule::AmbiguousVariableName) {
                    self.diagnostics
                        .extend(names.iter().zip(ranges.iter()).filter_map(|(name, range)| {
                            pycodestyle::rules::ambiguous_variable_name(name, *range)
                        }));
                }
            }
            Stmt::Nonlocal(ast::StmtNonlocal { names, range: _ }) => {
                let ranges: Vec<TextRange> = helpers::find_names(stmt, self.locator).collect();
                if !self.semantic_model.scope_id.is_global() {
                    for (name, range) in names.iter().zip(ranges.iter()) {
                        // Add a binding to the current scope.
                        let binding_id = self.semantic_model.push_binding(
                            *range,
                            BindingKind::Nonlocal,
                            BindingFlags::empty(),
                        );
                        let scope = self.semantic_model.scope_mut();
                        scope.add(name, binding_id);
                    }

                    // Mark the binding in the defining scopes as used too. (Skip the global scope
                    // and the current scope, and, per standard resolution rules, any class scopes.)
                    for (name, range) in names.iter().zip(ranges.iter()) {
                        let binding_id = self
                            .semantic_model
                            .scopes
                            .ancestors(self.semantic_model.scope_id)
                            .skip(1)
                            .filter(|scope| !(scope.kind.is_module() || scope.kind.is_class()))
                            .find_map(|scope| scope.get(name.as_str()));

                        if let Some(binding_id) = binding_id {
                            self.semantic_model.add_local_reference(
                                binding_id,
                                stmt.range(),
                                ExecutionContext::Runtime,
                            );
                        }

                        // Ensure that every nonlocal has an existing binding from a parent scope.
                        if self.enabled(Rule::NonlocalWithoutBinding) {
                            if self
                                .semantic_model
                                .scopes
                                .ancestors(self.semantic_model.scope_id)
                                .skip(1)
                                .take_while(|scope| !scope.kind.is_module())
                                .all(|scope| !scope.declares(name.as_str()))
                            {
                                self.diagnostics.push(Diagnostic::new(
                                    pylint::rules::NonlocalWithoutBinding {
                                        name: name.to_string(),
                                    },
                                    *range,
                                ));
                            }
                        }
                    }
                }

                if self.enabled(Rule::AmbiguousVariableName) {
                    self.diagnostics
                        .extend(names.iter().zip(ranges.iter()).filter_map(|(name, range)| {
                            pycodestyle::rules::ambiguous_variable_name(name, *range)
                        }));
                }
            }
            Stmt::Break(_) => {
                if self.enabled(Rule::BreakOutsideLoop) {
                    if let Some(diagnostic) = pyflakes::rules::break_outside_loop(
                        stmt,
                        &mut self.semantic_model.parents().skip(1),
                    ) {
                        self.diagnostics.push(diagnostic);
                    }
                }
            }
            Stmt::Continue(_) => {
                if self.enabled(Rule::ContinueOutsideLoop) {
                    if let Some(diagnostic) = pyflakes::rules::continue_outside_loop(
                        stmt,
                        &mut self.semantic_model.parents().skip(1),
                    ) {
                        self.diagnostics.push(diagnostic);
                    }
                }
            }
            Stmt::FunctionDef(ast::StmtFunctionDef {
                name,
                decorator_list,
                returns,
                args,
                body,
                ..
            })
            | Stmt::AsyncFunctionDef(ast::StmtAsyncFunctionDef {
                name,
                decorator_list,
                returns,
                args,
                body,
                ..
            }) => {
                if self.enabled(Rule::DjangoNonLeadingReceiverDecorator) {
                    self.diagnostics
                        .extend(flake8_django::rules::non_leading_receiver_decorator(
                            decorator_list,
                            |expr| self.semantic_model.resolve_call_path(expr),
                        ));
                }

                if self.enabled(Rule::AmbiguousFunctionName) {
                    if let Some(diagnostic) =
                        pycodestyle::rules::ambiguous_function_name(name, || {
                            helpers::identifier_range(stmt, self.locator)
                        })
                    {
                        self.diagnostics.push(diagnostic);
                    }
                }

                if self.enabled(Rule::InvalidStrReturnType) {
                    pylint::rules::invalid_str_return(self, name, body);
                }

                if self.enabled(Rule::InvalidFunctionName) {
                    if let Some(diagnostic) = pep8_naming::rules::invalid_function_name(
                        stmt,
                        name,
                        decorator_list,
                        &self.settings.pep8_naming.ignore_names,
                        &self.semantic_model,
                        self.locator,
                    ) {
                        self.diagnostics.push(diagnostic);
                    }
                }

                if self.enabled(Rule::InvalidFirstArgumentNameForClassMethod) {
                    if let Some(diagnostic) =
                        pep8_naming::rules::invalid_first_argument_name_for_class_method(
                            self,
                            self.semantic_model.scope(),
                            name,
                            decorator_list,
                            args,
                        )
                    {
                        self.diagnostics.push(diagnostic);
                    }
                }

                if self.enabled(Rule::InvalidFirstArgumentNameForMethod) {
                    if let Some(diagnostic) =
                        pep8_naming::rules::invalid_first_argument_name_for_method(
                            self,
                            self.semantic_model.scope(),
                            name,
                            decorator_list,
                            args,
                        )
                    {
                        self.diagnostics.push(diagnostic);
                    }
                }

                if self.is_stub {
                    if self.enabled(Rule::PassStatementStubBody) {
                        flake8_pyi::rules::pass_statement_stub_body(self, body);
                    }
                    if self.enabled(Rule::NonEmptyStubBody) {
                        flake8_pyi::rules::non_empty_stub_body(self, body);
                    }
                    if self.enabled(Rule::StubBodyMultipleStatements) {
                        flake8_pyi::rules::stub_body_multiple_statements(self, stmt, body);
                    }
                    if self.enabled(Rule::AnyEqNeAnnotation) {
                        flake8_pyi::rules::any_eq_ne_annotation(self, name, args);
                    }
                    if self.enabled(Rule::NonSelfReturnType) {
                        flake8_pyi::rules::non_self_return_type(
                            self,
                            stmt,
                            name,
                            decorator_list,
                            returns.as_ref().map(|expr| &**expr),
                            args,
                            stmt.is_async_function_def_stmt(),
                        );
                    }
                    if self.enabled(Rule::StrOrReprDefinedInStub) {
                        flake8_pyi::rules::str_or_repr_defined_in_stub(self, stmt);
                    }
                    if self.enabled(Rule::NoReturnArgumentAnnotationInStub) {
                        flake8_pyi::rules::no_return_argument_annotation(self, args);
                    }
                }

                if self.enabled(Rule::DunderFunctionName) {
                    if let Some(diagnostic) = pep8_naming::rules::dunder_function_name(
                        self.semantic_model.scope(),
                        stmt,
                        name,
                        self.locator,
                    ) {
                        self.diagnostics.push(diagnostic);
                    }
                }

                if self.enabled(Rule::GlobalStatement) {
                    pylint::rules::global_statement(self, name);
                }

                if self.enabled(Rule::LRUCacheWithoutParameters)
                    && self.settings.target_version >= PythonVersion::Py38
                {
                    pyupgrade::rules::lru_cache_without_parameters(self, decorator_list);
                }
                if self.enabled(Rule::LRUCacheWithMaxsizeNone)
                    && self.settings.target_version >= PythonVersion::Py39
                {
                    pyupgrade::rules::lru_cache_with_maxsize_none(self, decorator_list);
                }

                if self.enabled(Rule::CachedInstanceMethod) {
                    flake8_bugbear::rules::cached_instance_method(self, decorator_list);
                }

                if self.any_enabled(&[
                    Rule::UnnecessaryReturnNone,
                    Rule::ImplicitReturnValue,
                    Rule::ImplicitReturn,
                    Rule::UnnecessaryAssign,
                    Rule::SuperfluousElseReturn,
                    Rule::SuperfluousElseRaise,
                    Rule::SuperfluousElseContinue,
                    Rule::SuperfluousElseBreak,
                ]) {
                    flake8_return::rules::function(
                        self,
                        body,
                        returns.as_ref().map(|expr| &**expr),
                    );
                }

                if self.enabled(Rule::UselessReturn) {
                    pylint::rules::useless_return(
                        self,
                        stmt,
                        body,
                        returns.as_ref().map(|expr| &**expr),
                    );
                }

                if self.enabled(Rule::ComplexStructure) {
                    if let Some(diagnostic) = mccabe::rules::function_is_too_complex(
                        stmt,
                        name,
                        body,
                        self.settings.mccabe.max_complexity,
                        self.locator,
                    ) {
                        self.diagnostics.push(diagnostic);
                    }
                }

                if self.enabled(Rule::HardcodedPasswordDefault) {
                    self.diagnostics
                        .extend(flake8_bandit::rules::hardcoded_password_default(args));
                }

                if self.enabled(Rule::PropertyWithParameters) {
                    pylint::rules::property_with_parameters(self, stmt, decorator_list, args);
                }

                if self.enabled(Rule::TooManyArguments) {
                    pylint::rules::too_many_arguments(self, args, stmt);
                }

                if self.enabled(Rule::TooManyReturnStatements) {
                    if let Some(diagnostic) = pylint::rules::too_many_return_statements(
                        stmt,
                        body,
                        self.settings.pylint.max_returns,
                        self.locator,
                    ) {
                        self.diagnostics.push(diagnostic);
                    }
                }

                if self.enabled(Rule::TooManyBranches) {
                    if let Some(diagnostic) = pylint::rules::too_many_branches(
                        stmt,
                        body,
                        self.settings.pylint.max_branches,
                        self.locator,
                    ) {
                        self.diagnostics.push(diagnostic);
                    }
                }

                if self.enabled(Rule::TooManyStatements) {
                    if let Some(diagnostic) = pylint::rules::too_many_statements(
                        stmt,
                        body,
                        self.settings.pylint.max_statements,
                        self.locator,
                    ) {
                        self.diagnostics.push(diagnostic);
                    }
                }

                if self.any_enabled(&[
                    Rule::PytestFixtureIncorrectParenthesesStyle,
                    Rule::PytestFixturePositionalArgs,
                    Rule::PytestExtraneousScopeFunction,
                    Rule::PytestMissingFixtureNameUnderscore,
                    Rule::PytestIncorrectFixtureNameUnderscore,
                    Rule::PytestFixtureParamWithoutValue,
                    Rule::PytestDeprecatedYieldFixture,
                    Rule::PytestFixtureFinalizerCallback,
                    Rule::PytestUselessYieldFixture,
                    Rule::PytestUnnecessaryAsyncioMarkOnFixture,
                    Rule::PytestErroneousUseFixturesOnFixture,
                ]) {
                    flake8_pytest_style::rules::fixture(
                        self,
                        stmt,
                        name,
                        args,
                        decorator_list,
                        body,
                    );
                }

                if self.any_enabled(&[
                    Rule::PytestParametrizeNamesWrongType,
                    Rule::PytestParametrizeValuesWrongType,
                ]) {
                    flake8_pytest_style::rules::parametrize(self, decorator_list);
                }

                if self.any_enabled(&[
                    Rule::PytestIncorrectMarkParenthesesStyle,
                    Rule::PytestUseFixturesWithoutParameters,
                ]) {
                    flake8_pytest_style::rules::marks(self, decorator_list);
                }

                if self.enabled(Rule::BooleanPositionalArgInFunctionDefinition) {
                    flake8_boolean_trap::rules::check_positional_boolean_in_def(
                        self,
                        name,
                        decorator_list,
                        args,
                    );
                }

                if self.enabled(Rule::BooleanDefaultValueInFunctionDefinition) {
                    flake8_boolean_trap::rules::check_boolean_default_value_in_function_definition(
                        self,
                        name,
                        decorator_list,
                        args,
                    );
                }

                if self.enabled(Rule::UnexpectedSpecialMethodSignature) {
                    pylint::rules::unexpected_special_method_signature(
                        self,
                        stmt,
                        name,
                        decorator_list,
                        args,
                        self.locator,
                    );
                }

                if self.enabled(Rule::FStringDocstring) {
                    flake8_bugbear::rules::f_string_docstring(self, body);
                }

                if self.enabled(Rule::YieldInForLoop) {
                    pyupgrade::rules::yield_in_for_loop(self, stmt);
                }

                if self.semantic_model.scope().kind.is_class() {
                    if self.enabled(Rule::BuiltinAttributeShadowing) {
                        flake8_builtins::rules::builtin_attribute_shadowing(
                            self,
                            name,
                            AnyShadowing::from(stmt),
                        );
                    }
                } else {
                    if self.enabled(Rule::BuiltinVariableShadowing) {
                        flake8_builtins::rules::builtin_variable_shadowing(
                            self,
                            name,
                            AnyShadowing::from(stmt),
                        );
                    }
                }
            }
            Stmt::Return(_) => {
                if self.enabled(Rule::ReturnOutsideFunction) {
                    pyflakes::rules::return_outside_function(self, stmt);
                }
                if self.enabled(Rule::ReturnInInit) {
                    pylint::rules::return_in_init(self, stmt);
                }
            }
            Stmt::ClassDef(ast::StmtClassDef {
                name,
                bases,
                keywords,
                decorator_list,
                body,
                range: _,
            }) => {
                if self.enabled(Rule::DjangoNullableModelStringField) {
                    self.diagnostics
                        .extend(flake8_django::rules::nullable_model_string_field(
                            self, body,
                        ));
                }

                if self.enabled(Rule::DjangoExcludeWithModelForm) {
                    if let Some(diagnostic) =
                        flake8_django::rules::exclude_with_model_form(self, bases, body)
                    {
                        self.diagnostics.push(diagnostic);
                    }
                }
                if self.enabled(Rule::DjangoAllWithModelForm) {
                    if let Some(diagnostic) =
                        flake8_django::rules::all_with_model_form(self, bases, body)
                    {
                        self.diagnostics.push(diagnostic);
                    }
                }
                if self.enabled(Rule::DjangoModelWithoutDunderStr) {
                    if let Some(diagnostic) =
                        flake8_django::rules::model_without_dunder_str(self, bases, body, stmt)
                    {
                        self.diagnostics.push(diagnostic);
                    }
                }
                if self.enabled(Rule::DjangoUnorderedBodyContentInModel) {
                    flake8_django::rules::unordered_body_content_in_model(self, bases, body);
                }
                if self.enabled(Rule::GlobalStatement) {
                    pylint::rules::global_statement(self, name);
                }
                if self.enabled(Rule::UselessObjectInheritance) {
                    pyupgrade::rules::useless_object_inheritance(self, stmt, name, bases, keywords);
                }

                if self.enabled(Rule::AmbiguousClassName) {
                    if let Some(diagnostic) = pycodestyle::rules::ambiguous_class_name(name, || {
                        helpers::identifier_range(stmt, self.locator)
                    }) {
                        self.diagnostics.push(diagnostic);
                    }
                }

                if self.enabled(Rule::InvalidClassName) {
                    if let Some(diagnostic) =
                        pep8_naming::rules::invalid_class_name(stmt, name, self.locator)
                    {
                        self.diagnostics.push(diagnostic);
                    }
                }

                if self.enabled(Rule::ErrorSuffixOnExceptionName) {
                    if let Some(diagnostic) = pep8_naming::rules::error_suffix_on_exception_name(
                        stmt,
                        bases,
                        name,
                        self.locator,
                    ) {
                        self.diagnostics.push(diagnostic);
                    }
                }

                if !self.is_stub {
                    if self.any_enabled(&[
                        Rule::AbstractBaseClassWithoutAbstractMethod,
                        Rule::EmptyMethodWithoutAbstractDecorator,
                    ]) {
                        flake8_bugbear::rules::abstract_base_class(
                            self, stmt, name, bases, keywords, body,
                        );
                    }
                }
                if self.is_stub {
                    if self.enabled(Rule::PassStatementStubBody) {
                        flake8_pyi::rules::pass_statement_stub_body(self, body);
                    }
                    if self.enabled(Rule::PassInClassBody) {
                        flake8_pyi::rules::pass_in_class_body(self, stmt, body);
                    }
                    if self.enabled(Rule::EllipsisInNonEmptyClassBody) {
                        flake8_pyi::rules::ellipsis_in_non_empty_class_body(self, stmt, body);
                    }
                }

                if self.enabled(Rule::PytestIncorrectMarkParenthesesStyle) {
                    flake8_pytest_style::rules::marks(self, decorator_list);
                }

                if self.enabled(Rule::DuplicateClassFieldDefinition) {
                    flake8_pie::rules::duplicate_class_field_definition(self, stmt, body);
                }

                if self.enabled(Rule::NonUniqueEnums) {
                    flake8_pie::rules::non_unique_enums(self, stmt, body);
                }

                if self.any_enabled(&[
                    Rule::MutableDataclassDefault,
                    Rule::FunctionCallInDataclassDefaultArgument,
                ]) && ruff::rules::is_dataclass(&self.semantic_model, decorator_list)
                {
                    if self.enabled(Rule::MutableDataclassDefault) {
                        ruff::rules::mutable_dataclass_default(self, body);
                    }

                    if self.enabled(Rule::FunctionCallInDataclassDefaultArgument) {
                        ruff::rules::function_call_in_dataclass_defaults(self, body);
                    }
                }

                if self.enabled(Rule::FStringDocstring) {
                    flake8_bugbear::rules::f_string_docstring(self, body);
                }

                if self.enabled(Rule::BuiltinVariableShadowing) {
                    flake8_builtins::rules::builtin_variable_shadowing(
                        self,
                        name,
                        AnyShadowing::from(stmt),
                    );
                }

                if self.enabled(Rule::DuplicateBases) {
                    pylint::rules::duplicate_bases(self, name, bases);
                }
            }
            Stmt::Import(ast::StmtImport { names, range: _ }) => {
                if self.enabled(Rule::MultipleImportsOnOneLine) {
                    pycodestyle::rules::multiple_imports_on_one_line(self, stmt, names);
                }
                if self.enabled(Rule::ModuleImportNotAtTopOfFile) {
                    pycodestyle::rules::module_import_not_at_top_of_file(self, stmt, self.locator);
                }

                if self.enabled(Rule::GlobalStatement) {
                    for name in names.iter() {
                        if let Some(asname) = name.asname.as_ref() {
                            pylint::rules::global_statement(self, asname);
                        } else {
                            pylint::rules::global_statement(self, &name.name);
                        }
                    }
                }

                if self.enabled(Rule::DeprecatedCElementTree) {
                    pyupgrade::rules::deprecated_c_element_tree(self, stmt);
                }
                if self.enabled(Rule::DeprecatedMockImport) {
                    pyupgrade::rules::deprecated_mock_import(self, stmt);
                }

                for alias in names {
                    if &alias.name == "__future__" {
                        let name = alias.asname.as_ref().unwrap_or(&alias.name);
                        self.add_binding(
                            name,
                            alias.range(),
                            BindingKind::FutureImportation,
                            BindingFlags::empty(),
                        );

                        if self.enabled(Rule::LateFutureImport) {
                            if self.semantic_model.seen_futures_boundary() {
                                self.diagnostics.push(Diagnostic::new(
                                    pyflakes::rules::LateFutureImport,
                                    stmt.range(),
                                ));
                            }
                        }
                    } else if alias.name.contains('.') && alias.asname.is_none() {
                        // Given `import foo.bar`, `name` would be "foo", and `qualified_name` would be
                        // "foo.bar".
                        let name = alias.name.split('.').next().unwrap();
                        let qualified_name = &alias.name;
                        self.add_binding(
                            name,
                            alias.range(),
                            BindingKind::SubmoduleImportation(SubmoduleImportation {
                                qualified_name,
                            }),
                            BindingFlags::empty(),
                        );
                    } else {
                        let name = alias.asname.as_ref().unwrap_or(&alias.name);
                        let qualified_name = &alias.name;
                        self.add_binding(
                            name,
                            alias.range(),
                            BindingKind::Importation(Importation { qualified_name }),
                            if alias
                                .asname
                                .as_ref()
                                .map_or(false, |asname| asname == &alias.name)
                            {
                                BindingFlags::EXPLICIT_EXPORT
                            } else {
                                BindingFlags::empty()
                            },
                        );

                        if let Some(asname) = &alias.asname {
                            if self.enabled(Rule::BuiltinVariableShadowing) {
                                flake8_builtins::rules::builtin_variable_shadowing(
                                    self,
                                    asname,
                                    AnyShadowing::from(stmt),
                                );
                            }
                        }
                    }

                    // flake8-debugger
                    if self.enabled(Rule::Debugger) {
                        if let Some(diagnostic) =
                            flake8_debugger::rules::debugger_import(stmt, None, &alias.name)
                        {
                            self.diagnostics.push(diagnostic);
                        }
                    }

                    // flake8_tidy_imports
                    if self.enabled(Rule::BannedApi) {
                        flake8_tidy_imports::rules::name_or_parent_is_banned(
                            self,
                            &alias.name,
                            alias,
                        );
                    }

                    // pylint
                    if !self.is_stub {
                        if self.enabled(Rule::UselessImportAlias) {
                            pylint::rules::useless_import_alias(self, alias);
                        }
                    }
                    if self.enabled(Rule::ManualFromImport) {
                        pylint::rules::manual_from_import(self, stmt, alias, names);
                    }
                    if self.enabled(Rule::ImportSelf) {
                        if let Some(diagnostic) =
                            pylint::rules::import_self(alias, self.module_path)
                        {
                            self.diagnostics.push(diagnostic);
                        }
                    }

                    if let Some(asname) = &alias.asname {
                        let name = alias.name.split('.').last().unwrap();
                        if self.enabled(Rule::ConstantImportedAsNonConstant) {
                            if let Some(diagnostic) =
                                pep8_naming::rules::constant_imported_as_non_constant(
                                    name, asname, alias, stmt,
                                )
                            {
                                self.diagnostics.push(diagnostic);
                            }
                        }

                        if self.enabled(Rule::LowercaseImportedAsNonLowercase) {
                            if let Some(diagnostic) =
                                pep8_naming::rules::lowercase_imported_as_non_lowercase(
                                    name, asname, alias, stmt,
                                )
                            {
                                self.diagnostics.push(diagnostic);
                            }
                        }

                        if self.enabled(Rule::CamelcaseImportedAsLowercase) {
                            if let Some(diagnostic) =
                                pep8_naming::rules::camelcase_imported_as_lowercase(
                                    name, asname, alias, stmt,
                                )
                            {
                                self.diagnostics.push(diagnostic);
                            }
                        }

                        if self.enabled(Rule::CamelcaseImportedAsConstant) {
                            if let Some(diagnostic) =
                                pep8_naming::rules::camelcase_imported_as_constant(
                                    name, asname, alias, stmt,
                                )
                            {
                                self.diagnostics.push(diagnostic);
                            }
                        }

                        if self.enabled(Rule::CamelcaseImportedAsAcronym) {
                            if let Some(diagnostic) =
                                pep8_naming::rules::camelcase_imported_as_acronym(
                                    name, asname, alias, stmt,
                                )
                            {
                                self.diagnostics.push(diagnostic);
                            }
                        }
                    }

                    if self.enabled(Rule::UnconventionalImportAlias) {
                        if let Some(diagnostic) =
                            flake8_import_conventions::rules::conventional_import_alias(
                                stmt,
                                &alias.name,
                                alias.asname.as_deref(),
                                &self.settings.flake8_import_conventions.aliases,
                            )
                        {
                            self.diagnostics.push(diagnostic);
                        }
                    }

                    if self.enabled(Rule::BannedImportAlias) {
                        if let Some(asname) = &alias.asname {
                            if let Some(diagnostic) =
                                flake8_import_conventions::rules::banned_import_alias(
                                    stmt,
                                    &alias.name,
                                    asname,
                                    &self.settings.flake8_import_conventions.banned_aliases,
                                )
                            {
                                self.diagnostics.push(diagnostic);
                            }
                        }
                    }

                    if self.enabled(Rule::PytestIncorrectPytestImport) {
                        if let Some(diagnostic) = flake8_pytest_style::rules::import(
                            stmt,
                            &alias.name,
                            alias.asname.as_deref(),
                        ) {
                            self.diagnostics.push(diagnostic);
                        }
                    }
                }
            }
            Stmt::ImportFrom(
                import_from @ ast::StmtImportFrom {
                    names,
                    module,
                    level,
                    range: _,
                },
            ) => {
                let module = module.as_deref();
                let level = level.map(|level| level.to_u32());
                if self.enabled(Rule::ModuleImportNotAtTopOfFile) {
                    pycodestyle::rules::module_import_not_at_top_of_file(self, stmt, self.locator);
                }

                if self.enabled(Rule::GlobalStatement) {
                    for name in names.iter() {
                        if let Some(asname) = name.asname.as_ref() {
                            pylint::rules::global_statement(self, asname);
                        } else {
                            pylint::rules::global_statement(self, &name.name);
                        }
                    }
                }

                if self.enabled(Rule::UnnecessaryFutureImport)
                    && self.settings.target_version >= PythonVersion::Py37
                {
                    if let Some("__future__") = module {
                        pyupgrade::rules::unnecessary_future_import(self, stmt, names);
                    }
                }
                if self.enabled(Rule::DeprecatedMockImport) {
                    pyupgrade::rules::deprecated_mock_import(self, stmt);
                }
                if self.enabled(Rule::DeprecatedCElementTree) {
                    pyupgrade::rules::deprecated_c_element_tree(self, stmt);
                }
                if self.enabled(Rule::DeprecatedImport) {
                    pyupgrade::rules::deprecated_import(self, stmt, names, module, level);
                }
                if self.enabled(Rule::UnnecessaryBuiltinImport) {
                    if let Some(module) = module {
                        pyupgrade::rules::unnecessary_builtin_import(self, stmt, module, names);
                    }
                }
                if self.enabled(Rule::BannedApi) {
                    if let Some(module) =
                        helpers::resolve_imported_module_path(level, module, self.module_path)
                    {
                        flake8_tidy_imports::rules::name_or_parent_is_banned(self, &module, stmt);

                        for alias in names {
                            if &alias.name == "*" {
                                continue;
                            }
                            flake8_tidy_imports::rules::name_is_banned(
                                self,
                                format!("{module}.{}", alias.name),
                                alias,
                            );
                        }
                    }
                }

                if self.enabled(Rule::PytestIncorrectPytestImport) {
                    if let Some(diagnostic) =
                        flake8_pytest_style::rules::import_from(stmt, module, level)
                    {
                        self.diagnostics.push(diagnostic);
                    }
                }

                if self.is_stub {
                    if self.enabled(Rule::UnaliasedCollectionsAbcSetImport) {
                        flake8_pyi::rules::unaliased_collections_abc_set_import(self, import_from);
                    }
                }
                for alias in names {
                    if let Some("__future__") = module {
                        let name = alias.asname.as_ref().unwrap_or(&alias.name);

                        self.add_binding(
                            name,
                            alias.range(),
                            BindingKind::FutureImportation,
                            BindingFlags::empty(),
                        );

                        if self.enabled(Rule::FutureFeatureNotDefined) {
                            pyflakes::rules::future_feature_not_defined(self, alias);
                        }

                        if self.enabled(Rule::LateFutureImport) {
                            if self.semantic_model.seen_futures_boundary() {
                                self.diagnostics.push(Diagnostic::new(
                                    pyflakes::rules::LateFutureImport,
                                    stmt.range(),
                                ));
                            }
                        }
                    } else if &alias.name == "*" {
                        self.semantic_model
                            .scope_mut()
                            .add_star_import(StarImportation { level, module });

                        if self.enabled(Rule::UndefinedLocalWithNestedImportStarUsage) {
                            let scope = self.semantic_model.scope();
                            if !matches!(scope.kind, ScopeKind::Module) {
                                self.diagnostics.push(Diagnostic::new(
                                    pyflakes::rules::UndefinedLocalWithNestedImportStarUsage {
                                        name: helpers::format_import_from(level, module),
                                    },
                                    stmt.range(),
                                ));
                            }
                        }

                        if self.enabled(Rule::UndefinedLocalWithImportStar) {
                            self.diagnostics.push(Diagnostic::new(
                                pyflakes::rules::UndefinedLocalWithImportStar {
                                    name: helpers::format_import_from(level, module),
                                },
                                stmt.range(),
                            ));
                        }
                    } else {
                        if let Some(asname) = &alias.asname {
                            if self.enabled(Rule::BuiltinVariableShadowing) {
                                flake8_builtins::rules::builtin_variable_shadowing(
                                    self,
                                    asname,
                                    AnyShadowing::from(stmt),
                                );
                            }
                        }

                        // Given `from foo import bar`, `name` would be "bar" and `qualified_name` would
                        // be "foo.bar". Given `from foo import bar as baz`, `name` would be "baz"
                        // and `qualified_name` would be "foo.bar".
                        let name = alias.asname.as_ref().unwrap_or(&alias.name);
                        let qualified_name =
                            helpers::format_import_from_member(level, module, &alias.name);
                        self.add_binding(
                            name,
                            alias.range(),
                            BindingKind::FromImportation(FromImportation { qualified_name }),
                            if alias
                                .asname
                                .as_ref()
                                .map_or(false, |asname| asname == &alias.name)
                            {
                                BindingFlags::EXPLICIT_EXPORT
                            } else {
                                BindingFlags::empty()
                            },
                        );
                    }

                    if self.enabled(Rule::RelativeImports) {
                        if let Some(diagnostic) = flake8_tidy_imports::rules::banned_relative_import(
                            self,
                            stmt,
                            level,
                            module,
                            self.module_path,
                            self.settings.flake8_tidy_imports.ban_relative_imports,
                        ) {
                            self.diagnostics.push(diagnostic);
                        }
                    }

                    // flake8-debugger
                    if self.enabled(Rule::Debugger) {
                        if let Some(diagnostic) =
                            flake8_debugger::rules::debugger_import(stmt, module, &alias.name)
                        {
                            self.diagnostics.push(diagnostic);
                        }
                    }

                    if self.enabled(Rule::UnconventionalImportAlias) {
                        let qualified_name =
                            helpers::format_import_from_member(level, module, &alias.name);
                        if let Some(diagnostic) =
                            flake8_import_conventions::rules::conventional_import_alias(
                                stmt,
                                &qualified_name,
                                alias.asname.as_deref(),
                                &self.settings.flake8_import_conventions.aliases,
                            )
                        {
                            self.diagnostics.push(diagnostic);
                        }
                    }

                    if self.enabled(Rule::BannedImportAlias) {
                        if let Some(asname) = &alias.asname {
                            let qualified_name =
                                helpers::format_import_from_member(level, module, &alias.name);
                            if let Some(diagnostic) =
                                flake8_import_conventions::rules::banned_import_alias(
                                    stmt,
                                    &qualified_name,
                                    asname,
                                    &self.settings.flake8_import_conventions.banned_aliases,
                                )
                            {
                                self.diagnostics.push(diagnostic);
                            }
                        }
                    }

                    if let Some(asname) = &alias.asname {
                        if self.enabled(Rule::ConstantImportedAsNonConstant) {
                            if let Some(diagnostic) =
                                pep8_naming::rules::constant_imported_as_non_constant(
                                    &alias.name,
                                    asname,
                                    alias,
                                    stmt,
                                )
                            {
                                self.diagnostics.push(diagnostic);
                            }
                        }

                        if self.enabled(Rule::LowercaseImportedAsNonLowercase) {
                            if let Some(diagnostic) =
                                pep8_naming::rules::lowercase_imported_as_non_lowercase(
                                    &alias.name,
                                    asname,
                                    alias,
                                    stmt,
                                )
                            {
                                self.diagnostics.push(diagnostic);
                            }
                        }

                        if self.enabled(Rule::CamelcaseImportedAsLowercase) {
                            if let Some(diagnostic) =
                                pep8_naming::rules::camelcase_imported_as_lowercase(
                                    &alias.name,
                                    asname,
                                    alias,
                                    stmt,
                                )
                            {
                                self.diagnostics.push(diagnostic);
                            }
                        }

                        if self.enabled(Rule::CamelcaseImportedAsConstant) {
                            if let Some(diagnostic) =
                                pep8_naming::rules::camelcase_imported_as_constant(
                                    &alias.name,
                                    asname,
                                    alias,
                                    stmt,
                                )
                            {
                                self.diagnostics.push(diagnostic);
                            }
                        }

                        if self.enabled(Rule::CamelcaseImportedAsAcronym) {
                            if let Some(diagnostic) =
                                pep8_naming::rules::camelcase_imported_as_acronym(
                                    &alias.name,
                                    asname,
                                    alias,
                                    stmt,
                                )
                            {
                                self.diagnostics.push(diagnostic);
                            }
                        }

                        // pylint
                        if !self.is_stub {
                            if self.enabled(Rule::UselessImportAlias) {
                                pylint::rules::useless_import_alias(self, alias);
                            }
                        }
                    }
                }

                if self.enabled(Rule::ImportSelf) {
                    if let Some(diagnostic) =
                        pylint::rules::import_from_self(level, module, names, self.module_path)
                    {
                        self.diagnostics.push(diagnostic);
                    }
                }

                if self.enabled(Rule::BannedImportFrom) {
                    if let Some(diagnostic) = flake8_import_conventions::rules::banned_import_from(
                        stmt,
                        &helpers::format_import_from(level, module),
                        &self.settings.flake8_import_conventions.banned_from,
                    ) {
                        self.diagnostics.push(diagnostic);
                    }
                }
            }
            Stmt::Raise(ast::StmtRaise { exc, .. }) => {
                if self.enabled(Rule::RaiseNotImplemented) {
                    if let Some(expr) = exc {
                        pyflakes::rules::raise_not_implemented(self, expr);
                    }
                }
                if self.enabled(Rule::CannotRaiseLiteral) {
                    if let Some(exc) = exc {
                        flake8_bugbear::rules::cannot_raise_literal(self, exc);
                    }
                }
                if self.any_enabled(&[
                    Rule::RawStringInException,
                    Rule::FStringInException,
                    Rule::DotFormatInException,
                ]) {
                    if let Some(exc) = exc {
                        flake8_errmsg::rules::string_in_exception(self, stmt, exc);
                    }
                }
                if self.enabled(Rule::OSErrorAlias) {
                    if let Some(item) = exc {
                        pyupgrade::rules::os_error_alias_raise(self, item);
                    }
                }
                if self.enabled(Rule::RaiseVanillaClass) {
                    if let Some(expr) = exc {
                        tryceratops::rules::raise_vanilla_class(self, expr);
                    }
                }
                if self.enabled(Rule::RaiseVanillaArgs) {
                    if let Some(expr) = exc {
                        tryceratops::rules::raise_vanilla_args(self, expr);
                    }
                }
                if self.enabled(Rule::UnnecessaryParenOnRaiseException) {
                    if let Some(expr) = exc {
                        flake8_raise::rules::unnecessary_paren_on_raise_exception(self, expr);
                    }
                }
            }
            Stmt::AugAssign(ast::StmtAugAssign { target, .. }) => {
                self.handle_node_load(target);

                if self.enabled(Rule::GlobalStatement) {
                    if let Expr::Name(ast::ExprName { id, .. }) = target.as_ref() {
                        pylint::rules::global_statement(self, id);
                    }
                }
            }
            Stmt::If(ast::StmtIf {
                test,
                body,
                orelse,
                range: _,
            }) => {
                if self.enabled(Rule::IfTuple) {
                    pyflakes::rules::if_tuple(self, stmt, test);
                }
                if self.enabled(Rule::CollapsibleIf) {
                    flake8_simplify::rules::nested_if_statements(
                        self,
                        stmt,
                        test,
                        body,
                        orelse,
                        self.semantic_model.stmt_parent(),
                    );
                }
                if self.enabled(Rule::IfWithSameArms) {
                    flake8_simplify::rules::if_with_same_arms(
                        self,
                        stmt,
                        self.semantic_model.stmt_parent(),
                    );
                }
                if self.enabled(Rule::NeedlessBool) {
                    flake8_simplify::rules::needless_bool(self, stmt);
                }
                if self.enabled(Rule::IfElseBlockInsteadOfDictLookup) {
                    flake8_simplify::rules::manual_dict_lookup(
                        self,
                        stmt,
                        test,
                        body,
                        orelse,
                        self.semantic_model.stmt_parent(),
                    );
                }
                if self.enabled(Rule::IfElseBlockInsteadOfIfExp) {
                    flake8_simplify::rules::use_ternary_operator(
                        self,
                        stmt,
                        self.semantic_model.stmt_parent(),
                    );
                }
                if self.enabled(Rule::IfElseBlockInsteadOfDictGet) {
                    flake8_simplify::rules::use_dict_get_with_default(
                        self,
                        stmt,
                        test,
                        body,
                        orelse,
                        self.semantic_model.stmt_parent(),
                    );
                }
                if self.enabled(Rule::TypeCheckWithoutTypeError) {
                    tryceratops::rules::type_check_without_type_error(
                        self,
                        body,
                        test,
                        orelse,
                        self.semantic_model.stmt_parent(),
                    );
                }
                if self.enabled(Rule::OutdatedVersionBlock) {
                    pyupgrade::rules::outdated_version_block(self, stmt, test, body, orelse);
                }
                if self.enabled(Rule::CollapsibleElseIf) {
                    if let Some(diagnostic) =
                        pylint::rules::collapsible_else_if(orelse, self.locator)
                    {
                        self.diagnostics.push(diagnostic);
                    }
                }
            }
            Stmt::Assert(ast::StmtAssert {
                test,
                msg,
                range: _,
            }) => {
                if !self.semantic_model.in_type_checking_block() {
                    if self.enabled(Rule::Assert) {
                        self.diagnostics
                            .push(flake8_bandit::rules::assert_used(stmt));
                    }
                }
                if self.enabled(Rule::AssertTuple) {
                    pyflakes::rules::assert_tuple(self, stmt, test);
                }
                if self.enabled(Rule::AssertFalse) {
                    flake8_bugbear::rules::assert_false(self, stmt, test, msg.as_deref());
                }
                if self.enabled(Rule::PytestAssertAlwaysFalse) {
                    flake8_pytest_style::rules::assert_falsy(self, stmt, test);
                }
                if self.enabled(Rule::PytestCompositeAssertion) {
                    flake8_pytest_style::rules::composite_condition(
                        self,
                        stmt,
                        test,
                        msg.as_deref(),
                    );
                }
                if self.enabled(Rule::AssertOnStringLiteral) {
                    pylint::rules::assert_on_string_literal(self, test);
                }
                if self.enabled(Rule::InvalidMockAccess) {
                    pygrep_hooks::rules::non_existent_mock_method(self, test);
                }
            }
            Stmt::With(ast::StmtWith { items, body, .. }) => {
                if self.enabled(Rule::AssertRaisesException) {
                    flake8_bugbear::rules::assert_raises_exception(self, stmt, items);
                }
                if self.enabled(Rule::PytestRaisesWithMultipleStatements) {
                    flake8_pytest_style::rules::complex_raises(self, stmt, items, body);
                }
                if self.enabled(Rule::MultipleWithStatements) {
                    flake8_simplify::rules::multiple_with_statements(
                        self,
                        stmt,
                        body,
                        self.semantic_model.stmt_parent(),
                    );
                }
                if self.enabled(Rule::RedefinedLoopName) {
                    pylint::rules::redefined_loop_name(self, &Node::Stmt(stmt));
                }
            }
            Stmt::While(ast::StmtWhile { body, orelse, .. }) => {
                if self.enabled(Rule::FunctionUsesLoopVariable) {
                    flake8_bugbear::rules::function_uses_loop_variable(self, &Node::Stmt(stmt));
                }
                if self.enabled(Rule::UselessElseOnLoop) {
                    pylint::rules::useless_else_on_loop(self, stmt, body, orelse);
                }
            }
            Stmt::For(ast::StmtFor {
                target,
                body,
                iter,
                orelse,
                ..
            })
            | Stmt::AsyncFor(ast::StmtAsyncFor {
                target,
                body,
                iter,
                orelse,
                ..
            }) => {
                if self.enabled(Rule::UnusedLoopControlVariable) {
                    self.deferred.for_loops.push(self.semantic_model.snapshot());
                }
                if self.enabled(Rule::LoopVariableOverridesIterator) {
                    flake8_bugbear::rules::loop_variable_overrides_iterator(self, target, iter);
                }
                if self.enabled(Rule::FunctionUsesLoopVariable) {
                    flake8_bugbear::rules::function_uses_loop_variable(self, &Node::Stmt(stmt));
                }
                if self.enabled(Rule::ReuseOfGroupbyGenerator) {
                    flake8_bugbear::rules::reuse_of_groupby_generator(self, target, body, iter);
                }
                if self.enabled(Rule::UselessElseOnLoop) {
                    pylint::rules::useless_else_on_loop(self, stmt, body, orelse);
                }
                if self.enabled(Rule::RedefinedLoopName) {
                    pylint::rules::redefined_loop_name(self, &Node::Stmt(stmt));
                }
                if self.enabled(Rule::IterationOverSet) {
                    pylint::rules::iteration_over_set(self, iter);
                }
                if stmt.is_for_stmt() {
                    if self.enabled(Rule::ReimplementedBuiltin) {
                        flake8_simplify::rules::convert_for_loop_to_any_all(
                            self,
                            stmt,
                            self.semantic_model.sibling_stmt(),
                        );
                    }
                    if self.enabled(Rule::InDictKeys) {
                        flake8_simplify::rules::key_in_dict_for(self, target, iter);
                    }
                }
            }
            Stmt::Try(ast::StmtTry {
                body,
                handlers,
                orelse,
                finalbody,
                range: _,
            })
            | Stmt::TryStar(ast::StmtTryStar {
                body,
                handlers,
                orelse,
                finalbody,
                range: _,
            }) => {
                if self.enabled(Rule::DefaultExceptNotLast) {
                    if let Some(diagnostic) =
                        pyflakes::rules::default_except_not_last(handlers, self.locator)
                    {
                        self.diagnostics.push(diagnostic);
                    }
                }
                if self.any_enabled(&[
                    Rule::DuplicateHandlerException,
                    Rule::DuplicateTryBlockException,
                ]) {
                    flake8_bugbear::rules::duplicate_exceptions(self, handlers);
                }
                if self.enabled(Rule::RedundantTupleInExceptionHandler) {
                    flake8_bugbear::rules::redundant_tuple_in_exception_handler(self, handlers);
                }
                if self.enabled(Rule::OSErrorAlias) {
                    pyupgrade::rules::os_error_alias_handlers(self, handlers);
                }
                if self.enabled(Rule::PytestAssertInExcept) {
                    self.diagnostics.extend(
                        flake8_pytest_style::rules::assert_in_exception_handler(handlers),
                    );
                }
                if self.enabled(Rule::SuppressibleException) {
                    flake8_simplify::rules::suppressible_exception(
                        self, stmt, body, handlers, orelse, finalbody,
                    );
                }
                if self.enabled(Rule::ReturnInTryExceptFinally) {
                    flake8_simplify::rules::return_in_try_except_finally(
                        self, body, handlers, finalbody,
                    );
                }
                if self.enabled(Rule::TryConsiderElse) {
                    tryceratops::rules::try_consider_else(self, body, orelse, handlers);
                }
                if self.enabled(Rule::VerboseRaise) {
                    tryceratops::rules::verbose_raise(self, handlers);
                }
                if self.enabled(Rule::VerboseLogMessage) {
                    tryceratops::rules::verbose_log_message(self, handlers);
                }
                if self.enabled(Rule::RaiseWithinTry) {
                    tryceratops::rules::raise_within_try(self, body, handlers);
                }
                if self.enabled(Rule::UselessTryExcept) {
                    tryceratops::rules::useless_try_except(self, handlers);
                }
                if self.enabled(Rule::ErrorInsteadOfException) {
                    tryceratops::rules::error_instead_of_exception(self, handlers);
                }
            }
            Stmt::Assign(ast::StmtAssign { targets, value, .. }) => {
                if self.enabled(Rule::LambdaAssignment) {
                    if let [target] = &targets[..] {
                        pycodestyle::rules::lambda_assignment(self, target, value, None, stmt);
                    }
                }
                if self.enabled(Rule::AssignmentToOsEnviron) {
                    flake8_bugbear::rules::assignment_to_os_environ(self, targets);
                }
                if self.enabled(Rule::HardcodedPasswordString) {
                    if let Some(diagnostic) =
                        flake8_bandit::rules::assign_hardcoded_password_string(value, targets)
                    {
                        self.diagnostics.push(diagnostic);
                    }
                }
                if self.enabled(Rule::GlobalStatement) {
                    for target in targets.iter() {
                        if let Expr::Name(ast::ExprName { id, .. }) = target {
                            pylint::rules::global_statement(self, id);
                        }
                    }
                }
                if self.enabled(Rule::UselessMetaclassType) {
                    pyupgrade::rules::useless_metaclass_type(self, stmt, value, targets);
                }
                if self.enabled(Rule::ConvertTypedDictFunctionalToClass) {
                    pyupgrade::rules::convert_typed_dict_functional_to_class(
                        self, stmt, targets, value,
                    );
                }
                if self.enabled(Rule::ConvertNamedTupleFunctionalToClass) {
                    pyupgrade::rules::convert_named_tuple_functional_to_class(
                        self, stmt, targets, value,
                    );
                }
                if self.enabled(Rule::UnpackedListComprehension) {
                    pyupgrade::rules::unpacked_list_comprehension(self, targets, value);
                }
                if self.enabled(Rule::PandasDfVariableName) {
                    if let Some(diagnostic) = pandas_vet::rules::assignment_to_df(targets) {
                        self.diagnostics.push(diagnostic);
                    }
                }
                if self
                    .settings
                    .rules
                    .enabled(Rule::AirflowVariableNameTaskIdMismatch)
                {
                    if let Some(diagnostic) =
                        airflow::rules::variable_name_task_id(self, targets, value)
                    {
                        self.diagnostics.push(diagnostic);
                    }
                }
                if self.is_stub {
                    if self.any_enabled(&[
                        Rule::UnprefixedTypeParam,
                        Rule::AssignmentDefaultInStub,
                        Rule::UnannotatedAssignmentInStub,
                    ]) {
                        // Ignore assignments in function bodies; those are covered by other rules.
                        if !self
                            .semantic_model
                            .scopes()
                            .any(|scope| scope.kind.is_any_function())
                        {
                            if self.enabled(Rule::UnprefixedTypeParam) {
                                flake8_pyi::rules::prefix_type_params(self, value, targets);
                            }
                            if self.enabled(Rule::AssignmentDefaultInStub) {
                                flake8_pyi::rules::assignment_default_in_stub(self, targets, value);
                            }
                            if self.enabled(Rule::UnannotatedAssignmentInStub) {
                                flake8_pyi::rules::unannotated_assignment_in_stub(
                                    self, targets, value,
                                );
                            }
                        }
                    }
                }
            }
            Stmt::AnnAssign(ast::StmtAnnAssign {
                target,
                value,
                annotation,
                ..
            }) => {
                if self.enabled(Rule::LambdaAssignment) {
                    if let Some(value) = value {
                        pycodestyle::rules::lambda_assignment(
                            self,
                            target,
                            value,
                            Some(annotation),
                            stmt,
                        );
                    }
                }
                if self.enabled(Rule::UnintentionalTypeAnnotation) {
                    flake8_bugbear::rules::unintentional_type_annotation(
                        self,
                        target,
                        value.as_deref(),
                        stmt,
                    );
                }
                if self.is_stub {
                    if let Some(value) = value {
                        if self.enabled(Rule::AssignmentDefaultInStub) {
                            // Ignore assignments in function bodies; those are covered by other rules.
                            if !self
                                .semantic_model
                                .scopes()
                                .any(|scope| scope.kind.is_any_function())
                            {
                                flake8_pyi::rules::annotated_assignment_default_in_stub(
                                    self, target, value, annotation,
                                );
                            }
                        }
                    } else {
                        if self.enabled(Rule::UnassignedSpecialVariableInStub) {
                            flake8_pyi::rules::unassigned_special_variable_in_stub(
                                self, target, stmt,
                            );
                        }
                    }
                    if self
                        .semantic_model
                        .match_typing_expr(annotation, "TypeAlias")
                    {
                        if self.enabled(Rule::SnakeCaseTypeAlias) {
                            flake8_pyi::rules::snake_case_type_alias(self, target);
                        }
                        if self.enabled(Rule::TSuffixedTypeAlias) {
                            flake8_pyi::rules::t_suffixed_type_alias(self, target);
                        }
                    }
                }
            }
            Stmt::Delete(ast::StmtDelete { targets, range: _ }) => {
                if self.enabled(Rule::GlobalStatement) {
                    for target in targets.iter() {
                        if let Expr::Name(ast::ExprName { id, .. }) = target {
                            pylint::rules::global_statement(self, id);
                        }
                    }
                }
            }
            Stmt::Expr(ast::StmtExpr { value, range: _ }) => {
                if self.enabled(Rule::UselessComparison) {
                    flake8_bugbear::rules::useless_comparison(self, value);
                }
                if self.enabled(Rule::UselessExpression) {
                    flake8_bugbear::rules::useless_expression(self, value);
                }
                if self.enabled(Rule::InvalidMockAccess) {
                    pygrep_hooks::rules::uncalled_mock_method(self, value);
                }
                if self.enabled(Rule::NamedExprWithoutContext) {
                    pylint::rules::named_expr_without_context(self, value);
                }
                if self.enabled(Rule::AsyncioDanglingTask) {
                    if let Some(diagnostic) = ruff::rules::asyncio_dangling_task(value, |expr| {
                        self.semantic_model.resolve_call_path(expr)
                    }) {
                        self.diagnostics.push(diagnostic);
                    }
                }
            }
            _ => {}
        }

        // Recurse.
        match stmt {
            Stmt::FunctionDef(ast::StmtFunctionDef {
                body,
                name,
                args,
                decorator_list,
                returns,
                ..
            })
            | Stmt::AsyncFunctionDef(ast::StmtAsyncFunctionDef {
                body,
                name,
                args,
                decorator_list,
                returns,
                ..
            }) => {
                // Visit the decorators and arguments, but avoid the body, which will be
                // deferred.
                for decorator in decorator_list {
                    self.visit_decorator(decorator);
                }

                // Function annotations are always evaluated at runtime, unless future annotations
                // are enabled.
                let runtime_annotation = !self.semantic_model.future_annotations();

                for arg in &args.posonlyargs {
                    if let Some(expr) = &arg.annotation {
                        if runtime_annotation {
                            self.visit_type_definition(expr);
                        } else {
                            self.visit_annotation(expr);
                        };
                    }
                }
                for arg in &args.args {
                    if let Some(expr) = &arg.annotation {
                        if runtime_annotation {
                            self.visit_type_definition(expr);
                        } else {
                            self.visit_annotation(expr);
                        };
                    }
                }
                if let Some(arg) = &args.vararg {
                    if let Some(expr) = &arg.annotation {
                        if runtime_annotation {
                            self.visit_type_definition(expr);
                        } else {
                            self.visit_annotation(expr);
                        };
                    }
                }
                for arg in &args.kwonlyargs {
                    if let Some(expr) = &arg.annotation {
                        if runtime_annotation {
                            self.visit_type_definition(expr);
                        } else {
                            self.visit_annotation(expr);
                        };
                    }
                }
                if let Some(arg) = &args.kwarg {
                    if let Some(expr) = &arg.annotation {
                        if runtime_annotation {
                            self.visit_type_definition(expr);
                        } else {
                            self.visit_annotation(expr);
                        };
                    }
                }
                for expr in returns {
                    if runtime_annotation {
                        self.visit_type_definition(expr);
                    } else {
                        self.visit_annotation(expr);
                    };
                }
                for expr in &args.kw_defaults {
                    self.visit_expr(expr);
                }
                for expr in &args.defaults {
                    self.visit_expr(expr);
                }

                self.add_binding(
                    name,
                    stmt.range(),
                    BindingKind::FunctionDefinition,
                    BindingFlags::empty(),
                );

                let definition = docstrings::extraction::extract_definition(
                    ExtractionTarget::Function,
                    stmt,
                    self.semantic_model.definition_id,
                    &self.semantic_model.definitions,
                );
                self.semantic_model.push_definition(definition);

                self.semantic_model.push_scope(match &stmt {
                    Stmt::FunctionDef(stmt) => ScopeKind::Function(stmt),
                    Stmt::AsyncFunctionDef(stmt) => ScopeKind::AsyncFunction(stmt),
                    _ => unreachable!("Expected Stmt::FunctionDef | Stmt::AsyncFunctionDef"),
                });

                self.deferred.functions.push(self.semantic_model.snapshot());

                // Extract any global bindings from the function body.
                if let Some(globals) = Globals::from_body(body) {
                    self.semantic_model.set_globals(globals);
                }
            }
            Stmt::ClassDef(
                class_def @ ast::StmtClassDef {
                    body,
                    bases,
                    keywords,
                    decorator_list,
                    ..
                },
            ) => {
                for expr in bases {
                    self.visit_expr(expr);
                }
                for keyword in keywords {
                    self.visit_keyword(keyword);
                }
                for decorator in decorator_list {
                    self.visit_decorator(decorator);
                }

                let definition = docstrings::extraction::extract_definition(
                    ExtractionTarget::Class,
                    stmt,
                    self.semantic_model.definition_id,
                    &self.semantic_model.definitions,
                );
                self.semantic_model.push_definition(definition);

                self.semantic_model.push_scope(ScopeKind::Class(class_def));

                // Extract any global bindings from the class body.
                if let Some(globals) = Globals::from_body(body) {
                    self.semantic_model.set_globals(globals);
                }

                self.visit_body(body);
            }
            Stmt::Try(ast::StmtTry {
                body,
                handlers,
                orelse,
                finalbody,
                range: _,
            })
            | Stmt::TryStar(ast::StmtTryStar {
                body,
                handlers,
                orelse,
                finalbody,
                range: _,
            }) => {
                let mut handled_exceptions = Exceptions::empty();
                for type_ in extract_handled_exceptions(handlers) {
                    if let Some(call_path) = self.semantic_model.resolve_call_path(type_) {
                        match call_path.as_slice() {
                            ["", "NameError"] => {
                                handled_exceptions |= Exceptions::NAME_ERROR;
                            }
                            ["", "ModuleNotFoundError"] => {
                                handled_exceptions |= Exceptions::MODULE_NOT_FOUND_ERROR;
                            }
                            ["", "ImportError"] => {
                                handled_exceptions |= Exceptions::IMPORT_ERROR;
                            }
                            _ => {}
                        }
                    }
                }

                self.semantic_model
                    .handled_exceptions
                    .push(handled_exceptions);

                if self.enabled(Rule::JumpStatementInFinally) {
                    flake8_bugbear::rules::jump_statement_in_finally(self, finalbody);
                }

                if self.enabled(Rule::ContinueInFinally) {
                    if self.settings.target_version <= PythonVersion::Py38 {
                        pylint::rules::continue_in_finally(self, finalbody);
                    }
                }

                self.visit_body(body);
                self.semantic_model.handled_exceptions.pop();

                self.semantic_model.flags |= SemanticModelFlags::EXCEPTION_HANDLER;
                for excepthandler in handlers {
                    self.visit_excepthandler(excepthandler);
                }

                self.visit_body(orelse);
                self.visit_body(finalbody);
            }
            Stmt::AnnAssign(ast::StmtAnnAssign {
                target,
                annotation,
                value,
                ..
            }) => {
                // If we're in a class or module scope, then the annotation needs to be
                // available at runtime.
                // See: https://docs.python.org/3/reference/simple_stmts.html#annotated-assignment-statements
                let runtime_annotation = if self.semantic_model.future_annotations() {
                    if self.semantic_model.scope().kind.is_class() {
                        let baseclasses = &self
                            .settings
                            .flake8_type_checking
                            .runtime_evaluated_base_classes;
                        let decorators = &self
                            .settings
                            .flake8_type_checking
                            .runtime_evaluated_decorators;
                        flake8_type_checking::helpers::runtime_evaluated(
                            &self.semantic_model,
                            baseclasses,
                            decorators,
                        )
                    } else {
                        false
                    }
                } else {
                    matches!(
                        self.semantic_model.scope().kind,
                        ScopeKind::Class(_) | ScopeKind::Module
                    )
                };

                if runtime_annotation {
                    self.visit_type_definition(annotation);
                } else {
                    self.visit_annotation(annotation);
                }
                if let Some(expr) = value {
                    if self
                        .semantic_model
                        .match_typing_expr(annotation, "TypeAlias")
                    {
                        self.visit_type_definition(expr);
                    } else {
                        self.visit_expr(expr);
                    }
                }
                self.visit_expr(target);
            }
            Stmt::Assert(ast::StmtAssert {
                test,
                msg,
                range: _,
            }) => {
                self.visit_boolean_test(test);
                if let Some(expr) = msg {
                    self.visit_expr(expr);
                }
            }
            Stmt::While(ast::StmtWhile {
                test,
                body,
                orelse,
                range: _,
            }) => {
                self.visit_boolean_test(test);
                self.visit_body(body);
                self.visit_body(orelse);
            }
            Stmt::If(
                stmt_if @ ast::StmtIf {
                    test,
                    body,
                    orelse,
                    range: _,
                },
            ) => {
                self.visit_boolean_test(test);

                if analyze::typing::is_type_checking_block(stmt_if, &self.semantic_model) {
                    if self.semantic_model.at_top_level() {
                        self.importer.visit_type_checking_block(stmt);
                    }

                    if self.enabled(Rule::EmptyTypeCheckingBlock) {
                        flake8_type_checking::rules::empty_type_checking_block(self, stmt_if);
                    }

                    self.visit_type_checking_block(body);
                } else {
                    self.visit_body(body);
                }

                self.visit_body(orelse);
            }
            _ => visitor::walk_stmt(self, stmt),
        };

        // Post-visit.
        match stmt {
            Stmt::FunctionDef(_) | Stmt::AsyncFunctionDef(_) => {
                self.semantic_model.pop_scope();
                self.semantic_model.pop_definition();
            }
            Stmt::ClassDef(ast::StmtClassDef { name, .. }) => {
                self.semantic_model.pop_scope();
                self.semantic_model.pop_definition();
                self.add_binding(
                    name,
                    stmt.range(),
                    BindingKind::ClassDefinition,
                    BindingFlags::empty(),
                );
            }
            _ => {}
        }

        self.semantic_model.flags = flags_snapshot;
        self.semantic_model.pop_stmt();
    }

    fn visit_annotation(&mut self, expr: &'b Expr) {
        let flags_snapshot = self.semantic_model.flags;
        self.semantic_model.flags |= SemanticModelFlags::ANNOTATION;
        self.visit_type_definition(expr);
        self.semantic_model.flags = flags_snapshot;
    }

    fn visit_expr(&mut self, expr: &'b Expr) {
        if !self.semantic_model.in_f_string()
            && !self.semantic_model.in_deferred_type_definition()
            && self.semantic_model.in_type_definition()
            && self.semantic_model.future_annotations()
        {
            if let Expr::Constant(ast::ExprConstant {
                value: Constant::Str(value),
                ..
            }) = expr
            {
                self.deferred.string_type_definitions.push((
                    expr.range(),
                    value,
                    self.semantic_model.snapshot(),
                ));
            } else {
                self.deferred
                    .future_type_definitions
                    .push((expr, self.semantic_model.snapshot()));
            }
            return;
        }

        self.semantic_model.push_expr(expr);

        // Store the flags prior to any further descent, so that we can restore them after visiting
        // the node.
        let flags_snapshot = self.semantic_model.flags;

        // If we're in a boolean test (e.g., the `test` of a `Stmt::If`), but now within a
        // subexpression (e.g., `a` in `f(a)`), then we're no longer in a boolean test.
        if !matches!(
            expr,
            Expr::BoolOp(_)
                | Expr::UnaryOp(ast::ExprUnaryOp {
                    op: Unaryop::Not,
                    ..
                })
        ) {
            self.semantic_model.flags -= SemanticModelFlags::BOOLEAN_TEST;
        }

        // Pre-visit.
        match expr {
            Expr::Subscript(ast::ExprSubscript { value, slice, .. }) => {
                // Ex) Optional[...], Union[...]
                if self.any_enabled(&[
                    Rule::FutureRewritableTypeAnnotation,
                    Rule::NonPEP604Annotation,
                ]) {
                    if let Some(operator) =
                        analyze::typing::to_pep604_operator(value, slice, &self.semantic_model)
                    {
                        if self.enabled(Rule::FutureRewritableTypeAnnotation) {
                            if self.settings.target_version < PythonVersion::Py310
                                && self.settings.target_version >= PythonVersion::Py37
                                && !self.semantic_model.future_annotations()
                                && self.semantic_model.in_annotation()
                            {
                                flake8_future_annotations::rules::future_rewritable_type_annotation(
                                    self, value,
                                );
                            }
                        }
                        if self.enabled(Rule::NonPEP604Annotation) {
                            if self.settings.target_version >= PythonVersion::Py310
                                || (self.settings.target_version >= PythonVersion::Py37
                                    && self.semantic_model.future_annotations()
                                    && self.semantic_model.in_annotation())
                            {
                                pyupgrade::rules::use_pep604_annotation(
                                    self, expr, slice, operator,
                                );
                            }
                        }
                    }
                }

                // Ex) list[...]
                if self.enabled(Rule::FutureRequiredTypeAnnotation) {
                    if self.settings.target_version < PythonVersion::Py39
                        && !self.semantic_model.future_annotations()
                        && self.semantic_model.in_annotation()
                        && analyze::typing::is_pep585_generic(value, &self.semantic_model)
                    {
                        flake8_future_annotations::rules::future_required_type_annotation(
                            self,
                            expr,
                            flake8_future_annotations::rules::Reason::PEP585,
                        );
                    }
                }

                if self.semantic_model.match_typing_expr(value, "Literal") {
                    self.semantic_model.flags |= SemanticModelFlags::LITERAL;
                }

                if self.any_enabled(&[
                    Rule::SysVersionSlice3,
                    Rule::SysVersion2,
                    Rule::SysVersion0,
                    Rule::SysVersionSlice1,
                ]) {
                    flake8_2020::rules::subscript(self, value, slice);
                }

                if self.enabled(Rule::UncapitalizedEnvironmentVariables) {
                    flake8_simplify::rules::use_capital_environment_variables(self, expr);
                }

                pandas_vet::rules::subscript(self, value, expr);
            }
            Expr::Tuple(ast::ExprTuple {
                elts,
                ctx,
                range: _,
            })
            | Expr::List(ast::ExprList {
                elts,
                ctx,
                range: _,
            }) => {
                if matches!(ctx, ExprContext::Store) {
                    let check_too_many_expressions =
                        self.enabled(Rule::ExpressionsInStarAssignment);
                    let check_two_starred_expressions =
                        self.enabled(Rule::MultipleStarredExpressions);
                    if let Some(diagnostic) = pyflakes::rules::starred_expressions(
                        elts,
                        check_too_many_expressions,
                        check_two_starred_expressions,
                        expr.range(),
                    ) {
                        self.diagnostics.push(diagnostic);
                    }
                }
            }
            Expr::Name(ast::ExprName { id, ctx, range: _ }) => {
                match ctx {
                    ExprContext::Load => {
                        if self.enabled(Rule::TypingTextStrAlias) {
                            pyupgrade::rules::typing_text_str_alias(self, expr);
                        }
                        if self.enabled(Rule::NumpyDeprecatedTypeAlias) {
                            numpy::rules::deprecated_type_alias(self, expr);
                        }
                        if self.is_stub {
                            if self.enabled(Rule::CollectionsNamedTuple) {
                                flake8_pyi::rules::collections_named_tuple(self, expr);
                            }
                        }

                        // Ex) List[...]
                        if self.any_enabled(&[
                            Rule::FutureRewritableTypeAnnotation,
                            Rule::NonPEP585Annotation,
                        ]) {
                            if let Some(replacement) =
                                analyze::typing::to_pep585_generic(expr, &self.semantic_model)
                            {
                                if self.enabled(Rule::FutureRewritableTypeAnnotation) {
                                    if self.settings.target_version < PythonVersion::Py39
                                        && self.settings.target_version >= PythonVersion::Py37
                                        && !self.semantic_model.future_annotations()
                                        && self.semantic_model.in_annotation()
                                    {
                                        flake8_future_annotations::rules::future_rewritable_type_annotation(
                                            self, expr,
                                        );
                                    }
                                }
                                if self.enabled(Rule::NonPEP585Annotation) {
                                    if self.settings.target_version >= PythonVersion::Py39
                                        || (self.settings.target_version >= PythonVersion::Py37
                                            && self.semantic_model.future_annotations()
                                            && self.semantic_model.in_annotation())
                                    {
                                        pyupgrade::rules::use_pep585_annotation(
                                            self,
                                            expr,
                                            &replacement,
                                        );
                                    }
                                }
                            }
                        }

                        self.handle_node_load(expr);
                    }
                    ExprContext::Store => {
                        if self.enabled(Rule::AmbiguousVariableName) {
                            if let Some(diagnostic) =
                                pycodestyle::rules::ambiguous_variable_name(id, expr.range())
                            {
                                self.diagnostics.push(diagnostic);
                            }
                        }

                        if self.semantic_model.scope().kind.is_class() {
                            if self.enabled(Rule::BuiltinAttributeShadowing) {
                                flake8_builtins::rules::builtin_attribute_shadowing(
                                    self,
                                    id,
                                    AnyShadowing::from(expr),
                                );
                            }
                        } else {
                            if self.enabled(Rule::BuiltinVariableShadowing) {
                                flake8_builtins::rules::builtin_variable_shadowing(
                                    self,
                                    id,
                                    AnyShadowing::from(expr),
                                );
                            }
                        }

                        self.handle_node_store(id, expr);
                    }
                    ExprContext::Del => self.handle_node_delete(expr),
                }

                if self.enabled(Rule::SixPY3) {
                    flake8_2020::rules::name_or_attribute(self, expr);
                }

                if self.enabled(Rule::LoadBeforeGlobalDeclaration) {
                    pylint::rules::load_before_global_declaration(self, id, expr);
                }
            }
            Expr::Attribute(ast::ExprAttribute { attr, value, .. }) => {
                // Ex) typing.List[...]
                if self.any_enabled(&[
                    Rule::FutureRewritableTypeAnnotation,
                    Rule::NonPEP585Annotation,
                ]) {
                    if let Some(replacement) =
                        analyze::typing::to_pep585_generic(expr, &self.semantic_model)
                    {
                        if self.enabled(Rule::FutureRewritableTypeAnnotation) {
                            if self.settings.target_version < PythonVersion::Py39
                                && self.settings.target_version >= PythonVersion::Py37
                                && !self.semantic_model.future_annotations()
                                && self.semantic_model.in_annotation()
                            {
                                flake8_future_annotations::rules::future_rewritable_type_annotation(
                                    self, expr,
                                );
                            }
                        }
                        if self.enabled(Rule::NonPEP585Annotation) {
                            if self.settings.target_version >= PythonVersion::Py39
                                || (self.settings.target_version >= PythonVersion::Py37
                                    && self.semantic_model.future_annotations()
                                    && self.semantic_model.in_annotation())
                            {
                                pyupgrade::rules::use_pep585_annotation(self, expr, &replacement);
                            }
                        }
                    }
                }
                if self.enabled(Rule::DatetimeTimezoneUTC)
                    && self.settings.target_version >= PythonVersion::Py311
                {
                    pyupgrade::rules::datetime_utc_alias(self, expr);
                }
                if self.enabled(Rule::TypingTextStrAlias) {
                    pyupgrade::rules::typing_text_str_alias(self, expr);
                }
                if self.enabled(Rule::NumpyDeprecatedTypeAlias) {
                    numpy::rules::deprecated_type_alias(self, expr);
                }
                if self.enabled(Rule::DeprecatedMockImport) {
                    pyupgrade::rules::deprecated_mock_attribute(self, expr);
                }
                if self.enabled(Rule::SixPY3) {
                    flake8_2020::rules::name_or_attribute(self, expr);
                }
                if self.enabled(Rule::BannedApi) {
                    flake8_tidy_imports::rules::banned_attribute_access(self, expr);
                }
                if self.enabled(Rule::PrivateMemberAccess) {
                    flake8_self::rules::private_member_access(self, expr);
                }
                if self.is_stub {
                    if self.enabled(Rule::CollectionsNamedTuple) {
                        flake8_pyi::rules::collections_named_tuple(self, expr);
                    }
                }
                pandas_vet::rules::attr(self, attr, value, expr);
            }
            Expr::Call(ast::ExprCall {
                func,
                args,
                keywords,
                range: _,
            }) => {
                if self.any_enabled(&[
                    // pyflakes
                    Rule::StringDotFormatInvalidFormat,
                    Rule::StringDotFormatExtraNamedArguments,
                    Rule::StringDotFormatExtraPositionalArguments,
                    Rule::StringDotFormatMissingArguments,
                    Rule::StringDotFormatMixingAutomatic,
                    // pyupgrade
                    Rule::FormatLiterals,
                    Rule::FString,
                    // flynt
                    Rule::StaticJoinToFString,
                ]) {
                    if let Expr::Attribute(ast::ExprAttribute { value, attr, .. }) = func.as_ref() {
                        let attr = attr.as_str();
                        if let Expr::Constant(ast::ExprConstant {
                            value: Constant::Str(value),
                            ..
                        }) = value.as_ref()
                        {
                            if attr == "join" {
                                // "...".join(...) call
                                if self.enabled(Rule::StaticJoinToFString) {
                                    flynt::rules::static_join_to_fstring(self, expr, value);
                                }
                            } else if attr == "format" {
                                // "...".format(...) call
                                let location = expr.range();
                                match pyflakes::format::FormatSummary::try_from(value.as_ref()) {
                                    Err(e) => {
                                        if self.enabled(Rule::StringDotFormatInvalidFormat) {
                                            self.diagnostics.push(Diagnostic::new(
                                                pyflakes::rules::StringDotFormatInvalidFormat {
                                                    message: pyflakes::format::error_to_string(&e),
                                                },
                                                location,
                                            ));
                                        }
                                    }
                                    Ok(summary) => {
                                        if self.enabled(Rule::StringDotFormatExtraNamedArguments) {
                                            pyflakes::rules::string_dot_format_extra_named_arguments(
                                                self, &summary, keywords, location,
                                            );
                                        }

                                        if self
                                            .enabled(Rule::StringDotFormatExtraPositionalArguments)
                                        {
                                            pyflakes::rules::string_dot_format_extra_positional_arguments(
                                                self,
                                                &summary, args, location,
                                            );
                                        }

                                        if self.enabled(Rule::StringDotFormatMissingArguments) {
                                            pyflakes::rules::string_dot_format_missing_argument(
                                                self, &summary, args, keywords, location,
                                            );
                                        }

                                        if self.enabled(Rule::StringDotFormatMixingAutomatic) {
                                            pyflakes::rules::string_dot_format_mixing_automatic(
                                                self, &summary, location,
                                            );
                                        }

                                        if self.enabled(Rule::FormatLiterals) {
                                            pyupgrade::rules::format_literals(self, &summary, expr);
                                        }

                                        if self.enabled(Rule::FString) {
                                            pyupgrade::rules::f_strings(self, &summary, expr);
                                        }
                                    }
                                }
                            }
                        }
                    }
                }

                // pyupgrade
                if self.enabled(Rule::TypeOfPrimitive) {
                    pyupgrade::rules::type_of_primitive(self, expr, func, args);
                }
                if self.enabled(Rule::DeprecatedUnittestAlias) {
                    pyupgrade::rules::deprecated_unittest_alias(self, func);
                }
                if self.enabled(Rule::SuperCallWithParameters) {
                    pyupgrade::rules::super_call_with_parameters(self, expr, func, args);
                }
                if self.enabled(Rule::UnnecessaryEncodeUTF8) {
                    pyupgrade::rules::unnecessary_encode_utf8(self, expr, func, args, keywords);
                }
                if self.enabled(Rule::RedundantOpenModes) {
                    pyupgrade::rules::redundant_open_modes(self, expr);
                }
                if self.enabled(Rule::NativeLiterals) {
                    pyupgrade::rules::native_literals(self, expr, func, args, keywords);
                }
                if self.enabled(Rule::OpenAlias) {
                    pyupgrade::rules::open_alias(self, expr, func);
                }
                if self.enabled(Rule::ReplaceUniversalNewlines) {
                    pyupgrade::rules::replace_universal_newlines(self, func, keywords);
                }
                if self.enabled(Rule::ReplaceStdoutStderr) {
                    pyupgrade::rules::replace_stdout_stderr(self, expr, func, args, keywords);
                }
                if self.enabled(Rule::OSErrorAlias) {
                    pyupgrade::rules::os_error_alias_call(self, func);
                }
                if self.enabled(Rule::NonPEP604Isinstance)
                    && self.settings.target_version >= PythonVersion::Py310
                {
                    pyupgrade::rules::use_pep604_isinstance(self, expr, func, args);
                }

                // flake8-async
                if self.enabled(Rule::BlockingHttpCallInAsyncFunction) {
                    flake8_async::rules::blocking_http_call(self, expr);
                }
                if self.enabled(Rule::OpenSleepOrSubprocessInAsyncFunction) {
                    flake8_async::rules::open_sleep_or_subprocess_call(self, expr);
                }
                if self.enabled(Rule::BlockingOsCallInAsyncFunction) {
                    flake8_async::rules::blocking_os_call(self, expr);
                }

                // flake8-print
                if self.any_enabled(&[Rule::Print, Rule::PPrint]) {
                    flake8_print::rules::print_call(self, func, keywords);
                }

                // flake8-bandit
                if self.any_enabled(&[
                    Rule::SuspiciousPickleUsage,
                    Rule::SuspiciousMarshalUsage,
                    Rule::SuspiciousInsecureHashUsage,
                    Rule::SuspiciousInsecureCipherUsage,
                    Rule::SuspiciousInsecureCipherModeUsage,
                    Rule::SuspiciousMktempUsage,
                    Rule::SuspiciousEvalUsage,
                    Rule::SuspiciousMarkSafeUsage,
                    Rule::SuspiciousURLOpenUsage,
                    Rule::SuspiciousNonCryptographicRandomUsage,
                    Rule::SuspiciousXMLCElementTreeUsage,
                    Rule::SuspiciousXMLElementTreeUsage,
                    Rule::SuspiciousXMLExpatReaderUsage,
                    Rule::SuspiciousXMLExpatBuilderUsage,
                    Rule::SuspiciousXMLSaxUsage,
                    Rule::SuspiciousXMLMiniDOMUsage,
                    Rule::SuspiciousXMLPullDOMUsage,
                    Rule::SuspiciousXMLETreeUsage,
                    Rule::SuspiciousUnverifiedContextUsage,
                    Rule::SuspiciousTelnetUsage,
                    Rule::SuspiciousFTPLibUsage,
                ]) {
                    flake8_bandit::rules::suspicious_function_call(self, expr);
                }

                // flake8-bugbear
                if self.enabled(Rule::UnreliableCallableCheck) {
                    flake8_bugbear::rules::unreliable_callable_check(self, expr, func, args);
                }
                if self.enabled(Rule::StripWithMultiCharacters) {
                    flake8_bugbear::rules::strip_with_multi_characters(self, expr, func, args);
                }
                if self.enabled(Rule::GetAttrWithConstant) {
                    flake8_bugbear::rules::getattr_with_constant(self, expr, func, args);
                }
                if self.enabled(Rule::SetAttrWithConstant) {
                    flake8_bugbear::rules::setattr_with_constant(self, expr, func, args);
                }
                if self.enabled(Rule::UselessContextlibSuppress) {
                    flake8_bugbear::rules::useless_contextlib_suppress(self, expr, func, args);
                }
                if self.enabled(Rule::StarArgUnpackingAfterKeywordArg) {
                    flake8_bugbear::rules::star_arg_unpacking_after_keyword_arg(
                        self, args, keywords,
                    );
                }
                if self.enabled(Rule::ZipWithoutExplicitStrict)
                    && self.settings.target_version >= PythonVersion::Py310
                {
                    flake8_bugbear::rules::zip_without_explicit_strict(
                        self, expr, func, args, keywords,
                    );
                }
                if self.enabled(Rule::NoExplicitStacklevel) {
                    flake8_bugbear::rules::no_explicit_stacklevel(self, func, args, keywords);
                }

                // flake8-pie
                if self.enabled(Rule::UnnecessaryDictKwargs) {
                    flake8_pie::rules::unnecessary_dict_kwargs(self, expr, keywords);
                }

                // flake8-bandit
                if self.enabled(Rule::ExecBuiltin) {
                    if let Some(diagnostic) = flake8_bandit::rules::exec_used(expr, func) {
                        self.diagnostics.push(diagnostic);
                    }
                }
                if self.enabled(Rule::BadFilePermissions) {
                    flake8_bandit::rules::bad_file_permissions(self, func, args, keywords);
                }
                if self.enabled(Rule::RequestWithNoCertValidation) {
                    flake8_bandit::rules::request_with_no_cert_validation(
                        self, func, args, keywords,
                    );
                }
                if self.enabled(Rule::UnsafeYAMLLoad) {
                    flake8_bandit::rules::unsafe_yaml_load(self, func, args, keywords);
                }
                if self.enabled(Rule::SnmpInsecureVersion) {
                    flake8_bandit::rules::snmp_insecure_version(self, func, args, keywords);
                }
                if self.enabled(Rule::SnmpWeakCryptography) {
                    flake8_bandit::rules::snmp_weak_cryptography(self, func, args, keywords);
                }
                if self.enabled(Rule::Jinja2AutoescapeFalse) {
                    flake8_bandit::rules::jinja2_autoescape_false(self, func, args, keywords);
                }
                if self.enabled(Rule::HardcodedPasswordFuncArg) {
                    self.diagnostics
                        .extend(flake8_bandit::rules::hardcoded_password_func_arg(keywords));
                }
                if self.enabled(Rule::HardcodedSQLExpression) {
                    flake8_bandit::rules::hardcoded_sql_expression(self, expr);
                }
                if self.enabled(Rule::HashlibInsecureHashFunction) {
                    flake8_bandit::rules::hashlib_insecure_hash_functions(
                        self, func, args, keywords,
                    );
                }
                if self.enabled(Rule::RequestWithoutTimeout) {
                    flake8_bandit::rules::request_without_timeout(self, func, args, keywords);
                }
                if self.enabled(Rule::ParamikoCall) {
                    flake8_bandit::rules::paramiko_call(self, func);
                }
                if self.enabled(Rule::LoggingConfigInsecureListen) {
                    flake8_bandit::rules::logging_config_insecure_listen(
                        self, func, args, keywords,
                    );
                }
                if self.any_enabled(&[
                    Rule::SubprocessWithoutShellEqualsTrue,
                    Rule::SubprocessPopenWithShellEqualsTrue,
                    Rule::CallWithShellEqualsTrue,
                    Rule::StartProcessWithAShell,
                    Rule::StartProcessWithNoShell,
                    Rule::StartProcessWithPartialPath,
                    Rule::UnixCommandWildcardInjection,
                ]) {
                    flake8_bandit::rules::shell_injection(self, func, args, keywords);
                }

                // flake8-comprehensions
                if self.enabled(Rule::UnnecessaryGeneratorList) {
                    flake8_comprehensions::rules::unnecessary_generator_list(
                        self, expr, func, args, keywords,
                    );
                }
                if self.enabled(Rule::UnnecessaryGeneratorSet) {
                    flake8_comprehensions::rules::unnecessary_generator_set(
                        self, expr, func, args, keywords,
                    );
                }
                if self.enabled(Rule::UnnecessaryGeneratorDict) {
                    flake8_comprehensions::rules::unnecessary_generator_dict(
                        self, expr, func, args, keywords,
                    );
                }
                if self.enabled(Rule::UnnecessaryListComprehensionSet) {
                    flake8_comprehensions::rules::unnecessary_list_comprehension_set(
                        self, expr, func, args, keywords,
                    );
                }
                if self.enabled(Rule::UnnecessaryListComprehensionDict) {
                    flake8_comprehensions::rules::unnecessary_list_comprehension_dict(
                        self, expr, func, args, keywords,
                    );
                }
                if self.enabled(Rule::UnnecessaryLiteralSet) {
                    flake8_comprehensions::rules::unnecessary_literal_set(
                        self, expr, func, args, keywords,
                    );
                }
                if self.enabled(Rule::UnnecessaryLiteralDict) {
                    flake8_comprehensions::rules::unnecessary_literal_dict(
                        self, expr, func, args, keywords,
                    );
                }
                if self.enabled(Rule::UnnecessaryCollectionCall) {
                    flake8_comprehensions::rules::unnecessary_collection_call(
                        self,
                        expr,
                        func,
                        args,
                        keywords,
                        &self.settings.flake8_comprehensions,
                    );
                }
                if self.enabled(Rule::UnnecessaryLiteralWithinTupleCall) {
                    flake8_comprehensions::rules::unnecessary_literal_within_tuple_call(
                        self, expr, func, args, keywords,
                    );
                }
                if self.enabled(Rule::UnnecessaryLiteralWithinListCall) {
                    flake8_comprehensions::rules::unnecessary_literal_within_list_call(
                        self, expr, func, args, keywords,
                    );
                }
                if self.enabled(Rule::UnnecessaryLiteralWithinDictCall) {
                    flake8_comprehensions::rules::unnecessary_literal_within_dict_call(
                        self, expr, func, args, keywords,
                    );
                }
                if self.enabled(Rule::UnnecessaryListCall) {
                    flake8_comprehensions::rules::unnecessary_list_call(self, expr, func, args);
                }
                if self.enabled(Rule::UnnecessaryCallAroundSorted) {
                    flake8_comprehensions::rules::unnecessary_call_around_sorted(
                        self, expr, func, args,
                    );
                }
                if self.enabled(Rule::UnnecessaryDoubleCastOrProcess) {
                    flake8_comprehensions::rules::unnecessary_double_cast_or_process(
                        self, expr, func, args,
                    );
                }
                if self.enabled(Rule::UnnecessarySubscriptReversal) {
                    flake8_comprehensions::rules::unnecessary_subscript_reversal(
                        self, expr, func, args,
                    );
                }
                if self.enabled(Rule::UnnecessaryMap) {
                    flake8_comprehensions::rules::unnecessary_map(
                        self,
                        expr,
                        self.semantic_model.expr_parent(),
                        func,
                        args,
                    );
                }
                if self.enabled(Rule::UnnecessaryComprehensionAnyAll) {
                    flake8_comprehensions::rules::unnecessary_comprehension_any_all(
                        self, expr, func, args, keywords,
                    );
                }

                // flake8-boolean-trap
                if self.enabled(Rule::BooleanPositionalValueInFunctionCall) {
                    flake8_boolean_trap::rules::check_boolean_positional_value_in_function_call(
                        self, args, func,
                    );
                }
                if let Expr::Name(ast::ExprName { id, ctx, range: _ }) = func.as_ref() {
                    if id == "locals" && matches!(ctx, ExprContext::Load) {
                        let scope = self.semantic_model.scope_mut();
                        scope.set_uses_locals();
                    }
                }

                // flake8-debugger
                if self.enabled(Rule::Debugger) {
                    flake8_debugger::rules::debugger_call(self, expr, func);
                }

                // pandas-vet
                if self.enabled(Rule::PandasUseOfInplaceArgument) {
                    self.diagnostics.extend(
                        pandas_vet::rules::inplace_argument(self, expr, func, args, keywords)
                            .into_iter(),
                    );
                }
                pandas_vet::rules::call(self, func);

                if self.enabled(Rule::PandasUseOfPdMerge) {
                    if let Some(diagnostic) = pandas_vet::rules::use_of_pd_merge(func) {
                        self.diagnostics.push(diagnostic);
                    };
                }

                // flake8-datetimez
                if self.enabled(Rule::CallDatetimeWithoutTzinfo) {
                    flake8_datetimez::rules::call_datetime_without_tzinfo(
                        self,
                        func,
                        args,
                        keywords,
                        expr.range(),
                    );
                }
                if self.enabled(Rule::CallDatetimeToday) {
                    flake8_datetimez::rules::call_datetime_today(self, func, expr.range());
                }
                if self.enabled(Rule::CallDatetimeUtcnow) {
                    flake8_datetimez::rules::call_datetime_utcnow(self, func, expr.range());
                }
                if self.enabled(Rule::CallDatetimeUtcfromtimestamp) {
                    flake8_datetimez::rules::call_datetime_utcfromtimestamp(
                        self,
                        func,
                        expr.range(),
                    );
                }
                if self.enabled(Rule::CallDatetimeNowWithoutTzinfo) {
                    flake8_datetimez::rules::call_datetime_now_without_tzinfo(
                        self,
                        func,
                        args,
                        keywords,
                        expr.range(),
                    );
                }
                if self.enabled(Rule::CallDatetimeFromtimestamp) {
                    flake8_datetimez::rules::call_datetime_fromtimestamp(
                        self,
                        func,
                        args,
                        keywords,
                        expr.range(),
                    );
                }
                if self.enabled(Rule::CallDatetimeStrptimeWithoutZone) {
                    flake8_datetimez::rules::call_datetime_strptime_without_zone(
                        self,
                        func,
                        args,
                        expr.range(),
                    );
                }
                if self.enabled(Rule::CallDateToday) {
                    flake8_datetimez::rules::call_date_today(self, func, expr.range());
                }
                if self.enabled(Rule::CallDateFromtimestamp) {
                    flake8_datetimez::rules::call_date_fromtimestamp(self, func, expr.range());
                }

                // pygrep-hooks
                if self.enabled(Rule::Eval) {
                    pygrep_hooks::rules::no_eval(self, func);
                }
                if self.enabled(Rule::DeprecatedLogWarn) {
                    pygrep_hooks::rules::deprecated_log_warn(self, func);
                }

                // pylint
                if self.enabled(Rule::UnnecessaryDirectLambdaCall) {
                    pylint::rules::unnecessary_direct_lambda_call(self, expr, func);
                }
                if self.enabled(Rule::SysExitAlias) {
                    pylint::rules::sys_exit_alias(self, func);
                }
                if self.enabled(Rule::BadStrStripCall) {
                    pylint::rules::bad_str_strip_call(self, func, args);
                }
                if self.enabled(Rule::InvalidEnvvarDefault) {
                    pylint::rules::invalid_envvar_default(self, func, args, keywords);
                }
                if self.enabled(Rule::InvalidEnvvarValue) {
                    pylint::rules::invalid_envvar_value(self, func, args, keywords);
                }
                if self.enabled(Rule::NestedMinMax) {
                    pylint::rules::nested_min_max(self, expr, func, args, keywords);
                }

                // flake8-pytest-style
                if self.enabled(Rule::PytestPatchWithLambda) {
                    if let Some(diagnostic) =
                        flake8_pytest_style::rules::patch_with_lambda(func, args, keywords)
                    {
                        self.diagnostics.push(diagnostic);
                    }
                }
                if self.enabled(Rule::PytestUnittestAssertion) {
                    if let Some(diagnostic) = flake8_pytest_style::rules::unittest_assertion(
                        self, expr, func, args, keywords,
                    ) {
                        self.diagnostics.push(diagnostic);
                    }
                }

                if self.any_enabled(&[
                    Rule::PytestRaisesWithoutException,
                    Rule::PytestRaisesTooBroad,
                ]) {
                    flake8_pytest_style::rules::raises_call(self, func, args, keywords);
                }

                if self.enabled(Rule::PytestFailWithoutMessage) {
                    flake8_pytest_style::rules::fail_call(self, func, args, keywords);
                }

                if self.enabled(Rule::PairwiseOverZipped) {
                    if self.settings.target_version >= PythonVersion::Py310 {
                        ruff::rules::pairwise_over_zipped(self, func, args);
                    }
                }

                // flake8-gettext
                if self.any_enabled(&[
                    Rule::FStringInGetTextFuncCall,
                    Rule::FormatInGetTextFuncCall,
                    Rule::PrintfInGetTextFuncCall,
                ]) && flake8_gettext::rules::is_gettext_func_call(
                    func,
                    &self.settings.flake8_gettext.functions_names,
                ) {
                    if self.enabled(Rule::FStringInGetTextFuncCall) {
                        self.diagnostics
                            .extend(flake8_gettext::rules::f_string_in_gettext_func_call(args));
                    }
                    if self.enabled(Rule::FormatInGetTextFuncCall) {
                        self.diagnostics
                            .extend(flake8_gettext::rules::format_in_gettext_func_call(args));
                    }
                    if self.enabled(Rule::PrintfInGetTextFuncCall) {
                        self.diagnostics
                            .extend(flake8_gettext::rules::printf_in_gettext_func_call(args));
                    }
                }

                // flake8-simplify
                if self.enabled(Rule::UncapitalizedEnvironmentVariables) {
                    flake8_simplify::rules::use_capital_environment_variables(self, expr);
                }

                if self.enabled(Rule::OpenFileWithContextHandler) {
                    flake8_simplify::rules::open_file_with_context_handler(self, func);
                }

                if self.enabled(Rule::DictGetWithNoneDefault) {
                    flake8_simplify::rules::dict_get_with_none_default(self, expr);
                }

                // flake8-use-pathlib
                if self.any_enabled(&[
                    Rule::OsPathAbspath,
                    Rule::OsChmod,
                    Rule::OsMkdir,
                    Rule::OsMakedirs,
                    Rule::OsRename,
                    Rule::OsReplace,
                    Rule::OsRmdir,
                    Rule::OsRemove,
                    Rule::OsUnlink,
                    Rule::OsGetcwd,
                    Rule::OsPathExists,
                    Rule::OsPathExpanduser,
                    Rule::OsPathIsdir,
                    Rule::OsPathIsfile,
                    Rule::OsPathIslink,
                    Rule::OsReadlink,
                    Rule::OsStat,
                    Rule::OsPathIsabs,
                    Rule::OsPathJoin,
                    Rule::OsPathBasename,
                    Rule::OsPathSamefile,
                    Rule::OsPathSplitext,
                    Rule::BuiltinOpen,
                    Rule::PyPath,
                ]) {
                    flake8_use_pathlib::rules::replaceable_by_pathlib(self, func);
                }

                // numpy
                if self.enabled(Rule::NumpyLegacyRandom) {
                    numpy::rules::numpy_legacy_random(self, func);
                }

                // flake8-logging-format
                if self.any_enabled(&[
                    Rule::LoggingStringFormat,
                    Rule::LoggingPercentFormat,
                    Rule::LoggingStringConcat,
                    Rule::LoggingFString,
                    Rule::LoggingWarn,
                    Rule::LoggingExtraAttrClash,
                    Rule::LoggingExcInfo,
                    Rule::LoggingRedundantExcInfo,
                ]) {
                    flake8_logging_format::rules::logging_call(self, func, args, keywords);
                }

                // pylint logging checker
                if self.any_enabled(&[Rule::LoggingTooFewArgs, Rule::LoggingTooManyArgs]) {
                    pylint::rules::logging_call(self, func, args, keywords);
                }

                // flake8-django
                if self.enabled(Rule::DjangoLocalsInRenderFunction) {
                    flake8_django::rules::locals_in_render_function(self, func, args, keywords);
                }
            }
            Expr::Dict(ast::ExprDict {
                keys,
                values,
                range: _,
            }) => {
                if self.any_enabled(&[
                    Rule::MultiValueRepeatedKeyLiteral,
                    Rule::MultiValueRepeatedKeyVariable,
                ]) {
                    pyflakes::rules::repeated_keys(self, keys, values);
                }

                if self.enabled(Rule::UnnecessarySpread) {
                    flake8_pie::rules::unnecessary_spread(self, keys, values);
                }
            }
            Expr::Set(ast::ExprSet { elts, range: _ }) => {
                if self.enabled(Rule::DuplicateValue) {
                    flake8_bugbear::rules::duplicate_value(self, elts);
                }
            }
            Expr::Yield(_) => {
                if self.enabled(Rule::YieldOutsideFunction) {
                    pyflakes::rules::yield_outside_function(self, expr);
                }
                if self.enabled(Rule::YieldInInit) {
                    pylint::rules::yield_in_init(self, expr);
                }
            }
            Expr::YieldFrom(yield_from) => {
                if self.enabled(Rule::YieldOutsideFunction) {
                    pyflakes::rules::yield_outside_function(self, expr);
                }
                if self.enabled(Rule::YieldInInit) {
                    pylint::rules::yield_in_init(self, expr);
                }
                if self.enabled(Rule::YieldFromInAsyncFunction) {
                    pylint::rules::yield_from_in_async_function(self, yield_from);
                }
            }
            Expr::Await(_) => {
                if self.enabled(Rule::YieldOutsideFunction) {
                    pyflakes::rules::yield_outside_function(self, expr);
                }
                if self.enabled(Rule::AwaitOutsideAsync) {
                    pylint::rules::await_outside_async(self, expr);
                }
            }
            Expr::JoinedStr(ast::ExprJoinedStr { values, range: _ }) => {
                if self.enabled(Rule::FStringMissingPlaceholders) {
                    pyflakes::rules::f_string_missing_placeholders(expr, values, self);
                }
                if self.enabled(Rule::HardcodedSQLExpression) {
                    flake8_bandit::rules::hardcoded_sql_expression(self, expr);
                }
                if self.enabled(Rule::ExplicitFStringTypeConversion) {
                    ruff::rules::explicit_f_string_type_conversion(self, expr, values);
                }
            }
            Expr::BinOp(ast::ExprBinOp {
                left,
                op: Operator::RShift,
                ..
            }) => {
                if self.enabled(Rule::InvalidPrintSyntax) {
                    pyflakes::rules::invalid_print_syntax(self, left);
                }
            }
            Expr::BinOp(ast::ExprBinOp {
                left,
                op: Operator::Mod,
                right,
                range: _,
            }) => {
                if let Expr::Constant(ast::ExprConstant {
                    value: Constant::Str(value),
                    ..
                }) = left.as_ref()
                {
                    if self.any_enabled(&[
                        Rule::PercentFormatInvalidFormat,
                        Rule::PercentFormatExpectedMapping,
                        Rule::PercentFormatExpectedSequence,
                        Rule::PercentFormatExtraNamedArguments,
                        Rule::PercentFormatMissingArgument,
                        Rule::PercentFormatMixedPositionalAndNamed,
                        Rule::PercentFormatPositionalCountMismatch,
                        Rule::PercentFormatStarRequiresSequence,
                        Rule::PercentFormatUnsupportedFormatCharacter,
                    ]) {
                        let location = expr.range();
                        match pyflakes::cformat::CFormatSummary::try_from(value.as_str()) {
                            Err(CFormatError {
                                typ: CFormatErrorType::UnsupportedFormatChar(c),
                                ..
                            }) => {
                                if self.enabled(Rule::PercentFormatUnsupportedFormatCharacter) {
                                    self.diagnostics.push(Diagnostic::new(
                                        pyflakes::rules::PercentFormatUnsupportedFormatCharacter {
                                            char: c,
                                        },
                                        location,
                                    ));
                                }
                            }
                            Err(e) => {
                                if self.enabled(Rule::PercentFormatInvalidFormat) {
                                    self.diagnostics.push(Diagnostic::new(
                                        pyflakes::rules::PercentFormatInvalidFormat {
                                            message: e.to_string(),
                                        },
                                        location,
                                    ));
                                }
                            }
                            Ok(summary) => {
                                if self.enabled(Rule::PercentFormatExpectedMapping) {
                                    pyflakes::rules::percent_format_expected_mapping(
                                        self, &summary, right, location,
                                    );
                                }
                                if self.enabled(Rule::PercentFormatExpectedSequence) {
                                    pyflakes::rules::percent_format_expected_sequence(
                                        self, &summary, right, location,
                                    );
                                }
                                if self.enabled(Rule::PercentFormatExtraNamedArguments) {
                                    pyflakes::rules::percent_format_extra_named_arguments(
                                        self, &summary, right, location,
                                    );
                                }
                                if self.enabled(Rule::PercentFormatMissingArgument) {
                                    pyflakes::rules::percent_format_missing_arguments(
                                        self, &summary, right, location,
                                    );
                                }
                                if self.enabled(Rule::PercentFormatMixedPositionalAndNamed) {
                                    pyflakes::rules::percent_format_mixed_positional_and_named(
                                        self, &summary, location,
                                    );
                                }
                                if self.enabled(Rule::PercentFormatPositionalCountMismatch) {
                                    pyflakes::rules::percent_format_positional_count_mismatch(
                                        self, &summary, right, location,
                                    );
                                }
                                if self.enabled(Rule::PercentFormatStarRequiresSequence) {
                                    pyflakes::rules::percent_format_star_requires_sequence(
                                        self, &summary, right, location,
                                    );
                                }
                            }
                        }
                    }

                    if self.enabled(Rule::PrintfStringFormatting) {
                        pyupgrade::rules::printf_string_formatting(self, expr, right, self.locator);
                    }
                    if self.enabled(Rule::BadStringFormatType) {
                        pylint::rules::bad_string_format_type(self, expr, right);
                    }
                    if self.enabled(Rule::HardcodedSQLExpression) {
                        flake8_bandit::rules::hardcoded_sql_expression(self, expr);
                    }
                }
            }
            Expr::BinOp(ast::ExprBinOp {
                op: Operator::Add, ..
            }) => {
                if self.enabled(Rule::ExplicitStringConcatenation) {
                    if let Some(diagnostic) = flake8_implicit_str_concat::rules::explicit(expr) {
                        self.diagnostics.push(diagnostic);
                    }
                }
                if self.enabled(Rule::CollectionLiteralConcatenation) {
                    ruff::rules::collection_literal_concatenation(self, expr);
                }
                if self.enabled(Rule::HardcodedSQLExpression) {
                    flake8_bandit::rules::hardcoded_sql_expression(self, expr);
                }
            }
            Expr::BinOp(ast::ExprBinOp {
                op: Operator::BitOr,
                ..
            }) => {
                // Ex) `str | None`
                if self.enabled(Rule::FutureRequiredTypeAnnotation) {
                    if self.settings.target_version < PythonVersion::Py310
                        && !self.semantic_model.future_annotations()
                        && self.semantic_model.in_annotation()
                    {
                        flake8_future_annotations::rules::future_required_type_annotation(
                            self,
                            expr,
                            flake8_future_annotations::rules::Reason::PEP604,
                        );
                    }
                }

                if self.is_stub {
                    if self.enabled(Rule::DuplicateUnionMember)
                        && self.semantic_model.in_type_definition()
                        && self.semantic_model.expr_parent().map_or(true, |parent| {
                            !matches!(
                                parent,
                                Expr::BinOp(ast::ExprBinOp {
                                    op: Operator::BitOr,
                                    ..
                                })
                            )
                        })
                    {
                        flake8_pyi::rules::duplicate_union_member(self, expr);
                    }
                }
            }
            Expr::UnaryOp(ast::ExprUnaryOp {
                op,
                operand,
                range: _,
            }) => {
                let check_not_in = self.enabled(Rule::NotInTest);
                let check_not_is = self.enabled(Rule::NotIsTest);
                if check_not_in || check_not_is {
                    pycodestyle::rules::not_tests(
                        self,
                        expr,
                        *op,
                        operand,
                        check_not_in,
                        check_not_is,
                    );
                }

                if self.enabled(Rule::UnaryPrefixIncrement) {
                    flake8_bugbear::rules::unary_prefix_increment(self, expr, *op, operand);
                }

                if self.enabled(Rule::NegateEqualOp) {
                    flake8_simplify::rules::negation_with_equal_op(self, expr, *op, operand);
                }
                if self.enabled(Rule::NegateNotEqualOp) {
                    flake8_simplify::rules::negation_with_not_equal_op(self, expr, *op, operand);
                }
                if self.enabled(Rule::DoubleNegation) {
                    flake8_simplify::rules::double_negation(self, expr, *op, operand);
                }
            }
            Expr::Compare(ast::ExprCompare {
                left,
                ops,
                comparators,
                range: _,
            }) => {
                let check_none_comparisons = self.enabled(Rule::NoneComparison);
                let check_true_false_comparisons = self.enabled(Rule::TrueFalseComparison);
                if check_none_comparisons || check_true_false_comparisons {
                    pycodestyle::rules::literal_comparisons(
                        self,
                        expr,
                        left,
                        ops,
                        comparators,
                        check_none_comparisons,
                        check_true_false_comparisons,
                    );
                }

                if self.enabled(Rule::IsLiteral) {
                    pyflakes::rules::invalid_literal_comparison(
                        self,
                        left,
                        ops,
                        comparators,
                        expr.range(),
                    );
                }

                if self.enabled(Rule::TypeComparison) {
                    pycodestyle::rules::type_comparison(self, expr, ops, comparators);
                }

                if self.any_enabled(&[
                    Rule::SysVersionCmpStr3,
                    Rule::SysVersionInfo0Eq3,
                    Rule::SysVersionInfo1CmpInt,
                    Rule::SysVersionInfoMinorCmpInt,
                    Rule::SysVersionCmpStr10,
                ]) {
                    flake8_2020::rules::compare(self, left, ops, comparators);
                }

                if self.enabled(Rule::HardcodedPasswordString) {
                    self.diagnostics.extend(
                        flake8_bandit::rules::compare_to_hardcoded_password_string(
                            left,
                            comparators,
                        ),
                    );
                }

                if self.enabled(Rule::ComparisonOfConstant) {
                    pylint::rules::comparison_of_constant(self, left, ops, comparators);
                }

                if self.enabled(Rule::CompareToEmptyString) {
                    pylint::rules::compare_to_empty_string(self, left, ops, comparators);
                }

                if self.enabled(Rule::MagicValueComparison) {
                    pylint::rules::magic_value_comparison(self, left, comparators);
                }

                if self.enabled(Rule::InDictKeys) {
                    flake8_simplify::rules::key_in_dict_compare(self, expr, left, ops, comparators);
                }

                if self.enabled(Rule::YodaConditions) {
                    flake8_simplify::rules::yoda_conditions(self, expr, left, ops, comparators);
                }

                if self.is_stub {
                    if self.any_enabled(&[
                        Rule::UnrecognizedPlatformCheck,
                        Rule::UnrecognizedPlatformName,
                    ]) {
                        flake8_pyi::rules::unrecognized_platform(
                            self,
                            expr,
                            left,
                            ops,
                            comparators,
                        );
                    }

                    if self.enabled(Rule::BadVersionInfoComparison) {
                        flake8_pyi::rules::bad_version_info_comparison(
                            self,
                            expr,
                            left,
                            ops,
                            comparators,
                        );
                    }
                }
            }
            Expr::Constant(ast::ExprConstant {
                value: Constant::Int(_) | Constant::Float(_) | Constant::Complex { .. },
                kind: _,
                range: _,
            }) => {
                if self.is_stub && self.enabled(Rule::NumericLiteralTooLong) {
                    flake8_pyi::rules::numeric_literal_too_long(self, expr);
                }
            }
            Expr::Constant(ast::ExprConstant {
                value: Constant::Bytes(_),
                kind: _,
                range: _,
            }) => {
                if self.is_stub && self.enabled(Rule::StringOrBytesTooLong) {
                    flake8_pyi::rules::string_or_bytes_too_long(self, expr);
                }
            }
            Expr::Constant(ast::ExprConstant {
                value: Constant::Str(value),
                kind,
                range: _,
            }) => {
                if self.semantic_model.in_type_definition()
                    && !self.semantic_model.in_literal()
                    && !self.semantic_model.in_f_string()
                {
                    self.deferred.string_type_definitions.push((
                        expr.range(),
                        value,
                        self.semantic_model.snapshot(),
                    ));
                }
                if self.enabled(Rule::HardcodedBindAllInterfaces) {
                    if let Some(diagnostic) =
                        flake8_bandit::rules::hardcoded_bind_all_interfaces(value, expr.range())
                    {
                        self.diagnostics.push(diagnostic);
                    }
                }
                if self.enabled(Rule::HardcodedTempFile) {
                    if let Some(diagnostic) = flake8_bandit::rules::hardcoded_tmp_directory(
                        expr,
                        value,
                        &self.settings.flake8_bandit.hardcoded_tmp_directory,
                    ) {
                        self.diagnostics.push(diagnostic);
                    }
                }
                if self.enabled(Rule::UnicodeKindPrefix) {
                    pyupgrade::rules::unicode_kind_prefix(self, expr, kind.as_deref());
                }
                if self.is_stub && self.enabled(Rule::StringOrBytesTooLong) {
                    flake8_pyi::rules::string_or_bytes_too_long(self, expr);
                }
            }
            Expr::Lambda(
                lambda @ ast::ExprLambda {
                    args,
                    body: _,
                    range: _,
                },
            ) => {
                if self.enabled(Rule::ReimplementedListBuiltin) {
                    flake8_pie::rules::reimplemented_list_builtin(self, lambda);
                }

                // Visit the default arguments, but avoid the body, which will be deferred.
                for expr in &args.kw_defaults {
                    self.visit_expr(expr);
                }
                for expr in &args.defaults {
                    self.visit_expr(expr);
                }
                self.semantic_model.push_scope(ScopeKind::Lambda(lambda));
            }
            Expr::IfExp(ast::ExprIfExp {
                test,
                body,
                orelse,
                range: _,
            }) => {
                if self.enabled(Rule::IfExprWithTrueFalse) {
                    flake8_simplify::rules::explicit_true_false_in_ifexpr(
                        self, expr, test, body, orelse,
                    );
                }
                if self.enabled(Rule::IfExprWithFalseTrue) {
                    flake8_simplify::rules::explicit_false_true_in_ifexpr(
                        self, expr, test, body, orelse,
                    );
                }
                if self.enabled(Rule::IfExprWithTwistedArms) {
                    flake8_simplify::rules::twisted_arms_in_ifexpr(self, expr, test, body, orelse);
                }
            }
            Expr::ListComp(ast::ExprListComp {
                elt,
                generators,
                range: _,
            })
            | Expr::SetComp(ast::ExprSetComp {
                elt,
                generators,
                range: _,
            }) => {
                if self.enabled(Rule::UnnecessaryComprehension) {
                    flake8_comprehensions::rules::unnecessary_list_set_comprehension(
                        self, expr, elt, generators,
                    );
                }
                if self.enabled(Rule::FunctionUsesLoopVariable) {
                    flake8_bugbear::rules::function_uses_loop_variable(self, &Node::Expr(expr));
                }
                if self.enabled(Rule::InDictKeys) {
                    for generator in generators {
                        flake8_simplify::rules::key_in_dict_for(
                            self,
                            &generator.target,
                            &generator.iter,
                        );
                    }
                }
                if self.enabled(Rule::IterationOverSet) {
                    for generator in generators {
                        pylint::rules::iteration_over_set(self, &generator.iter);
                    }
                }
            }
            Expr::DictComp(ast::ExprDictComp {
                key,
                value,
                generators,
                range: _,
            }) => {
                if self.enabled(Rule::UnnecessaryComprehension) {
                    flake8_comprehensions::rules::unnecessary_dict_comprehension(
                        self, expr, key, value, generators,
                    );
                }
                if self.enabled(Rule::FunctionUsesLoopVariable) {
                    flake8_bugbear::rules::function_uses_loop_variable(self, &Node::Expr(expr));
                }
                if self.enabled(Rule::InDictKeys) {
                    for generator in generators {
                        flake8_simplify::rules::key_in_dict_for(
                            self,
                            &generator.target,
                            &generator.iter,
                        );
                    }
                }
                if self.enabled(Rule::IterationOverSet) {
                    for generator in generators {
                        pylint::rules::iteration_over_set(self, &generator.iter);
                    }
                }
            }
            Expr::GeneratorExp(ast::ExprGeneratorExp {
                generators,
                elt: _,
                range: _,
            }) => {
                if self.enabled(Rule::FunctionUsesLoopVariable) {
                    flake8_bugbear::rules::function_uses_loop_variable(self, &Node::Expr(expr));
                }
                if self.enabled(Rule::InDictKeys) {
                    for generator in generators {
                        flake8_simplify::rules::key_in_dict_for(
                            self,
                            &generator.target,
                            &generator.iter,
                        );
                    }
                }
                if self.enabled(Rule::IterationOverSet) {
                    for generator in generators {
                        pylint::rules::iteration_over_set(self, &generator.iter);
                    }
                }
            }
            Expr::BoolOp(ast::ExprBoolOp {
                op,
                values,
                range: _,
            }) => {
                if self.enabled(Rule::RepeatedIsinstanceCalls) {
                    pylint::rules::repeated_isinstance_calls(self, expr, *op, values);
                }
                if self.enabled(Rule::MultipleStartsEndsWith) {
                    flake8_pie::rules::multiple_starts_ends_with(self, expr);
                }
                if self.enabled(Rule::DuplicateIsinstanceCall) {
                    flake8_simplify::rules::duplicate_isinstance_call(self, expr);
                }
                if self.enabled(Rule::CompareWithTuple) {
                    flake8_simplify::rules::compare_with_tuple(self, expr);
                }
                if self.enabled(Rule::ExprAndNotExpr) {
                    flake8_simplify::rules::expr_and_not_expr(self, expr);
                }
                if self.enabled(Rule::ExprOrNotExpr) {
                    flake8_simplify::rules::expr_or_not_expr(self, expr);
                }
                if self.enabled(Rule::ExprOrTrue) {
                    flake8_simplify::rules::expr_or_true(self, expr);
                }
                if self.enabled(Rule::ExprAndFalse) {
                    flake8_simplify::rules::expr_and_false(self, expr);
                }
            }
            _ => {}
        };

        // Recurse.
        match expr {
            Expr::ListComp(ast::ExprListComp {
                elt,
                generators,
                range: _,
            })
            | Expr::SetComp(ast::ExprSetComp {
                elt,
                generators,
                range: _,
            })
            | Expr::GeneratorExp(ast::ExprGeneratorExp {
                elt,
                generators,
                range: _,
            }) => {
                self.visit_generators(generators);
                self.visit_expr(elt);
            }
            Expr::DictComp(ast::ExprDictComp {
                key,
                value,
                generators,
                range: _,
            }) => {
                self.visit_generators(generators);
                self.visit_expr(key);
                self.visit_expr(value);
            }
            Expr::Lambda(_) => {
                self.deferred
                    .lambdas
                    .push((expr, self.semantic_model.snapshot()));
            }
            Expr::IfExp(ast::ExprIfExp {
                test,
                body,
                orelse,
                range: _,
            }) => {
                self.visit_boolean_test(test);
                self.visit_expr(body);
                self.visit_expr(orelse);
            }
            Expr::Call(ast::ExprCall {
                func,
                args,
                keywords,
                range: _,
            }) => {
                let callable = self
                    .semantic_model
                    .resolve_call_path(func)
                    .and_then(|call_path| {
                        if self
                            .semantic_model
                            .match_typing_call_path(&call_path, "cast")
                        {
                            Some(Callable::Cast)
                        } else if self
                            .semantic_model
                            .match_typing_call_path(&call_path, "NewType")
                        {
                            Some(Callable::NewType)
                        } else if self
                            .semantic_model
                            .match_typing_call_path(&call_path, "TypeVar")
                        {
                            Some(Callable::TypeVar)
                        } else if self
                            .semantic_model
                            .match_typing_call_path(&call_path, "NamedTuple")
                        {
                            Some(Callable::NamedTuple)
                        } else if self
                            .semantic_model
                            .match_typing_call_path(&call_path, "TypedDict")
                        {
                            Some(Callable::TypedDict)
                        } else if [
                            "Arg",
                            "DefaultArg",
                            "NamedArg",
                            "DefaultNamedArg",
                            "VarArg",
                            "KwArg",
                        ]
                        .iter()
                        .any(|target| call_path.as_slice() == ["mypy_extensions", target])
                        {
                            Some(Callable::MypyExtension)
                        } else if call_path.as_slice() == ["", "bool"] {
                            Some(Callable::Bool)
                        } else {
                            None
                        }
                    });
                match callable {
                    Some(Callable::Bool) => {
                        self.visit_expr(func);
                        let mut args = args.iter();
                        if let Some(arg) = args.next() {
                            self.visit_boolean_test(arg);
                        }
                        for arg in args {
                            self.visit_expr(arg);
                        }
                    }
                    Some(Callable::Cast) => {
                        self.visit_expr(func);
                        let mut args = args.iter();
                        if let Some(arg) = args.next() {
                            self.visit_type_definition(arg);
                        }
                        for arg in args {
                            self.visit_expr(arg);
                        }
                    }
                    Some(Callable::NewType) => {
                        self.visit_expr(func);
                        let mut args = args.iter();
                        if let Some(arg) = args.next() {
                            self.visit_non_type_definition(arg);
                        }
                        for arg in args {
                            self.visit_type_definition(arg);
                        }
                    }
                    Some(Callable::TypeVar) => {
                        self.visit_expr(func);
                        let mut args = args.iter();
                        if let Some(arg) = args.next() {
                            self.visit_non_type_definition(arg);
                        }
                        for arg in args {
                            self.visit_type_definition(arg);
                        }
                        for keyword in keywords {
                            let Keyword {
                                arg,
                                value,
                                range: _,
                            } = keyword;
                            if let Some(id) = arg {
                                if id == "bound" {
                                    self.visit_type_definition(value);
                                } else {
                                    self.visit_non_type_definition(value);
                                }
                            }
                        }
                    }
                    Some(Callable::NamedTuple) => {
                        self.visit_expr(func);

                        // Ex) NamedTuple("a", [("a", int)])
                        let mut args = args.iter();
                        if let Some(arg) = args.next() {
                            self.visit_non_type_definition(arg);
                        }
                        for arg in args {
                            if let Expr::List(ast::ExprList { elts, .. })
                            | Expr::Tuple(ast::ExprTuple { elts, .. }) = arg
                            {
                                for elt in elts {
                                    match elt {
                                        Expr::List(ast::ExprList { elts, .. })
                                        | Expr::Tuple(ast::ExprTuple { elts, .. })
                                            if elts.len() == 2 =>
                                        {
                                            self.visit_non_type_definition(&elts[0]);
                                            self.visit_type_definition(&elts[1]);
                                        }
                                        _ => {
                                            self.visit_non_type_definition(elt);
                                        }
                                    }
                                }
                            } else {
                                self.visit_non_type_definition(arg);
                            }
                        }

                        // Ex) NamedTuple("a", a=int)
                        for keyword in keywords {
                            let Keyword { value, .. } = keyword;
                            self.visit_type_definition(value);
                        }
                    }
                    Some(Callable::TypedDict) => {
                        self.visit_expr(func);

                        // Ex) TypedDict("a", {"a": int})
                        let mut args = args.iter();
                        if let Some(arg) = args.next() {
                            self.visit_non_type_definition(arg);
                        }
                        for arg in args {
                            if let Expr::Dict(ast::ExprDict {
                                keys,
                                values,
                                range: _,
                            }) = arg
                            {
                                for key in keys.iter().flatten() {
                                    self.visit_non_type_definition(key);
                                }
                                for value in values {
                                    self.visit_type_definition(value);
                                }
                            } else {
                                self.visit_non_type_definition(arg);
                            }
                        }

                        // Ex) TypedDict("a", a=int)
                        for keyword in keywords {
                            let Keyword { value, .. } = keyword;
                            self.visit_type_definition(value);
                        }
                    }
                    Some(Callable::MypyExtension) => {
                        self.visit_expr(func);

                        let mut args = args.iter();
                        if let Some(arg) = args.next() {
                            // Ex) DefaultNamedArg(bool | None, name="some_prop_name")
                            self.visit_type_definition(arg);

                            for arg in args {
                                self.visit_non_type_definition(arg);
                            }
                            for keyword in keywords {
                                let Keyword { value, .. } = keyword;
                                self.visit_non_type_definition(value);
                            }
                        } else {
                            // Ex) DefaultNamedArg(type="bool", name="some_prop_name")
                            for keyword in keywords {
                                let Keyword {
                                    value,
                                    arg,
                                    range: _,
                                } = keyword;
                                if arg.as_ref().map_or(false, |arg| arg == "type") {
                                    self.visit_type_definition(value);
                                } else {
                                    self.visit_non_type_definition(value);
                                }
                            }
                        }
                    }
                    None => {
                        // If we're in a type definition, we need to treat the arguments to any
                        // other callables as non-type definitions (i.e., we don't want to treat
                        // any strings as deferred type definitions).
                        self.visit_expr(func);
                        for arg in args {
                            self.visit_non_type_definition(arg);
                        }
                        for keyword in keywords {
                            let Keyword { value, .. } = keyword;
                            self.visit_non_type_definition(value);
                        }
                    }
                }
            }
            Expr::Subscript(ast::ExprSubscript {
                value,
                slice,
                ctx,
                range: _,
            }) => {
                // Only allow annotations in `ExprContext::Load`. If we have, e.g.,
                // `obj["foo"]["bar"]`, we need to avoid treating the `obj["foo"]`
                // portion as an annotation, despite having `ExprContext::Load`. Thus, we track
                // the `ExprContext` at the top-level.
                if self.semantic_model.in_subscript() {
                    visitor::walk_expr(self, expr);
                } else if matches!(ctx, ExprContext::Store | ExprContext::Del) {
                    self.semantic_model.flags |= SemanticModelFlags::SUBSCRIPT;
                    visitor::walk_expr(self, expr);
                } else {
                    match analyze::typing::match_annotated_subscript(
                        value,
                        &self.semantic_model,
                        self.settings.typing_modules.iter().map(String::as_str),
                        &self.settings.pyflakes.extend_generics,
                    ) {
                        Some(subscript) => {
                            match subscript {
                                // Ex) Optional[int]
                                SubscriptKind::AnnotatedSubscript => {
                                    self.visit_expr(value);
                                    self.visit_type_definition(slice);
                                    self.visit_expr_context(ctx);
                                }
                                // Ex) Annotated[int, "Hello, world!"]
                                SubscriptKind::PEP593AnnotatedSubscript => {
                                    // First argument is a type (including forward references); the
                                    // rest are arbitrary Python objects.
                                    self.visit_expr(value);
                                    if let Expr::Tuple(ast::ExprTuple {
                                        elts,
                                        ctx,
                                        range: _,
                                    }) = slice.as_ref()
                                    {
                                        if let Some(expr) = elts.first() {
                                            self.visit_expr(expr);
                                            for expr in elts.iter().skip(1) {
                                                self.visit_non_type_definition(expr);
                                            }
                                            self.visit_expr_context(ctx);
                                        }
                                    } else {
                                        error!(
                                            "Found non-Expr::Tuple argument to PEP 593 \
                                             Annotation."
                                        );
                                    }
                                }
                            }
                        }
                        None => visitor::walk_expr(self, expr),
                    }
                }
            }
            Expr::JoinedStr(_) => {
                self.semantic_model.flags |= if self.semantic_model.in_f_string() {
                    SemanticModelFlags::NESTED_F_STRING
                } else {
                    SemanticModelFlags::F_STRING
                };
                visitor::walk_expr(self, expr);
            }
            _ => visitor::walk_expr(self, expr),
        }

        // Post-visit.
        match expr {
            Expr::Lambda(_)
            | Expr::GeneratorExp(_)
            | Expr::ListComp(_)
            | Expr::DictComp(_)
            | Expr::SetComp(_) => {
                self.semantic_model.pop_scope();
            }
            _ => {}
        };

        self.semantic_model.flags = flags_snapshot;
        self.semantic_model.pop_expr();
    }

    fn visit_excepthandler(&mut self, excepthandler: &'b Excepthandler) {
        match excepthandler {
            Excepthandler::ExceptHandler(ast::ExcepthandlerExceptHandler {
                type_,
                name,
                body,
                range: _,
            }) => {
                let name = name.as_deref();
                if self.enabled(Rule::BareExcept) {
                    if let Some(diagnostic) = pycodestyle::rules::bare_except(
                        type_.as_deref(),
                        body,
                        excepthandler,
                        self.locator,
                    ) {
                        self.diagnostics.push(diagnostic);
                    }
                }
                if self.enabled(Rule::RaiseWithoutFromInsideExcept) {
                    flake8_bugbear::rules::raise_without_from_inside_except(self, body);
                }
                if self.enabled(Rule::BlindExcept) {
                    flake8_blind_except::rules::blind_except(self, type_.as_deref(), name, body);
                }
                if self.enabled(Rule::TryExceptPass) {
                    flake8_bandit::rules::try_except_pass(
                        self,
                        excepthandler,
                        type_.as_deref(),
                        name,
                        body,
                        self.settings.flake8_bandit.check_typed_exception,
                    );
                }
                if self.enabled(Rule::TryExceptContinue) {
                    flake8_bandit::rules::try_except_continue(
                        self,
                        excepthandler,
                        type_.as_deref(),
                        name,
                        body,
                        self.settings.flake8_bandit.check_typed_exception,
                    );
                }
                if self.enabled(Rule::ExceptWithEmptyTuple) {
                    flake8_bugbear::rules::except_with_empty_tuple(self, excepthandler);
                }
                if self.enabled(Rule::ExceptWithNonExceptionClasses) {
                    flake8_bugbear::rules::except_with_non_exception_classes(self, excepthandler);
                }
                if self.enabled(Rule::ReraiseNoCause) {
                    tryceratops::rules::reraise_no_cause(self, body);
                }

                if self.enabled(Rule::BinaryOpException) {
                    pylint::rules::binary_op_exception(self, excepthandler);
                }
                match name {
                    Some(name) => {
                        if self.enabled(Rule::AmbiguousVariableName) {
                            if let Some(diagnostic) = pycodestyle::rules::ambiguous_variable_name(
                                name,
                                helpers::excepthandler_name_range(excepthandler, self.locator)
                                    .expect("Failed to find `name` range"),
                            ) {
                                self.diagnostics.push(diagnostic);
                            }
                        }

                        if self.enabled(Rule::BuiltinVariableShadowing) {
                            flake8_builtins::rules::builtin_variable_shadowing(
                                self,
                                name,
                                AnyShadowing::from(excepthandler),
                            );
                        }

                        let name_range =
                            helpers::excepthandler_name_range(excepthandler, self.locator).unwrap();

                        if self.semantic_model.scope().has(name) {
                            self.handle_node_store(
                                name,
                                &Expr::Name(ast::ExprName {
                                    id: name.into(),
                                    ctx: ExprContext::Store,
                                    range: name_range,
                                }),
                            );
                        }

                        let definition = self.semantic_model.scope().get(name);
                        self.handle_node_store(
                            name,
                            &Expr::Name(ast::ExprName {
                                id: name.into(),
                                ctx: ExprContext::Store,
                                range: name_range,
                            }),
                        );

                        walk_excepthandler(self, excepthandler);

                        if let Some(binding_id) = {
                            let scope = self.semantic_model.scope_mut();
                            scope.delete(name)
                        } {
                            if !self.semantic_model.is_used(binding_id) {
                                if self.enabled(Rule::UnusedVariable) {
                                    let mut diagnostic = Diagnostic::new(
                                        pyflakes::rules::UnusedVariable { name: name.into() },
                                        name_range,
                                    );
                                    if self.patch(Rule::UnusedVariable) {
                                        #[allow(deprecated)]
                                        diagnostic.try_set_fix_from_edit(|| {
                                            pyflakes::fixes::remove_exception_handler_assignment(
                                                excepthandler,
                                                self.locator,
                                            )
                                        });
                                    }
                                    self.diagnostics.push(diagnostic);
                                }
                            }
                        }

                        if let Some(binding_id) = definition {
                            let scope = self.semantic_model.scope_mut();
                            scope.add(name, binding_id);
                        }
                    }
                    None => walk_excepthandler(self, excepthandler),
                }
            }
        }
    }

    fn visit_format_spec(&mut self, format_spec: &'b Expr) {
        match format_spec {
            Expr::JoinedStr(ast::ExprJoinedStr { values, range: _ }) => {
                for value in values {
                    self.visit_expr(value);
                }
            }
            _ => unreachable!("Unexpected expression for format_spec"),
        }
    }

    fn visit_arguments(&mut self, arguments: &'b Arguments) {
        if self.enabled(Rule::MutableArgumentDefault) {
            flake8_bugbear::rules::mutable_argument_default(self, arguments);
        }
        if self.enabled(Rule::FunctionCallInDefaultArgument) {
            flake8_bugbear::rules::function_call_argument_default(self, arguments);
        }

        if self.is_stub {
            if self.enabled(Rule::TypedArgumentDefaultInStub) {
                flake8_pyi::rules::typed_argument_simple_defaults(self, arguments);
            }
        }
        if self.is_stub {
            if self.enabled(Rule::ArgumentDefaultInStub) {
                flake8_pyi::rules::argument_simple_defaults(self, arguments);
            }
        }

        // Bind, but intentionally avoid walking default expressions, as we handle them
        // upstream.
        for arg in &arguments.posonlyargs {
            self.visit_arg(arg);
        }
        for arg in &arguments.args {
            self.visit_arg(arg);
        }
        if let Some(arg) = &arguments.vararg {
            self.visit_arg(arg);
        }
        for arg in &arguments.kwonlyargs {
            self.visit_arg(arg);
        }
        if let Some(arg) = &arguments.kwarg {
            self.visit_arg(arg);
        }
    }

    fn visit_arg(&mut self, arg: &'b Arg) {
        // Bind, but intentionally avoid walking the annotation, as we handle it
        // upstream.
        self.add_binding(
            &arg.arg,
            arg.range(),
            BindingKind::Argument,
            BindingFlags::empty(),
        );

        if self.enabled(Rule::AmbiguousVariableName) {
            if let Some(diagnostic) =
                pycodestyle::rules::ambiguous_variable_name(&arg.arg, arg.range())
            {
                self.diagnostics.push(diagnostic);
            }
        }

        if self.enabled(Rule::InvalidArgumentName) {
            if let Some(diagnostic) = pep8_naming::rules::invalid_argument_name(
                &arg.arg,
                arg,
                &self.settings.pep8_naming.ignore_names,
            ) {
                self.diagnostics.push(diagnostic);
            }
        }

        if self.enabled(Rule::BuiltinArgumentShadowing) {
            flake8_builtins::rules::builtin_argument_shadowing(self, arg);
        }
    }

    fn visit_pattern(&mut self, pattern: &'b Pattern) {
        if let Pattern::MatchAs(ast::PatternMatchAs {
            name: Some(name), ..
        })
        | Pattern::MatchStar(ast::PatternMatchStar {
            name: Some(name),
            range: _,
        })
        | Pattern::MatchMapping(ast::PatternMatchMapping {
            rest: Some(name), ..
        }) = pattern
        {
            self.add_binding(
                name,
                pattern.range(),
                BindingKind::Assignment,
                BindingFlags::empty(),
            );
        }

        walk_pattern(self, pattern);
    }

    fn visit_body(&mut self, body: &'b [Stmt]) {
        if self.enabled(Rule::UnnecessaryPass) {
            flake8_pie::rules::no_unnecessary_pass(self, body);
        }

        let prev_body = self.semantic_model.body;
        let prev_body_index = self.semantic_model.body_index;
        self.semantic_model.body = body;
        self.semantic_model.body_index = 0;

        for stmt in body {
            self.visit_stmt(stmt);
            self.semantic_model.body_index += 1;
        }

        self.semantic_model.body = prev_body;
        self.semantic_model.body_index = prev_body_index;
    }
}

impl<'a> Checker<'a> {
    /// Visit a [`Module`]. Returns `true` if the module contains a module-level docstring.
    fn visit_module(&mut self, python_ast: &'a Suite) -> bool {
        if self.enabled(Rule::FStringDocstring) {
            flake8_bugbear::rules::f_string_docstring(self, python_ast);
        }
        let docstring = docstrings::extraction::docstring_from(python_ast);
        docstring.is_some()
    }

    /// Visit a list of [`Comprehension`] nodes, assumed to be the comprehensions that compose a
    /// generator expression, like a list or set comprehension.
    fn visit_generators(&mut self, generators: &'a [Comprehension]) {
        let mut generators = generators.iter();

        let Some(generator) = generators.next() else {
            unreachable!("Generator expression must contain at least one generator");
        };

        // Generators are compiled as nested functions. (This may change with PEP 709.)
        // As such, the `iter` of the first generator is evaluated in the outer scope, while all
        // subsequent nodes are evaluated in the inner scope.
        //
        // For example, given:
        // ```py
        // class A:
        //     T = range(10)
        //
        //     L = [x for x in T for y in T]
        // ```
        //
        // Conceptually, this is compiled as:
        // ```py
        // class A:
        //     T = range(10)
        //
        //     def foo(x=T):
        //         def bar(y=T):
        //             pass
        //         return bar()
        //     foo()
        // ```
        //
        // Following Python's scoping rules, the `T` in `x=T` is thus evaluated in the outer scope,
        // while all subsequent reads and writes are evaluated in the inner scope. In particular,
        // `x` is local to `foo`, and the `T` in `y=T` skips the class scope when resolving.
        self.visit_expr(&generator.iter);
        self.semantic_model.push_scope(ScopeKind::Generator);
        self.visit_expr(&generator.target);
        for expr in &generator.ifs {
            self.visit_boolean_test(expr);
        }

        for generator in generators {
            self.visit_expr(&generator.iter);
            self.visit_expr(&generator.target);
            for expr in &generator.ifs {
                self.visit_boolean_test(expr);
            }
        }
    }

    /// Visit an body of [`Stmt`] nodes within a type-checking block.
    fn visit_type_checking_block(&mut self, body: &'a [Stmt]) {
        let snapshot = self.semantic_model.flags;
        self.semantic_model.flags |= SemanticModelFlags::TYPE_CHECKING_BLOCK;
        self.visit_body(body);
        self.semantic_model.flags = snapshot;
    }

    /// Visit an [`Expr`], and treat it as a type definition.
    fn visit_type_definition(&mut self, expr: &'a Expr) {
        let snapshot = self.semantic_model.flags;
        self.semantic_model.flags |= SemanticModelFlags::TYPE_DEFINITION;
        self.visit_expr(expr);
        self.semantic_model.flags = snapshot;
    }

    /// Visit an [`Expr`], and treat it as _not_ a type definition.
    fn visit_non_type_definition(&mut self, expr: &'a Expr) {
        let snapshot = self.semantic_model.flags;
        self.semantic_model.flags -= SemanticModelFlags::TYPE_DEFINITION;
        self.visit_expr(expr);
        self.semantic_model.flags = snapshot;
    }

    /// Visit an [`Expr`], and treat it as a boolean test. This is useful for detecting whether an
    /// expressions return value is significant, or whether the calling context only relies on
    /// its truthiness.
    fn visit_boolean_test(&mut self, expr: &'a Expr) {
        let snapshot = self.semantic_model.flags;
        self.semantic_model.flags |= SemanticModelFlags::BOOLEAN_TEST;
        self.visit_expr(expr);
        self.semantic_model.flags = snapshot;
    }

    /// Add a [`Binding`] to the current scope, bound to the given name.
    fn add_binding(
        &mut self,
        name: &'a str,
        range: TextRange,
        kind: BindingKind<'a>,
        flags: BindingFlags,
    ) -> BindingId {
        // Determine the scope to which the binding belongs.
        // Per [PEP 572](https://peps.python.org/pep-0572/#scope-of-the-target), named
        // expressions in generators and comprehensions bind to the scope that contains the
        // outermost comprehension.
        let scope_id = if kind.is_named_expr_assignment() {
            self.semantic_model
                .scopes
                .ancestor_ids(self.semantic_model.scope_id)
                .find_or_last(|scope_id| !self.semantic_model.scopes[*scope_id].kind.is_generator())
                .unwrap_or(self.semantic_model.scope_id)
        } else {
            self.semantic_model.scope_id
        };

        // Create the `Binding`.
        let binding_id = self.semantic_model.push_binding(range, kind, flags);
        let binding = &self.semantic_model.bindings[binding_id];

        // Determine whether the binding shadows any existing bindings.
        if let Some((stack_index, shadowed_id)) = self
            .semantic_model
            .scopes
            .ancestors(self.semantic_model.scope_id)
            .enumerate()
            .find_map(|(stack_index, scope)| {
                scope.get(name).map(|binding_id| (stack_index, binding_id))
            })
        {
            let shadowed = &self.semantic_model.bindings[shadowed_id];
            let in_current_scope = stack_index == 0;
            if !shadowed.kind.is_builtin()
                && shadowed.source.map_or(true, |left| {
                    binding.source.map_or(true, |right| {
                        !branch_detection::different_forks(left, right, &self.semantic_model.stmts)
                    })
                })
            {
                let shadows_import = matches!(
                    shadowed.kind,
                    BindingKind::Importation(..)
                        | BindingKind::FromImportation(..)
                        | BindingKind::SubmoduleImportation(..)
                        | BindingKind::FutureImportation
                );
                if binding.kind.is_loop_var() && shadows_import {
                    if self.enabled(Rule::ImportShadowedByLoopVar) {
                        #[allow(deprecated)]
                        let line = self.locator.compute_line_index(shadowed.range.start());

                        self.diagnostics.push(Diagnostic::new(
                            pyflakes::rules::ImportShadowedByLoopVar {
                                name: name.to_string(),
                                line,
                            },
                            binding.range,
                        ));
                    }
                } else if in_current_scope {
                    if !shadowed.is_used()
                        && binding.redefines(shadowed)
                        && (!self.settings.dummy_variable_rgx.is_match(name) || shadows_import)
                        && !(shadowed.kind.is_function_definition()
                            && analyze::visibility::is_overload(
                                &self.semantic_model,
                                cast::decorator_list(
                                    self.semantic_model.stmts[shadowed.source.unwrap()],
                                ),
                            ))
                    {
                        if self.enabled(Rule::RedefinedWhileUnused) {
                            #[allow(deprecated)]
                            let line = self.locator.compute_line_index(
                                shadowed
                                    .trimmed_range(&self.semantic_model, self.locator)
                                    .start(),
                            );

                            let mut diagnostic = Diagnostic::new(
                                pyflakes::rules::RedefinedWhileUnused {
                                    name: name.to_string(),
                                    line,
                                },
                                binding.trimmed_range(&self.semantic_model, self.locator),
                            );
                            if let Some(range) = binding.parent_range(&self.semantic_model) {
                                diagnostic.set_parent(range.start());
                            }
                            self.diagnostics.push(diagnostic);
                        }
                    }
                } else if shadows_import && binding.redefines(shadowed) {
                    self.semantic_model
                        .shadowed_bindings
                        .insert(binding_id, shadowed_id);
                }
            }
        }

        // If there's an existing binding in this scope, copy its references.
        if let Some(shadowed) = self.semantic_model.scopes[scope_id]
            .get(name)
            .map(|binding_id| &self.semantic_model.bindings[binding_id])
        {
            match &shadowed.kind {
                BindingKind::Builtin => {
                    // Avoid overriding builtins.
                }
                kind @ (BindingKind::Global | BindingKind::Nonlocal) => {
                    // If the original binding was a global or nonlocal, then the new binding is
                    // too.
                    let references = shadowed.references.clone();
                    self.semantic_model.bindings[binding_id].kind = kind.clone();
                    self.semantic_model.bindings[binding_id].references = references;
                }
                _ => {
                    let references = shadowed.references.clone();
                    self.semantic_model.bindings[binding_id].references = references;
                }
            }

            // If this is an annotation, and we already have an existing value in the same scope,
            // don't treat it as an assignment (i.e., avoid adding it to the scope).
            if self.semantic_model.bindings[binding_id]
                .kind
                .is_annotation()
            {
                return binding_id;
            }
        }

        // Add the binding to the scope.
        let scope = &mut self.semantic_model.scopes[scope_id];
        scope.add(name, binding_id);

        binding_id
    }

    fn bind_builtins(&mut self) {
        for builtin in BUILTINS
            .iter()
            .chain(MAGIC_GLOBALS.iter())
            .copied()
            .chain(self.settings.builtins.iter().map(String::as_str))
        {
            // Add the builtin to the scope.
            let binding_id = self.semantic_model.push_builtin();
            let scope = self.semantic_model.scope_mut();
            scope.add(builtin, binding_id);
        }
    }

    fn handle_node_load(&mut self, expr: &Expr) {
        let Expr::Name(ast::ExprName { id, .. } )= expr else {
            return;
        };
        match self.semantic_model.resolve_reference(id, expr.range()) {
            ResolvedReference::Resolved(..) | ResolvedReference::ImplicitGlobal => {
                // Nothing to do.
            }
            ResolvedReference::StarImport => {
                // F405
                if self.enabled(Rule::UndefinedLocalWithImportStarUsage) {
                    let sources: Vec<String> = self
                        .semantic_model
                        .scopes
                        .iter()
                        .flat_map(Scope::star_imports)
                        .map(|StarImportation { level, module }| {
                            helpers::format_import_from(*level, *module)
                        })
                        .sorted()
                        .dedup()
                        .collect();
                    self.diagnostics.push(Diagnostic::new(
                        pyflakes::rules::UndefinedLocalWithImportStarUsage {
                            name: id.to_string(),
                            sources,
                        },
                        expr.range(),
                    ));
                }
            }
            ResolvedReference::NotFound => {
                // F821
                if self.enabled(Rule::UndefinedName) {
                    // Allow __path__.
                    if self.path.ends_with("__init__.py") && id == "__path__" {
                        return;
                    }

                    // Avoid flagging if `NameError` is handled.
                    if self
                        .semantic_model
                        .handled_exceptions
                        .iter()
                        .any(|handler_names| handler_names.contains(Exceptions::NAME_ERROR))
                    {
                        return;
                    }

                    self.diagnostics.push(Diagnostic::new(
                        pyflakes::rules::UndefinedName {
                            name: id.to_string(),
                        },
                        expr.range(),
                    ));
                }
            }
        }
    }

    fn handle_node_store(&mut self, id: &'a str, expr: &Expr) {
        let parent = self.semantic_model.stmt();

        if self.enabled(Rule::UndefinedLocal) {
            pyflakes::rules::undefined_local(self, id);
        }

        if self.enabled(Rule::NonLowercaseVariableInFunction) {
            if self.semantic_model.scope().kind.is_any_function() {
                // Ignore globals.
                if !self
                    .semantic_model
                    .scope()
                    .get(id)
                    .map_or(false, |binding_id| {
                        self.semantic_model.bindings[binding_id].kind.is_global()
                    })
                {
                    pep8_naming::rules::non_lowercase_variable_in_function(self, expr, parent, id);
                }
            }
        }

        if self.enabled(Rule::MixedCaseVariableInClassScope) {
            if let ScopeKind::Class(ast::StmtClassDef { bases, .. }) =
                &self.semantic_model.scope().kind
            {
                pep8_naming::rules::mixed_case_variable_in_class_scope(
                    self, expr, parent, id, bases,
                );
            }
        }

        if self.enabled(Rule::MixedCaseVariableInGlobalScope) {
            if matches!(self.semantic_model.scope().kind, ScopeKind::Module) {
                pep8_naming::rules::mixed_case_variable_in_global_scope(self, expr, parent, id);
            }
        }

        if matches!(
            parent,
            Stmt::AnnAssign(ast::StmtAnnAssign { value: None, .. })
        ) {
            self.add_binding(
                id,
                expr.range(),
                BindingKind::Annotation,
                BindingFlags::empty(),
            );
            return;
        }

        if matches!(parent, Stmt::For(_) | Stmt::AsyncFor(_)) {
            self.add_binding(
                id,
                expr.range(),
                BindingKind::LoopVar,
                BindingFlags::empty(),
            );
            return;
        }

        if helpers::is_unpacking_assignment(parent, expr) {
            self.add_binding(
                id,
                expr.range(),
                BindingKind::Binding,
                BindingFlags::empty(),
            );
            return;
        }

        let scope = self.semantic_model.scope();

        if scope.kind.is_module()
            && match parent {
                Stmt::Assign(ast::StmtAssign { targets, .. }) => {
                    if let Some(Expr::Name(ast::ExprName { id, .. })) = targets.first() {
                        id == "__all__"
                    } else {
                        false
                    }
                }
                Stmt::AugAssign(ast::StmtAugAssign { target, .. }) => {
                    if let Expr::Name(ast::ExprName { id, .. }) = target.as_ref() {
                        id == "__all__"
                    } else {
                        false
                    }
                }
                Stmt::AnnAssign(ast::StmtAnnAssign { target, .. }) => {
                    if let Expr::Name(ast::ExprName { id, .. }) = target.as_ref() {
                        id == "__all__"
                    } else {
                        false
                    }
                }
                _ => false,
            }
        {
            let (names, flags) =
                extract_all_names(parent, |name| self.semantic_model.is_builtin(name));

            if self.enabled(Rule::InvalidAllFormat) {
                if matches!(flags, AllNamesFlags::INVALID_FORMAT) {
                    self.diagnostics
                        .push(pylint::rules::invalid_all_format(expr));
                }
            }

            if self.enabled(Rule::InvalidAllObject) {
                if matches!(flags, AllNamesFlags::INVALID_OBJECT) {
                    self.diagnostics
                        .push(pylint::rules::invalid_all_object(expr));
                }
            }

            self.add_binding(
                id,
                expr.range(),
                BindingKind::Export(Export { names }),
                BindingFlags::empty(),
            );
            return;
        }

        if self
            .semantic_model
            .expr_ancestors()
            .any(|expr| matches!(expr, Expr::NamedExpr(_)))
        {
            self.add_binding(
                id,
                expr.range(),
                BindingKind::NamedExprAssignment,
                BindingFlags::empty(),
            );
            return;
        }

        self.add_binding(
            id,
            expr.range(),
            BindingKind::Assignment,
            BindingFlags::empty(),
        );
    }

    fn handle_node_delete(&mut self, expr: &'a Expr) {
        let Expr::Name(ast::ExprName { id, .. } )= expr else {
            return;
        };
        if helpers::on_conditional_branch(&mut self.semantic_model.parents()) {
            return;
        }

        let scope = self.semantic_model.scope_mut();
        if scope.delete(id.as_str()).is_none() {
            if self.enabled(Rule::UndefinedName) {
                self.diagnostics.push(Diagnostic::new(
                    pyflakes::rules::UndefinedName {
                        name: id.to_string(),
                    },
                    expr.range(),
                ));
            }
        }
    }

    fn check_deferred_future_type_definitions(&mut self) {
        while !self.deferred.future_type_definitions.is_empty() {
            let type_definitions = std::mem::take(&mut self.deferred.future_type_definitions);
            for (expr, snapshot) in type_definitions {
                self.semantic_model.restore(snapshot);

                self.semantic_model.flags |= SemanticModelFlags::TYPE_DEFINITION
                    | SemanticModelFlags::FUTURE_TYPE_DEFINITION;
                self.visit_expr(expr);
            }
        }
    }

    fn check_deferred_string_type_definitions(&mut self, allocator: &'a typed_arena::Arena<Expr>) {
        while !self.deferred.string_type_definitions.is_empty() {
            let type_definitions = std::mem::take(&mut self.deferred.string_type_definitions);
            for (range, value, snapshot) in type_definitions {
                if let Ok((expr, kind)) = parse_type_annotation(value, range, self.locator) {
                    let expr = allocator.alloc(expr);

                    self.semantic_model.restore(snapshot);

                    if self.semantic_model.in_annotation()
                        && self.semantic_model.future_annotations()
                    {
                        if self.enabled(Rule::QuotedAnnotation) {
                            pyupgrade::rules::quoted_annotation(self, value, range);
                        }
                    }
                    if self.is_stub {
                        if self.enabled(Rule::QuotedAnnotationInStub) {
                            flake8_pyi::rules::quoted_annotation_in_stub(self, value, range);
                        }
                    }

                    let type_definition_flag = match kind {
                        AnnotationKind::Simple => SemanticModelFlags::SIMPLE_STRING_TYPE_DEFINITION,
                        AnnotationKind::Complex => {
                            SemanticModelFlags::COMPLEX_STRING_TYPE_DEFINITION
                        }
                    };

                    self.semantic_model.flags |=
                        SemanticModelFlags::TYPE_DEFINITION | type_definition_flag;
                    self.visit_expr(expr);
                } else {
                    if self.enabled(Rule::ForwardAnnotationSyntaxError) {
                        self.diagnostics.push(Diagnostic::new(
                            pyflakes::rules::ForwardAnnotationSyntaxError {
                                body: value.to_string(),
                            },
                            range,
                        ));
                    }
                }
            }
        }
    }

    fn check_deferred_functions(&mut self) {
        while !self.deferred.functions.is_empty() {
            let deferred_functions = std::mem::take(&mut self.deferred.functions);
            for snapshot in deferred_functions {
                self.semantic_model.restore(snapshot);

                match &self.semantic_model.stmt() {
                    Stmt::FunctionDef(ast::StmtFunctionDef { body, args, .. })
                    | Stmt::AsyncFunctionDef(ast::StmtAsyncFunctionDef { body, args, .. }) => {
                        self.visit_arguments(args);
                        self.visit_body(body);
                    }
                    _ => {
                        unreachable!("Expected Stmt::FunctionDef | Stmt::AsyncFunctionDef")
                    }
                }

                self.deferred.assignments.push(snapshot);
            }
        }
    }

    fn check_deferred_lambdas(&mut self) {
        while !self.deferred.lambdas.is_empty() {
            let lambdas = std::mem::take(&mut self.deferred.lambdas);
            for (expr, snapshot) in lambdas {
                self.semantic_model.restore(snapshot);

                if let Expr::Lambda(ast::ExprLambda {
                    args,
                    body,
                    range: _,
                }) = expr
                {
                    self.visit_arguments(args);
                    self.visit_expr(body);
                } else {
                    unreachable!("Expected Expr::Lambda");
                }

                self.deferred.assignments.push(snapshot);
            }
        }
    }

    fn check_deferred_assignments(&mut self) {
        while !self.deferred.assignments.is_empty() {
            let assignments = std::mem::take(&mut self.deferred.assignments);
            for snapshot in assignments {
                self.semantic_model.restore(snapshot);

                // pyflakes
                if self.enabled(Rule::UnusedVariable) {
                    pyflakes::rules::unused_variable(self, self.semantic_model.scope_id);
                }
                if self.enabled(Rule::UnusedAnnotation) {
                    pyflakes::rules::unused_annotation(self, self.semantic_model.scope_id);
                }

                if !self.is_stub {
                    // flake8-unused-arguments
                    if self.any_enabled(&[
                        Rule::UnusedFunctionArgument,
                        Rule::UnusedMethodArgument,
                        Rule::UnusedClassMethodArgument,
                        Rule::UnusedStaticMethodArgument,
                        Rule::UnusedLambdaArgument,
                    ]) {
                        let scope = &self.semantic_model.scopes[self.semantic_model.scope_id];
                        let parent = &self.semantic_model.scopes[scope.parent.unwrap()];
                        self.diagnostics
                            .extend(flake8_unused_arguments::rules::unused_arguments(
                                self,
                                parent,
                                scope,
                                &self.semantic_model.bindings,
                            ));
                    }
                }
            }
        }
    }

    fn check_deferred_for_loops(&mut self) {
        while !self.deferred.for_loops.is_empty() {
            let for_loops = std::mem::take(&mut self.deferred.for_loops);

            for snapshot in for_loops {
                self.semantic_model.restore(snapshot);

                if let Stmt::For(ast::StmtFor { target, body, .. })
                | Stmt::AsyncFor(ast::StmtAsyncFor { target, body, .. }) =
                    &self.semantic_model.stmt()
                {
                    if self.enabled(Rule::UnusedLoopControlVariable) {
                        flake8_bugbear::rules::unused_loop_control_variable(self, target, body);
                    }
                } else {
                    unreachable!("Expected Expr::For | Expr::AsyncFor");
                }
            }
        }
    }

    fn check_dead_scopes(&mut self) {
        let enforce_typing_imports = !self.is_stub
            && self.any_enabled(&[
                Rule::GlobalVariableNotAssigned,
                Rule::RuntimeImportInTypeCheckingBlock,
                Rule::TypingOnlyFirstPartyImport,
                Rule::TypingOnlyThirdPartyImport,
                Rule::TypingOnlyStandardLibraryImport,
            ]);

        if !(enforce_typing_imports
            || self.any_enabled(&[
                Rule::UnusedImport,
                Rule::UndefinedLocalWithImportStarUsage,
                Rule::RedefinedWhileUnused,
                Rule::UndefinedExport,
            ]))
        {
            return;
        }

        // Mark anything referenced in `__all__` as used.
        let exports: Vec<(&str, TextRange)> = {
            let global_scope = self.semantic_model.global_scope();
            global_scope
                .bindings_for_name("__all__")
                .map(|binding_id| &self.semantic_model.bindings[binding_id])
                .filter_map(|binding| match &binding.kind {
                    BindingKind::Export(Export { names }) => {
                        Some(names.iter().map(|name| (*name, binding.range)))
                    }
                    _ => None,
                })
                .flatten()
                .collect()
        };

        for (name, range) in &exports {
            if let Some(binding_id) = self.semantic_model.global_scope().get(name) {
                self.semantic_model.add_global_reference(
                    binding_id,
                    *range,
                    ExecutionContext::Runtime,
                );
            }
        }

        // Identify any valid runtime imports. If a module is imported at runtime, and
        // used at runtime, then by default, we avoid flagging any other
        // imports from that model as typing-only.
        let runtime_imports: Vec<Vec<&Binding>> = if enforce_typing_imports {
            if self.settings.flake8_type_checking.strict {
                vec![]
            } else {
                self.semantic_model
                    .scopes
                    .iter()
                    .map(|scope| {
                        scope
                            .binding_ids()
                            .map(|binding_id| &self.semantic_model.bindings[binding_id])
                            .filter(|binding| {
                                flake8_type_checking::helpers::is_valid_runtime_import(
                                    &self.semantic_model,
                                    binding,
                                )
                            })
                            .collect()
                    })
                    .collect::<Vec<_>>()
            }
        } else {
            vec![]
        };

        let mut diagnostics: Vec<Diagnostic> = vec![];
        for scope_id in self.semantic_model.dead_scopes.iter().rev() {
            let scope = &self.semantic_model.scopes[*scope_id];

            if scope.kind.is_module() {
                // F822
                if self.enabled(Rule::UndefinedExport) {
                    if !self.path.ends_with("__init__.py") {
                        for (name, range) in &exports {
                            diagnostics
                                .extend(pyflakes::rules::undefined_export(name, *range, scope));
                        }
                    }
                }

                // F405
                if self.enabled(Rule::UndefinedLocalWithImportStarUsage) {
                    let sources: Vec<String> = scope
                        .star_imports()
                        .map(|StarImportation { level, module }| {
                            helpers::format_import_from(*level, *module)
                        })
                        .sorted()
                        .dedup()
                        .collect();
                    if !sources.is_empty() {
                        for (name, range) in &exports {
                            if !scope.has(name) {
                                diagnostics.push(Diagnostic::new(
                                    pyflakes::rules::UndefinedLocalWithImportStarUsage {
                                        name: (*name).to_string(),
                                        sources: sources.clone(),
                                    },
                                    *range,
                                ));
                            }
                        }
                    }
                }
            }

            // PLW0602
            if self.enabled(Rule::GlobalVariableNotAssigned) {
                for (name, binding_id) in scope.bindings() {
                    let binding = &self.semantic_model.bindings[binding_id];
                    if binding.kind.is_global() {
                        if let Some(source) = binding.source {
                            let stmt = &self.semantic_model.stmts[source];
                            if stmt.is_global_stmt() {
                                diagnostics.push(Diagnostic::new(
                                    pylint::rules::GlobalVariableNotAssigned {
                                        name: (*name).to_string(),
                                    },
                                    binding.range,
                                ));
                            }
                        }
                    }
                }
            }

            // Imports in classes are public members.
            if scope.kind.is_class() {
                continue;
            }

            // Look for any bindings that were redefined in another scope, and remain
            // unused. Note that we only store references in `shadowed_bindings` if
            // the bindings are in different scopes.
            if self.enabled(Rule::RedefinedWhileUnused) {
                for (name, binding_id) in scope.bindings() {
                    if let Some(shadowed) = self.semantic_model.shadowed_binding(binding_id) {
                        if shadowed.is_used() {
                            continue;
                        }

                        let binding = &self.semantic_model.bindings[binding_id];

                        #[allow(deprecated)]
                        let line = self.locator.compute_line_index(
                            shadowed
                                .trimmed_range(&self.semantic_model, self.locator)
                                .start(),
                        );

                        let mut diagnostic = Diagnostic::new(
                            pyflakes::rules::RedefinedWhileUnused {
                                name: (*name).to_string(),
                                line,
                            },
                            binding.trimmed_range(&self.semantic_model, self.locator),
                        );
                        if let Some(range) = binding.parent_range(&self.semantic_model) {
                            diagnostic.set_parent(range.start());
                        }
                        diagnostics.push(diagnostic);
                    }
                }
            }

            if enforce_typing_imports {
                let runtime_imports: Vec<&Binding> = if self.settings.flake8_type_checking.strict {
                    vec![]
                } else {
                    self.semantic_model
                        .scopes
                        .ancestor_ids(*scope_id)
                        .flat_map(|scope_id| runtime_imports[scope_id.as_usize()].iter())
                        .copied()
                        .collect()
                };

                flake8_type_checking::rules::runtime_import_in_type_checking_block(
                    self,
                    scope,
                    &mut diagnostics,
                );

                flake8_type_checking::rules::typing_only_runtime_import(
                    self,
                    scope,
                    &runtime_imports,
                    &mut diagnostics,
                );
            }

            if self.enabled(Rule::UnusedImport) {
                pyflakes::rules::unused_import(self, scope, &mut diagnostics);
            }
        }
        self.diagnostics.extend(diagnostics);
    }

    /// Visit all the [`Definition`] nodes in the AST.
    ///
    /// This phase is expected to run after the AST has been traversed in its entirety; as such,
    /// it is expected that all [`Definition`] nodes have been visited by the time, and that this
    /// method will not recurse into any other nodes.
    fn check_definitions(&mut self) {
        let enforce_annotations = self.any_enabled(&[
            Rule::MissingTypeFunctionArgument,
            Rule::MissingTypeArgs,
            Rule::MissingTypeKwargs,
            Rule::MissingTypeSelf,
            Rule::MissingTypeCls,
            Rule::MissingReturnTypeUndocumentedPublicFunction,
            Rule::MissingReturnTypePrivateFunction,
            Rule::MissingReturnTypeSpecialMethod,
            Rule::MissingReturnTypeStaticMethod,
            Rule::MissingReturnTypeClassMethod,
            Rule::AnyType,
        ]);
        let enforce_stubs = self.is_stub
            && self.any_enabled(&[Rule::DocstringInStub, Rule::IterMethodReturnIterable]);
        let enforce_docstrings = self.any_enabled(&[
            Rule::UndocumentedPublicModule,
            Rule::UndocumentedPublicClass,
            Rule::UndocumentedPublicMethod,
            Rule::UndocumentedPublicFunction,
            Rule::UndocumentedPublicPackage,
            Rule::UndocumentedMagicMethod,
            Rule::UndocumentedPublicNestedClass,
            Rule::UndocumentedPublicInit,
            Rule::FitsOnOneLine,
            Rule::NoBlankLineBeforeFunction,
            Rule::NoBlankLineAfterFunction,
            Rule::OneBlankLineBeforeClass,
            Rule::OneBlankLineAfterClass,
            Rule::BlankLineAfterSummary,
            Rule::IndentWithSpaces,
            Rule::UnderIndentation,
            Rule::OverIndentation,
            Rule::NewLineAfterLastParagraph,
            Rule::SurroundingWhitespace,
            Rule::BlankLineBeforeClass,
            Rule::MultiLineSummaryFirstLine,
            Rule::MultiLineSummarySecondLine,
            Rule::SectionNotOverIndented,
            Rule::SectionUnderlineNotOverIndented,
            Rule::TripleSingleQuotes,
            Rule::EscapeSequenceInDocstring,
            Rule::EndsInPeriod,
            Rule::NonImperativeMood,
            Rule::NoSignature,
            Rule::FirstLineCapitalized,
            Rule::DocstringStartsWithThis,
            Rule::CapitalizeSectionName,
            Rule::NewLineAfterSectionName,
            Rule::DashedUnderlineAfterSection,
            Rule::SectionUnderlineAfterName,
            Rule::SectionUnderlineMatchesSectionLength,
            Rule::NoBlankLineAfterSection,
            Rule::NoBlankLineBeforeSection,
            Rule::BlankLinesBetweenHeaderAndContent,
            Rule::BlankLineAfterLastSection,
            Rule::EmptyDocstringSection,
            Rule::EndsInPunctuation,
            Rule::SectionNameEndsInColon,
            Rule::UndocumentedParam,
            Rule::OverloadWithDocstring,
            Rule::EmptyDocstring,
        ]);

        if !enforce_annotations && !enforce_docstrings && !enforce_stubs {
            return;
        }

        // Compute visibility of all definitions.
        let global_scope = self.semantic_model.global_scope();
        let exports: Option<&[&str]> = global_scope
            .get("__all__")
            .map(|binding_id| &self.semantic_model.bindings[binding_id])
            .and_then(|binding| match &binding.kind {
                BindingKind::Export(Export { names }) => Some(names.as_slice()),
                _ => None,
            });
        let definitions = std::mem::take(&mut self.semantic_model.definitions);

        let mut overloaded_name: Option<String> = None;
        for ContextualizedDefinition {
            definition,
            visibility,
        } in definitions.resolve(exports).iter()
        {
            let docstring = docstrings::extraction::extract_docstring(definition);

            // flake8-annotations
            if enforce_annotations {
                // TODO(charlie): This should be even stricter, in that an overload
                // implementation should come immediately after the overloaded
                // interfaces, without any AST nodes in between. Right now, we
                // only error when traversing definition boundaries (functions,
                // classes, etc.).
                if !overloaded_name.map_or(false, |overloaded_name| {
                    flake8_annotations::helpers::is_overload_impl(
                        &self.semantic_model,
                        definition,
                        &overloaded_name,
                    )
                }) {
                    self.diagnostics
                        .extend(flake8_annotations::rules::definition(
                            self,
                            definition,
                            *visibility,
                        ));
                }
                overloaded_name =
                    flake8_annotations::helpers::overloaded_name(&self.semantic_model, definition);
            }

            // flake8-pyi
            if enforce_stubs {
                if self.is_stub {
                    if self.enabled(Rule::DocstringInStub) {
                        flake8_pyi::rules::docstring_in_stubs(self, docstring);
                    }
                    if self.enabled(Rule::IterMethodReturnIterable) {
                        flake8_pyi::rules::iter_method_return_iterable(self, definition);
                    }
                }
            }

            // pydocstyle
            if enforce_docstrings {
                if pydocstyle::helpers::should_ignore_definition(
                    &self.semantic_model,
                    definition,
                    &self.settings.pydocstyle.ignore_decorators,
                ) {
                    continue;
                }

                // Extract a `Docstring` from a `Definition`.
                let Some(expr) = docstring else {
                    pydocstyle::rules::not_missing(self, definition, *visibility);
                    continue;
                };

                let contents = self.locator.slice(expr.range());

                let indentation = self.locator.slice(TextRange::new(
                    self.locator.line_start(expr.start()),
                    expr.start(),
                ));

                if pydocstyle::helpers::should_ignore_docstring(contents) {
                    #[allow(deprecated)]
                    let location = self.locator.compute_source_location(expr.start());
                    warn_user!(
                        "Docstring at {}:{}:{} contains implicit string concatenation; ignoring...",
                        relativize_path(self.path),
                        location.row,
                        location.column
                    );
                    continue;
                }

                // SAFETY: Safe for docstrings that pass `should_ignore_docstring`.
                let body_range = str::raw_contents_range(contents).unwrap();
                let docstring = Docstring {
                    definition,
                    expr,
                    contents,
                    body_range,
                    indentation,
                };

                if !pydocstyle::rules::not_empty(self, &docstring) {
                    continue;
                }

                if self.enabled(Rule::FitsOnOneLine) {
                    pydocstyle::rules::one_liner(self, &docstring);
                }
                if self.any_enabled(&[
                    Rule::NoBlankLineBeforeFunction,
                    Rule::NoBlankLineAfterFunction,
                ]) {
                    pydocstyle::rules::blank_before_after_function(self, &docstring);
                }
                if self.any_enabled(&[
                    Rule::OneBlankLineBeforeClass,
                    Rule::OneBlankLineAfterClass,
                    Rule::BlankLineBeforeClass,
                ]) {
                    pydocstyle::rules::blank_before_after_class(self, &docstring);
                }
                if self.enabled(Rule::BlankLineAfterSummary) {
                    pydocstyle::rules::blank_after_summary(self, &docstring);
                }
                if self.any_enabled(&[
                    Rule::IndentWithSpaces,
                    Rule::UnderIndentation,
                    Rule::OverIndentation,
                ]) {
                    pydocstyle::rules::indent(self, &docstring);
                }
                if self.enabled(Rule::NewLineAfterLastParagraph) {
                    pydocstyle::rules::newline_after_last_paragraph(self, &docstring);
                }
                if self.enabled(Rule::SurroundingWhitespace) {
                    pydocstyle::rules::no_surrounding_whitespace(self, &docstring);
                }
                if self.any_enabled(&[
                    Rule::MultiLineSummaryFirstLine,
                    Rule::MultiLineSummarySecondLine,
                ]) {
                    pydocstyle::rules::multi_line_summary_start(self, &docstring);
                }
                if self.enabled(Rule::TripleSingleQuotes) {
                    pydocstyle::rules::triple_quotes(self, &docstring);
                }
                if self.enabled(Rule::EscapeSequenceInDocstring) {
                    pydocstyle::rules::backslashes(self, &docstring);
                }
                if self.enabled(Rule::EndsInPeriod) {
                    pydocstyle::rules::ends_with_period(self, &docstring);
                }
                if self.enabled(Rule::NonImperativeMood) {
                    pydocstyle::rules::non_imperative_mood(
                        self,
                        &docstring,
                        &self.settings.pydocstyle.property_decorators,
                    );
                }
                if self.enabled(Rule::NoSignature) {
                    pydocstyle::rules::no_signature(self, &docstring);
                }
                if self.enabled(Rule::FirstLineCapitalized) {
                    pydocstyle::rules::capitalized(self, &docstring);
                }
                if self.enabled(Rule::DocstringStartsWithThis) {
                    pydocstyle::rules::starts_with_this(self, &docstring);
                }
                if self.enabled(Rule::EndsInPunctuation) {
                    pydocstyle::rules::ends_with_punctuation(self, &docstring);
                }
                if self.enabled(Rule::OverloadWithDocstring) {
                    pydocstyle::rules::if_needed(self, &docstring);
                }
                if self.any_enabled(&[
                    Rule::MultiLineSummaryFirstLine,
                    Rule::SectionNotOverIndented,
                    Rule::SectionUnderlineNotOverIndented,
                    Rule::CapitalizeSectionName,
                    Rule::NewLineAfterSectionName,
                    Rule::DashedUnderlineAfterSection,
                    Rule::SectionUnderlineAfterName,
                    Rule::SectionUnderlineMatchesSectionLength,
                    Rule::NoBlankLineAfterSection,
                    Rule::NoBlankLineBeforeSection,
                    Rule::BlankLinesBetweenHeaderAndContent,
                    Rule::BlankLineAfterLastSection,
                    Rule::EmptyDocstringSection,
                    Rule::SectionNameEndsInColon,
                    Rule::UndocumentedParam,
                ]) {
                    pydocstyle::rules::sections(
                        self,
                        &docstring,
                        self.settings.pydocstyle.convention.as_ref(),
                    );
                }
            }
        }
    }
}

#[allow(clippy::too_many_arguments)]
pub(crate) fn check_ast(
    python_ast: &Suite,
    locator: &Locator,
    stylist: &Stylist,
    indexer: &Indexer,
    noqa_line_for: &NoqaMapping,
    settings: &Settings,
    noqa: flags::Noqa,
    path: &Path,
    package: Option<&Path>,
) -> Vec<Diagnostic> {
    let module_path = package.and_then(|package| to_module_path(package, path));
    let module = Module {
        kind: if path.ends_with("__init__.py") {
            ModuleKind::Package
        } else {
            ModuleKind::Module
        },
        source: if let Some(module_path) = module_path.as_ref() {
            ModuleSource::Path(module_path)
        } else {
            ModuleSource::File(path)
        },
        python_ast,
    };

    let mut checker = Checker::new(
        settings,
        noqa_line_for,
        noqa,
        path,
        package,
        module,
        locator,
        stylist,
        indexer,
        Importer::new(python_ast, locator, stylist),
    );
    checker.bind_builtins();

    // Check for module docstring.
    let python_ast = if checker.visit_module(python_ast) {
        &python_ast[1..]
    } else {
        python_ast
    };

    // Iterate over the AST.
    checker.visit_body(python_ast);

    // Check any deferred statements.
    checker.check_deferred_functions();
    checker.check_deferred_lambdas();
    checker.check_deferred_future_type_definitions();
    let allocator = typed_arena::Arena::new();
    checker.check_deferred_string_type_definitions(&allocator);
    checker.check_deferred_assignments();
    checker.check_deferred_for_loops();

    // Check docstrings.
    checker.check_definitions();

    // Reset the scope to module-level, and check all consumed scopes.
    checker.semantic_model.scope_id = ScopeId::global();
    checker.semantic_model.dead_scopes.push(ScopeId::global());
    checker.check_dead_scopes();

    checker.diagnostics
}<|MERGE_RESOLUTION|>--- conflicted
+++ resolved
@@ -143,7 +143,6 @@
         )
     }
 
-<<<<<<< HEAD
     /// Returns the appropriate quoting for f-string by reversing the one used outside of
     /// the f-string.
     ///
@@ -165,7 +164,8 @@
             "\"" => Some(Quote::Single),
             _ => None,
         }
-=======
+    }
+
     /// Returns the [`IsolationLevel`] for fixes in the current context.
     ///
     /// The primary use-case for fix isolation is to ensure that we don't delete all statements
@@ -178,7 +178,6 @@
             .map_or(IsolationLevel::default(), |node_id| {
                 IsolationLevel::Group(node_id.into())
             })
->>>>>>> 775d2477
     }
 
     pub(crate) const fn semantic_model(&self) -> &SemanticModel<'a> {
