--- conflicted
+++ resolved
@@ -2394,15 +2394,7 @@
                     pylint::rules::load_before_global_declaration(self, id, expr);
                 }
             }
-<<<<<<< HEAD
-            ExprKind::Attribute {
-                attr,
-                value,
-                ctx: _,
-            } => {
-=======
             ExprKind::Attribute(ast::ExprAttribute { attr, value, .. }) => {
->>>>>>> 838ba1ca
                 // Ex) typing.List[...]
                 if self
                     .settings
