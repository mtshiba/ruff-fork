--- conflicted
+++ resolved
@@ -148,7 +148,6 @@
         )
     }
 
-<<<<<<< HEAD
     /// Returns the appropriate quoting for f-string by reversing the one used outside of
     /// the f-string.
     ///
@@ -172,10 +171,7 @@
         }
     }
 
-    pub(crate) fn semantic_model(&self) -> &SemanticModel<'a> {
-=======
     pub(crate) const fn semantic_model(&self) -> &SemanticModel<'a> {
->>>>>>> 1156c65b
         &self.semantic_model
     }
 
