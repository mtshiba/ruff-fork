use std::path::Path;

use itertools::Itertools;
use log::error;
use ruff_text_size::{TextRange, TextSize};
use rustc_hash::{FxHashMap, FxHashSet};
use rustpython_common::cformat::{CFormatError, CFormatErrorType};
use rustpython_parser::ast::{
    Arg, Arguments, Comprehension, Constant, Excepthandler, ExcepthandlerKind, Expr, ExprContext,
    ExprKind, KeywordData, Located, Operator, Pattern, PatternKind, Stmt, StmtKind, Suite,
};

use ruff_diagnostics::Diagnostic;
use ruff_python_ast::all::{extract_all_names, AllNamesFlags};
use ruff_python_ast::helpers::{extract_handled_exceptions, to_module_path};
use ruff_python_ast::source_code::{Indexer, Locator, Stylist};
use ruff_python_ast::types::{Node, RefEquality};
use ruff_python_ast::typing::parse_type_annotation;
use ruff_python_ast::visitor::{walk_excepthandler, walk_pattern, Visitor};
use ruff_python_ast::{branch_detection, cast, helpers, str, visitor};
use ruff_python_semantic::analyze;
use ruff_python_semantic::analyze::typing::{Callable, SubscriptKind};
use ruff_python_semantic::binding::{
    Binding, BindingId, BindingKind, Exceptions, ExecutionContext, Export, FromImportation,
    Importation, StarImportation, SubmoduleImportation,
};
use ruff_python_semantic::context::Context;
use ruff_python_semantic::scope::{ClassDef, FunctionDef, Lambda, Scope, ScopeId, ScopeKind};
use ruff_python_stdlib::builtins::{BUILTINS, MAGIC_GLOBALS};
use ruff_python_stdlib::path::is_python_stub_file;

use crate::checkers::ast::deferred::Deferred;
use crate::docstrings::definition::{
    transition_scope, Definition, DefinitionKind, Docstring, Documentable,
};
use crate::fs::relativize_path;
use crate::importer::Importer;
use crate::noqa::NoqaMapping;
use crate::registry::{AsRule, Rule};
use crate::rules::{
    flake8_2020, flake8_annotations, flake8_bandit, flake8_blind_except, flake8_boolean_trap,
    flake8_bugbear, flake8_builtins, flake8_comprehensions, flake8_datetimez, flake8_debugger,
    flake8_django, flake8_errmsg, flake8_gettext, flake8_implicit_str_concat,
    flake8_import_conventions, flake8_logging_format, flake8_pie, flake8_print, flake8_pyi,
    flake8_pytest_style, flake8_raise, flake8_return, flake8_self, flake8_simplify,
    flake8_tidy_imports, flake8_type_checking, flake8_unused_arguments, flake8_use_pathlib, mccabe,
    numpy, pandas_vet, pep8_naming, pycodestyle, pydocstyle, pyflakes, pygrep_hooks, pylint,
    pyupgrade, ruff, tryceratops,
};
use crate::settings::types::PythonVersion;
use crate::settings::{flags, Settings};
use crate::{autofix, docstrings, noqa, warn_user};

mod deferred;

type AnnotationContext = (bool, bool);

pub struct Checker<'a> {
    // Settings, static metadata, etc.
    pub path: &'a Path,
    module_path: Option<Vec<String>>,
    package: Option<&'a Path>,
    is_stub: bool,
    autofix: flags::Autofix,
    noqa: flags::Noqa,
    pub settings: &'a Settings,
    pub noqa_line_for: &'a NoqaMapping,
    pub locator: &'a Locator<'a>,
    pub stylist: &'a Stylist<'a>,
    pub indexer: &'a Indexer,
    pub importer: Importer<'a>,
    // Stateful fields.
    pub ctx: Context<'a>,
    pub deferred: Deferred<'a>,
    pub diagnostics: Vec<Diagnostic>,
    pub deletions: FxHashSet<RefEquality<'a, Stmt>>,
    // Check-specific state.
    pub flake8_bugbear_seen: Vec<&'a Expr>,
}

impl<'a> Checker<'a> {
    #[allow(clippy::too_many_arguments)]
    pub fn new(
        settings: &'a Settings,
        noqa_line_for: &'a NoqaMapping,
        autofix: flags::Autofix,
        noqa: flags::Noqa,
        path: &'a Path,
        package: Option<&'a Path>,
        module_path: Option<Vec<String>>,
        locator: &'a Locator,
        stylist: &'a Stylist,
        indexer: &'a Indexer,
        importer: Importer<'a>,
    ) -> Checker<'a> {
        Checker {
            settings,
            noqa_line_for,
            autofix,
            noqa,
            path,
            package,
            module_path: module_path.clone(),
            is_stub: is_python_stub_file(path),
            locator,
            stylist,
            indexer,
            importer,
            ctx: Context::new(&settings.typing_modules, path, module_path),
            deferred: Deferred::default(),
            diagnostics: Vec::default(),
            deletions: FxHashSet::default(),
            flake8_bugbear_seen: Vec::default(),
        }
    }
}

impl<'a> Checker<'a> {
    /// Return `true` if a patch should be generated under the given autofix
    /// `Mode`.
    pub fn patch(&self, code: Rule) -> bool {
        self.autofix.into() && self.settings.rules.should_fix(code)
    }

    /// Return `true` if a `Rule` is disabled by a `noqa` directive.
    pub fn rule_is_ignored(&self, code: Rule, offset: TextSize) -> bool {
        // TODO(charlie): `noqa` directives are mostly enforced in `check_lines.rs`.
        // However, in rare cases, we need to check them here. For example, when
        // removing unused imports, we create a single fix that's applied to all
        // unused members on a single import. We need to pre-emptively omit any
        // members from the fix that will eventually be excluded by a `noqa`.
        // Unfortunately, we _do_ want to register a `Diagnostic` for each
        // eventually-ignored import, so that our `noqa` counts are accurate.
        if !self.noqa.to_bool() {
            return false;
        }
        noqa::rule_is_ignored(code, offset, self.noqa_line_for, self.locator)
    }
}

/// Visit an [`Expr`], and treat it as a type definition.
macro_rules! visit_type_definition {
    ($self:ident, $expr:expr) => {{
        let prev_in_type_definition = $self.ctx.in_type_definition;
        $self.ctx.in_type_definition = true;
        $self.visit_expr($expr);
        $self.ctx.in_type_definition = prev_in_type_definition;
    }};
}

/// Visit an [`Expr`], and treat it as _not_ a type definition.
macro_rules! visit_non_type_definition {
    ($self:ident, $expr:expr) => {{
        let prev_in_type_definition = $self.ctx.in_type_definition;
        $self.ctx.in_type_definition = false;
        $self.visit_expr($expr);
        $self.ctx.in_type_definition = prev_in_type_definition;
    }};
}

/// Visit an [`Expr`], and treat it as a boolean test. This is useful for detecting whether an
/// expressions return value is significant, or whether the calling context only relies on
/// its truthiness.
macro_rules! visit_boolean_test {
    ($self:ident, $expr:expr) => {{
        let prev_in_boolean_test = $self.ctx.in_boolean_test;
        $self.ctx.in_boolean_test = true;
        $self.visit_expr($expr);
        $self.ctx.in_boolean_test = prev_in_boolean_test;
    }};
}

impl<'a, 'b> Visitor<'b> for Checker<'a>
where
    'b: 'a,
{
    fn visit_stmt(&mut self, stmt: &'b Stmt) {
        self.ctx.push_parent(stmt);

        // Track whether we've seen docstrings, non-imports, etc.
        match &stmt.node {
            StmtKind::ImportFrom { module, .. } => {
                // Allow __future__ imports until we see a non-__future__ import.
                if self.ctx.futures_allowed {
                    if let Some(module) = module {
                        if module != "__future__" {
                            self.ctx.futures_allowed = false;
                        }
                    }
                }
            }
            StmtKind::Import { .. } => {
                self.ctx.futures_allowed = false;
            }
            _ => {
                self.ctx.futures_allowed = false;
                if !self.ctx.seen_import_boundary
                    && !helpers::is_assignment_to_a_dunder(stmt)
                    && !helpers::in_nested_block(self.ctx.parents.iter().rev().map(Into::into))
                {
                    self.ctx.seen_import_boundary = true;
                }
            }
        }

        // Track each top-level import, to guide import insertions.
        if matches!(
            &stmt.node,
            StmtKind::Import { .. } | StmtKind::ImportFrom { .. }
        ) {
            if self.ctx.scope_id.is_global() && self.ctx.current_stmt_parent().is_none() {
                self.importer.visit_import(stmt);
            }
        }

        // Pre-visit.
        match &stmt.node {
            StmtKind::Global { names } => {
                let ranges: Vec<TextRange> = helpers::find_names(stmt, self.locator).collect();
                if !self.ctx.scope_id.is_global() {
                    // Add the binding to the current scope.
                    let context = self.ctx.execution_context();
                    let exceptions = self.ctx.exceptions();
                    let scope = &mut self.ctx.scopes[self.ctx.scope_id];
                    let usage = Some((self.ctx.scope_id, stmt.range()));
                    for (name, range) in names.iter().zip(ranges.iter()) {
                        let id = self.ctx.bindings.push(Binding {
                            kind: BindingKind::Global,
                            runtime_usage: None,
                            synthetic_usage: usage,
                            typing_usage: None,
                            range: *range,
                            source: Some(RefEquality(stmt)),
                            context,
                            exceptions,
                        });
                        scope.add(name, id);
                    }
                }

                if self.settings.rules.enabled(Rule::AmbiguousVariableName) {
                    self.diagnostics
                        .extend(names.iter().zip(ranges.iter()).filter_map(|(name, range)| {
                            pycodestyle::rules::ambiguous_variable_name(name, *range)
                        }));
                }
            }
            StmtKind::Nonlocal { names } => {
                let ranges: Vec<TextRange> = helpers::find_names(stmt, self.locator).collect();
                if !self.ctx.scope_id.is_global() {
                    let context = self.ctx.execution_context();
                    let exceptions = self.ctx.exceptions();
                    let scope = &mut self.ctx.scopes[self.ctx.scope_id];
                    let usage = Some((self.ctx.scope_id, stmt.range()));
                    for (name, range) in names.iter().zip(ranges.iter()) {
                        // Add a binding to the current scope.
                        let id = self.ctx.bindings.push(Binding {
                            kind: BindingKind::Nonlocal,
                            runtime_usage: None,
                            synthetic_usage: usage,
                            typing_usage: None,
                            range: *range,
                            source: Some(RefEquality(stmt)),
                            context,
                            exceptions,
                        });
                        scope.add(name, id);
                    }

                    // Mark the binding in the defining scopes as used too. (Skip the global scope
                    // and the current scope.)
                    for (name, range) in names.iter().zip(ranges.iter()) {
                        let binding_id = self
                            .ctx
                            .scopes
                            .ancestors(self.ctx.scope_id)
                            .skip(1)
                            .take_while(|scope| !scope.kind.is_module())
                            .find_map(|scope| scope.get(name.as_str()));

                        if let Some(binding_id) = binding_id {
                            self.ctx.bindings[*binding_id].runtime_usage = usage;
                        } else {
                            // Ensure that every nonlocal has an existing binding from a parent scope.
                            if self.settings.rules.enabled(Rule::NonlocalWithoutBinding) {
                                self.diagnostics.push(Diagnostic::new(
                                    pylint::rules::NonlocalWithoutBinding {
                                        name: name.to_string(),
                                    },
                                    *range,
                                ));
                            }
                        }
                    }
                }

                if self.settings.rules.enabled(Rule::AmbiguousVariableName) {
                    self.diagnostics
                        .extend(names.iter().zip(ranges.iter()).filter_map(|(name, range)| {
                            pycodestyle::rules::ambiguous_variable_name(name, *range)
                        }));
                }
            }
            StmtKind::Break => {
                if self.settings.rules.enabled(Rule::BreakOutsideLoop) {
                    if let Some(diagnostic) = pyflakes::rules::break_outside_loop(
                        stmt,
                        &mut self.ctx.parents.iter().rev().map(Into::into).skip(1),
                    ) {
                        self.diagnostics.push(diagnostic);
                    }
                }
            }
            StmtKind::Continue => {
                if self.settings.rules.enabled(Rule::ContinueOutsideLoop) {
                    if let Some(diagnostic) = pyflakes::rules::continue_outside_loop(
                        stmt,
                        &mut self.ctx.parents.iter().rev().map(Into::into).skip(1),
                    ) {
                        self.diagnostics.push(diagnostic);
                    }
                }
            }
            StmtKind::FunctionDef {
                name,
                decorator_list,
                returns,
                args,
                body,
                ..
            }
            | StmtKind::AsyncFunctionDef {
                name,
                decorator_list,
                returns,
                args,
                body,
                ..
            } => {
                if self
                    .settings
                    .rules
                    .enabled(Rule::DjangoNonLeadingReceiverDecorator)
                {
                    self.diagnostics
                        .extend(flake8_django::rules::non_leading_receiver_decorator(
                            decorator_list,
                            |expr| self.ctx.resolve_call_path(expr),
                        ));
                }

                if self.settings.rules.enabled(Rule::AmbiguousFunctionName) {
                    if let Some(diagnostic) =
                        pycodestyle::rules::ambiguous_function_name(name, || {
                            helpers::identifier_range(stmt, self.locator)
                        })
                    {
                        self.diagnostics.push(diagnostic);
                    }
                }

                if self.settings.rules.enabled(Rule::InvalidFunctionName) {
                    if let Some(diagnostic) = pep8_naming::rules::invalid_function_name(
                        stmt,
                        name,
                        decorator_list,
                        &self.settings.pep8_naming.ignore_names,
                        &self.ctx,
                        self.locator,
                    ) {
                        self.diagnostics.push(diagnostic);
                    }
                }

                if self
                    .settings
                    .rules
                    .enabled(Rule::InvalidFirstArgumentNameForClassMethod)
                {
                    if let Some(diagnostic) =
                        pep8_naming::rules::invalid_first_argument_name_for_class_method(
                            self,
                            self.ctx.scope(),
                            name,
                            decorator_list,
                            args,
                        )
                    {
                        self.diagnostics.push(diagnostic);
                    }
                }

                if self
                    .settings
                    .rules
                    .enabled(Rule::InvalidFirstArgumentNameForMethod)
                {
                    if let Some(diagnostic) =
                        pep8_naming::rules::invalid_first_argument_name_for_method(
                            self,
                            self.ctx.scope(),
                            name,
                            decorator_list,
                            args,
                        )
                    {
                        self.diagnostics.push(diagnostic);
                    }
                }

                if self.is_stub {
                    if self.settings.rules.enabled(Rule::PassStatementStubBody) {
                        flake8_pyi::rules::pass_statement_stub_body(self, body);
                    }
                    if self.settings.rules.enabled(Rule::NonEmptyStubBody) {
                        flake8_pyi::rules::non_empty_stub_body(self, body);
                    }
                }

                if self.settings.rules.enabled(Rule::DunderFunctionName) {
                    if let Some(diagnostic) = pep8_naming::rules::dunder_function_name(
                        self.ctx.scope(),
                        stmt,
                        name,
                        self.locator,
                    ) {
                        self.diagnostics.push(diagnostic);
                    }
                }

                if self.settings.rules.enabled(Rule::GlobalStatement) {
                    pylint::rules::global_statement(self, name);
                }

                if self.settings.rules.enabled(Rule::LRUCacheWithoutParameters)
                    && self.settings.target_version >= PythonVersion::Py38
                {
                    pyupgrade::rules::lru_cache_without_parameters(self, decorator_list);
                }
                if self.settings.rules.enabled(Rule::LRUCacheWithMaxsizeNone)
                    && self.settings.target_version >= PythonVersion::Py39
                {
                    pyupgrade::rules::lru_cache_with_maxsize_none(self, decorator_list);
                }

                if self.settings.rules.enabled(Rule::CachedInstanceMethod) {
                    flake8_bugbear::rules::cached_instance_method(self, decorator_list);
                }

                if self.settings.rules.any_enabled(&[
                    Rule::UnnecessaryReturnNone,
                    Rule::ImplicitReturnValue,
                    Rule::ImplicitReturn,
                    Rule::UnnecessaryAssign,
                    Rule::SuperfluousElseReturn,
                    Rule::SuperfluousElseRaise,
                    Rule::SuperfluousElseContinue,
                    Rule::SuperfluousElseBreak,
                ]) {
                    flake8_return::rules::function(
                        self,
                        body,
                        returns.as_ref().map(|expr| &**expr),
                    );
                }

                if self.settings.rules.enabled(Rule::UselessReturn) {
                    pylint::rules::useless_return(
                        self,
                        stmt,
                        body,
                        returns.as_ref().map(|expr| &**expr),
                    );
                }

                if self.settings.rules.enabled(Rule::ComplexStructure) {
                    if let Some(diagnostic) = mccabe::rules::function_is_too_complex(
                        stmt,
                        name,
                        body,
                        self.settings.mccabe.max_complexity,
                        self.locator,
                    ) {
                        self.diagnostics.push(diagnostic);
                    }
                }

                if self.settings.rules.enabled(Rule::HardcodedPasswordDefault) {
                    self.diagnostics
                        .extend(flake8_bandit::rules::hardcoded_password_default(args));
                }

                if self.settings.rules.enabled(Rule::PropertyWithParameters) {
                    pylint::rules::property_with_parameters(self, stmt, decorator_list, args);
                }

                if self.settings.rules.enabled(Rule::TooManyArguments) {
                    pylint::rules::too_many_arguments(self, args, stmt);
                }

                if self.settings.rules.enabled(Rule::TooManyReturnStatements) {
                    if let Some(diagnostic) = pylint::rules::too_many_return_statements(
                        stmt,
                        body,
                        self.settings.pylint.max_returns,
                        self.locator,
                    ) {
                        self.diagnostics.push(diagnostic);
                    }
                }

                if self.settings.rules.enabled(Rule::TooManyBranches) {
                    if let Some(diagnostic) = pylint::rules::too_many_branches(
                        stmt,
                        body,
                        self.settings.pylint.max_branches,
                        self.locator,
                    ) {
                        self.diagnostics.push(diagnostic);
                    }
                }

                if self.settings.rules.enabled(Rule::TooManyStatements) {
                    if let Some(diagnostic) = pylint::rules::too_many_statements(
                        stmt,
                        body,
                        self.settings.pylint.max_statements,
                        self.locator,
                    ) {
                        self.diagnostics.push(diagnostic);
                    }
                }

                if self.settings.rules.any_enabled(&[
                    Rule::PytestFixtureIncorrectParenthesesStyle,
                    Rule::PytestFixturePositionalArgs,
                    Rule::PytestExtraneousScopeFunction,
                    Rule::PytestMissingFixtureNameUnderscore,
                    Rule::PytestIncorrectFixtureNameUnderscore,
                    Rule::PytestFixtureParamWithoutValue,
                    Rule::PytestDeprecatedYieldFixture,
                    Rule::PytestFixtureFinalizerCallback,
                    Rule::PytestUselessYieldFixture,
                    Rule::PytestUnnecessaryAsyncioMarkOnFixture,
                    Rule::PytestErroneousUseFixturesOnFixture,
                ]) {
                    flake8_pytest_style::rules::fixture(
                        self,
                        stmt,
                        name,
                        args,
                        decorator_list,
                        body,
                    );
                }

                if self.settings.rules.any_enabled(&[
                    Rule::PytestParametrizeNamesWrongType,
                    Rule::PytestParametrizeValuesWrongType,
                ]) {
                    flake8_pytest_style::rules::parametrize(self, decorator_list);
                }

                if self.settings.rules.any_enabled(&[
                    Rule::PytestIncorrectMarkParenthesesStyle,
                    Rule::PytestUseFixturesWithoutParameters,
                ]) {
                    flake8_pytest_style::rules::marks(self, decorator_list);
                }

                if self
                    .settings
                    .rules
                    .enabled(Rule::BooleanPositionalArgInFunctionDefinition)
                {
                    flake8_boolean_trap::rules::check_positional_boolean_in_def(
                        self,
                        name,
                        decorator_list,
                        args,
                    );
                }

                if self
                    .settings
                    .rules
                    .enabled(Rule::BooleanDefaultValueInFunctionDefinition)
                {
                    flake8_boolean_trap::rules::check_boolean_default_value_in_function_definition(
                        self,
                        name,
                        decorator_list,
                        args,
                    );
                }

                if self
                    .settings
                    .rules
                    .enabled(Rule::UnexpectedSpecialMethodSignature)
                {
                    pylint::rules::unexpected_special_method_signature(
                        self,
                        stmt,
                        name,
                        decorator_list,
                        args,
                        self.locator,
                    );
                }

                self.check_builtin_shadowing(name, stmt, true);

                // Visit the decorators and arguments, but avoid the body, which will be
                // deferred.
                for expr in decorator_list {
                    self.visit_expr(expr);
                }

                // Function annotations are always evaluated at runtime, unless future annotations
                // are enabled.
                let runtime_annotation = !self.ctx.annotations_future_enabled;

                for arg in &args.posonlyargs {
                    if let Some(expr) = &arg.node.annotation {
                        if runtime_annotation {
                            visit_type_definition!(self, expr);
                        } else {
                            self.visit_annotation(expr);
                        };
                    }
                }
                for arg in &args.args {
                    if let Some(expr) = &arg.node.annotation {
                        if runtime_annotation {
                            visit_type_definition!(self, expr);
                        } else {
                            self.visit_annotation(expr);
                        };
                    }
                }
                if let Some(arg) = &args.vararg {
                    if let Some(expr) = &arg.node.annotation {
                        if runtime_annotation {
                            visit_type_definition!(self, expr);
                        } else {
                            self.visit_annotation(expr);
                        };
                    }
                }
                for arg in &args.kwonlyargs {
                    if let Some(expr) = &arg.node.annotation {
                        if runtime_annotation {
                            visit_type_definition!(self, expr);
                        } else {
                            self.visit_annotation(expr);
                        };
                    }
                }
                if let Some(arg) = &args.kwarg {
                    if let Some(expr) = &arg.node.annotation {
                        if runtime_annotation {
                            visit_type_definition!(self, expr);
                        } else {
                            self.visit_annotation(expr);
                        };
                    }
                }
                for expr in returns {
                    if runtime_annotation {
                        visit_type_definition!(self, expr);
                    } else {
                        self.visit_annotation(expr);
                    };
                }
                for expr in &args.kw_defaults {
                    self.visit_expr(expr);
                }
                for expr in &args.defaults {
                    self.visit_expr(expr);
                }

                self.add_binding(
                    name,
                    Binding {
                        kind: BindingKind::FunctionDefinition,
                        runtime_usage: None,
                        synthetic_usage: None,
                        typing_usage: None,
                        range: stmt.range(),
                        source: Some(*self.ctx.current_stmt()),
                        context: self.ctx.execution_context(),
                        exceptions: self.ctx.exceptions(),
                    },
                );
            }
            StmtKind::Return { .. } => {
                if self.settings.rules.enabled(Rule::ReturnOutsideFunction) {
                    pyflakes::rules::return_outside_function(self, stmt);
                }
                if self.settings.rules.enabled(Rule::ReturnInInit) {
                    pylint::rules::return_in_init(self, stmt);
                }
            }
            StmtKind::ClassDef {
                name,
                bases,
                keywords,
                decorator_list,
                body,
            } => {
                if self
                    .settings
                    .rules
                    .enabled(Rule::DjangoNullableModelStringField)
                {
                    self.diagnostics
                        .extend(flake8_django::rules::nullable_model_string_field(
                            self, body,
                        ));
                }

                if self
                    .settings
                    .rules
                    .enabled(Rule::DjangoExcludeWithModelForm)
                {
                    if let Some(diagnostic) =
                        flake8_django::rules::exclude_with_model_form(self, bases, body)
                    {
                        self.diagnostics.push(diagnostic);
                    }
                }
                if self.settings.rules.enabled(Rule::DjangoAllWithModelForm) {
                    if let Some(diagnostic) =
                        flake8_django::rules::all_with_model_form(self, bases, body)
                    {
                        self.diagnostics.push(diagnostic);
                    }
                }
                if self
                    .settings
                    .rules
                    .enabled(Rule::DjangoModelWithoutDunderStr)
                {
                    if let Some(diagnostic) =
                        flake8_django::rules::model_without_dunder_str(self, bases, body, stmt)
                    {
                        self.diagnostics.push(diagnostic);
                    }
                }
                if self
                    .settings
                    .rules
                    .enabled(Rule::DjangoUnorderedBodyContentInModel)
                {
                    flake8_django::rules::unordered_body_content_in_model(self, bases, body);
                }
                if self.settings.rules.enabled(Rule::GlobalStatement) {
                    pylint::rules::global_statement(self, name);
                }
                if self.settings.rules.enabled(Rule::UselessObjectInheritance) {
                    pyupgrade::rules::useless_object_inheritance(self, stmt, name, bases, keywords);
                }

                if self.settings.rules.enabled(Rule::AmbiguousClassName) {
                    if let Some(diagnostic) = pycodestyle::rules::ambiguous_class_name(name, || {
                        helpers::identifier_range(stmt, self.locator)
                    }) {
                        self.diagnostics.push(diagnostic);
                    }
                }

                if self.settings.rules.enabled(Rule::InvalidClassName) {
                    if let Some(diagnostic) =
                        pep8_naming::rules::invalid_class_name(stmt, name, self.locator)
                    {
                        self.diagnostics.push(diagnostic);
                    }
                }

                if self
                    .settings
                    .rules
                    .enabled(Rule::ErrorSuffixOnExceptionName)
                {
                    if let Some(diagnostic) = pep8_naming::rules::error_suffix_on_exception_name(
                        stmt,
                        bases,
                        name,
                        self.locator,
                    ) {
                        self.diagnostics.push(diagnostic);
                    }
                }

                if !self.is_stub {
                    if self.settings.rules.any_enabled(&[
                        Rule::AbstractBaseClassWithoutAbstractMethod,
                        Rule::EmptyMethodWithoutAbstractDecorator,
                    ]) {
                        flake8_bugbear::rules::abstract_base_class(
                            self, stmt, name, bases, keywords, body,
                        );
                    }
                }
                if self.is_stub {
                    if self.settings.rules.enabled(Rule::PassStatementStubBody) {
                        flake8_pyi::rules::pass_statement_stub_body(self, body);
                    }
                    if self.settings.rules.enabled(Rule::PassInClassBody) {
                        flake8_pyi::rules::pass_in_class_body(self, stmt, body);
                    }
                }

                if self
                    .settings
                    .rules
                    .enabled(Rule::PytestIncorrectMarkParenthesesStyle)
                {
                    flake8_pytest_style::rules::marks(self, decorator_list);
                }

                if self
                    .settings
                    .rules
                    .enabled(Rule::DuplicateClassFieldDefinition)
                {
                    flake8_pie::rules::duplicate_class_field_definition(self, stmt, body);
                }

                if self.settings.rules.enabled(Rule::NonUniqueEnums) {
                    flake8_pie::rules::non_unique_enums(self, stmt, body);
                }

                if self.settings.rules.any_enabled(&[
                    Rule::MutableDataclassDefault,
                    Rule::FunctionCallInDataclassDefaultArgument,
                ]) && ruff::rules::is_dataclass(self, decorator_list)
                {
                    if self.settings.rules.enabled(Rule::MutableDataclassDefault) {
                        ruff::rules::mutable_dataclass_default(self, body);
                    }

                    if self
                        .settings
                        .rules
                        .enabled(Rule::FunctionCallInDataclassDefaultArgument)
                    {
                        ruff::rules::function_call_in_dataclass_defaults(self, body);
                    }
                }

                self.check_builtin_shadowing(name, stmt, false);

                for expr in bases {
                    self.visit_expr(expr);
                }
                for keyword in keywords {
                    self.visit_keyword(keyword);
                }
                for expr in decorator_list {
                    self.visit_expr(expr);
                }
            }
            StmtKind::Import { names } => {
                if self.settings.rules.enabled(Rule::MultipleImportsOnOneLine) {
                    pycodestyle::rules::multiple_imports_on_one_line(self, stmt, names);
                }
                if self
                    .settings
                    .rules
                    .enabled(Rule::ModuleImportNotAtTopOfFile)
                {
                    pycodestyle::rules::module_import_not_at_top_of_file(self, stmt, self.locator);
                }

                if self.settings.rules.enabled(Rule::GlobalStatement) {
                    for name in names.iter() {
                        if let Some(asname) = name.node.asname.as_ref() {
                            pylint::rules::global_statement(self, asname);
                        } else {
                            pylint::rules::global_statement(self, &name.node.name);
                        }
                    }
                }

                if self.settings.rules.enabled(Rule::DeprecatedCElementTree) {
                    pyupgrade::rules::deprecated_c_element_tree(self, stmt);
                }
                if self.settings.rules.enabled(Rule::DeprecatedMockImport) {
                    pyupgrade::rules::deprecated_mock_import(self, stmt);
                }

                for alias in names {
                    if alias.node.name == "__future__" {
                        let name = alias.node.asname.as_ref().unwrap_or(&alias.node.name);
                        self.add_binding(
                            name,
                            Binding {
                                kind: BindingKind::FutureImportation,
                                runtime_usage: None,
                                // Always mark `__future__` imports as used.
                                synthetic_usage: Some((self.ctx.scope_id, alias.range())),
                                typing_usage: None,
                                range: alias.range(),
                                source: Some(*self.ctx.current_stmt()),
                                context: self.ctx.execution_context(),
                                exceptions: self.ctx.exceptions(),
                            },
                        );

                        if self.settings.rules.enabled(Rule::LateFutureImport)
                            && !self.ctx.futures_allowed
                        {
                            self.diagnostics.push(Diagnostic::new(
                                pyflakes::rules::LateFutureImport,
                                stmt.range(),
                            ));
                        }
                    } else if alias.node.name.contains('.') && alias.node.asname.is_none() {
                        // Given `import foo.bar`, `name` would be "foo", and `full_name` would be
                        // "foo.bar".
                        let name = alias.node.name.split('.').next().unwrap();
                        let full_name = &alias.node.name;
                        self.add_binding(
                            name,
                            Binding {
                                kind: BindingKind::SubmoduleImportation(SubmoduleImportation {
                                    name,
                                    full_name,
                                }),
                                runtime_usage: None,
                                synthetic_usage: None,
                                typing_usage: None,
                                range: alias.range(),
                                source: Some(*self.ctx.current_stmt()),
                                context: self.ctx.execution_context(),
                                exceptions: self.ctx.exceptions(),
                            },
                        );
                    } else {
                        // Treat explicit re-export as usage (e.g., `from .applications
                        // import FastAPI as FastAPI`).
                        let is_explicit_reexport = alias
                            .node
                            .asname
                            .as_ref()
                            .map_or(false, |asname| asname == &alias.node.name);

                        let name = alias.node.asname.as_ref().unwrap_or(&alias.node.name);
                        let full_name = &alias.node.name;
                        self.add_binding(
                            name,
                            Binding {
                                kind: BindingKind::Importation(Importation { name, full_name }),
                                runtime_usage: None,
                                synthetic_usage: if is_explicit_reexport {
                                    Some((self.ctx.scope_id, alias.range()))
                                } else {
                                    None
                                },
                                typing_usage: None,
                                range: alias.range(),
                                source: Some(*self.ctx.current_stmt()),
                                context: self.ctx.execution_context(),
                                exceptions: self.ctx.exceptions(),
                            },
                        );

                        if let Some(asname) = &alias.node.asname {
                            self.check_builtin_shadowing(asname, stmt, false);
                        }
                    }

                    // flake8-debugger
                    if self.settings.rules.enabled(Rule::Debugger) {
                        if let Some(diagnostic) =
                            flake8_debugger::rules::debugger_import(stmt, None, &alias.node.name)
                        {
                            self.diagnostics.push(diagnostic);
                        }
                    }

                    // flake8_tidy_imports
                    if self.settings.rules.enabled(Rule::BannedApi) {
                        flake8_tidy_imports::banned_api::name_or_parent_is_banned(
                            self,
                            &alias.node.name,
                            alias,
                        );
                    }

                    // pylint
                    if !self.is_stub {
                        if self.settings.rules.enabled(Rule::UselessImportAlias) {
                            pylint::rules::useless_import_alias(self, alias);
                        }
                    }
                    if self.settings.rules.enabled(Rule::ManualFromImport) {
                        pylint::rules::manual_from_import(self, stmt, alias, names);
                    }

                    if self.settings.rules.enabled(Rule::ImportSelf) {
                        if let Some(diagnostic) = pylint::rules::import_self(
                            stmt,
                            self.path,
                            self.module_path.as_ref(),
                            self.locator,
                        ) {
                            self.diagnostics.push(diagnostic);
                        }
                    }

                    if let Some(asname) = &alias.node.asname {
                        let name = alias.node.name.split('.').last().unwrap();
                        if self
                            .settings
                            .rules
                            .enabled(Rule::ConstantImportedAsNonConstant)
                        {
                            if let Some(diagnostic) =
                                pep8_naming::rules::constant_imported_as_non_constant(
                                    name, asname, alias, stmt,
                                )
                            {
                                self.diagnostics.push(diagnostic);
                            }
                        }

                        if self
                            .settings
                            .rules
                            .enabled(Rule::LowercaseImportedAsNonLowercase)
                        {
                            if let Some(diagnostic) =
                                pep8_naming::rules::lowercase_imported_as_non_lowercase(
                                    name, asname, alias, stmt,
                                )
                            {
                                self.diagnostics.push(diagnostic);
                            }
                        }

                        if self
                            .settings
                            .rules
                            .enabled(Rule::CamelcaseImportedAsLowercase)
                        {
                            if let Some(diagnostic) =
                                pep8_naming::rules::camelcase_imported_as_lowercase(
                                    name, asname, alias, stmt,
                                )
                            {
                                self.diagnostics.push(diagnostic);
                            }
                        }

                        if self
                            .settings
                            .rules
                            .enabled(Rule::CamelcaseImportedAsConstant)
                        {
                            if let Some(diagnostic) =
                                pep8_naming::rules::camelcase_imported_as_constant(
                                    name, asname, alias, stmt,
                                )
                            {
                                self.diagnostics.push(diagnostic);
                            }
                        }

                        if self
                            .settings
                            .rules
                            .enabled(Rule::CamelcaseImportedAsAcronym)
                        {
                            if let Some(diagnostic) =
                                pep8_naming::rules::camelcase_imported_as_acronym(
                                    name, asname, alias, stmt,
                                )
                            {
                                self.diagnostics.push(diagnostic);
                            }
                        }
                    }

                    if self.settings.rules.enabled(Rule::UnconventionalImportAlias) {
                        if let Some(diagnostic) =
                            flake8_import_conventions::rules::conventional_import_alias(
                                stmt,
                                &alias.node.name,
                                alias.node.asname.as_deref(),
                                &self.settings.flake8_import_conventions.aliases,
                            )
                        {
                            self.diagnostics.push(diagnostic);
                        }
                    }

                    if self.settings.rules.enabled(Rule::BannedImportAlias) {
                        if let Some(asname) = &alias.node.asname {
                            if let Some(diagnostic) =
                                flake8_import_conventions::rules::banned_import_alias(
                                    stmt,
                                    &alias.node.name,
                                    asname,
                                    &self.settings.flake8_import_conventions.banned_aliases,
                                )
                            {
                                self.diagnostics.push(diagnostic);
                            }
                        }
                    }

                    if self
                        .settings
                        .rules
                        .enabled(Rule::PytestIncorrectPytestImport)
                    {
                        if let Some(diagnostic) = flake8_pytest_style::rules::import(
                            stmt,
                            &alias.node.name,
                            alias.node.asname.as_deref(),
                        ) {
                            self.diagnostics.push(diagnostic);
                        }
                    }
                }
            }
            StmtKind::ImportFrom {
                names,
                module,
                level,
            } => {
                if self
                    .settings
                    .rules
                    .enabled(Rule::ModuleImportNotAtTopOfFile)
                {
                    pycodestyle::rules::module_import_not_at_top_of_file(self, stmt, self.locator);
                }

                if self.settings.rules.enabled(Rule::GlobalStatement) {
                    for name in names.iter() {
                        if let Some(asname) = name.node.asname.as_ref() {
                            pylint::rules::global_statement(self, asname);
                        } else {
                            pylint::rules::global_statement(self, &name.node.name);
                        }
                    }
                }

                if self.settings.rules.enabled(Rule::UnnecessaryFutureImport)
                    && self.settings.target_version >= PythonVersion::Py37
                {
                    if let Some("__future__") = module.as_deref() {
                        pyupgrade::rules::unnecessary_future_import(self, stmt, names);
                    }
                }
                if self.settings.rules.enabled(Rule::DeprecatedMockImport) {
                    pyupgrade::rules::deprecated_mock_import(self, stmt);
                }
                if self.settings.rules.enabled(Rule::DeprecatedCElementTree) {
                    pyupgrade::rules::deprecated_c_element_tree(self, stmt);
                }
                if self.settings.rules.enabled(Rule::DeprecatedImport) {
                    pyupgrade::rules::deprecated_import(
                        self,
                        stmt,
                        names,
                        module.as_ref().map(String::as_str),
                        *level,
                    );
                }
                if self.settings.rules.enabled(Rule::UnnecessaryBuiltinImport) {
                    if let Some(module) = module.as_deref() {
                        pyupgrade::rules::unnecessary_builtin_import(self, stmt, module, names);
                    }
                }

                if self.settings.rules.enabled(Rule::BannedApi) {
                    if let Some(module) = helpers::resolve_imported_module_path(
                        *level,
                        module.as_deref(),
                        self.module_path.as_deref(),
                    ) {
                        flake8_tidy_imports::banned_api::name_or_parent_is_banned(
                            self, &module, stmt,
                        );

                        for alias in names {
                            if alias.node.name == "*" {
                                continue;
                            }
                            flake8_tidy_imports::banned_api::name_is_banned(
                                self,
                                format!("{module}.{}", alias.node.name),
                                alias,
                            );
                        }
                    }
                }

                if self
                    .settings
                    .rules
                    .enabled(Rule::PytestIncorrectPytestImport)
                {
                    if let Some(diagnostic) =
                        flake8_pytest_style::rules::import_from(stmt, module.as_deref(), *level)
                    {
                        self.diagnostics.push(diagnostic);
                    }
                }

                for alias in names {
                    if let Some("__future__") = module.as_deref() {
                        let name = alias.node.asname.as_ref().unwrap_or(&alias.node.name);
                        self.add_binding(
                            name,
                            Binding {
                                kind: BindingKind::FutureImportation,
                                runtime_usage: None,
                                // Always mark `__future__` imports as used.
                                synthetic_usage: Some((self.ctx.scope_id, alias.range())),
                                typing_usage: None,
                                range: alias.range(),
                                source: Some(*self.ctx.current_stmt()),
                                context: self.ctx.execution_context(),
                                exceptions: self.ctx.exceptions(),
                            },
                        );

                        if alias.node.name == "annotations" {
                            self.ctx.annotations_future_enabled = true;
                        }

                        if self.settings.rules.enabled(Rule::FutureFeatureNotDefined) {
                            pyflakes::rules::future_feature_not_defined(self, alias);
                        }

                        if self.settings.rules.enabled(Rule::LateFutureImport)
                            && !self.ctx.futures_allowed
                        {
                            self.diagnostics.push(Diagnostic::new(
                                pyflakes::rules::LateFutureImport,
                                stmt.range(),
                            ));
                        }
                    } else if alias.node.name == "*" {
                        self.ctx.scope_mut().add_star_import(StarImportation {
                            module: module.as_ref().map(String::as_str),
                            level: *level,
                        });

                        if self
                            .settings
                            .rules
                            .enabled(Rule::UndefinedLocalWithNestedImportStarUsage)
                        {
                            let scope = self.ctx.scope();
                            if !matches!(scope.kind, ScopeKind::Module) {
                                self.diagnostics.push(Diagnostic::new(
                                    pyflakes::rules::UndefinedLocalWithNestedImportStarUsage {
                                        name: helpers::format_import_from(
                                            *level,
                                            module.as_deref(),
                                        ),
                                    },
                                    stmt.range(),
                                ));
                            }
                        }

                        if self
                            .settings
                            .rules
                            .enabled(Rule::UndefinedLocalWithImportStar)
                        {
                            self.diagnostics.push(Diagnostic::new(
                                pyflakes::rules::UndefinedLocalWithImportStar {
                                    name: helpers::format_import_from(*level, module.as_deref()),
                                },
                                stmt.range(),
                            ));
                        }
                    } else {
                        if let Some(asname) = &alias.node.asname {
                            self.check_builtin_shadowing(asname, stmt, false);
                        }

                        // Treat explicit re-export as usage (e.g., `from .applications
                        // import FastAPI as FastAPI`).
                        let is_explicit_reexport = alias
                            .node
                            .asname
                            .as_ref()
                            .map_or(false, |asname| asname == &alias.node.name);

                        // Given `from foo import bar`, `name` would be "bar" and `full_name` would
                        // be "foo.bar". Given `from foo import bar as baz`, `name` would be "baz"
                        // and `full_name` would be "foo.bar".
                        let name = alias.node.asname.as_ref().unwrap_or(&alias.node.name);
                        let full_name = helpers::format_import_from_member(
                            *level,
                            module.as_deref(),
                            &alias.node.name,
                        );
                        self.add_binding(
                            name,
                            Binding {
                                kind: BindingKind::FromImportation(FromImportation {
                                    name,
                                    full_name,
                                }),
                                runtime_usage: None,
                                synthetic_usage: if is_explicit_reexport {
                                    Some((self.ctx.scope_id, alias.range()))
                                } else {
                                    None
                                },
                                typing_usage: None,
                                range: alias.range(),
                                source: Some(*self.ctx.current_stmt()),
                                context: self.ctx.execution_context(),
                                exceptions: self.ctx.exceptions(),
                            },
                        );
                    }

                    if self.settings.rules.enabled(Rule::RelativeImports) {
                        if let Some(diagnostic) =
                            flake8_tidy_imports::relative_imports::banned_relative_import(
                                self,
                                stmt,
                                *level,
                                module.as_deref(),
                                self.module_path.as_deref(),
                                &self.settings.flake8_tidy_imports.ban_relative_imports,
                            )
                        {
                            self.diagnostics.push(diagnostic);
                        }
                    }

                    // flake8-debugger
                    if self.settings.rules.enabled(Rule::Debugger) {
                        if let Some(diagnostic) = flake8_debugger::rules::debugger_import(
                            stmt,
                            module.as_deref(),
                            &alias.node.name,
                        ) {
                            self.diagnostics.push(diagnostic);
                        }
                    }

                    if self.settings.rules.enabled(Rule::UnconventionalImportAlias) {
                        let full_name = helpers::format_import_from_member(
                            *level,
                            module.as_deref(),
                            &alias.node.name,
                        );
                        if let Some(diagnostic) =
                            flake8_import_conventions::rules::conventional_import_alias(
                                stmt,
                                &full_name,
                                alias.node.asname.as_deref(),
                                &self.settings.flake8_import_conventions.aliases,
                            )
                        {
                            self.diagnostics.push(diagnostic);
                        }
                    }

                    if self.settings.rules.enabled(Rule::BannedImportAlias) {
                        if let Some(asname) = &alias.node.asname {
                            let full_name = helpers::format_import_from_member(
                                *level,
                                module.as_deref(),
                                &alias.node.name,
                            );
                            if let Some(diagnostic) =
                                flake8_import_conventions::rules::banned_import_alias(
                                    stmt,
                                    &full_name,
                                    asname,
                                    &self.settings.flake8_import_conventions.banned_aliases,
                                )
                            {
                                self.diagnostics.push(diagnostic);
                            }
                        }
                    }

                    if let Some(asname) = &alias.node.asname {
                        if self
                            .settings
                            .rules
                            .enabled(Rule::ConstantImportedAsNonConstant)
                        {
                            if let Some(diagnostic) =
                                pep8_naming::rules::constant_imported_as_non_constant(
                                    &alias.node.name,
                                    asname,
                                    alias,
                                    stmt,
                                )
                            {
                                self.diagnostics.push(diagnostic);
                            }
                        }

                        if self
                            .settings
                            .rules
                            .enabled(Rule::LowercaseImportedAsNonLowercase)
                        {
                            if let Some(diagnostic) =
                                pep8_naming::rules::lowercase_imported_as_non_lowercase(
                                    &alias.node.name,
                                    asname,
                                    alias,
                                    stmt,
                                )
                            {
                                self.diagnostics.push(diagnostic);
                            }
                        }

                        if self
                            .settings
                            .rules
                            .enabled(Rule::CamelcaseImportedAsLowercase)
                        {
                            if let Some(diagnostic) =
                                pep8_naming::rules::camelcase_imported_as_lowercase(
                                    &alias.node.name,
                                    asname,
                                    alias,
                                    stmt,
                                )
                            {
                                self.diagnostics.push(diagnostic);
                            }
                        }

                        if self
                            .settings
                            .rules
                            .enabled(Rule::CamelcaseImportedAsConstant)
                        {
                            if let Some(diagnostic) =
                                pep8_naming::rules::camelcase_imported_as_constant(
                                    &alias.node.name,
                                    asname,
                                    alias,
                                    stmt,
                                )
                            {
                                self.diagnostics.push(diagnostic);
                            }
                        }

                        if self
                            .settings
                            .rules
                            .enabled(Rule::CamelcaseImportedAsAcronym)
                        {
                            if let Some(diagnostic) =
                                pep8_naming::rules::camelcase_imported_as_acronym(
                                    &alias.node.name,
                                    asname,
                                    alias,
                                    stmt,
                                )
                            {
                                self.diagnostics.push(diagnostic);
                            }
                        }

                        // pylint
                        if !self.is_stub {
                            if self.settings.rules.enabled(Rule::UselessImportAlias) {
                                pylint::rules::useless_import_alias(self, alias);
                            }
                        }
                    }
                }

<<<<<<< HEAD
                if self.settings.rules.enabled(Rule::ImportSelf) {
                    if let Some(diagnostic) = pylint::rules::import_self(
                        stmt,
                        self.path,
                        self.module_path.as_ref(),
                        self.locator,
=======
                if self.settings.rules.enabled(Rule::BannedImportFrom) {
                    if let Some(diagnostic) = flake8_import_conventions::rules::banned_import_from(
                        stmt,
                        &helpers::format_import_from(*level, module.as_deref()),
                        &self.settings.flake8_import_conventions.banned_from,
>>>>>>> 81473136
                    ) {
                        self.diagnostics.push(diagnostic);
                    }
                }
            }
            StmtKind::Raise { exc, .. } => {
                if self.settings.rules.enabled(Rule::RaiseNotImplemented) {
                    if let Some(expr) = exc {
                        pyflakes::rules::raise_not_implemented(self, expr);
                    }
                }
                if self.settings.rules.enabled(Rule::CannotRaiseLiteral) {
                    if let Some(exc) = exc {
                        flake8_bugbear::rules::cannot_raise_literal(self, exc);
                    }
                }
                if self.settings.rules.any_enabled(&[
                    Rule::RawStringInException,
                    Rule::FStringInException,
                    Rule::DotFormatInException,
                ]) {
                    if let Some(exc) = exc {
                        flake8_errmsg::rules::string_in_exception(self, stmt, exc);
                    }
                }
                if self.settings.rules.enabled(Rule::OSErrorAlias) {
                    if let Some(item) = exc {
                        pyupgrade::rules::os_error_alias_raise(self, item);
                    }
                }
                if self.settings.rules.enabled(Rule::RaiseVanillaClass) {
                    if let Some(expr) = exc {
                        tryceratops::rules::raise_vanilla_class(self, expr);
                    }
                }
                if self.settings.rules.enabled(Rule::RaiseVanillaArgs) {
                    if let Some(expr) = exc {
                        tryceratops::rules::raise_vanilla_args(self, expr);
                    }
                }
                if self
                    .settings
                    .rules
                    .enabled(Rule::UnnecessaryParenOnRaiseException)
                {
                    if let Some(expr) = exc {
                        flake8_raise::rules::unnecessary_paren_on_raise_exception(self, expr);
                    }
                }
            }
            StmtKind::AugAssign { target, .. } => {
                self.handle_node_load(target);

                if self.settings.rules.enabled(Rule::GlobalStatement) {
                    if let ExprKind::Name { id, .. } = &target.node {
                        pylint::rules::global_statement(self, id);
                    }
                }
            }
            StmtKind::If { test, body, orelse } => {
                if self.settings.rules.enabled(Rule::IfTuple) {
                    pyflakes::rules::if_tuple(self, stmt, test);
                }
                if self.settings.rules.enabled(Rule::CollapsibleIf) {
                    flake8_simplify::rules::nested_if_statements(
                        self,
                        stmt,
                        test,
                        body,
                        orelse,
                        self.ctx.current_stmt_parent().map(Into::into),
                    );
                }
                if self.settings.rules.enabled(Rule::IfWithSameArms) {
                    flake8_simplify::rules::if_with_same_arms(
                        self,
                        stmt,
                        self.ctx.current_stmt_parent().map(Into::into),
                    );
                }
                if self.settings.rules.enabled(Rule::NeedlessBool) {
                    flake8_simplify::rules::needless_bool(self, stmt);
                }
                if self
                    .settings
                    .rules
                    .enabled(Rule::IfElseBlockInsteadOfDictLookup)
                {
                    flake8_simplify::rules::manual_dict_lookup(
                        self,
                        stmt,
                        test,
                        body,
                        orelse,
                        self.ctx.current_stmt_parent().map(Into::into),
                    );
                }
                if self.settings.rules.enabled(Rule::IfElseBlockInsteadOfIfExp) {
                    flake8_simplify::rules::use_ternary_operator(
                        self,
                        stmt,
                        self.ctx.current_stmt_parent().map(Into::into),
                    );
                }
                if self
                    .settings
                    .rules
                    .enabled(Rule::IfElseBlockInsteadOfDictGet)
                {
                    flake8_simplify::rules::use_dict_get_with_default(
                        self,
                        stmt,
                        test,
                        body,
                        orelse,
                        self.ctx.current_stmt_parent().map(Into::into),
                    );
                }
                if self.settings.rules.enabled(Rule::TypeCheckWithoutTypeError) {
                    tryceratops::rules::type_check_without_type_error(
                        self,
                        body,
                        test,
                        orelse,
                        self.ctx.current_stmt_parent().map(Into::into),
                    );
                }
                if self.settings.rules.enabled(Rule::OutdatedVersionBlock) {
                    pyupgrade::rules::outdated_version_block(self, stmt, test, body, orelse);
                }
                if self.settings.rules.enabled(Rule::CollapsibleElseIf) {
                    if let Some(diagnostic) =
                        pylint::rules::collapsible_else_if(orelse, self.locator)
                    {
                        self.diagnostics.push(diagnostic);
                    }
                }
            }
            StmtKind::Assert { test, msg } => {
                if !self.ctx.in_type_checking_block {
                    if self.settings.rules.enabled(Rule::Assert) {
                        self.diagnostics
                            .push(flake8_bandit::rules::assert_used(stmt));
                    }
                }
                if self.settings.rules.enabled(Rule::AssertTuple) {
                    pyflakes::rules::assert_tuple(self, stmt, test);
                }
                if self.settings.rules.enabled(Rule::AssertFalse) {
                    flake8_bugbear::rules::assert_false(self, stmt, test, msg.as_deref());
                }
                if self.settings.rules.enabled(Rule::PytestAssertAlwaysFalse) {
                    flake8_pytest_style::rules::assert_falsy(self, stmt, test);
                }
                if self.settings.rules.enabled(Rule::PytestCompositeAssertion) {
                    flake8_pytest_style::rules::composite_condition(
                        self,
                        stmt,
                        test,
                        msg.as_deref(),
                    );
                }
                if self.settings.rules.enabled(Rule::AssertOnStringLiteral) {
                    pylint::rules::assert_on_string_literal(self, test);
                }
            }
            StmtKind::With { items, body, .. } => {
                if self.settings.rules.enabled(Rule::AssertRaisesException) {
                    flake8_bugbear::rules::assert_raises_exception(self, stmt, items);
                }
                if self
                    .settings
                    .rules
                    .enabled(Rule::PytestRaisesWithMultipleStatements)
                {
                    flake8_pytest_style::rules::complex_raises(self, stmt, items, body);
                }
                if self.settings.rules.enabled(Rule::MultipleWithStatements) {
                    flake8_simplify::rules::multiple_with_statements(
                        self,
                        stmt,
                        body,
                        self.ctx.current_stmt_parent().map(Into::into),
                    );
                }
                if self.settings.rules.enabled(Rule::RedefinedLoopName) {
                    pylint::rules::redefined_loop_name(self, &Node::Stmt(stmt));
                }
            }
            StmtKind::While { body, orelse, .. } => {
                if self.settings.rules.enabled(Rule::FunctionUsesLoopVariable) {
                    flake8_bugbear::rules::function_uses_loop_variable(self, &Node::Stmt(stmt));
                }
                if self.settings.rules.enabled(Rule::UselessElseOnLoop) {
                    pylint::rules::useless_else_on_loop(self, stmt, body, orelse);
                }
            }
            StmtKind::For {
                target,
                body,
                iter,
                orelse,
                ..
            }
            | StmtKind::AsyncFor {
                target,
                body,
                iter,
                orelse,
                ..
            } => {
                if self.settings.rules.enabled(Rule::UnusedLoopControlVariable) {
                    self.deferred
                        .for_loops
                        .push((stmt, (self.ctx.scope_id, self.ctx.parents.clone())));
                }
                if self
                    .settings
                    .rules
                    .enabled(Rule::LoopVariableOverridesIterator)
                {
                    flake8_bugbear::rules::loop_variable_overrides_iterator(self, target, iter);
                }
                if self.settings.rules.enabled(Rule::FunctionUsesLoopVariable) {
                    flake8_bugbear::rules::function_uses_loop_variable(self, &Node::Stmt(stmt));
                }
                if self.settings.rules.enabled(Rule::ReuseOfGroupbyGenerator) {
                    flake8_bugbear::rules::reuse_of_groupby_generator(self, target, body, iter);
                }
                if self.settings.rules.enabled(Rule::UselessElseOnLoop) {
                    pylint::rules::useless_else_on_loop(self, stmt, body, orelse);
                }
                if self.settings.rules.enabled(Rule::RedefinedLoopName) {
                    pylint::rules::redefined_loop_name(self, &Node::Stmt(stmt));
                }
                if matches!(stmt.node, StmtKind::For { .. }) {
                    if self.settings.rules.enabled(Rule::ReimplementedBuiltin) {
                        flake8_simplify::rules::convert_for_loop_to_any_all(
                            self,
                            stmt,
                            self.ctx.current_sibling_stmt(),
                        );
                    }
                    if self.settings.rules.enabled(Rule::InDictKeys) {
                        flake8_simplify::rules::key_in_dict_for(self, target, iter);
                    }
                }
            }
            StmtKind::Try {
                body,
                handlers,
                orelse,
                finalbody,
                ..
            }
            | StmtKind::TryStar {
                body,
                handlers,
                orelse,
                finalbody,
                ..
            } => {
                if self.settings.rules.enabled(Rule::DefaultExceptNotLast) {
                    if let Some(diagnostic) =
                        pyflakes::rules::default_except_not_last(handlers, self.locator)
                    {
                        self.diagnostics.push(diagnostic);
                    }
                }
                if self.settings.rules.any_enabled(&[
                    Rule::DuplicateHandlerException,
                    Rule::DuplicateTryBlockException,
                ]) {
                    flake8_bugbear::rules::duplicate_exceptions(self, handlers);
                }
                if self
                    .settings
                    .rules
                    .enabled(Rule::RedundantTupleInExceptionHandler)
                {
                    flake8_bugbear::rules::redundant_tuple_in_exception_handler(self, handlers);
                }
                if self.settings.rules.enabled(Rule::OSErrorAlias) {
                    pyupgrade::rules::os_error_alias_handlers(self, handlers);
                }
                if self.settings.rules.enabled(Rule::PytestAssertInExcept) {
                    self.diagnostics.extend(
                        flake8_pytest_style::rules::assert_in_exception_handler(handlers),
                    );
                }
                if self.settings.rules.enabled(Rule::SuppressibleException) {
                    flake8_simplify::rules::suppressible_exception(
                        self, stmt, body, handlers, orelse, finalbody,
                    );
                }
                if self.settings.rules.enabled(Rule::ReturnInTryExceptFinally) {
                    flake8_simplify::rules::return_in_try_except_finally(
                        self, body, handlers, finalbody,
                    );
                }
                if self.settings.rules.enabled(Rule::TryConsiderElse) {
                    tryceratops::rules::try_consider_else(self, body, orelse, handlers);
                }
                if self.settings.rules.enabled(Rule::VerboseRaise) {
                    tryceratops::rules::verbose_raise(self, handlers);
                }
                if self.settings.rules.enabled(Rule::VerboseLogMessage) {
                    tryceratops::rules::verbose_log_message(self, handlers);
                }
                if self.settings.rules.enabled(Rule::RaiseWithinTry) {
                    tryceratops::rules::raise_within_try(self, body);
                }
                if self.settings.rules.enabled(Rule::ErrorInsteadOfException) {
                    tryceratops::rules::error_instead_of_exception(self, handlers);
                }
            }
            StmtKind::Assign { targets, value, .. } => {
                if self.settings.rules.enabled(Rule::LambdaAssignment) {
                    if let [target] = &targets[..] {
                        pycodestyle::rules::lambda_assignment(self, target, value, None, stmt);
                    }
                }

                if self.settings.rules.enabled(Rule::AssignmentToOsEnviron) {
                    flake8_bugbear::rules::assignment_to_os_environ(self, targets);
                }

                if self.settings.rules.enabled(Rule::HardcodedPasswordString) {
                    if let Some(diagnostic) =
                        flake8_bandit::rules::assign_hardcoded_password_string(value, targets)
                    {
                        self.diagnostics.push(diagnostic);
                    }
                }

                if self.settings.rules.enabled(Rule::GlobalStatement) {
                    for target in targets.iter() {
                        if let ExprKind::Name { id, .. } = &target.node {
                            pylint::rules::global_statement(self, id);
                        }
                    }
                }

                if self.settings.rules.enabled(Rule::UselessMetaclassType) {
                    pyupgrade::rules::useless_metaclass_type(self, stmt, value, targets);
                }
                if self
                    .settings
                    .rules
                    .enabled(Rule::ConvertTypedDictFunctionalToClass)
                {
                    pyupgrade::rules::convert_typed_dict_functional_to_class(
                        self, stmt, targets, value,
                    );
                }
                if self
                    .settings
                    .rules
                    .enabled(Rule::ConvertNamedTupleFunctionalToClass)
                {
                    pyupgrade::rules::convert_named_tuple_functional_to_class(
                        self, stmt, targets, value,
                    );
                }
                if self.settings.rules.enabled(Rule::UnpackedListComprehension) {
                    pyupgrade::rules::unpacked_list_comprehension(self, targets, value);
                }

                if self.settings.rules.enabled(Rule::PandasDfVariableName) {
                    if let Some(diagnostic) = pandas_vet::rules::assignment_to_df(targets) {
                        self.diagnostics.push(diagnostic);
                    }
                }

                if self.is_stub {
                    if self
                        .settings
                        .rules
                        .any_enabled(&[Rule::UnprefixedTypeParam, Rule::AssignmentDefaultInStub])
                    {
                        // Ignore assignments in function bodies; those are covered by other rules.
                        if !self.ctx.scopes().any(|scope| scope.kind.is_function()) {
                            if self.settings.rules.enabled(Rule::UnprefixedTypeParam) {
                                flake8_pyi::rules::prefix_type_params(self, value, targets);
                            }
                            if self.settings.rules.enabled(Rule::AssignmentDefaultInStub) {
                                flake8_pyi::rules::assignment_default_in_stub(self, targets, value);
                            }
                        }
                    }
                }
            }
            StmtKind::AnnAssign {
                target,
                value,
                annotation,
                ..
            } => {
                if self.settings.rules.enabled(Rule::LambdaAssignment) {
                    if let Some(value) = value {
                        pycodestyle::rules::lambda_assignment(
                            self,
                            target,
                            value,
                            Some(annotation),
                            stmt,
                        );
                    }
                }
                if self
                    .settings
                    .rules
                    .enabled(Rule::UnintentionalTypeAnnotation)
                {
                    flake8_bugbear::rules::unintentional_type_annotation(
                        self,
                        target,
                        value.as_deref(),
                        stmt,
                    );
                }
                if self.is_stub {
                    if let Some(value) = value {
                        if self.settings.rules.enabled(Rule::AssignmentDefaultInStub) {
                            // Ignore assignments in function bodies; those are covered by other rules.
                            if !self.ctx.scopes().any(|scope| scope.kind.is_function()) {
                                flake8_pyi::rules::annotated_assignment_default_in_stub(
                                    self, target, value, annotation,
                                );
                            }
                        }
                    }
                }
            }
            StmtKind::Delete { targets } => {
                if self.settings.rules.enabled(Rule::GlobalStatement) {
                    for target in targets.iter() {
                        if let ExprKind::Name { id, .. } = &target.node {
                            pylint::rules::global_statement(self, id);
                        }
                    }
                }
            }
            StmtKind::Expr { value, .. } => {
                if self.settings.rules.enabled(Rule::UselessComparison) {
                    flake8_bugbear::rules::useless_comparison(self, value);
                }
                if self.settings.rules.enabled(Rule::UselessExpression) {
                    flake8_bugbear::rules::useless_expression(self, value);
                }
                if self.settings.rules.enabled(Rule::AsyncioDanglingTask) {
                    if let Some(diagnostic) = ruff::rules::asyncio_dangling_task(value, |expr| {
                        self.ctx.resolve_call_path(expr)
                    }) {
                        self.diagnostics.push(diagnostic);
                    }
                }
            }
            _ => {}
        }

        // Recurse.
        let prev_in_exception_handler = self.ctx.in_exception_handler;
        let prev_visible_scope = self.ctx.visible_scope;
        match &stmt.node {
            StmtKind::FunctionDef {
                body,
                name,
                args,
                decorator_list,
                ..
            }
            | StmtKind::AsyncFunctionDef {
                body,
                name,
                args,
                decorator_list,
                ..
            } => {
                if self.settings.rules.enabled(Rule::FStringDocstring) {
                    flake8_bugbear::rules::f_string_docstring(self, body);
                }
                let definition = docstrings::extraction::extract(
                    self.ctx.visible_scope,
                    stmt,
                    body,
                    Documentable::Function,
                );
                if self.settings.rules.enabled(Rule::YieldInForLoop) {
                    pyupgrade::rules::yield_in_for_loop(self, stmt);
                }
                let scope = transition_scope(self.ctx.visible_scope, stmt, Documentable::Function);
                self.deferred.definitions.push((
                    definition,
                    scope.visibility,
                    (self.ctx.scope_id, self.ctx.parents.clone()),
                ));
                self.ctx.visible_scope = scope;

                // If any global bindings don't already exist in the global scope, add it.
                let globals = helpers::extract_globals(body);
                for (name, stmt) in helpers::extract_globals(body) {
                    if self
                        .ctx
                        .global_scope()
                        .get(name)
                        .map_or(true, |index| self.ctx.bindings[*index].kind.is_annotation())
                    {
                        let id = self.ctx.bindings.push(Binding {
                            kind: BindingKind::Assignment,
                            runtime_usage: None,
                            synthetic_usage: None,
                            typing_usage: None,
                            range: stmt.range(),
                            source: Some(RefEquality(stmt)),
                            context: self.ctx.execution_context(),
                            exceptions: self.ctx.exceptions(),
                        });
                        self.ctx.global_scope_mut().add(name, id);
                    }
                }

                self.ctx.push_scope(ScopeKind::Function(FunctionDef {
                    name,
                    body,
                    args,
                    decorator_list,
                    async_: matches!(stmt.node, StmtKind::AsyncFunctionDef { .. }),
                    globals,
                }));

                self.deferred.functions.push((
                    stmt,
                    (self.ctx.scope_id, self.ctx.parents.clone()),
                    self.ctx.visible_scope,
                ));
            }
            StmtKind::ClassDef {
                body,
                name,
                bases,
                keywords,
                decorator_list,
                ..
            } => {
                if self.settings.rules.enabled(Rule::FStringDocstring) {
                    flake8_bugbear::rules::f_string_docstring(self, body);
                }
                let definition = docstrings::extraction::extract(
                    self.ctx.visible_scope,
                    stmt,
                    body,
                    Documentable::Class,
                );
                let scope = transition_scope(self.ctx.visible_scope, stmt, Documentable::Class);
                self.deferred.definitions.push((
                    definition,
                    scope.visibility,
                    (self.ctx.scope_id, self.ctx.parents.clone()),
                ));
                self.ctx.visible_scope = scope;

                // If any global bindings don't already exist in the global scope, add it.
                let globals = helpers::extract_globals(body);
                for (name, stmt) in &globals {
                    if self
                        .ctx
                        .global_scope()
                        .get(name)
                        .map_or(true, |index| self.ctx.bindings[*index].kind.is_annotation())
                    {
                        let id = self.ctx.bindings.push(Binding {
                            kind: BindingKind::Assignment,
                            runtime_usage: None,
                            synthetic_usage: None,
                            typing_usage: None,
                            range: stmt.range(),
                            source: Some(RefEquality(stmt)),
                            context: self.ctx.execution_context(),
                            exceptions: self.ctx.exceptions(),
                        });
                        self.ctx.global_scope_mut().add(name, id);
                    }
                }

                self.ctx.push_scope(ScopeKind::Class(ClassDef {
                    name,
                    bases,
                    keywords,
                    decorator_list,
                    globals,
                }));

                self.visit_body(body);
            }
            StmtKind::Try {
                body,
                handlers,
                orelse,
                finalbody,
            }
            | StmtKind::TryStar {
                body,
                handlers,
                orelse,
                finalbody,
            } => {
                let mut handled_exceptions = Exceptions::empty();
                for type_ in extract_handled_exceptions(handlers) {
                    if let Some(call_path) = self.ctx.resolve_call_path(type_) {
                        if call_path.as_slice() == ["", "NameError"] {
                            handled_exceptions |= Exceptions::NAME_ERROR;
                        } else if call_path.as_slice() == ["", "ModuleNotFoundError"] {
                            handled_exceptions |= Exceptions::MODULE_NOT_FOUND_ERROR;
                        }
                    }
                }

                self.ctx.handled_exceptions.push(handled_exceptions);

                if self.settings.rules.enabled(Rule::JumpStatementInFinally) {
                    flake8_bugbear::rules::jump_statement_in_finally(self, finalbody);
                }

                if self.settings.rules.enabled(Rule::ContinueInFinally) {
                    if self.settings.target_version <= PythonVersion::Py38 {
                        pylint::rules::continue_in_finally(self, finalbody);
                    }
                }

                self.visit_body(body);
                self.ctx.handled_exceptions.pop();

                self.ctx.in_exception_handler = true;
                for excepthandler in handlers {
                    self.visit_excepthandler(excepthandler);
                }
                self.ctx.in_exception_handler = prev_in_exception_handler;

                self.visit_body(orelse);
                self.visit_body(finalbody);
            }
            StmtKind::AnnAssign {
                target,
                annotation,
                value,
                ..
            } => {
                // If we're in a class or module scope, then the annotation needs to be
                // available at runtime.
                // See: https://docs.python.org/3/reference/simple_stmts.html#annotated-assignment-statements
                let runtime_annotation = if self.ctx.annotations_future_enabled {
                    if matches!(self.ctx.scope().kind, ScopeKind::Class(..)) {
                        let baseclasses = &self
                            .settings
                            .flake8_type_checking
                            .runtime_evaluated_base_classes;
                        let decorators = &self
                            .settings
                            .flake8_type_checking
                            .runtime_evaluated_decorators;
                        flake8_type_checking::helpers::runtime_evaluated(
                            &self.ctx,
                            baseclasses,
                            decorators,
                        )
                    } else {
                        false
                    }
                } else {
                    matches!(
                        self.ctx.scope().kind,
                        ScopeKind::Class(..) | ScopeKind::Module
                    )
                };

                if runtime_annotation {
                    visit_type_definition!(self, annotation);
                } else {
                    self.visit_annotation(annotation);
                }
                if let Some(expr) = value {
                    if self.ctx.match_typing_expr(annotation, "TypeAlias") {
                        visit_type_definition!(self, expr);
                    } else {
                        self.visit_expr(expr);
                    }
                }
                self.visit_expr(target);
            }
            StmtKind::Assert { test, msg } => {
                visit_boolean_test!(self, test);
                if let Some(expr) = msg {
                    self.visit_expr(expr);
                }
            }
            StmtKind::While { test, body, orelse } => {
                visit_boolean_test!(self, test);
                self.visit_body(body);
                self.visit_body(orelse);
            }
            StmtKind::If { test, body, orelse } => {
                visit_boolean_test!(self, test);

                if flake8_type_checking::helpers::is_type_checking_block(&self.ctx, test) {
                    if self.settings.rules.enabled(Rule::EmptyTypeCheckingBlock) {
                        flake8_type_checking::rules::empty_type_checking_block(self, stmt, body);
                    }

                    let prev_in_type_checking_block = self.ctx.in_type_checking_block;
                    self.ctx.in_type_checking_block = true;
                    self.visit_body(body);
                    self.ctx.in_type_checking_block = prev_in_type_checking_block;
                } else {
                    self.visit_body(body);
                }

                self.visit_body(orelse);
            }
            _ => visitor::walk_stmt(self, stmt),
        };
        self.ctx.visible_scope = prev_visible_scope;

        // Post-visit.
        match &stmt.node {
            StmtKind::FunctionDef { .. } | StmtKind::AsyncFunctionDef { .. } => {
                self.ctx.pop_scope();
            }
            StmtKind::ClassDef { name, .. } => {
                self.ctx.pop_scope();
                self.add_binding(
                    name,
                    Binding {
                        kind: BindingKind::ClassDefinition,
                        runtime_usage: None,
                        synthetic_usage: None,
                        typing_usage: None,
                        range: stmt.range(),
                        source: Some(*self.ctx.current_stmt()),
                        context: self.ctx.execution_context(),
                        exceptions: self.ctx.exceptions(),
                    },
                );
            }
            _ => {}
        }

        self.ctx.pop_parent();
    }

    fn visit_annotation(&mut self, expr: &'b Expr) {
        let prev_in_annotation = self.ctx.in_annotation;
        self.ctx.in_annotation = true;
        visit_type_definition!(self, expr);
        self.ctx.in_annotation = prev_in_annotation;
    }

    fn visit_expr(&mut self, expr: &'b Expr) {
        if !self.ctx.in_f_string
            && !self.ctx.in_deferred_type_definition
            && self.ctx.in_deferred_string_type_definition.is_none()
            && self.ctx.in_type_definition
            && self.ctx.annotations_future_enabled
        {
            if let ExprKind::Constant {
                value: Constant::Str(value),
                ..
            } = &expr.node
            {
                self.deferred.string_type_definitions.push((
                    expr.range(),
                    value,
                    (self.ctx.in_annotation, self.ctx.in_type_checking_block),
                    (self.ctx.scope_id, self.ctx.parents.clone()),
                ));
            } else {
                self.deferred.type_definitions.push((
                    expr,
                    (self.ctx.in_annotation, self.ctx.in_type_checking_block),
                    (self.ctx.scope_id, self.ctx.parents.clone()),
                ));
            }
            return;
        }

        self.ctx.push_expr(expr);

        let prev_in_literal = self.ctx.in_literal;
        let prev_in_type_definition = self.ctx.in_type_definition;
        let prev_in_boolean_test = self.ctx.in_boolean_test;

        if !matches!(expr.node, ExprKind::BoolOp { .. }) {
            self.ctx.in_boolean_test = false;
        }

        // Pre-visit.
        match &expr.node {
            ExprKind::Subscript { value, slice, .. } => {
                // Ex) Optional[...], Union[...]
                if self.ctx.in_type_definition
                    && !self.settings.pyupgrade.keep_runtime_typing
                    && self.settings.rules.enabled(Rule::NonPEP604Annotation)
                    && (self.settings.target_version >= PythonVersion::Py310
                        || (self.settings.target_version >= PythonVersion::Py37
                            && self.ctx.annotations_future_enabled
                            && self.ctx.in_annotation))
                {
                    pyupgrade::rules::use_pep604_annotation(self, expr, value, slice);
                }

                if self.ctx.match_typing_expr(value, "Literal") {
                    self.ctx.in_literal = true;
                }

                if self.settings.rules.any_enabled(&[
                    Rule::SysVersionSlice3,
                    Rule::SysVersion2,
                    Rule::SysVersion0,
                    Rule::SysVersionSlice1,
                ]) {
                    flake8_2020::rules::subscript(self, value, slice);
                }

                if self
                    .settings
                    .rules
                    .enabled(Rule::UncapitalizedEnvironmentVariables)
                {
                    flake8_simplify::rules::use_capital_environment_variables(self, expr);
                }
            }
            ExprKind::Tuple { elts, ctx } | ExprKind::List { elts, ctx } => {
                if matches!(ctx, ExprContext::Store) {
                    let check_too_many_expressions = self
                        .settings
                        .rules
                        .enabled(Rule::ExpressionsInStarAssignment);
                    let check_two_starred_expressions = self
                        .settings
                        .rules
                        .enabled(Rule::MultipleStarredExpressions);
                    if let Some(diagnostic) = pyflakes::rules::starred_expressions(
                        elts,
                        check_too_many_expressions,
                        check_two_starred_expressions,
                        expr.range(),
                    ) {
                        self.diagnostics.push(diagnostic);
                    }
                }
            }
            ExprKind::Name { id, ctx } => {
                match ctx {
                    ExprContext::Load => {
                        if self.settings.rules.enabled(Rule::TypingTextStrAlias) {
                            pyupgrade::rules::typing_text_str_alias(self, expr);
                        }
                        if self.settings.rules.enabled(Rule::NumpyDeprecatedTypeAlias) {
                            numpy::rules::deprecated_type_alias(self, expr);
                        }

                        // Ex) List[...]
                        if !self.settings.pyupgrade.keep_runtime_typing
                            && self.settings.rules.enabled(Rule::NonPEP585Annotation)
                            && (self.settings.target_version >= PythonVersion::Py39
                                || (self.settings.target_version >= PythonVersion::Py37
                                    && self.ctx.annotations_future_enabled
                                    && self.ctx.in_annotation))
                            && analyze::typing::is_pep585_builtin(expr, &self.ctx)
                        {
                            pyupgrade::rules::use_pep585_annotation(self, expr);
                        }

                        self.handle_node_load(expr);
                    }
                    ExprContext::Store => {
                        if self.settings.rules.enabled(Rule::AmbiguousVariableName) {
                            if let Some(diagnostic) =
                                pycodestyle::rules::ambiguous_variable_name(id, expr.range())
                            {
                                self.diagnostics.push(diagnostic);
                            }
                        }

                        self.check_builtin_shadowing(id, expr, true);

                        self.handle_node_store(id, expr);
                    }
                    ExprContext::Del => self.handle_node_delete(expr),
                }

                if self.settings.rules.enabled(Rule::SixPY3) {
                    flake8_2020::rules::name_or_attribute(self, expr);
                }

                if self
                    .settings
                    .rules
                    .enabled(Rule::LoadBeforeGlobalDeclaration)
                {
                    pylint::rules::load_before_global_declaration(self, id, expr);
                }
            }
            ExprKind::Attribute { attr, value, .. } => {
                // Ex) typing.List[...]
                if !self.settings.pyupgrade.keep_runtime_typing
                    && self.settings.rules.enabled(Rule::NonPEP585Annotation)
                    && (self.settings.target_version >= PythonVersion::Py39
                        || (self.settings.target_version >= PythonVersion::Py37
                            && self.ctx.annotations_future_enabled
                            && self.ctx.in_annotation))
                    && analyze::typing::is_pep585_builtin(expr, &self.ctx)
                {
                    pyupgrade::rules::use_pep585_annotation(self, expr);
                }
                if self.settings.rules.enabled(Rule::DatetimeTimezoneUTC)
                    && self.settings.target_version >= PythonVersion::Py311
                {
                    pyupgrade::rules::datetime_utc_alias(self, expr);
                }
                if self.settings.rules.enabled(Rule::TypingTextStrAlias) {
                    pyupgrade::rules::typing_text_str_alias(self, expr);
                }
                if self.settings.rules.enabled(Rule::NumpyDeprecatedTypeAlias) {
                    numpy::rules::deprecated_type_alias(self, expr);
                }
                if self.settings.rules.enabled(Rule::DeprecatedMockImport) {
                    pyupgrade::rules::deprecated_mock_attribute(self, expr);
                }
                if self.settings.rules.enabled(Rule::SixPY3) {
                    flake8_2020::rules::name_or_attribute(self, expr);
                }
                if self.settings.rules.enabled(Rule::BannedApi) {
                    flake8_tidy_imports::banned_api::banned_attribute_access(self, expr);
                }
                if self.settings.rules.enabled(Rule::PrivateMemberAccess) {
                    flake8_self::rules::private_member_access(self, expr);
                }
                pandas_vet::rules::check_attr(self, attr, value, expr);
            }
            ExprKind::Call {
                func,
                args,
                keywords,
            } => {
                if self.settings.rules.any_enabled(&[
                    // pyflakes
                    Rule::StringDotFormatInvalidFormat,
                    Rule::StringDotFormatExtraNamedArguments,
                    Rule::StringDotFormatExtraPositionalArguments,
                    Rule::StringDotFormatMissingArguments,
                    Rule::StringDotFormatMixingAutomatic,
                    // pyupgrade
                    Rule::FormatLiterals,
                    Rule::FString,
                ]) {
                    if let ExprKind::Attribute { value, attr, .. } = &func.node {
                        if let ExprKind::Constant {
                            value: Constant::Str(value),
                            ..
                        } = &value.node
                        {
                            if attr == "format" {
                                // "...".format(...) call
                                let location = expr.range();
                                match pyflakes::format::FormatSummary::try_from(value.as_ref()) {
                                    Err(e) => {
                                        if self
                                            .settings
                                            .rules
                                            .enabled(Rule::StringDotFormatInvalidFormat)
                                        {
                                            self.diagnostics.push(Diagnostic::new(
                                                pyflakes::rules::StringDotFormatInvalidFormat {
                                                    message: pyflakes::format::error_to_string(&e),
                                                },
                                                location,
                                            ));
                                        }
                                    }
                                    Ok(summary) => {
                                        if self
                                            .settings
                                            .rules
                                            .enabled(Rule::StringDotFormatExtraNamedArguments)
                                        {
                                            pyflakes::rules::string_dot_format_extra_named_arguments(
                                                self, &summary, keywords, location,
                                            );
                                        }

                                        if self
                                            .settings
                                            .rules
                                            .enabled(Rule::StringDotFormatExtraPositionalArguments)
                                        {
                                            pyflakes::rules::string_dot_format_extra_positional_arguments(
                                                self,
                                                &summary, args, location,
                                            );
                                        }

                                        if self
                                            .settings
                                            .rules
                                            .enabled(Rule::StringDotFormatMissingArguments)
                                        {
                                            pyflakes::rules::string_dot_format_missing_argument(
                                                self, &summary, args, keywords, location,
                                            );
                                        }

                                        if self
                                            .settings
                                            .rules
                                            .enabled(Rule::StringDotFormatMixingAutomatic)
                                        {
                                            pyflakes::rules::string_dot_format_mixing_automatic(
                                                self, &summary, location,
                                            );
                                        }

                                        if self.settings.rules.enabled(Rule::FormatLiterals) {
                                            pyupgrade::rules::format_literals(self, &summary, expr);
                                        }

                                        if self.settings.rules.enabled(Rule::FString) {
                                            pyupgrade::rules::f_strings(self, &summary, expr);
                                        }
                                    }
                                }
                            }
                        }
                    }
                }

                // pyupgrade
                if self.settings.rules.enabled(Rule::TypeOfPrimitive) {
                    pyupgrade::rules::type_of_primitive(self, expr, func, args);
                }
                if self.settings.rules.enabled(Rule::DeprecatedUnittestAlias) {
                    pyupgrade::rules::deprecated_unittest_alias(self, func);
                }
                if self.settings.rules.enabled(Rule::SuperCallWithParameters) {
                    pyupgrade::rules::super_call_with_parameters(self, expr, func, args);
                }
                if self.settings.rules.enabled(Rule::UnnecessaryEncodeUTF8) {
                    pyupgrade::rules::unnecessary_encode_utf8(self, expr, func, args, keywords);
                }
                if self.settings.rules.enabled(Rule::RedundantOpenModes) {
                    pyupgrade::rules::redundant_open_modes(self, expr);
                }
                if self.settings.rules.enabled(Rule::NativeLiterals) {
                    pyupgrade::rules::native_literals(self, expr, func, args, keywords);
                }
                if self.settings.rules.enabled(Rule::OpenAlias) {
                    pyupgrade::rules::open_alias(self, expr, func);
                }
                if self.settings.rules.enabled(Rule::ReplaceUniversalNewlines) {
                    pyupgrade::rules::replace_universal_newlines(self, func, keywords);
                }
                if self.settings.rules.enabled(Rule::ReplaceStdoutStderr) {
                    pyupgrade::rules::replace_stdout_stderr(self, expr, func, args, keywords);
                }
                if self.settings.rules.enabled(Rule::OSErrorAlias) {
                    pyupgrade::rules::os_error_alias_call(self, func);
                }
                if self.settings.rules.enabled(Rule::NonPEP604Isinstance)
                    && self.settings.target_version >= PythonVersion::Py310
                {
                    pyupgrade::rules::use_pep604_isinstance(self, expr, func, args);
                }

                // flake8-print
                if self
                    .settings
                    .rules
                    .any_enabled(&[Rule::Print, Rule::PPrint])
                {
                    flake8_print::rules::print_call(self, func, keywords);
                }

                // flake8-bandit
                if self.settings.rules.any_enabled(&[
                    Rule::SuspiciousPickleUsage,
                    Rule::SuspiciousMarshalUsage,
                    Rule::SuspiciousInsecureHashUsage,
                    Rule::SuspiciousInsecureCipherUsage,
                    Rule::SuspiciousInsecureCipherModeUsage,
                    Rule::SuspiciousMktempUsage,
                    Rule::SuspiciousEvalUsage,
                    Rule::SuspiciousMarkSafeUsage,
                    Rule::SuspiciousURLOpenUsage,
                    Rule::SuspiciousNonCryptographicRandomUsage,
                    Rule::SuspiciousXMLCElementTreeUsage,
                    Rule::SuspiciousXMLElementTreeUsage,
                    Rule::SuspiciousXMLExpatReaderUsage,
                    Rule::SuspiciousXMLExpatBuilderUsage,
                    Rule::SuspiciousXMLSaxUsage,
                    Rule::SuspiciousXMLMiniDOMUsage,
                    Rule::SuspiciousXMLPullDOMUsage,
                    Rule::SuspiciousXMLETreeUsage,
                    Rule::SuspiciousUnverifiedContextUsage,
                    Rule::SuspiciousTelnetUsage,
                    Rule::SuspiciousFTPLibUsage,
                ]) {
                    flake8_bandit::rules::suspicious_function_call(self, expr);
                }

                // flake8-bugbear
                if self.settings.rules.enabled(Rule::UnreliableCallableCheck) {
                    flake8_bugbear::rules::unreliable_callable_check(self, expr, func, args);
                }
                if self.settings.rules.enabled(Rule::StripWithMultiCharacters) {
                    flake8_bugbear::rules::strip_with_multi_characters(self, expr, func, args);
                }
                if self.settings.rules.enabled(Rule::GetAttrWithConstant) {
                    flake8_bugbear::rules::getattr_with_constant(self, expr, func, args);
                }
                if self.settings.rules.enabled(Rule::SetAttrWithConstant) {
                    flake8_bugbear::rules::setattr_with_constant(self, expr, func, args);
                }
                if self.settings.rules.enabled(Rule::UselessContextlibSuppress) {
                    flake8_bugbear::rules::useless_contextlib_suppress(self, expr, func, args);
                }
                if self
                    .settings
                    .rules
                    .enabled(Rule::StarArgUnpackingAfterKeywordArg)
                {
                    flake8_bugbear::rules::star_arg_unpacking_after_keyword_arg(
                        self, args, keywords,
                    );
                }
                if self.settings.rules.enabled(Rule::ZipWithoutExplicitStrict)
                    && self.settings.target_version >= PythonVersion::Py310
                {
                    flake8_bugbear::rules::zip_without_explicit_strict(self, expr, func, keywords);
                }
                if self.settings.rules.enabled(Rule::NoExplicitStacklevel) {
                    flake8_bugbear::rules::no_explicit_stacklevel(self, func, args, keywords);
                }

                // flake8-pie
                if self.settings.rules.enabled(Rule::UnnecessaryDictKwargs) {
                    flake8_pie::rules::unnecessary_dict_kwargs(self, expr, keywords);
                }

                // flake8-bandit
                if self.settings.rules.enabled(Rule::ExecBuiltin) {
                    if let Some(diagnostic) = flake8_bandit::rules::exec_used(expr, func) {
                        self.diagnostics.push(diagnostic);
                    }
                }
                if self.settings.rules.enabled(Rule::BadFilePermissions) {
                    flake8_bandit::rules::bad_file_permissions(self, func, args, keywords);
                }
                if self
                    .settings
                    .rules
                    .enabled(Rule::RequestWithNoCertValidation)
                {
                    flake8_bandit::rules::request_with_no_cert_validation(
                        self, func, args, keywords,
                    );
                }
                if self.settings.rules.enabled(Rule::UnsafeYAMLLoad) {
                    flake8_bandit::rules::unsafe_yaml_load(self, func, args, keywords);
                }
                if self.settings.rules.enabled(Rule::SnmpInsecureVersion) {
                    flake8_bandit::rules::snmp_insecure_version(self, func, args, keywords);
                }
                if self.settings.rules.enabled(Rule::SnmpWeakCryptography) {
                    flake8_bandit::rules::snmp_weak_cryptography(self, func, args, keywords);
                }
                if self.settings.rules.enabled(Rule::Jinja2AutoescapeFalse) {
                    flake8_bandit::rules::jinja2_autoescape_false(self, func, args, keywords);
                }
                if self.settings.rules.enabled(Rule::HardcodedPasswordFuncArg) {
                    self.diagnostics
                        .extend(flake8_bandit::rules::hardcoded_password_func_arg(keywords));
                }
                if self.settings.rules.enabled(Rule::HardcodedSQLExpression) {
                    flake8_bandit::rules::hardcoded_sql_expression(self, expr);
                }
                if self
                    .settings
                    .rules
                    .enabled(Rule::HashlibInsecureHashFunction)
                {
                    flake8_bandit::rules::hashlib_insecure_hash_functions(
                        self, func, args, keywords,
                    );
                }
                if self.settings.rules.enabled(Rule::RequestWithoutTimeout) {
                    flake8_bandit::rules::request_without_timeout(self, func, args, keywords);
                }
                if self
                    .settings
                    .rules
                    .enabled(Rule::LoggingConfigInsecureListen)
                {
                    flake8_bandit::rules::logging_config_insecure_listen(
                        self, func, args, keywords,
                    );
                }
                if self.settings.rules.any_enabled(&[
                    Rule::SubprocessWithoutShellEqualsTrue,
                    Rule::SubprocessPopenWithShellEqualsTrue,
                    Rule::CallWithShellEqualsTrue,
                    Rule::StartProcessWithAShell,
                    Rule::StartProcessWithNoShell,
                    Rule::StartProcessWithPartialPath,
                ]) {
                    flake8_bandit::rules::shell_injection(self, func, args, keywords);
                }

                // flake8-comprehensions
                if self.settings.rules.enabled(Rule::UnnecessaryGeneratorList) {
                    flake8_comprehensions::rules::unnecessary_generator_list(
                        self, expr, func, args, keywords,
                    );
                }
                if self.settings.rules.enabled(Rule::UnnecessaryGeneratorSet) {
                    flake8_comprehensions::rules::unnecessary_generator_set(
                        self,
                        expr,
                        self.ctx.current_expr_parent().map(Into::into),
                        func,
                        args,
                        keywords,
                    );
                }
                if self.settings.rules.enabled(Rule::UnnecessaryGeneratorDict) {
                    flake8_comprehensions::rules::unnecessary_generator_dict(
                        self,
                        expr,
                        self.ctx.current_expr_parent().map(Into::into),
                        func,
                        args,
                        keywords,
                    );
                }
                if self
                    .settings
                    .rules
                    .enabled(Rule::UnnecessaryListComprehensionSet)
                {
                    flake8_comprehensions::rules::unnecessary_list_comprehension_set(
                        self, expr, func, args, keywords,
                    );
                }
                if self
                    .settings
                    .rules
                    .enabled(Rule::UnnecessaryListComprehensionDict)
                {
                    flake8_comprehensions::rules::unnecessary_list_comprehension_dict(
                        self, expr, func, args, keywords,
                    );
                }
                if self.settings.rules.enabled(Rule::UnnecessaryLiteralSet) {
                    flake8_comprehensions::rules::unnecessary_literal_set(
                        self, expr, func, args, keywords,
                    );
                }
                if self.settings.rules.enabled(Rule::UnnecessaryLiteralDict) {
                    flake8_comprehensions::rules::unnecessary_literal_dict(
                        self, expr, func, args, keywords,
                    );
                }
                if self.settings.rules.enabled(Rule::UnnecessaryCollectionCall) {
                    flake8_comprehensions::rules::unnecessary_collection_call(
                        self,
                        expr,
                        func,
                        args,
                        keywords,
                        &self.settings.flake8_comprehensions,
                    );
                }
                if self
                    .settings
                    .rules
                    .enabled(Rule::UnnecessaryLiteralWithinTupleCall)
                {
                    flake8_comprehensions::rules::unnecessary_literal_within_tuple_call(
                        self, expr, func, args, keywords,
                    );
                }
                if self
                    .settings
                    .rules
                    .enabled(Rule::UnnecessaryLiteralWithinListCall)
                {
                    flake8_comprehensions::rules::unnecessary_literal_within_list_call(
                        self, expr, func, args, keywords,
                    );
                }
                if self
                    .settings
                    .rules
                    .enabled(Rule::UnnecessaryLiteralWithinDictCall)
                {
                    flake8_comprehensions::rules::unnecessary_literal_within_dict_call(
                        self, expr, func, args, keywords,
                    );
                }
                if self.settings.rules.enabled(Rule::UnnecessaryListCall) {
                    flake8_comprehensions::rules::unnecessary_list_call(self, expr, func, args);
                }
                if self
                    .settings
                    .rules
                    .enabled(Rule::UnnecessaryCallAroundSorted)
                {
                    flake8_comprehensions::rules::unnecessary_call_around_sorted(
                        self, expr, func, args,
                    );
                }
                if self
                    .settings
                    .rules
                    .enabled(Rule::UnnecessaryDoubleCastOrProcess)
                {
                    flake8_comprehensions::rules::unnecessary_double_cast_or_process(
                        self, expr, func, args,
                    );
                }
                if self
                    .settings
                    .rules
                    .enabled(Rule::UnnecessarySubscriptReversal)
                {
                    flake8_comprehensions::rules::unnecessary_subscript_reversal(
                        self, expr, func, args,
                    );
                }
                if self.settings.rules.enabled(Rule::UnnecessaryMap) {
                    flake8_comprehensions::rules::unnecessary_map(
                        self,
                        expr,
                        self.ctx.current_expr_parent().map(Into::into),
                        func,
                        args,
                    );
                }
                if self
                    .settings
                    .rules
                    .enabled(Rule::UnnecessaryComprehensionAnyAll)
                {
                    flake8_comprehensions::rules::unnecessary_comprehension_any_all(
                        self, expr, func, args, keywords,
                    );
                }

                // flake8-boolean-trap
                if self
                    .settings
                    .rules
                    .enabled(Rule::BooleanPositionalValueInFunctionCall)
                {
                    flake8_boolean_trap::rules::check_boolean_positional_value_in_function_call(
                        self, args, func,
                    );
                }
                if let ExprKind::Name { id, ctx } = &func.node {
                    if id == "locals" && matches!(ctx, ExprContext::Load) {
                        let scope = self.ctx.scope_mut();
                        scope.uses_locals = true;
                    }
                }

                // flake8-debugger
                if self.settings.rules.enabled(Rule::Debugger) {
                    flake8_debugger::rules::debugger_call(self, expr, func);
                }

                // pandas-vet
                if self
                    .settings
                    .rules
                    .enabled(Rule::PandasUseOfInplaceArgument)
                {
                    self.diagnostics.extend(
                        pandas_vet::rules::inplace_argument(self, expr, args, keywords).into_iter(),
                    );
                }
                pandas_vet::rules::check_call(self, func);

                if self.settings.rules.enabled(Rule::PandasUseOfPdMerge) {
                    if let Some(diagnostic) = pandas_vet::rules::use_of_pd_merge(func) {
                        self.diagnostics.push(diagnostic);
                    };
                }

                // flake8-datetimez
                if self.settings.rules.enabled(Rule::CallDatetimeWithoutTzinfo) {
                    flake8_datetimez::rules::call_datetime_without_tzinfo(
                        self,
                        func,
                        args,
                        keywords,
                        expr.range(),
                    );
                }
                if self.settings.rules.enabled(Rule::CallDatetimeToday) {
                    flake8_datetimez::rules::call_datetime_today(self, func, expr.range());
                }
                if self.settings.rules.enabled(Rule::CallDatetimeUtcnow) {
                    flake8_datetimez::rules::call_datetime_utcnow(self, func, expr.range());
                }
                if self
                    .settings
                    .rules
                    .enabled(Rule::CallDatetimeUtcfromtimestamp)
                {
                    flake8_datetimez::rules::call_datetime_utcfromtimestamp(
                        self,
                        func,
                        expr.range(),
                    );
                }
                if self
                    .settings
                    .rules
                    .enabled(Rule::CallDatetimeNowWithoutTzinfo)
                {
                    flake8_datetimez::rules::call_datetime_now_without_tzinfo(
                        self,
                        func,
                        args,
                        keywords,
                        expr.range(),
                    );
                }
                if self.settings.rules.enabled(Rule::CallDatetimeFromtimestamp) {
                    flake8_datetimez::rules::call_datetime_fromtimestamp(
                        self,
                        func,
                        args,
                        keywords,
                        expr.range(),
                    );
                }
                if self
                    .settings
                    .rules
                    .enabled(Rule::CallDatetimeStrptimeWithoutZone)
                {
                    flake8_datetimez::rules::call_datetime_strptime_without_zone(
                        self,
                        func,
                        args,
                        expr.range(),
                    );
                }
                if self.settings.rules.enabled(Rule::CallDateToday) {
                    flake8_datetimez::rules::call_date_today(self, func, expr.range());
                }
                if self.settings.rules.enabled(Rule::CallDateFromtimestamp) {
                    flake8_datetimez::rules::call_date_fromtimestamp(self, func, expr.range());
                }

                // pygrep-hooks
                if self.settings.rules.enabled(Rule::Eval) {
                    pygrep_hooks::rules::no_eval(self, func);
                }
                if self.settings.rules.enabled(Rule::DeprecatedLogWarn) {
                    pygrep_hooks::rules::deprecated_log_warn(self, func);
                }

                // pylint
                if self
                    .settings
                    .rules
                    .enabled(Rule::UnnecessaryDirectLambdaCall)
                {
                    pylint::rules::unnecessary_direct_lambda_call(self, expr, func);
                }
                if self.settings.rules.enabled(Rule::SysExitAlias) {
                    pylint::rules::sys_exit_alias(self, func);
                }
                if self.settings.rules.enabled(Rule::BadStrStripCall) {
                    pylint::rules::bad_str_strip_call(self, func, args);
                }
                if self.settings.rules.enabled(Rule::InvalidEnvvarDefault) {
                    pylint::rules::invalid_envvar_default(self, func, args, keywords);
                }
                if self.settings.rules.enabled(Rule::InvalidEnvvarValue) {
                    pylint::rules::invalid_envvar_value(self, func, args, keywords);
                }

                // flake8-pytest-style
                if self.settings.rules.enabled(Rule::PytestPatchWithLambda) {
                    if let Some(diagnostic) =
                        flake8_pytest_style::rules::patch_with_lambda(func, args, keywords)
                    {
                        self.diagnostics.push(diagnostic);
                    }
                }
                if self.settings.rules.enabled(Rule::PytestUnittestAssertion) {
                    if let Some(diagnostic) = flake8_pytest_style::rules::unittest_assertion(
                        self, expr, func, args, keywords,
                    ) {
                        self.diagnostics.push(diagnostic);
                    }
                }

                if self.settings.rules.any_enabled(&[
                    Rule::PytestRaisesWithoutException,
                    Rule::PytestRaisesTooBroad,
                ]) {
                    flake8_pytest_style::rules::raises_call(self, func, args, keywords);
                }

                if self.settings.rules.enabled(Rule::PytestFailWithoutMessage) {
                    flake8_pytest_style::rules::fail_call(self, func, args, keywords);
                }

                if self.settings.rules.enabled(Rule::PairwiseOverZipped) {
                    if self.settings.target_version >= PythonVersion::Py310 {
                        ruff::rules::pairwise_over_zipped(self, func, args);
                    }
                }

                // flake8-gettext
                if self.settings.rules.any_enabled(&[
                    Rule::FStringInGetTextFuncCall,
                    Rule::FormatInGetTextFuncCall,
                    Rule::PrintfInGetTextFuncCall,
                ]) && flake8_gettext::rules::is_gettext_func_call(
                    func,
                    &self.settings.flake8_gettext.functions_names,
                ) {
                    if self.settings.rules.enabled(Rule::FStringInGetTextFuncCall) {
                        self.diagnostics
                            .extend(flake8_gettext::rules::f_string_in_gettext_func_call(args));
                    }
                    if self.settings.rules.enabled(Rule::FormatInGetTextFuncCall) {
                        self.diagnostics
                            .extend(flake8_gettext::rules::format_in_gettext_func_call(args));
                    }
                    if self.settings.rules.enabled(Rule::PrintfInGetTextFuncCall) {
                        self.diagnostics
                            .extend(flake8_gettext::rules::printf_in_gettext_func_call(args));
                    }
                }

                // flake8-simplify
                if self
                    .settings
                    .rules
                    .enabled(Rule::UncapitalizedEnvironmentVariables)
                {
                    flake8_simplify::rules::use_capital_environment_variables(self, expr);
                }

                if self
                    .settings
                    .rules
                    .enabled(Rule::OpenFileWithContextHandler)
                {
                    flake8_simplify::rules::open_file_with_context_handler(self, func);
                }

                if self.settings.rules.enabled(Rule::DictGetWithNoneDefault) {
                    flake8_simplify::rules::dict_get_with_none_default(self, expr);
                }

                // flake8-use-pathlib
                if self.settings.rules.any_enabled(&[
                    Rule::OsPathAbspath,
                    Rule::OsChmod,
                    Rule::OsMkdir,
                    Rule::OsMakedirs,
                    Rule::OsRename,
                    Rule::PathlibReplace,
                    Rule::OsRmdir,
                    Rule::OsRemove,
                    Rule::OsUnlink,
                    Rule::OsGetcwd,
                    Rule::OsPathExists,
                    Rule::OsPathExpanduser,
                    Rule::OsPathIsdir,
                    Rule::OsPathIsfile,
                    Rule::OsPathIslink,
                    Rule::OsReadlink,
                    Rule::OsStat,
                    Rule::OsPathIsabs,
                    Rule::OsPathJoin,
                    Rule::OsPathBasename,
                    Rule::OsPathSamefile,
                    Rule::OsPathSplitext,
                    Rule::BuiltinOpen,
                    Rule::PyPath,
                ]) {
                    flake8_use_pathlib::helpers::replaceable_by_pathlib(self, func);
                }

                // numpy
                if self.settings.rules.enabled(Rule::NumpyLegacyRandom) {
                    numpy::rules::numpy_legacy_random(self, func);
                }

                // flake8-logging-format
                if self.settings.rules.any_enabled(&[
                    Rule::LoggingStringFormat,
                    Rule::LoggingPercentFormat,
                    Rule::LoggingStringConcat,
                    Rule::LoggingFString,
                    Rule::LoggingWarn,
                    Rule::LoggingExtraAttrClash,
                    Rule::LoggingExcInfo,
                    Rule::LoggingRedundantExcInfo,
                ]) {
                    flake8_logging_format::rules::logging_call(self, func, args, keywords);
                }

                // pylint logging checker
                if self
                    .settings
                    .rules
                    .any_enabled(&[Rule::LoggingTooFewArgs, Rule::LoggingTooManyArgs])
                {
                    pylint::rules::logging_call(self, func, args, keywords);
                }

                // flake8-django
                if self
                    .settings
                    .rules
                    .enabled(Rule::DjangoLocalsInRenderFunction)
                {
                    flake8_django::rules::locals_in_render_function(self, func, args, keywords);
                }
            }
            ExprKind::Dict { keys, values } => {
                if self.settings.rules.any_enabled(&[
                    Rule::MultiValueRepeatedKeyLiteral,
                    Rule::MultiValueRepeatedKeyVariable,
                ]) {
                    pyflakes::rules::repeated_keys(self, keys, values);
                }

                if self.settings.rules.enabled(Rule::UnnecessarySpread) {
                    flake8_pie::rules::unnecessary_spread(self, keys, values);
                }
            }
            ExprKind::Yield { .. } => {
                if self.settings.rules.enabled(Rule::YieldOutsideFunction) {
                    pyflakes::rules::yield_outside_function(self, expr);
                }
                if self.settings.rules.enabled(Rule::YieldInInit) {
                    pylint::rules::yield_in_init(self, expr);
                }
            }
            ExprKind::YieldFrom { .. } => {
                if self.settings.rules.enabled(Rule::YieldOutsideFunction) {
                    pyflakes::rules::yield_outside_function(self, expr);
                }
                if self.settings.rules.enabled(Rule::YieldInInit) {
                    pylint::rules::yield_in_init(self, expr);
                }
            }
            ExprKind::Await { .. } => {
                if self.settings.rules.enabled(Rule::YieldOutsideFunction) {
                    pyflakes::rules::yield_outside_function(self, expr);
                }
                if self.settings.rules.enabled(Rule::AwaitOutsideAsync) {
                    pylint::rules::await_outside_async(self, expr);
                }
            }
            ExprKind::JoinedStr { values } => {
                if self
                    .settings
                    .rules
                    .enabled(Rule::FStringMissingPlaceholders)
                {
                    pyflakes::rules::f_string_missing_placeholders(expr, values, self);
                }
                if self.settings.rules.enabled(Rule::HardcodedSQLExpression) {
                    flake8_bandit::rules::hardcoded_sql_expression(self, expr);
                }
            }
            ExprKind::BinOp {
                left,
                op: Operator::RShift,
                ..
            } => {
                if self.settings.rules.enabled(Rule::InvalidPrintSyntax) {
                    pyflakes::rules::invalid_print_syntax(self, left);
                }
            }
            ExprKind::BinOp {
                left,
                op: Operator::Mod,
                right,
            } => {
                if let ExprKind::Constant {
                    value: Constant::Str(value),
                    ..
                } = &left.node
                {
                    if self.settings.rules.any_enabled(&[
                        Rule::PercentFormatInvalidFormat,
                        Rule::PercentFormatExpectedMapping,
                        Rule::PercentFormatExpectedSequence,
                        Rule::PercentFormatExtraNamedArguments,
                        Rule::PercentFormatMissingArgument,
                        Rule::PercentFormatMixedPositionalAndNamed,
                        Rule::PercentFormatPositionalCountMismatch,
                        Rule::PercentFormatStarRequiresSequence,
                        Rule::PercentFormatUnsupportedFormatCharacter,
                    ]) {
                        let location = expr.range();
                        match pyflakes::cformat::CFormatSummary::try_from(value.as_str()) {
                            Err(CFormatError {
                                typ: CFormatErrorType::UnsupportedFormatChar(c),
                                ..
                            }) => {
                                if self
                                    .settings
                                    .rules
                                    .enabled(Rule::PercentFormatUnsupportedFormatCharacter)
                                {
                                    self.diagnostics.push(Diagnostic::new(
                                        pyflakes::rules::PercentFormatUnsupportedFormatCharacter {
                                            char: c,
                                        },
                                        location,
                                    ));
                                }
                            }
                            Err(e) => {
                                if self
                                    .settings
                                    .rules
                                    .enabled(Rule::PercentFormatInvalidFormat)
                                {
                                    self.diagnostics.push(Diagnostic::new(
                                        pyflakes::rules::PercentFormatInvalidFormat {
                                            message: e.to_string(),
                                        },
                                        location,
                                    ));
                                }
                            }
                            Ok(summary) => {
                                if self
                                    .settings
                                    .rules
                                    .enabled(Rule::PercentFormatExpectedMapping)
                                {
                                    pyflakes::rules::percent_format_expected_mapping(
                                        self, &summary, right, location,
                                    );
                                }
                                if self
                                    .settings
                                    .rules
                                    .enabled(Rule::PercentFormatExpectedSequence)
                                {
                                    pyflakes::rules::percent_format_expected_sequence(
                                        self, &summary, right, location,
                                    );
                                }
                                if self
                                    .settings
                                    .rules
                                    .enabled(Rule::PercentFormatExtraNamedArguments)
                                {
                                    pyflakes::rules::percent_format_extra_named_arguments(
                                        self, &summary, right, location,
                                    );
                                }
                                if self
                                    .settings
                                    .rules
                                    .enabled(Rule::PercentFormatMissingArgument)
                                {
                                    pyflakes::rules::percent_format_missing_arguments(
                                        self, &summary, right, location,
                                    );
                                }
                                if self
                                    .settings
                                    .rules
                                    .enabled(Rule::PercentFormatMixedPositionalAndNamed)
                                {
                                    pyflakes::rules::percent_format_mixed_positional_and_named(
                                        self, &summary, location,
                                    );
                                }
                                if self
                                    .settings
                                    .rules
                                    .enabled(Rule::PercentFormatPositionalCountMismatch)
                                {
                                    pyflakes::rules::percent_format_positional_count_mismatch(
                                        self, &summary, right, location,
                                    );
                                }
                                if self
                                    .settings
                                    .rules
                                    .enabled(Rule::PercentFormatStarRequiresSequence)
                                {
                                    pyflakes::rules::percent_format_star_requires_sequence(
                                        self, &summary, right, location,
                                    );
                                }
                            }
                        }
                    }

                    if self.settings.rules.enabled(Rule::PrintfStringFormatting) {
                        pyupgrade::rules::printf_string_formatting(self, expr, right, self.locator);
                    }
                    if self.settings.rules.enabled(Rule::BadStringFormatType) {
                        pylint::rules::bad_string_format_type(self, expr, right);
                    }
                    if self.settings.rules.enabled(Rule::HardcodedSQLExpression) {
                        flake8_bandit::rules::hardcoded_sql_expression(self, expr);
                    }
                }
            }
            ExprKind::BinOp {
                op: Operator::Add, ..
            } => {
                if self
                    .settings
                    .rules
                    .enabled(Rule::ExplicitStringConcatenation)
                {
                    if let Some(diagnostic) = flake8_implicit_str_concat::rules::explicit(expr) {
                        self.diagnostics.push(diagnostic);
                    }
                }
                if self
                    .settings
                    .rules
                    .enabled(Rule::CollectionLiteralConcatenation)
                {
                    ruff::rules::collection_literal_concatenation(self, expr);
                }
                if self.settings.rules.enabled(Rule::HardcodedSQLExpression) {
                    flake8_bandit::rules::hardcoded_sql_expression(self, expr);
                }
            }
            ExprKind::BinOp {
                op: Operator::BitOr,
                ..
            } => {
                if self.is_stub {
                    if self.settings.rules.enabled(Rule::DuplicateUnionMember)
                        && self.ctx.in_type_definition
                        && self.ctx.current_expr_parent().map_or(true, |parent| {
                            !matches!(
                                parent.node,
                                ExprKind::BinOp {
                                    op: Operator::BitOr,
                                    ..
                                }
                            )
                        })
                    {
                        flake8_pyi::rules::duplicate_union_member(self, expr);
                    }
                }
            }
            ExprKind::UnaryOp { op, operand } => {
                let check_not_in = self.settings.rules.enabled(Rule::NotInTest);
                let check_not_is = self.settings.rules.enabled(Rule::NotIsTest);
                if check_not_in || check_not_is {
                    pycodestyle::rules::not_tests(
                        self,
                        expr,
                        op,
                        operand,
                        check_not_in,
                        check_not_is,
                    );
                }

                if self.settings.rules.enabled(Rule::UnaryPrefixIncrement) {
                    flake8_bugbear::rules::unary_prefix_increment(self, expr, op, operand);
                }

                if self.settings.rules.enabled(Rule::NegateEqualOp) {
                    flake8_simplify::rules::negation_with_equal_op(self, expr, op, operand);
                }
                if self.settings.rules.enabled(Rule::NegateNotEqualOp) {
                    flake8_simplify::rules::negation_with_not_equal_op(self, expr, op, operand);
                }
                if self.settings.rules.enabled(Rule::DoubleNegation) {
                    flake8_simplify::rules::double_negation(self, expr, op, operand);
                }
            }
            ExprKind::Compare {
                left,
                ops,
                comparators,
            } => {
                let check_none_comparisons = self.settings.rules.enabled(Rule::NoneComparison);
                let check_true_false_comparisons =
                    self.settings.rules.enabled(Rule::TrueFalseComparison);
                if check_none_comparisons || check_true_false_comparisons {
                    pycodestyle::rules::literal_comparisons(
                        self,
                        expr,
                        left,
                        ops,
                        comparators,
                        check_none_comparisons,
                        check_true_false_comparisons,
                    );
                }

                if self.settings.rules.enabled(Rule::IsLiteral) {
                    pyflakes::rules::invalid_literal_comparison(
                        self,
                        left,
                        ops,
                        comparators,
                        expr.range(),
                    );
                }

                if self.settings.rules.enabled(Rule::TypeComparison) {
                    pycodestyle::rules::type_comparison(self, expr, ops, comparators);
                }

                if self.settings.rules.any_enabled(&[
                    Rule::SysVersionCmpStr3,
                    Rule::SysVersionInfo0Eq3,
                    Rule::SysVersionInfo1CmpInt,
                    Rule::SysVersionInfoMinorCmpInt,
                    Rule::SysVersionCmpStr10,
                ]) {
                    flake8_2020::rules::compare(self, left, ops, comparators);
                }

                if self.settings.rules.enabled(Rule::HardcodedPasswordString) {
                    self.diagnostics.extend(
                        flake8_bandit::rules::compare_to_hardcoded_password_string(
                            left,
                            comparators,
                        ),
                    );
                }

                if self.settings.rules.enabled(Rule::ComparisonOfConstant) {
                    pylint::rules::comparison_of_constant(self, left, ops, comparators);
                }

                if self.settings.rules.enabled(Rule::CompareToEmptyString) {
                    pylint::rules::compare_to_empty_string(self, left, ops, comparators);
                }

                if self.settings.rules.enabled(Rule::MagicValueComparison) {
                    pylint::rules::magic_value_comparison(self, left, comparators);
                }

                if self.settings.rules.enabled(Rule::InDictKeys) {
                    flake8_simplify::rules::key_in_dict_compare(self, expr, left, ops, comparators);
                }

                if self.settings.rules.enabled(Rule::YodaConditions) {
                    flake8_simplify::rules::yoda_conditions(self, expr, left, ops, comparators);
                }

                if self.is_stub {
                    if self.settings.rules.any_enabled(&[
                        Rule::UnrecognizedPlatformCheck,
                        Rule::UnrecognizedPlatformName,
                    ]) {
                        flake8_pyi::rules::unrecognized_platform(
                            self,
                            expr,
                            left,
                            ops,
                            comparators,
                        );
                    }

                    if self.settings.rules.enabled(Rule::BadVersionInfoComparison) {
                        flake8_pyi::rules::bad_version_info_comparison(
                            self,
                            expr,
                            left,
                            ops,
                            comparators,
                        );
                    }
                }
            }
            ExprKind::Constant {
                value: Constant::Str(value),
                kind,
            } => {
                if self.ctx.in_type_definition && !self.ctx.in_literal && !self.ctx.in_f_string {
                    self.deferred.string_type_definitions.push((
                        expr.range(),
                        value,
                        (self.ctx.in_annotation, self.ctx.in_type_checking_block),
                        (self.ctx.scope_id, self.ctx.parents.clone()),
                    ));
                }
                if self
                    .settings
                    .rules
                    .enabled(Rule::HardcodedBindAllInterfaces)
                {
                    if let Some(diagnostic) =
                        flake8_bandit::rules::hardcoded_bind_all_interfaces(value, expr.range())
                    {
                        self.diagnostics.push(diagnostic);
                    }
                }
                if self.settings.rules.enabled(Rule::HardcodedTempFile) {
                    if let Some(diagnostic) = flake8_bandit::rules::hardcoded_tmp_directory(
                        expr,
                        value,
                        &self.settings.flake8_bandit.hardcoded_tmp_directory,
                    ) {
                        self.diagnostics.push(diagnostic);
                    }
                }
                if self.settings.rules.enabled(Rule::UnicodeKindPrefix) {
                    pyupgrade::rules::unicode_kind_prefix(self, expr, kind.as_deref());
                }
            }
            ExprKind::Lambda { args, body, .. } => {
                if self.settings.rules.enabled(Rule::ReimplementedListBuiltin) {
                    flake8_pie::rules::reimplemented_list_builtin(self, expr);
                }

                // Visit the default arguments, but avoid the body, which will be deferred.
                for expr in &args.kw_defaults {
                    self.visit_expr(expr);
                }
                for expr in &args.defaults {
                    self.visit_expr(expr);
                }
                self.ctx
                    .push_scope(ScopeKind::Lambda(Lambda { args, body }));
            }
            ExprKind::IfExp { test, body, orelse } => {
                if self.settings.rules.enabled(Rule::IfExprWithTrueFalse) {
                    flake8_simplify::rules::explicit_true_false_in_ifexpr(
                        self, expr, test, body, orelse,
                    );
                }
                if self.settings.rules.enabled(Rule::IfExprWithFalseTrue) {
                    flake8_simplify::rules::explicit_false_true_in_ifexpr(
                        self, expr, test, body, orelse,
                    );
                }
                if self.settings.rules.enabled(Rule::IfExprWithTwistedArms) {
                    flake8_simplify::rules::twisted_arms_in_ifexpr(self, expr, test, body, orelse);
                }
            }
            ExprKind::ListComp { elt, generators } | ExprKind::SetComp { elt, generators } => {
                if self.settings.rules.enabled(Rule::UnnecessaryComprehension) {
                    flake8_comprehensions::rules::unnecessary_list_set_comprehension(
                        self, expr, elt, generators,
                    );
                }
                if self.settings.rules.enabled(Rule::FunctionUsesLoopVariable) {
                    flake8_bugbear::rules::function_uses_loop_variable(self, &Node::Expr(expr));
                }
                self.ctx.push_scope(ScopeKind::Generator);
            }
            ExprKind::DictComp {
                key,
                value,
                generators,
            } => {
                if self.settings.rules.enabled(Rule::UnnecessaryComprehension) {
                    flake8_comprehensions::rules::unnecessary_dict_comprehension(
                        self, expr, key, value, generators,
                    );
                }
                if self.settings.rules.enabled(Rule::FunctionUsesLoopVariable) {
                    flake8_bugbear::rules::function_uses_loop_variable(self, &Node::Expr(expr));
                }
                self.ctx.push_scope(ScopeKind::Generator);
            }
            ExprKind::GeneratorExp { .. } => {
                if self.settings.rules.enabled(Rule::FunctionUsesLoopVariable) {
                    flake8_bugbear::rules::function_uses_loop_variable(self, &Node::Expr(expr));
                }
                self.ctx.push_scope(ScopeKind::Generator);
            }
            ExprKind::BoolOp { op, values } => {
                if self.settings.rules.enabled(Rule::RepeatedIsinstanceCalls) {
                    pylint::rules::repeated_isinstance_calls(self, expr, op, values);
                }
                if self.settings.rules.enabled(Rule::MultipleStartsEndsWith) {
                    flake8_pie::rules::multiple_starts_ends_with(self, expr);
                }
                if self.settings.rules.enabled(Rule::DuplicateIsinstanceCall) {
                    flake8_simplify::rules::duplicate_isinstance_call(self, expr);
                }
                if self.settings.rules.enabled(Rule::CompareWithTuple) {
                    flake8_simplify::rules::compare_with_tuple(self, expr);
                }
                if self.settings.rules.enabled(Rule::ExprAndNotExpr) {
                    flake8_simplify::rules::expr_and_not_expr(self, expr);
                }
                if self.settings.rules.enabled(Rule::ExprOrNotExpr) {
                    flake8_simplify::rules::expr_or_not_expr(self, expr);
                }
                if self.settings.rules.enabled(Rule::ExprOrTrue) {
                    flake8_simplify::rules::expr_or_true(self, expr);
                }
                if self.settings.rules.enabled(Rule::ExprAndFalse) {
                    flake8_simplify::rules::expr_and_false(self, expr);
                }
            }
            _ => {}
        };

        // Recurse.
        match &expr.node {
            ExprKind::Lambda { .. } => {
                self.deferred
                    .lambdas
                    .push((expr, (self.ctx.scope_id, self.ctx.parents.clone())));
            }
            ExprKind::IfExp { test, body, orelse } => {
                visit_boolean_test!(self, test);
                self.visit_expr(body);
                self.visit_expr(orelse);
            }
            ExprKind::Call {
                func,
                args,
                keywords,
            } => {
                let callable = self.ctx.resolve_call_path(func).and_then(|call_path| {
                    if self.ctx.match_typing_call_path(&call_path, "cast") {
                        Some(Callable::Cast)
                    } else if self.ctx.match_typing_call_path(&call_path, "NewType") {
                        Some(Callable::NewType)
                    } else if self.ctx.match_typing_call_path(&call_path, "TypeVar") {
                        Some(Callable::TypeVar)
                    } else if self.ctx.match_typing_call_path(&call_path, "NamedTuple") {
                        Some(Callable::NamedTuple)
                    } else if self.ctx.match_typing_call_path(&call_path, "TypedDict") {
                        Some(Callable::TypedDict)
                    } else if [
                        "Arg",
                        "DefaultArg",
                        "NamedArg",
                        "DefaultNamedArg",
                        "VarArg",
                        "KwArg",
                    ]
                    .iter()
                    .any(|target| call_path.as_slice() == ["mypy_extensions", target])
                    {
                        Some(Callable::MypyExtension)
                    } else if call_path.as_slice() == ["", "bool"] {
                        Some(Callable::Bool)
                    } else {
                        None
                    }
                });
                match callable {
                    Some(Callable::Bool) => {
                        self.visit_expr(func);
                        if !args.is_empty() {
                            visit_boolean_test!(self, &args[0]);
                        }
                        for expr in args.iter().skip(1) {
                            self.visit_expr(expr);
                        }
                    }
                    Some(Callable::Cast) => {
                        self.visit_expr(func);
                        if !args.is_empty() {
                            visit_type_definition!(self, &args[0]);
                        }
                        for expr in args.iter().skip(1) {
                            self.visit_expr(expr);
                        }
                    }
                    Some(Callable::NewType) => {
                        self.visit_expr(func);
                        for expr in args.iter().skip(1) {
                            visit_type_definition!(self, expr);
                        }
                    }
                    Some(Callable::TypeVar) => {
                        self.visit_expr(func);
                        for expr in args.iter().skip(1) {
                            visit_type_definition!(self, expr);
                        }
                        for keyword in keywords {
                            let KeywordData { arg, value } = &keyword.node;
                            if let Some(id) = arg {
                                if id == "bound" {
                                    visit_type_definition!(self, value);
                                } else {
                                    visit_non_type_definition!(self, value);
                                }
                            }
                        }
                    }
                    Some(Callable::NamedTuple) => {
                        self.visit_expr(func);

                        // Ex) NamedTuple("a", [("a", int)])
                        if args.len() > 1 {
                            match &args[1].node {
                                ExprKind::List { elts, .. } | ExprKind::Tuple { elts, .. } => {
                                    for elt in elts {
                                        match &elt.node {
                                            ExprKind::List { elts, .. }
                                            | ExprKind::Tuple { elts, .. } => {
                                                if elts.len() == 2 {
                                                    visit_non_type_definition!(self, &elts[0]);
                                                    visit_type_definition!(self, &elts[1]);
                                                }
                                            }
                                            _ => {}
                                        }
                                    }
                                }
                                _ => {}
                            }
                        }

                        // Ex) NamedTuple("a", a=int)
                        for keyword in keywords {
                            let KeywordData { value, .. } = &keyword.node;
                            visit_type_definition!(self, value);
                        }
                    }
                    Some(Callable::TypedDict) => {
                        self.visit_expr(func);

                        // Ex) TypedDict("a", {"a": int})
                        if args.len() > 1 {
                            if let ExprKind::Dict { keys, values } = &args[1].node {
                                for key in keys.iter().flatten() {
                                    visit_non_type_definition!(self, key);
                                }
                                for value in values {
                                    visit_type_definition!(self, value);
                                }
                            }
                        }

                        // Ex) TypedDict("a", a=int)
                        for keyword in keywords {
                            let KeywordData { value, .. } = &keyword.node;
                            visit_type_definition!(self, value);
                        }
                    }
                    Some(Callable::MypyExtension) => {
                        self.visit_expr(func);

                        if let Some(arg) = args.first() {
                            // Ex) DefaultNamedArg(bool | None, name="some_prop_name")
                            visit_type_definition!(self, arg);

                            for arg in args.iter().skip(1) {
                                visit_non_type_definition!(self, arg);
                            }
                            for keyword in keywords {
                                let KeywordData { value, .. } = &keyword.node;
                                visit_non_type_definition!(self, value);
                            }
                        } else {
                            // Ex) DefaultNamedArg(type="bool", name="some_prop_name")
                            for keyword in keywords {
                                let KeywordData { value, arg } = &keyword.node;
                                if arg.as_ref().map_or(false, |arg| arg == "type") {
                                    visit_type_definition!(self, value);
                                } else {
                                    visit_non_type_definition!(self, value);
                                }
                            }
                        }
                    }
                    None => {
                        // If we're in a type definition, we need to treat the arguments to any
                        // other callables as non-type definitions (i.e., we don't want to treat
                        // any strings as deferred type definitions).
                        self.visit_expr(func);
                        for arg in args {
                            visit_non_type_definition!(self, arg);
                        }
                        for keyword in keywords {
                            let KeywordData { value, .. } = &keyword.node;
                            visit_non_type_definition!(self, value);
                        }
                    }
                }
            }
            ExprKind::Subscript { value, slice, ctx } => {
                // Only allow annotations in `ExprContext::Load`. If we have, e.g.,
                // `obj["foo"]["bar"]`, we need to avoid treating the `obj["foo"]`
                // portion as an annotation, despite having `ExprContext::Load`. Thus, we track
                // the `ExprContext` at the top-level.
                let prev_in_subscript = self.ctx.in_subscript;
                if self.ctx.in_subscript {
                    visitor::walk_expr(self, expr);
                } else if matches!(ctx, ExprContext::Store | ExprContext::Del) {
                    self.ctx.in_subscript = true;
                    visitor::walk_expr(self, expr);
                } else {
                    match analyze::typing::match_annotated_subscript(
                        value,
                        &self.ctx,
                        self.settings.typing_modules.iter().map(String::as_str),
                    ) {
                        Some(subscript) => {
                            match subscript {
                                // Ex) Optional[int]
                                SubscriptKind::AnnotatedSubscript => {
                                    self.visit_expr(value);
                                    visit_type_definition!(self, slice);
                                    self.visit_expr_context(ctx);
                                }
                                // Ex) Annotated[int, "Hello, world!"]
                                SubscriptKind::PEP593AnnotatedSubscript => {
                                    // First argument is a type (including forward references); the
                                    // rest are arbitrary Python objects.
                                    self.visit_expr(value);
                                    if let ExprKind::Tuple { elts, ctx } = &slice.node {
                                        if let Some(expr) = elts.first() {
                                            self.visit_expr(expr);
                                            for expr in elts.iter().skip(1) {
                                                visit_non_type_definition!(self, expr);
                                            }
                                            self.visit_expr_context(ctx);
                                        }
                                    } else {
                                        error!(
                                            "Found non-ExprKind::Tuple argument to PEP 593 \
                                             Annotation."
                                        );
                                    }
                                }
                            }
                        }
                        None => visitor::walk_expr(self, expr),
                    }
                }
                self.ctx.in_subscript = prev_in_subscript;
            }
            ExprKind::JoinedStr { .. } => {
                let prev_in_f_string = self.ctx.in_f_string;
                self.ctx.in_f_string = true;
                visitor::walk_expr(self, expr);
                self.ctx.in_f_string = prev_in_f_string;
            }
            _ => visitor::walk_expr(self, expr),
        }

        // Post-visit.
        match &expr.node {
            ExprKind::Lambda { .. }
            | ExprKind::GeneratorExp { .. }
            | ExprKind::ListComp { .. }
            | ExprKind::DictComp { .. }
            | ExprKind::SetComp { .. } => {
                self.ctx.pop_scope();
            }
            _ => {}
        };

        self.ctx.in_type_definition = prev_in_type_definition;
        self.ctx.in_literal = prev_in_literal;
        self.ctx.in_boolean_test = prev_in_boolean_test;

        self.ctx.pop_expr();
    }

    fn visit_comprehension(&mut self, comprehension: &'b Comprehension) {
        if self.settings.rules.enabled(Rule::InDictKeys) {
            flake8_simplify::rules::key_in_dict_for(
                self,
                &comprehension.target,
                &comprehension.iter,
            );
        }
        self.visit_expr(&comprehension.iter);
        self.visit_expr(&comprehension.target);
        for expr in &comprehension.ifs {
            visit_boolean_test!(self, expr);
        }
    }

    fn visit_excepthandler(&mut self, excepthandler: &'b Excepthandler) {
        match &excepthandler.node {
            ExcepthandlerKind::ExceptHandler {
                type_, name, body, ..
            } => {
                if self.settings.rules.enabled(Rule::BareExcept) {
                    if let Some(diagnostic) = pycodestyle::rules::bare_except(
                        type_.as_deref(),
                        body,
                        excepthandler,
                        self.locator,
                    ) {
                        self.diagnostics.push(diagnostic);
                    }
                }
                if self
                    .settings
                    .rules
                    .enabled(Rule::RaiseWithoutFromInsideExcept)
                {
                    flake8_bugbear::rules::raise_without_from_inside_except(self, body);
                }
                if self.settings.rules.enabled(Rule::BlindExcept) {
                    flake8_blind_except::rules::blind_except(
                        self,
                        type_.as_deref(),
                        name.as_deref(),
                        body,
                    );
                }
                if self.settings.rules.enabled(Rule::TryExceptPass) {
                    flake8_bandit::rules::try_except_pass(
                        self,
                        excepthandler,
                        type_.as_deref(),
                        name.as_deref(),
                        body,
                        self.settings.flake8_bandit.check_typed_exception,
                    );
                }
                if self.settings.rules.enabled(Rule::TryExceptContinue) {
                    flake8_bandit::rules::try_except_continue(
                        self,
                        excepthandler,
                        type_.as_deref(),
                        name.as_deref(),
                        body,
                        self.settings.flake8_bandit.check_typed_exception,
                    );
                }
                if self.settings.rules.enabled(Rule::ExceptWithEmptyTuple) {
                    flake8_bugbear::rules::except_with_empty_tuple(self, excepthandler);
                }
                if self
                    .settings
                    .rules
                    .enabled(Rule::ExceptWithNonExceptionClasses)
                {
                    flake8_bugbear::rules::except_with_non_exception_classes(self, excepthandler);
                }
                if self.settings.rules.enabled(Rule::ReraiseNoCause) {
                    tryceratops::rules::reraise_no_cause(self, body);
                }

                if self.settings.rules.enabled(Rule::BinaryOpException) {
                    pylint::rules::binary_op_exception(self, excepthandler);
                }
                match name {
                    Some(name) => {
                        if self.settings.rules.enabled(Rule::AmbiguousVariableName) {
                            if let Some(diagnostic) = pycodestyle::rules::ambiguous_variable_name(
                                name,
                                helpers::excepthandler_name_range(excepthandler, self.locator)
                                    .expect("Failed to find `name` range"),
                            ) {
                                self.diagnostics.push(diagnostic);
                            }
                        }

                        self.check_builtin_shadowing(name, excepthandler, false);

                        let name_range =
                            helpers::excepthandler_name_range(excepthandler, self.locator).unwrap();

                        if self.ctx.scope().defines(name.as_str()) {
                            self.handle_node_store(
                                name,
                                &Expr::with_range(
                                    ExprKind::Name {
                                        id: name.to_string(),
                                        ctx: ExprContext::Store,
                                    },
                                    name_range,
                                ),
                            );
                        }

                        let definition = self.ctx.scope().get(name.as_str()).copied();
                        self.handle_node_store(
                            name,
                            &Expr::with_range(
                                ExprKind::Name {
                                    id: name.to_string(),
                                    ctx: ExprContext::Store,
                                },
                                name_range,
                            ),
                        );

                        walk_excepthandler(self, excepthandler);

                        if let Some(index) = {
                            let scope = self.ctx.scope_mut();
                            &scope.remove(name.as_str())
                        } {
                            if !self.ctx.bindings[*index].used() {
                                if self.settings.rules.enabled(Rule::UnusedVariable) {
                                    let mut diagnostic = Diagnostic::new(
                                        pyflakes::rules::UnusedVariable {
                                            name: name.to_string(),
                                        },
                                        name_range,
                                    );
                                    if self.patch(Rule::UnusedVariable) {
                                        diagnostic.try_set_fix(|| {
                                            pyflakes::fixes::remove_exception_handler_assignment(
                                                excepthandler,
                                                self.locator,
                                            )
                                        });
                                    }
                                    self.diagnostics.push(diagnostic);
                                }
                            }
                        }

                        if let Some(index) = definition {
                            let scope = self.ctx.scope_mut();
                            scope.add(name, index);
                        }
                    }
                    None => walk_excepthandler(self, excepthandler),
                }
            }
        }
    }

    fn visit_format_spec(&mut self, format_spec: &'b Expr) {
        match &format_spec.node {
            ExprKind::JoinedStr { values } => {
                for value in values {
                    self.visit_expr(value);
                }
            }
            _ => unreachable!("Unexpected expression for format_spec"),
        }
    }

    fn visit_arguments(&mut self, arguments: &'b Arguments) {
        if self.settings.rules.enabled(Rule::MutableArgumentDefault) {
            flake8_bugbear::rules::mutable_argument_default(self, arguments);
        }
        if self
            .settings
            .rules
            .enabled(Rule::FunctionCallInDefaultArgument)
        {
            flake8_bugbear::rules::function_call_argument_default(self, arguments);
        }

        if self.is_stub {
            if self
                .settings
                .rules
                .enabled(Rule::TypedArgumentDefaultInStub)
            {
                flake8_pyi::rules::typed_argument_simple_defaults(self, arguments);
            }
        }
        if self.is_stub {
            if self.settings.rules.enabled(Rule::ArgumentDefaultInStub) {
                flake8_pyi::rules::argument_simple_defaults(self, arguments);
            }
        }

        // Bind, but intentionally avoid walking default expressions, as we handle them
        // upstream.
        for arg in &arguments.posonlyargs {
            self.visit_arg(arg);
        }
        for arg in &arguments.args {
            self.visit_arg(arg);
        }
        if let Some(arg) = &arguments.vararg {
            self.visit_arg(arg);
        }
        for arg in &arguments.kwonlyargs {
            self.visit_arg(arg);
        }
        if let Some(arg) = &arguments.kwarg {
            self.visit_arg(arg);
        }
    }

    fn visit_arg(&mut self, arg: &'b Arg) {
        // Bind, but intentionally avoid walking the annotation, as we handle it
        // upstream.
        self.add_binding(
            &arg.node.arg,
            Binding {
                kind: BindingKind::Argument,
                runtime_usage: None,
                synthetic_usage: None,
                typing_usage: None,
                range: arg.range(),
                source: Some(*self.ctx.current_stmt()),
                context: self.ctx.execution_context(),
                exceptions: self.ctx.exceptions(),
            },
        );

        if self.settings.rules.enabled(Rule::AmbiguousVariableName) {
            if let Some(diagnostic) =
                pycodestyle::rules::ambiguous_variable_name(&arg.node.arg, arg.range())
            {
                self.diagnostics.push(diagnostic);
            }
        }

        if self.settings.rules.enabled(Rule::InvalidArgumentName) {
            if let Some(diagnostic) = pep8_naming::rules::invalid_argument_name(
                &arg.node.arg,
                arg,
                &self.settings.pep8_naming.ignore_names,
            ) {
                self.diagnostics.push(diagnostic);
            }
        }

        self.check_builtin_arg_shadowing(&arg.node.arg, arg);
    }

    fn visit_pattern(&mut self, pattern: &'b Pattern) {
        if let PatternKind::MatchAs {
            name: Some(name), ..
        }
        | PatternKind::MatchStar { name: Some(name) }
        | PatternKind::MatchMapping {
            rest: Some(name), ..
        } = &pattern.node
        {
            self.add_binding(
                name,
                Binding {
                    kind: BindingKind::Assignment,
                    runtime_usage: None,
                    synthetic_usage: None,
                    typing_usage: None,
                    range: pattern.range(),
                    source: Some(*self.ctx.current_stmt()),
                    context: self.ctx.execution_context(),
                    exceptions: self.ctx.exceptions(),
                },
            );
        }

        walk_pattern(self, pattern);
    }

    fn visit_body(&mut self, body: &'b [Stmt]) {
        if self.settings.rules.enabled(Rule::UnnecessaryPass) {
            flake8_pie::rules::no_unnecessary_pass(self, body);
        }

        let prev_body = self.ctx.body;
        let prev_body_index = self.ctx.body_index;
        self.ctx.body = body;
        self.ctx.body_index = 0;

        for stmt in body {
            self.visit_stmt(stmt);
            self.ctx.body_index += 1;
        }

        self.ctx.body = prev_body;
        self.ctx.body_index = prev_body_index;
    }
}

impl<'a> Checker<'a> {
    fn add_binding(&mut self, name: &'a str, binding: Binding<'a>) {
        let binding_id = self.ctx.bindings.next_id();
        if let Some((stack_index, existing_binding_id)) = self
            .ctx
            .scopes
            .ancestors(self.ctx.scope_id)
            .enumerate()
            .find_map(|(stack_index, scope)| {
                scope.get(name).map(|binding_id| (stack_index, *binding_id))
            })
        {
            let existing = &self.ctx.bindings[existing_binding_id];
            let in_current_scope = stack_index == 0;
            if !existing.kind.is_builtin()
                && existing.source.map_or(true, |left| {
                    binding.source.map_or(true, |right| {
                        !branch_detection::different_forks(
                            left,
                            right,
                            &self.ctx.depths,
                            &self.ctx.child_to_parent,
                        )
                    })
                })
            {
                let existing_is_import = matches!(
                    existing.kind,
                    BindingKind::Importation(..)
                        | BindingKind::FromImportation(..)
                        | BindingKind::SubmoduleImportation(..)
                        | BindingKind::FutureImportation
                );
                if binding.kind.is_loop_var() && existing_is_import {
                    if self.settings.rules.enabled(Rule::ImportShadowedByLoopVar) {
                        #[allow(deprecated)]
                        let line = self.locator.compute_line_index(existing.range.start());

                        self.diagnostics.push(Diagnostic::new(
                            pyflakes::rules::ImportShadowedByLoopVar {
                                name: name.to_string(),
                                line,
                            },
                            binding.range,
                        ));
                    }
                } else if in_current_scope {
                    if !existing.used()
                        && binding.redefines(existing)
                        && (!self.settings.dummy_variable_rgx.is_match(name) || existing_is_import)
                        && !(existing.kind.is_function_definition()
                            && analyze::visibility::is_overload(
                                &self.ctx,
                                cast::decorator_list(existing.source.as_ref().unwrap()),
                            ))
                    {
                        if self.settings.rules.enabled(Rule::RedefinedWhileUnused) {
                            #[allow(deprecated)]
                            let line = self.locator.compute_line_index(existing.range.start());

                            let mut diagnostic = Diagnostic::new(
                                pyflakes::rules::RedefinedWhileUnused {
                                    name: name.to_string(),
                                    line,
                                },
                                matches!(
                                    binding.kind,
                                    BindingKind::ClassDefinition | BindingKind::FunctionDefinition
                                )
                                .then(|| {
                                    binding.source.as_ref().map_or(binding.range, |source| {
                                        helpers::identifier_range(source, self.locator)
                                    })
                                })
                                .unwrap_or(binding.range),
                            );
                            if let Some(parent) = binding.source.as_ref() {
                                if matches!(parent.node, StmtKind::ImportFrom { .. })
                                    && parent.range().contains_range(binding.range)
                                {
                                    diagnostic.set_parent(parent.start());
                                }
                            }
                            self.diagnostics.push(diagnostic);
                        }
                    }
                } else if existing_is_import && binding.redefines(existing) {
                    self.ctx
                        .shadowed_bindings
                        .entry(existing_binding_id)
                        .or_insert_with(Vec::new)
                        .push(binding_id);
                }
            }
        }

        // Per [PEP 572](https://peps.python.org/pep-0572/#scope-of-the-target), named
        // expressions in generators and comprehensions bind to the scope that contains the
        // outermost comprehension.
        let scope_id = if binding.kind.is_named_expr_assignment() {
            self.ctx
                .scopes
                .ancestor_ids(self.ctx.scope_id)
                .find_or_last(|scope_id| !self.ctx.scopes[*scope_id].kind.is_generator())
                .unwrap_or(self.ctx.scope_id)
        } else {
            self.ctx.scope_id
        };
        let scope = &mut self.ctx.scopes[scope_id];

        let binding = if let Some(index) = scope.get(name) {
            let existing = &self.ctx.bindings[*index];
            match &existing.kind {
                BindingKind::Builtin => {
                    // Avoid overriding builtins.
                    binding
                }
                kind @ (BindingKind::Global | BindingKind::Nonlocal) => {
                    // If the original binding was a global or nonlocal, and the new binding conflicts within
                    // the current scope, then the new binding is also as the same.
                    Binding {
                        runtime_usage: existing.runtime_usage,
                        synthetic_usage: existing.synthetic_usage,
                        typing_usage: existing.typing_usage,
                        kind: kind.clone(),
                        ..binding
                    }
                }
                _ => Binding {
                    runtime_usage: existing.runtime_usage,
                    synthetic_usage: existing.synthetic_usage,
                    typing_usage: existing.typing_usage,
                    ..binding
                },
            }
        } else {
            binding
        };

        // Don't treat annotations as assignments if there is an existing value
        // in scope.
        if binding.kind.is_annotation() && scope.defines(name) {
            self.ctx.bindings.push(binding);
            return;
        }

        // Add the binding to the scope.
        scope.add(name, binding_id);

        // Add the binding to the arena.
        self.ctx.bindings.push(binding);
    }

    fn bind_builtins(&mut self) {
        let scope = &mut self.ctx.scopes[self.ctx.scope_id];

        for builtin in BUILTINS
            .iter()
            .chain(MAGIC_GLOBALS.iter())
            .copied()
            .chain(self.settings.builtins.iter().map(String::as_str))
        {
            let id = self.ctx.bindings.push(Binding {
                kind: BindingKind::Builtin,
                range: TextRange::default(),
                runtime_usage: None,
                synthetic_usage: Some((ScopeId::global(), TextRange::default())),
                typing_usage: None,
                source: None,
                context: ExecutionContext::Runtime,
                exceptions: Exceptions::empty(),
            });
            scope.add(builtin, id);
        }
    }

    fn handle_node_load(&mut self, expr: &Expr) {
        let ExprKind::Name { id, .. } = &expr.node else {
            return;
        };

        let mut first_iter = true;
        let mut in_generator = false;
        let mut import_starred = false;

        for scope in self.ctx.scopes.ancestors(self.ctx.scope_id) {
            if scope.kind.is_class() {
                if id == "__class__" {
                    return;
                } else if !first_iter && !in_generator {
                    continue;
                }
            }

            if let Some(index) = scope.get(id.as_str()) {
                // Mark the binding as used.
                let context = self.ctx.execution_context();
                self.ctx.bindings[*index].mark_used(self.ctx.scope_id, expr.range(), context);

                if self.ctx.bindings[*index].kind.is_annotation()
                    && self.ctx.in_deferred_string_type_definition.is_none()
                    && !self.ctx.in_deferred_type_definition
                {
                    continue;
                }

                // If the name of the sub-importation is the same as an alias of another
                // importation and the alias is used, that sub-importation should be
                // marked as used too.
                //
                // This handles code like:
                //   import pyarrow as pa
                //   import pyarrow.csv
                //   print(pa.csv.read_csv("test.csv"))
                match &self.ctx.bindings[*index].kind {
                    BindingKind::Importation(Importation { name, full_name })
                    | BindingKind::SubmoduleImportation(SubmoduleImportation { name, full_name }) =>
                    {
                        let has_alias = full_name
                            .split('.')
                            .last()
                            .map(|segment| &segment != name)
                            .unwrap_or_default();
                        if has_alias {
                            // Mark the sub-importation as used.
                            if let Some(index) = scope.get(full_name) {
                                self.ctx.bindings[*index].mark_used(
                                    self.ctx.scope_id,
                                    expr.range(),
                                    context,
                                );
                            }
                        }
                    }
                    BindingKind::FromImportation(FromImportation { name, full_name }) => {
                        let has_alias = full_name
                            .split('.')
                            .last()
                            .map(|segment| &segment != name)
                            .unwrap_or_default();
                        if has_alias {
                            // Mark the sub-importation as used.
                            if let Some(index) = scope.get(full_name.as_str()) {
                                self.ctx.bindings[*index].mark_used(
                                    self.ctx.scope_id,
                                    expr.range(),
                                    context,
                                );
                            }
                        }
                    }
                    _ => {}
                }

                return;
            }

            first_iter = false;
            in_generator = matches!(scope.kind, ScopeKind::Generator);
            import_starred = import_starred || scope.uses_star_imports();
        }

        if import_starred {
            // F405
            if self
                .settings
                .rules
                .enabled(Rule::UndefinedLocalWithImportStarUsage)
            {
                let sources: Vec<String> = self
                    .ctx
                    .scopes
                    .iter()
                    .flat_map(Scope::star_imports)
                    .map(|StarImportation { level, module }| {
                        helpers::format_import_from(*level, *module)
                    })
                    .sorted()
                    .dedup()
                    .collect();
                self.diagnostics.push(Diagnostic::new(
                    pyflakes::rules::UndefinedLocalWithImportStarUsage {
                        name: id.to_string(),
                        sources,
                    },
                    expr.range(),
                ));
            }
            return;
        }

        if self.settings.rules.enabled(Rule::UndefinedName) {
            // Allow __path__.
            if self.path.ends_with("__init__.py") && id == "__path__" {
                return;
            }

            // Allow "__module__" and "__qualname__" in class scopes.
            if (id == "__module__" || id == "__qualname__")
                && matches!(self.ctx.scope().kind, ScopeKind::Class(..))
            {
                return;
            }

            // Avoid flagging if NameError is handled.
            if self
                .ctx
                .handled_exceptions
                .iter()
                .any(|handler_names| handler_names.contains(Exceptions::NAME_ERROR))
            {
                return;
            }

            self.diagnostics.push(Diagnostic::new(
                pyflakes::rules::UndefinedName { name: id.clone() },
                expr.range(),
            ));
        }
    }

    fn handle_node_store(&mut self, id: &'a str, expr: &Expr) {
        let parent = self.ctx.current_stmt().0;

        if self.settings.rules.enabled(Rule::UndefinedLocal) {
            pyflakes::rules::undefined_local(self, id);
        }

        if self
            .settings
            .rules
            .enabled(Rule::NonLowercaseVariableInFunction)
        {
            if matches!(self.ctx.scope().kind, ScopeKind::Function(..)) {
                // Ignore globals.
                if !self
                    .ctx
                    .scope()
                    .get(id)
                    .map_or(false, |index| self.ctx.bindings[*index].kind.is_global())
                {
                    pep8_naming::rules::non_lowercase_variable_in_function(self, expr, parent, id);
                }
            }
        }

        if self
            .settings
            .rules
            .enabled(Rule::MixedCaseVariableInClassScope)
        {
            if let ScopeKind::Class(class) = &self.ctx.scope().kind {
                pep8_naming::rules::mixed_case_variable_in_class_scope(
                    self,
                    expr,
                    parent,
                    id,
                    class.bases,
                );
            }
        }

        if self
            .settings
            .rules
            .enabled(Rule::MixedCaseVariableInGlobalScope)
        {
            if matches!(self.ctx.scope().kind, ScopeKind::Module) {
                pep8_naming::rules::mixed_case_variable_in_global_scope(self, expr, parent, id);
            }
        }

        if matches!(parent.node, StmtKind::AnnAssign { value: None, .. }) {
            self.add_binding(
                id,
                Binding {
                    kind: BindingKind::Annotation,
                    runtime_usage: None,
                    synthetic_usage: None,
                    typing_usage: None,
                    range: expr.range(),
                    source: Some(*self.ctx.current_stmt()),
                    context: self.ctx.execution_context(),
                    exceptions: self.ctx.exceptions(),
                },
            );
            return;
        }

        if matches!(
            parent.node,
            StmtKind::For { .. } | StmtKind::AsyncFor { .. }
        ) {
            self.add_binding(
                id,
                Binding {
                    kind: BindingKind::LoopVar,
                    runtime_usage: None,
                    synthetic_usage: None,
                    typing_usage: None,
                    range: expr.range(),
                    source: Some(*self.ctx.current_stmt()),
                    context: self.ctx.execution_context(),
                    exceptions: self.ctx.exceptions(),
                },
            );
            return;
        }

        if helpers::is_unpacking_assignment(parent, expr) {
            self.add_binding(
                id,
                Binding {
                    kind: BindingKind::Binding,
                    runtime_usage: None,
                    synthetic_usage: None,
                    typing_usage: None,
                    range: expr.range(),
                    source: Some(*self.ctx.current_stmt()),
                    context: self.ctx.execution_context(),
                    exceptions: self.ctx.exceptions(),
                },
            );
            return;
        }

        let scope = self.ctx.scope();

        if id == "__all__"
            && scope.kind.is_module()
            && matches!(
                parent.node,
                StmtKind::Assign { .. } | StmtKind::AugAssign { .. } | StmtKind::AnnAssign { .. }
            )
        {
            if match &parent.node {
                StmtKind::Assign { targets, .. } => {
                    if let Some(ExprKind::Name { id, .. }) =
                        targets.first().map(|target| &target.node)
                    {
                        id == "__all__"
                    } else {
                        false
                    }
                }
                StmtKind::AugAssign { target, .. } => {
                    if let ExprKind::Name { id, .. } = &target.node {
                        id == "__all__"
                    } else {
                        false
                    }
                }
                StmtKind::AnnAssign { target, .. } => {
                    if let ExprKind::Name { id, .. } = &target.node {
                        id == "__all__"
                    } else {
                        false
                    }
                }
                _ => false,
            } {
                let (all_names, all_names_flags) = {
                    let (mut names, flags) =
                        extract_all_names(parent, |name| self.ctx.is_builtin(name));

                    // Grab the existing bound __all__ values.
                    if let StmtKind::AugAssign { .. } = &parent.node {
                        if let Some(index) = scope.get("__all__") {
                            if let BindingKind::Export(Export { names: existing }) =
                                &self.ctx.bindings[*index].kind
                            {
                                names.extend_from_slice(existing);
                            }
                        }
                    }

                    (names, flags)
                };

                if self.settings.rules.enabled(Rule::InvalidAllFormat) {
                    if matches!(all_names_flags, AllNamesFlags::INVALID_FORMAT) {
                        self.diagnostics
                            .push(pylint::rules::invalid_all_format(expr));
                    }
                }

                if self.settings.rules.enabled(Rule::InvalidAllObject) {
                    if matches!(all_names_flags, AllNamesFlags::INVALID_OBJECT) {
                        self.diagnostics
                            .push(pylint::rules::invalid_all_object(expr));
                    }
                }

                self.add_binding(
                    id,
                    Binding {
                        kind: BindingKind::Export(Export { names: all_names }),
                        runtime_usage: None,
                        synthetic_usage: None,
                        typing_usage: None,
                        range: expr.range(),
                        source: Some(*self.ctx.current_stmt()),
                        context: self.ctx.execution_context(),
                        exceptions: self.ctx.exceptions(),
                    },
                );
                return;
            }
        }

        if self
            .ctx
            .expr_ancestors()
            .any(|expr| matches!(expr.node, ExprKind::NamedExpr { .. }))
        {
            self.add_binding(
                id,
                Binding {
                    kind: BindingKind::NamedExprAssignment,
                    runtime_usage: None,
                    synthetic_usage: None,
                    typing_usage: None,
                    range: expr.range(),
                    source: Some(*self.ctx.current_stmt()),
                    context: self.ctx.execution_context(),
                    exceptions: self.ctx.exceptions(),
                },
            );
            return;
        }

        self.add_binding(
            id,
            Binding {
                kind: BindingKind::Assignment,
                runtime_usage: None,
                synthetic_usage: None,
                typing_usage: None,
                range: expr.range(),
                source: Some(*self.ctx.current_stmt()),
                context: self.ctx.execution_context(),
                exceptions: self.ctx.exceptions(),
            },
        );
    }

    fn handle_node_delete(&mut self, expr: &'a Expr) {
        let ExprKind::Name { id, .. } = &expr.node else {
            return;
        };
        if helpers::on_conditional_branch(&mut self.ctx.parents.iter().rev().map(Into::into)) {
            return;
        }

        let scope = self.ctx.scope_mut();
        if scope.remove(id.as_str()).is_some() {
            return;
        }
        if !self.settings.rules.enabled(Rule::UndefinedName) {
            return;
        }

        self.diagnostics.push(Diagnostic::new(
            pyflakes::rules::UndefinedName {
                name: id.to_string(),
            },
            expr.range(),
        ));
    }

    fn visit_docstring(&mut self, python_ast: &'a Suite) -> bool {
        if self.settings.rules.enabled(Rule::FStringDocstring) {
            flake8_bugbear::rules::f_string_docstring(self, python_ast);
        }
        let docstring = docstrings::extraction::docstring_from(python_ast);
        self.deferred.definitions.push((
            Definition {
                kind: if self.path.ends_with("__init__.py") {
                    DefinitionKind::Package
                } else {
                    DefinitionKind::Module
                },
                docstring,
            },
            self.ctx.visible_scope.visibility,
            (self.ctx.scope_id, self.ctx.parents.clone()),
        ));
        docstring.is_some()
    }

    fn check_deferred_type_definitions(&mut self) {
        while !self.deferred.type_definitions.is_empty() {
            let type_definitions = std::mem::take(&mut self.deferred.type_definitions);
            for (expr, (in_annotation, in_type_checking_block), (scope_id, parents)) in
                type_definitions
            {
                self.ctx.scope_id = scope_id;
                self.ctx.parents = parents;
                self.ctx.in_annotation = in_annotation;
                self.ctx.in_type_checking_block = in_type_checking_block;
                self.ctx.in_type_definition = true;
                self.ctx.in_deferred_type_definition = true;
                self.visit_expr(expr);
                self.ctx.in_deferred_type_definition = false;
                self.ctx.in_type_definition = false;
            }
        }
    }

    fn check_deferred_string_type_definitions(&mut self, allocator: &'a typed_arena::Arena<Expr>) {
        while !self.deferred.string_type_definitions.is_empty() {
            let type_definitions = std::mem::take(&mut self.deferred.string_type_definitions);
            for (range, value, (in_annotation, in_type_checking_block), (scope_id, parents)) in
                type_definitions
            {
                if let Ok((expr, kind)) = parse_type_annotation(value, range, self.locator) {
                    if in_annotation && self.ctx.annotations_future_enabled {
                        if self.settings.rules.enabled(Rule::QuotedAnnotation) {
                            pyupgrade::rules::quoted_annotation(self, value, range);
                        }
                    }

                    let expr = allocator.alloc(expr);

                    self.ctx.scope_id = scope_id;
                    self.ctx.parents = parents;
                    self.ctx.in_annotation = in_annotation;
                    self.ctx.in_type_checking_block = in_type_checking_block;
                    self.ctx.in_type_definition = true;
                    self.ctx.in_deferred_string_type_definition = Some(kind);
                    self.visit_expr(expr);
                    self.ctx.in_deferred_string_type_definition = None;
                    self.ctx.in_type_definition = false;
                } else {
                    if self
                        .settings
                        .rules
                        .enabled(Rule::ForwardAnnotationSyntaxError)
                    {
                        self.diagnostics.push(Diagnostic::new(
                            pyflakes::rules::ForwardAnnotationSyntaxError {
                                body: value.to_string(),
                            },
                            range,
                        ));
                    }
                }
            }
        }
    }

    fn check_deferred_functions(&mut self) {
        while !self.deferred.functions.is_empty() {
            let deferred_functions = std::mem::take(&mut self.deferred.functions);
            for (stmt, (scope_id, parents), visibility) in deferred_functions {
                let parents_snapshot = parents.len();
                self.ctx.scope_id = scope_id;
                self.ctx.parents = parents;
                self.ctx.visible_scope = visibility;

                match &stmt.node {
                    StmtKind::FunctionDef { body, args, .. }
                    | StmtKind::AsyncFunctionDef { body, args, .. } => {
                        self.visit_arguments(args);
                        self.visit_body(body);
                    }
                    _ => {
                        unreachable!("Expected StmtKind::FunctionDef | StmtKind::AsyncFunctionDef")
                    }
                }

                let mut parents = std::mem::take(&mut self.ctx.parents);
                parents.truncate(parents_snapshot);

                self.deferred.assignments.push((scope_id, parents));
            }
        }
    }

    fn check_deferred_lambdas(&mut self) {
        while !self.deferred.lambdas.is_empty() {
            let lambdas = std::mem::take(&mut self.deferred.lambdas);
            for (expr, (scope_id, parents)) in lambdas {
                let parents_snapshot = parents.len();

                self.ctx.scope_id = scope_id;
                self.ctx.parents = parents;

                if let ExprKind::Lambda { args, body } = &expr.node {
                    self.visit_arguments(args);
                    self.visit_expr(body);
                } else {
                    unreachable!("Expected ExprKind::Lambda");
                }

                let mut parents = std::mem::take(&mut self.ctx.parents);
                parents.truncate(parents_snapshot);
                self.deferred.assignments.push((scope_id, parents));
            }
        }
    }

    fn check_deferred_assignments(&mut self) {
        while !self.deferred.assignments.is_empty() {
            let assignments = std::mem::take(&mut self.deferred.assignments);
            for (scope_id, ..) in assignments {
                // pyflakes
                if self.settings.rules.enabled(Rule::UnusedVariable) {
                    pyflakes::rules::unused_variable(self, scope_id);
                }
                if self.settings.rules.enabled(Rule::UnusedAnnotation) {
                    pyflakes::rules::unused_annotation(self, scope_id);
                }

                if !self.is_stub {
                    // flake8-unused-arguments
                    if self.settings.rules.any_enabled(&[
                        Rule::UnusedFunctionArgument,
                        Rule::UnusedMethodArgument,
                        Rule::UnusedClassMethodArgument,
                        Rule::UnusedStaticMethodArgument,
                        Rule::UnusedLambdaArgument,
                    ]) {
                        let scope = &self.ctx.scopes[scope_id];
                        let parent = &self.ctx.scopes[scope.parent.unwrap()];
                        self.diagnostics
                            .extend(flake8_unused_arguments::rules::unused_arguments(
                                self,
                                parent,
                                scope,
                                &self.ctx.bindings,
                            ));
                    }
                }
            }
        }
    }

    fn check_deferred_for_loops(&mut self) {
        while !self.deferred.for_loops.is_empty() {
            let for_loops = std::mem::take(&mut self.deferred.for_loops);

            for (stmt, (scope_id, parents)) in for_loops {
                self.ctx.scope_id = scope_id;
                self.ctx.parents = parents;

                if let StmtKind::For { target, body, .. }
                | StmtKind::AsyncFor { target, body, .. } = &stmt.node
                {
                    if self.settings.rules.enabled(Rule::UnusedLoopControlVariable) {
                        flake8_bugbear::rules::unused_loop_control_variable(
                            self, stmt, target, body,
                        );
                    }
                } else {
                    unreachable!("Expected ExprKind::For | ExprKind::AsyncFor");
                }
            }
        }
    }

    fn check_dead_scopes(&mut self) {
        let enforce_typing_imports = !self.is_stub
            && self.settings.rules.any_enabled(&[
                Rule::GlobalVariableNotAssigned,
                Rule::RuntimeImportInTypeCheckingBlock,
                Rule::TypingOnlyFirstPartyImport,
                Rule::TypingOnlyThirdPartyImport,
                Rule::TypingOnlyStandardLibraryImport,
            ]);

        if !(enforce_typing_imports
            || self.settings.rules.any_enabled(&[
                Rule::UnusedImport,
                Rule::UndefinedLocalWithImportStarUsage,
                Rule::RedefinedWhileUnused,
                Rule::UndefinedExport,
            ]))
        {
            return;
        }

        // Mark anything referenced in `__all__` as used.
        let all_bindings: Option<(Vec<BindingId>, TextRange)> = {
            let global_scope = self.ctx.global_scope();
            let all_names: Option<(&Vec<&str>, TextRange)> = global_scope
                .get("__all__")
                .map(|index| &self.ctx.bindings[*index])
                .and_then(|binding| match &binding.kind {
                    BindingKind::Export(Export { names }) => Some((names, binding.range)),
                    _ => None,
                });

            all_names.map(|(names, range)| {
                (
                    names
                        .iter()
                        .filter_map(|name| global_scope.get(name).copied())
                        .collect(),
                    range,
                )
            })
        };

        if let Some((bindings, range)) = all_bindings {
            for index in bindings {
                self.ctx.bindings[index].mark_used(
                    ScopeId::global(),
                    range,
                    ExecutionContext::Runtime,
                );
            }
        }

        // Extract `__all__` names from the global scope.
        let all_names: Option<(&[&str], TextRange)> = self
            .ctx
            .global_scope()
            .get("__all__")
            .map(|index| &self.ctx.bindings[*index])
            .and_then(|binding| match &binding.kind {
                BindingKind::Export(Export { names }) => Some((names.as_slice(), binding.range)),
                _ => None,
            });

        // Identify any valid runtime imports. If a module is imported at runtime, and
        // used at runtime, then by default, we avoid flagging any other
        // imports from that model as typing-only.
        let runtime_imports: Vec<Vec<&Binding>> = if enforce_typing_imports {
            if self.settings.flake8_type_checking.strict {
                vec![]
            } else {
                self.ctx
                    .scopes
                    .iter()
                    .map(|scope| {
                        scope
                            .binding_ids()
                            .map(|index| &self.ctx.bindings[*index])
                            .filter(|binding| {
                                flake8_type_checking::helpers::is_valid_runtime_import(binding)
                            })
                            .collect()
                    })
                    .collect::<Vec<_>>()
            }
        } else {
            vec![]
        };

        let mut diagnostics: Vec<Diagnostic> = vec![];
        for scope_id in self.ctx.dead_scopes.iter().rev() {
            let scope = &self.ctx.scopes[*scope_id];

            if scope.kind.is_module() {
                // F822
                if self.settings.rules.enabled(Rule::UndefinedExport) {
                    if !self.path.ends_with("__init__.py") {
                        if let Some((names, range)) = all_names {
                            diagnostics
                                .extend(pyflakes::rules::undefined_export(names, range, scope));
                        }
                    }
                }

                // F405
                if self
                    .settings
                    .rules
                    .enabled(Rule::UndefinedLocalWithImportStarUsage)
                {
                    if let Some((names, range)) = &all_names {
                        let sources: Vec<String> = scope
                            .star_imports()
                            .map(|StarImportation { level, module }| {
                                helpers::format_import_from(*level, *module)
                            })
                            .sorted()
                            .dedup()
                            .collect();
                        if !sources.is_empty() {
                            for &name in names.iter() {
                                if !scope.defines(name) {
                                    diagnostics.push(Diagnostic::new(
                                        pyflakes::rules::UndefinedLocalWithImportStarUsage {
                                            name: name.to_string(),
                                            sources: sources.clone(),
                                        },
                                        *range,
                                    ));
                                }
                            }
                        }
                    }
                }
            }

            // PLW0602
            if self.settings.rules.enabled(Rule::GlobalVariableNotAssigned) {
                for (name, index) in scope.bindings() {
                    let binding = &self.ctx.bindings[*index];
                    if binding.kind.is_global() {
                        if let Some(stmt) = &binding.source {
                            if matches!(stmt.node, StmtKind::Global { .. }) {
                                diagnostics.push(Diagnostic::new(
                                    pylint::rules::GlobalVariableNotAssigned {
                                        name: (*name).to_string(),
                                    },
                                    binding.range,
                                ));
                            }
                        }
                    }
                }
            }

            // Imports in classes are public members.
            if matches!(scope.kind, ScopeKind::Class(..)) {
                continue;
            }

            // Look for any bindings that were redefined in another scope, and remain
            // unused. Note that we only store references in `redefinitions` if
            // the bindings are in different scopes.
            if self.settings.rules.enabled(Rule::RedefinedWhileUnused) {
                for (name, index) in scope.bindings() {
                    let binding = &self.ctx.bindings[*index];

                    if matches!(
                        binding.kind,
                        BindingKind::Importation(..)
                            | BindingKind::FromImportation(..)
                            | BindingKind::SubmoduleImportation(..)
                            | BindingKind::FutureImportation
                    ) {
                        if binding.used() {
                            continue;
                        }

                        if let Some(indices) = self.ctx.shadowed_bindings.get(index) {
                            for index in indices {
                                let rebound = &self.ctx.bindings[*index];
                                #[allow(deprecated)]
                                let line = self.locator.compute_line_index(binding.range.start());

                                let mut diagnostic = Diagnostic::new(
                                    pyflakes::rules::RedefinedWhileUnused {
                                        name: (*name).to_string(),
                                        line,
                                    },
                                    matches!(
                                        rebound.kind,
                                        BindingKind::ClassDefinition
                                            | BindingKind::FunctionDefinition
                                    )
                                    .then(|| {
                                        rebound.source.as_ref().map_or(rebound.range, |source| {
                                            helpers::identifier_range(source, self.locator)
                                        })
                                    })
                                    .unwrap_or(rebound.range),
                                );
                                if let Some(parent) = &rebound.source {
                                    if matches!(parent.node, StmtKind::ImportFrom { .. })
                                        && parent.range().contains_range(rebound.range)
                                    {
                                        diagnostic.set_parent(parent.start());
                                    }
                                };
                                diagnostics.push(diagnostic);
                            }
                        }
                    }
                }
            }

            if enforce_typing_imports {
                let runtime_imports: Vec<&Binding> = if self.settings.flake8_type_checking.strict {
                    vec![]
                } else {
                    self.ctx
                        .scopes
                        .ancestor_ids(*scope_id)
                        .flat_map(|scope_id| runtime_imports[usize::from(scope_id)].iter())
                        .copied()
                        .collect()
                };
                for index in scope.binding_ids() {
                    let binding = &self.ctx.bindings[*index];

                    if let Some(diagnostic) =
                        flake8_type_checking::rules::runtime_import_in_type_checking_block(binding)
                    {
                        if self.settings.rules.enabled(diagnostic.kind.rule()) {
                            diagnostics.push(diagnostic);
                        }
                    }
                    if let Some(diagnostic) =
                        flake8_type_checking::rules::typing_only_runtime_import(
                            binding,
                            &runtime_imports,
                            self.package,
                            self.settings,
                        )
                    {
                        if self.settings.rules.enabled(diagnostic.kind.rule()) {
                            diagnostics.push(diagnostic);
                        }
                    }
                }
            }

            if self.settings.rules.enabled(Rule::UnusedImport) {
                // Collect all unused imports by location. (Multiple unused imports at the same
                // location indicates an `import from`.)
                type UnusedImport<'a> = (&'a str, &'a TextRange);
                type BindingContext<'a, 'b> = (
                    &'a RefEquality<'b, Stmt>,
                    Option<&'a RefEquality<'b, Stmt>>,
                    Exceptions,
                );

                let mut unused: FxHashMap<BindingContext, Vec<UnusedImport>> = FxHashMap::default();
                let mut ignored: FxHashMap<BindingContext, Vec<UnusedImport>> =
                    FxHashMap::default();

                for index in scope.binding_ids() {
                    let binding = &self.ctx.bindings[*index];

                    let full_name = match &binding.kind {
                        BindingKind::Importation(Importation { full_name, .. }) => full_name,
                        BindingKind::FromImportation(FromImportation { full_name, .. }) => {
                            full_name.as_str()
                        }
                        BindingKind::SubmoduleImportation(SubmoduleImportation {
                            full_name,
                            ..
                        }) => full_name,
                        _ => continue,
                    };

                    if binding.used() {
                        continue;
                    }

                    let defined_by = binding.source.as_ref().unwrap();
                    let defined_in = self.ctx.child_to_parent.get(defined_by);
                    let exceptions = binding.exceptions;
                    let child: &Stmt = defined_by.into();

                    let diagnostic_offset = binding.range.start();
                    let parent_offset = if matches!(child.node, StmtKind::ImportFrom { .. }) {
                        Some(child.start())
                    } else {
                        None
                    };

                    if self.rule_is_ignored(Rule::UnusedImport, diagnostic_offset)
                        || parent_offset.map_or(false, |parent_offset| {
                            self.rule_is_ignored(Rule::UnusedImport, parent_offset)
                        })
                    {
                        ignored
                            .entry((defined_by, defined_in, exceptions))
                            .or_default()
                            .push((full_name, &binding.range));
                    } else {
                        unused
                            .entry((defined_by, defined_in, exceptions))
                            .or_default()
                            .push((full_name, &binding.range));
                    }
                }

                let in_init =
                    self.settings.ignore_init_module_imports && self.path.ends_with("__init__.py");
                for ((defined_by, defined_in, exceptions), unused_imports) in unused
                    .into_iter()
                    .sorted_by_key(|((defined_by, ..), ..)| defined_by.start())
                {
                    let child: &Stmt = defined_by.into();
                    let parent: Option<&Stmt> = defined_in.map(Into::into);
                    let multiple = unused_imports.len() > 1;
                    let in_except_handler = exceptions
                        .intersects(Exceptions::MODULE_NOT_FOUND_ERROR | Exceptions::IMPORT_ERROR);

                    let fix = if !in_init && !in_except_handler && self.patch(Rule::UnusedImport) {
                        let deleted: Vec<&Stmt> = self.deletions.iter().map(Into::into).collect();
                        match autofix::actions::remove_unused_imports(
                            unused_imports.iter().map(|(full_name, _)| *full_name),
                            child,
                            parent,
                            &deleted,
                            self.locator,
                            self.indexer,
                            self.stylist,
                        ) {
                            Ok(fix) => {
                                if fix.is_deletion() || fix.content() == Some("pass") {
                                    self.deletions.insert(*defined_by);
                                }
                                Some(fix)
                            }
                            Err(e) => {
                                error!("Failed to remove unused imports: {e}");
                                None
                            }
                        }
                    } else {
                        None
                    };

                    for (full_name, range) in unused_imports {
                        let mut diagnostic = Diagnostic::new(
                            pyflakes::rules::UnusedImport {
                                name: full_name.to_string(),
                                context: if in_except_handler {
                                    Some(pyflakes::rules::UnusedImportContext::ExceptHandler)
                                } else if in_init {
                                    Some(pyflakes::rules::UnusedImportContext::Init)
                                } else {
                                    None
                                },
                                multiple,
                            },
                            *range,
                        );
                        if matches!(child.node, StmtKind::ImportFrom { .. }) {
                            diagnostic.set_parent(child.start());
                        }
                        if let Some(fix) = &fix {
                            diagnostic.set_fix(fix.clone());
                        }
                        diagnostics.push(diagnostic);
                    }
                }
                for ((defined_by, .., exceptions), unused_imports) in ignored
                    .into_iter()
                    .sorted_by_key(|((defined_by, ..), ..)| defined_by.start())
                {
                    let child: &Stmt = defined_by.into();
                    let multiple = unused_imports.len() > 1;
                    let in_except_handler = exceptions
                        .intersects(Exceptions::MODULE_NOT_FOUND_ERROR | Exceptions::IMPORT_ERROR);
                    for (full_name, range) in unused_imports {
                        let mut diagnostic = Diagnostic::new(
                            pyflakes::rules::UnusedImport {
                                name: full_name.to_string(),
                                context: if in_except_handler {
                                    Some(pyflakes::rules::UnusedImportContext::ExceptHandler)
                                } else if in_init {
                                    Some(pyflakes::rules::UnusedImportContext::Init)
                                } else {
                                    None
                                },
                                multiple,
                            },
                            *range,
                        );
                        if matches!(child.node, StmtKind::ImportFrom { .. }) {
                            diagnostic.set_parent(child.start());
                        }
                        diagnostics.push(diagnostic);
                    }
                }
            }
        }
        self.diagnostics.extend(diagnostics);
    }

    fn check_definitions(&mut self) {
        let enforce_annotations = self.settings.rules.any_enabled(&[
            Rule::MissingTypeFunctionArgument,
            Rule::MissingTypeArgs,
            Rule::MissingTypeKwargs,
            Rule::MissingTypeSelf,
            Rule::MissingTypeCls,
            Rule::MissingReturnTypeUndocumentedPublicFunction,
            Rule::MissingReturnTypePrivateFunction,
            Rule::MissingReturnTypeSpecialMethod,
            Rule::MissingReturnTypeStaticMethod,
            Rule::MissingReturnTypeClassMethod,
            Rule::AnyType,
        ]);
        let enforce_docstrings = self.settings.rules.any_enabled(&[
            Rule::UndocumentedPublicModule,
            Rule::UndocumentedPublicClass,
            Rule::UndocumentedPublicMethod,
            Rule::UndocumentedPublicFunction,
            Rule::UndocumentedPublicPackage,
            Rule::UndocumentedMagicMethod,
            Rule::UndocumentedPublicNestedClass,
            Rule::UndocumentedPublicInit,
            Rule::FitsOnOneLine,
            Rule::NoBlankLineBeforeFunction,
            Rule::NoBlankLineAfterFunction,
            Rule::OneBlankLineBeforeClass,
            Rule::OneBlankLineAfterClass,
            Rule::BlankLineAfterSummary,
            Rule::IndentWithSpaces,
            Rule::UnderIndentation,
            Rule::OverIndentation,
            Rule::NewLineAfterLastParagraph,
            Rule::SurroundingWhitespace,
            Rule::BlankLineBeforeClass,
            Rule::MultiLineSummaryFirstLine,
            Rule::MultiLineSummarySecondLine,
            Rule::SectionNotOverIndented,
            Rule::SectionUnderlineNotOverIndented,
            Rule::TripleSingleQuotes,
            Rule::EscapeSequenceInDocstring,
            Rule::EndsInPeriod,
            Rule::NonImperativeMood,
            Rule::NoSignature,
            Rule::FirstLineCapitalized,
            Rule::DocstringStartsWithThis,
            Rule::CapitalizeSectionName,
            Rule::NewLineAfterSectionName,
            Rule::DashedUnderlineAfterSection,
            Rule::SectionUnderlineAfterName,
            Rule::SectionUnderlineMatchesSectionLength,
            Rule::NoBlankLineAfterSection,
            Rule::NoBlankLineBeforeSection,
            Rule::BlankLinesBetweenHeaderAndContent,
            Rule::BlankLineAfterLastSection,
            Rule::EmptyDocstringSection,
            Rule::EndsInPunctuation,
            Rule::SectionNameEndsInColon,
            Rule::UndocumentedParam,
            Rule::OverloadWithDocstring,
            Rule::EmptyDocstring,
        ]);

        let mut overloaded_name: Option<String> = None;
        while !self.deferred.definitions.is_empty() {
            let definitions = std::mem::take(&mut self.deferred.definitions);
            for (definition, visibility, (scope_id, parents)) in definitions {
                self.ctx.scope_id = scope_id;
                self.ctx.parents = parents;

                // flake8-annotations
                if enforce_annotations {
                    // TODO(charlie): This should be even stricter, in that an overload
                    // implementation should come immediately after the overloaded
                    // interfaces, without any AST nodes in between. Right now, we
                    // only error when traversing definition boundaries (functions,
                    // classes, etc.).
                    if !overloaded_name.map_or(false, |overloaded_name| {
                        flake8_annotations::helpers::is_overload_impl(
                            self,
                            &definition,
                            &overloaded_name,
                        )
                    }) {
                        self.diagnostics
                            .extend(flake8_annotations::rules::definition(
                                self,
                                &definition,
                                visibility,
                            ));
                    }
                    overloaded_name =
                        flake8_annotations::helpers::overloaded_name(self, &definition);
                }

                if self.is_stub {
                    if self.settings.rules.enabled(Rule::DocstringInStub) {
                        flake8_pyi::rules::docstring_in_stubs(self, definition.docstring);
                    }
                }

                // pydocstyle
                if enforce_docstrings {
                    if pydocstyle::helpers::should_ignore_definition(
                        self,
                        &definition,
                        &self.settings.pydocstyle.ignore_decorators,
                    ) {
                        continue;
                    }

                    if definition.docstring.is_none() {
                        pydocstyle::rules::not_missing(self, &definition, visibility);
                        continue;
                    }

                    // Extract a `Docstring` from a `Definition`.
                    let expr = definition.docstring.unwrap();
                    let contents = self.locator.slice(expr.range());

                    let indentation = self.locator.slice(TextRange::new(
                        self.locator.line_start(expr.start()),
                        expr.start(),
                    ));

                    if pydocstyle::helpers::should_ignore_docstring(contents) {
                        #[allow(deprecated)]
                        let location = self.locator.compute_source_location(expr.start());
                        warn_user!(
                            "Docstring at {}:{}:{} contains implicit string concatenation; ignoring...",
                            relativize_path(self.path),
                            location.row,
                            location.column
                        );
                        continue;
                    }

                    // SAFETY: Safe for docstrings that pass `should_ignore_docstring`.
                    let body_range = str::raw_contents_range(contents).unwrap();
                    let docstring = Docstring {
                        kind: definition.kind,
                        expr,
                        contents,
                        indentation,
                        body_range,
                    };

                    if !pydocstyle::rules::not_empty(self, &docstring) {
                        continue;
                    }

                    if self.settings.rules.enabled(Rule::FitsOnOneLine) {
                        pydocstyle::rules::one_liner(self, &docstring);
                    }
                    if self.settings.rules.any_enabled(&[
                        Rule::NoBlankLineBeforeFunction,
                        Rule::NoBlankLineAfterFunction,
                    ]) {
                        pydocstyle::rules::blank_before_after_function(self, &docstring);
                    }
                    if self.settings.rules.any_enabled(&[
                        Rule::OneBlankLineBeforeClass,
                        Rule::OneBlankLineAfterClass,
                        Rule::BlankLineBeforeClass,
                    ]) {
                        pydocstyle::rules::blank_before_after_class(self, &docstring);
                    }
                    if self.settings.rules.enabled(Rule::BlankLineAfterSummary) {
                        pydocstyle::rules::blank_after_summary(self, &docstring);
                    }
                    if self.settings.rules.any_enabled(&[
                        Rule::IndentWithSpaces,
                        Rule::UnderIndentation,
                        Rule::OverIndentation,
                    ]) {
                        pydocstyle::rules::indent(self, &docstring);
                    }
                    if self.settings.rules.enabled(Rule::NewLineAfterLastParagraph) {
                        pydocstyle::rules::newline_after_last_paragraph(self, &docstring);
                    }
                    if self.settings.rules.enabled(Rule::SurroundingWhitespace) {
                        pydocstyle::rules::no_surrounding_whitespace(self, &docstring);
                    }
                    if self.settings.rules.any_enabled(&[
                        Rule::MultiLineSummaryFirstLine,
                        Rule::MultiLineSummarySecondLine,
                    ]) {
                        pydocstyle::rules::multi_line_summary_start(self, &docstring);
                    }
                    if self.settings.rules.enabled(Rule::TripleSingleQuotes) {
                        pydocstyle::rules::triple_quotes(self, &docstring);
                    }
                    if self.settings.rules.enabled(Rule::EscapeSequenceInDocstring) {
                        pydocstyle::rules::backslashes(self, &docstring);
                    }
                    if self.settings.rules.enabled(Rule::EndsInPeriod) {
                        pydocstyle::rules::ends_with_period(self, &docstring);
                    }
                    if self.settings.rules.enabled(Rule::NonImperativeMood) {
                        pydocstyle::rules::non_imperative_mood(
                            self,
                            &docstring,
                            &self.settings.pydocstyle.property_decorators,
                        );
                    }
                    if self.settings.rules.enabled(Rule::NoSignature) {
                        pydocstyle::rules::no_signature(self, &docstring);
                    }
                    if self.settings.rules.enabled(Rule::FirstLineCapitalized) {
                        pydocstyle::rules::capitalized(self, &docstring);
                    }
                    if self.settings.rules.enabled(Rule::DocstringStartsWithThis) {
                        pydocstyle::rules::starts_with_this(self, &docstring);
                    }
                    if self.settings.rules.enabled(Rule::EndsInPunctuation) {
                        pydocstyle::rules::ends_with_punctuation(self, &docstring);
                    }
                    if self.settings.rules.enabled(Rule::OverloadWithDocstring) {
                        pydocstyle::rules::if_needed(self, &docstring);
                    }
                    if self.settings.rules.any_enabled(&[
                        Rule::MultiLineSummaryFirstLine,
                        Rule::SectionNotOverIndented,
                        Rule::SectionUnderlineNotOverIndented,
                        Rule::CapitalizeSectionName,
                        Rule::NewLineAfterSectionName,
                        Rule::DashedUnderlineAfterSection,
                        Rule::SectionUnderlineAfterName,
                        Rule::SectionUnderlineMatchesSectionLength,
                        Rule::NoBlankLineAfterSection,
                        Rule::NoBlankLineBeforeSection,
                        Rule::BlankLinesBetweenHeaderAndContent,
                        Rule::BlankLineAfterLastSection,
                        Rule::EmptyDocstringSection,
                        Rule::SectionNameEndsInColon,
                        Rule::UndocumentedParam,
                    ]) {
                        pydocstyle::rules::sections(
                            self,
                            &docstring,
                            self.settings.pydocstyle.convention.as_ref(),
                        );
                    }
                }
            }
        }
    }

    fn check_builtin_shadowing<T>(&mut self, name: &str, located: &Located<T>, is_attribute: bool) {
        if is_attribute && matches!(self.ctx.scope().kind, ScopeKind::Class(_)) {
            if self.settings.rules.enabled(Rule::BuiltinAttributeShadowing) {
                if let Some(diagnostic) = flake8_builtins::rules::builtin_shadowing(
                    name,
                    located,
                    flake8_builtins::types::ShadowingType::Attribute,
                    &self.settings.flake8_builtins.builtins_ignorelist,
                ) {
                    self.diagnostics.push(diagnostic);
                }
            }
        } else {
            if self.settings.rules.enabled(Rule::BuiltinVariableShadowing) {
                if let Some(diagnostic) = flake8_builtins::rules::builtin_shadowing(
                    name,
                    located,
                    flake8_builtins::types::ShadowingType::Variable,
                    &self.settings.flake8_builtins.builtins_ignorelist,
                ) {
                    self.diagnostics.push(diagnostic);
                }
            }
        }
    }

    fn check_builtin_arg_shadowing(&mut self, name: &str, arg: &Arg) {
        if self.settings.rules.enabled(Rule::BuiltinArgumentShadowing) {
            if let Some(diagnostic) = flake8_builtins::rules::builtin_shadowing(
                name,
                arg,
                flake8_builtins::types::ShadowingType::Argument,
                &self.settings.flake8_builtins.builtins_ignorelist,
            ) {
                self.diagnostics.push(diagnostic);
            }
        }
    }
}

#[allow(clippy::too_many_arguments)]
pub fn check_ast(
    python_ast: &Suite,
    locator: &Locator,
    stylist: &Stylist,
    indexer: &Indexer,
    noqa_line_for: &NoqaMapping,
    settings: &Settings,
    autofix: flags::Autofix,
    noqa: flags::Noqa,
    path: &Path,
    package: Option<&Path>,
) -> Vec<Diagnostic> {
    let mut checker = Checker::new(
        settings,
        noqa_line_for,
        autofix,
        noqa,
        path,
        package,
        package.and_then(|package| to_module_path(package, path)),
        locator,
        stylist,
        indexer,
        Importer::new(python_ast, locator, stylist),
    );
    checker.bind_builtins();

    // Check for module docstring.
    let python_ast = if checker.visit_docstring(python_ast) {
        &python_ast[1..]
    } else {
        python_ast
    };
    // Iterate over the AST.
    checker.visit_body(python_ast);

    // Check any deferred statements.
    checker.check_deferred_functions();
    checker.check_deferred_lambdas();
    checker.check_deferred_type_definitions();
    let allocator = typed_arena::Arena::new();
    checker.check_deferred_string_type_definitions(&allocator);
    checker.check_deferred_assignments();
    checker.check_deferred_for_loops();

    // Check docstrings.
    checker.check_definitions();

    // Reset the scope to module-level, and check all consumed scopes.
    checker.ctx.scope_id = ScopeId::global();
    checker.ctx.dead_scopes.push(ScopeId::global());
    checker.check_dead_scopes();

    checker.diagnostics
}<|MERGE_RESOLUTION|>--- conflicted
+++ resolved
@@ -1488,20 +1488,22 @@
                     }
                 }
 
-<<<<<<< HEAD
                 if self.settings.rules.enabled(Rule::ImportSelf) {
                     if let Some(diagnostic) = pylint::rules::import_self(
                         stmt,
                         self.path,
                         self.module_path.as_ref(),
                         self.locator,
-=======
+                    ) {
+                        self.diagnostics.push(diagnostic);
+                    }
+                }
+
                 if self.settings.rules.enabled(Rule::BannedImportFrom) {
                     if let Some(diagnostic) = flake8_import_conventions::rules::banned_import_from(
                         stmt,
                         &helpers::format_import_from(*level, module.as_deref()),
                         &self.settings.flake8_import_conventions.banned_from,
->>>>>>> 81473136
                     ) {
                         self.diagnostics.push(diagnostic);
                     }
