//! Lint rules based on token traversal.

use rustpython_parser::lexer::LexResult;
use rustpython_parser::Tok;

use crate::lex::docstring_detection::StateMachine;
use crate::registry::{AsRule, Rule};
use crate::rules::ruff::rules::Context;
use crate::rules::{
    eradicate, flake8_commas, flake8_implicit_str_concat, flake8_pyi, flake8_quotes, pycodestyle,
    pylint, pyupgrade, ruff,
};
use crate::settings::{flags, Settings};
use ruff_diagnostics::Diagnostic;
use ruff_python_ast::source_code::Locator;

pub fn check_tokens(
    locator: &Locator,
    tokens: &[LexResult],
    settings: &Settings,
    autofix: flags::Autofix,
    is_stub: bool,
) -> Vec<Diagnostic> {
    let mut diagnostics: Vec<Diagnostic> = vec![];

<<<<<<< HEAD
    let enforce_ambiguous_unicode_character = settings.rules.any_enabled(&[
        &Rule::AmbiguousUnicodeCharacterString,
        &Rule::AmbiguousUnicodeCharacterDocstring,
        &Rule::AmbiguousUnicodeCharacterComment,
    ]);
    let enforce_invalid_string_character = settings.rules.any_enabled(&[
        &Rule::InvalidCharacterBackspace,
        &Rule::InvalidCharacterSub,
        &Rule::InvalidCharacterEsc,
        &Rule::InvalidCharacterNul,
        &Rule::InvalidCharacterZeroWidthSpace,
    ]);
    let enforce_quotes = settings.rules.any_enabled(&[
        &Rule::BadQuotesInlineString,
        &Rule::BadQuotesMultilineString,
        &Rule::BadQuotesDocstring,
        &Rule::AvoidableEscapedQuote,
    ]);
    let enforce_commented_out_code = settings.rules.enabled(&Rule::CommentedOutCode);
    let enforce_compound_statements = settings.rules.any_enabled(&[
        &Rule::MultipleStatementsOnOneLineColon,
        &Rule::MultipleStatementsOnOneLineSemicolon,
        &Rule::UselessSemicolon,
    ]);
    let enforce_invalid_escape_sequence = settings.rules.enabled(&Rule::InvalidEscapeSequence);
    let enforce_implicit_string_concatenation = settings.rules.any_enabled(&[
        &Rule::SingleLineImplicitStringConcatenation,
        &Rule::MultiLineImplicitStringConcatenation,
    ]);

    let enforce_trailing_comma = settings.rules.any_enabled(&[
        &Rule::TrailingCommaMissing,
        &Rule::TrailingCommaOnBareTupleProhibited,
        &Rule::TrailingCommaProhibited,
    ]);
    let enforce_extraneous_parenthesis = settings.rules.enabled(&Rule::ExtraneousParentheses);
    let enforce_type_comment_in_stub = settings.rules.enabled(&Rule::TypeCommentInStub);
=======
    let enforce_ambiguous_unicode_character = settings
        .rules
        .enabled(Rule::AmbiguousUnicodeCharacterString)
        || settings
            .rules
            .enabled(Rule::AmbiguousUnicodeCharacterDocstring)
        || settings
            .rules
            .enabled(Rule::AmbiguousUnicodeCharacterComment);
    let enforce_quotes = settings.rules.enabled(Rule::BadQuotesInlineString)
        || settings.rules.enabled(Rule::BadQuotesMultilineString)
        || settings.rules.enabled(Rule::BadQuotesDocstring)
        || settings.rules.enabled(Rule::AvoidableEscapedQuote);
    let enforce_commented_out_code = settings.rules.enabled(Rule::CommentedOutCode);
    let enforce_compound_statements = settings
        .rules
        .enabled(Rule::MultipleStatementsOnOneLineColon)
        || settings
            .rules
            .enabled(Rule::MultipleStatementsOnOneLineSemicolon)
        || settings.rules.enabled(Rule::UselessSemicolon);
    let enforce_invalid_escape_sequence = settings.rules.enabled(Rule::InvalidEscapeSequence);
    let enforce_implicit_string_concatenation = settings
        .rules
        .enabled(Rule::SingleLineImplicitStringConcatenation)
        || settings
            .rules
            .enabled(Rule::MultiLineImplicitStringConcatenation);
    let enforce_trailing_comma = settings.rules.enabled(Rule::TrailingCommaMissing)
        || settings
            .rules
            .enabled(Rule::TrailingCommaOnBareTupleProhibited)
        || settings.rules.enabled(Rule::TrailingCommaProhibited);
    let enforce_extraneous_parenthesis = settings.rules.enabled(Rule::ExtraneousParentheses);
    let enforce_type_comment_in_stub = settings.rules.enabled(Rule::TypeCommentInStub);
>>>>>>> 72febf98

    // RUF001, RUF002, RUF003
    if enforce_ambiguous_unicode_character {
        let mut state_machine = StateMachine::default();
        for &(start, ref tok, end) in tokens.iter().flatten() {
            let is_docstring = if enforce_ambiguous_unicode_character {
                state_machine.consume(tok)
            } else {
                false
            };

            if matches!(tok, Tok::String { .. } | Tok::Comment(_)) {
                diagnostics.extend(ruff::rules::ambiguous_unicode_character(
                    locator,
                    start,
                    end,
                    if matches!(tok, Tok::String { .. }) {
                        if is_docstring {
                            Context::Docstring
                        } else {
                            Context::String
                        }
                    } else {
                        Context::Comment
                    },
                    settings,
                    autofix,
                ));
            }
        }
    }

    // ERA001
    if enforce_commented_out_code {
        for (start, tok, end) in tokens.iter().flatten() {
            if matches!(tok, Tok::Comment(_)) {
                if let Some(diagnostic) =
                    eradicate::rules::commented_out_code(locator, *start, *end, settings, autofix)
                {
                    diagnostics.push(diagnostic);
                }
            }
        }
    }

    // W605
    if enforce_invalid_escape_sequence {
        for (start, tok, end) in tokens.iter().flatten() {
            if matches!(tok, Tok::String { .. }) {
                diagnostics.extend(pycodestyle::rules::invalid_escape_sequence(
                    locator,
                    *start,
                    *end,
                    autofix.into() && settings.rules.should_fix(Rule::InvalidEscapeSequence),
                ));
            }
        }
    }
    // PLE2510, PLE2512, PLE2513
    if enforce_invalid_string_character {
        for (start, tok, end) in tokens.iter().flatten() {
            if matches!(tok, Tok::String { .. }) {
                diagnostics.extend(
                    pylint::rules::invalid_string_characters(locator, *start, *end, autofix.into())
                        .into_iter()
                        .filter(|diagnostic| settings.rules.enabled(diagnostic.kind.rule())),
                );
            }
        }
    }

    // E701, E702, E703
    if enforce_compound_statements {
        diagnostics.extend(
            pycodestyle::rules::compound_statements(tokens, settings, autofix)
                .into_iter()
                .filter(|diagnostic| settings.rules.enabled(diagnostic.kind.rule())),
        );
    }

    // Q001, Q002, Q003
    if enforce_quotes {
        diagnostics.extend(
            flake8_quotes::rules::from_tokens(tokens, locator, settings, autofix)
                .into_iter()
                .filter(|diagnostic| settings.rules.enabled(diagnostic.kind.rule())),
        );
    }

    // ISC001, ISC002
    if enforce_implicit_string_concatenation {
        diagnostics.extend(
            flake8_implicit_str_concat::rules::implicit(
                tokens,
                &settings.flake8_implicit_str_concat,
            )
            .into_iter()
            .filter(|diagnostic| settings.rules.enabled(diagnostic.kind.rule())),
        );
    }

    // COM812, COM818, COM819
    if enforce_trailing_comma {
        diagnostics.extend(
            flake8_commas::rules::trailing_commas(tokens, locator, settings, autofix)
                .into_iter()
                .filter(|diagnostic| settings.rules.enabled(diagnostic.kind.rule())),
        );
    }

    // UP034
    if enforce_extraneous_parenthesis {
        diagnostics.extend(
            pyupgrade::rules::extraneous_parentheses(tokens, locator, settings, autofix)
                .into_iter(),
        );
    }

    // PYI033
    if enforce_type_comment_in_stub && is_stub {
        diagnostics.extend(flake8_pyi::rules::type_comment_in_stub(tokens));
    }

    diagnostics
}<|MERGE_RESOLUTION|>--- conflicted
+++ resolved
@@ -23,81 +23,43 @@
 ) -> Vec<Diagnostic> {
     let mut diagnostics: Vec<Diagnostic> = vec![];
 
-<<<<<<< HEAD
     let enforce_ambiguous_unicode_character = settings.rules.any_enabled(&[
-        &Rule::AmbiguousUnicodeCharacterString,
-        &Rule::AmbiguousUnicodeCharacterDocstring,
-        &Rule::AmbiguousUnicodeCharacterComment,
+        Rule::AmbiguousUnicodeCharacterString,
+        Rule::AmbiguousUnicodeCharacterDocstring,
+        Rule::AmbiguousUnicodeCharacterComment,
     ]);
     let enforce_invalid_string_character = settings.rules.any_enabled(&[
-        &Rule::InvalidCharacterBackspace,
-        &Rule::InvalidCharacterSub,
-        &Rule::InvalidCharacterEsc,
-        &Rule::InvalidCharacterNul,
-        &Rule::InvalidCharacterZeroWidthSpace,
+        Rule::InvalidCharacterBackspace,
+        Rule::InvalidCharacterSub,
+        Rule::InvalidCharacterEsc,
+        Rule::InvalidCharacterNul,
+        Rule::InvalidCharacterZeroWidthSpace,
     ]);
     let enforce_quotes = settings.rules.any_enabled(&[
-        &Rule::BadQuotesInlineString,
-        &Rule::BadQuotesMultilineString,
-        &Rule::BadQuotesDocstring,
-        &Rule::AvoidableEscapedQuote,
+        Rule::BadQuotesInlineString,
+        Rule::BadQuotesMultilineString,
+        Rule::BadQuotesDocstring,
+        Rule::AvoidableEscapedQuote,
     ]);
-    let enforce_commented_out_code = settings.rules.enabled(&Rule::CommentedOutCode);
+    let enforce_commented_out_code = settings.rules.enabled(Rule::CommentedOutCode);
     let enforce_compound_statements = settings.rules.any_enabled(&[
-        &Rule::MultipleStatementsOnOneLineColon,
-        &Rule::MultipleStatementsOnOneLineSemicolon,
-        &Rule::UselessSemicolon,
+        Rule::MultipleStatementsOnOneLineColon,
+        Rule::MultipleStatementsOnOneLineSemicolon,
+        Rule::UselessSemicolon,
     ]);
-    let enforce_invalid_escape_sequence = settings.rules.enabled(&Rule::InvalidEscapeSequence);
+    let enforce_invalid_escape_sequence = settings.rules.enabled(Rule::InvalidEscapeSequence);
     let enforce_implicit_string_concatenation = settings.rules.any_enabled(&[
-        &Rule::SingleLineImplicitStringConcatenation,
-        &Rule::MultiLineImplicitStringConcatenation,
+        Rule::SingleLineImplicitStringConcatenation,
+        Rule::MultiLineImplicitStringConcatenation,
     ]);
 
     let enforce_trailing_comma = settings.rules.any_enabled(&[
-        &Rule::TrailingCommaMissing,
-        &Rule::TrailingCommaOnBareTupleProhibited,
-        &Rule::TrailingCommaProhibited,
+        Rule::TrailingCommaMissing,
+        Rule::TrailingCommaOnBareTupleProhibited,
+        Rule::TrailingCommaProhibited,
     ]);
-    let enforce_extraneous_parenthesis = settings.rules.enabled(&Rule::ExtraneousParentheses);
-    let enforce_type_comment_in_stub = settings.rules.enabled(&Rule::TypeCommentInStub);
-=======
-    let enforce_ambiguous_unicode_character = settings
-        .rules
-        .enabled(Rule::AmbiguousUnicodeCharacterString)
-        || settings
-            .rules
-            .enabled(Rule::AmbiguousUnicodeCharacterDocstring)
-        || settings
-            .rules
-            .enabled(Rule::AmbiguousUnicodeCharacterComment);
-    let enforce_quotes = settings.rules.enabled(Rule::BadQuotesInlineString)
-        || settings.rules.enabled(Rule::BadQuotesMultilineString)
-        || settings.rules.enabled(Rule::BadQuotesDocstring)
-        || settings.rules.enabled(Rule::AvoidableEscapedQuote);
-    let enforce_commented_out_code = settings.rules.enabled(Rule::CommentedOutCode);
-    let enforce_compound_statements = settings
-        .rules
-        .enabled(Rule::MultipleStatementsOnOneLineColon)
-        || settings
-            .rules
-            .enabled(Rule::MultipleStatementsOnOneLineSemicolon)
-        || settings.rules.enabled(Rule::UselessSemicolon);
-    let enforce_invalid_escape_sequence = settings.rules.enabled(Rule::InvalidEscapeSequence);
-    let enforce_implicit_string_concatenation = settings
-        .rules
-        .enabled(Rule::SingleLineImplicitStringConcatenation)
-        || settings
-            .rules
-            .enabled(Rule::MultiLineImplicitStringConcatenation);
-    let enforce_trailing_comma = settings.rules.enabled(Rule::TrailingCommaMissing)
-        || settings
-            .rules
-            .enabled(Rule::TrailingCommaOnBareTupleProhibited)
-        || settings.rules.enabled(Rule::TrailingCommaProhibited);
     let enforce_extraneous_parenthesis = settings.rules.enabled(Rule::ExtraneousParentheses);
     let enforce_type_comment_in_stub = settings.rules.enabled(Rule::TypeCommentInStub);
->>>>>>> 72febf98
 
     // RUF001, RUF002, RUF003
     if enforce_ambiguous_unicode_character {
