--- conflicted
+++ resolved
@@ -79,17 +79,10 @@
     settings: &Settings,
     noqa: flags::Noqa,
     autofix: flags::Autofix,
-<<<<<<< HEAD
-) -> LinterResult<DiagnosticsAndImports> {
-    // Aggregate all diagnostics.
-    let mut diagnostics = vec![];
-    let mut imports = Imports::default();
-=======
 ) -> LinterResult<(Vec<Diagnostic>, Option<ImportMap>)> {
     // Aggregate all diagnostics.
     let mut diagnostics = vec![];
     let mut imports = None;
->>>>>>> 46bcb1f7
     let mut error = None;
 
     // Collect doc lines. This requires a rare mix of tokens (for comments) and AST
@@ -337,11 +330,7 @@
     settings: &Settings,
     noqa: flags::Noqa,
     autofix: flags::Autofix,
-<<<<<<< HEAD
-) -> LinterResult<MessagesAndImports> {
-=======
 ) -> LinterResult<(Vec<Message>, Option<ImportMap>)> {
->>>>>>> 46bcb1f7
     // Tokenize once.
     let tokens: Vec<LexResult> = ruff_rustpython::tokenize(contents);
 
@@ -403,11 +392,7 @@
     package: Option<&Path>,
     noqa: flags::Noqa,
     settings: &Settings,
-<<<<<<< HEAD
-) -> Result<(LinterResult<MessagesAndImports>, Cow<'a, str>, FixTable)> {
-=======
 ) -> Result<FixerResult<'a>> {
->>>>>>> 46bcb1f7
     let mut transformed = Cow::Borrowed(contents);
 
     // Track the number of fixed errors across iterations.
@@ -522,13 +507,8 @@
 
         // Convert to messages.
         let path_lossy = path.to_string_lossy();
-<<<<<<< HEAD
-        return Ok((
-            result.map(|(messages, imports)| {
-=======
         return Ok(FixerResult {
             result: result.map(|(messages, imports)| {
->>>>>>> 46bcb1f7
                 (
                     messages
                         .into_iter()
