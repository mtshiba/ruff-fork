--- conflicted
+++ resolved
@@ -2,11 +2,7 @@
 
 use std::ops::Deref;
 
-<<<<<<< HEAD
-use ruff_python_ast::str::{is_triple_quote, leading_quote};
-=======
-use ruff_python_ast::str::Quote;
->>>>>>> c2e15f38
+use ruff_python_ast::str::{is_triple_quote, leading_quote, Quote};
 use ruff_python_ast::{
     self as ast, Alias, ArgOrKeyword, BoolOp, CmpOp, Comprehension, ConversionFlag, DebugText,
     ExceptHandler, Expr, Identifier, MatchCase, Operator, Parameter, Parameters, Pattern,
@@ -165,13 +161,8 @@
         escape.bytes_repr().write(&mut self.buffer).unwrap(); // write to string doesn't fail
     }
 
-<<<<<<< HEAD
     fn p_str_repr(&mut self, s: &str, triple: bool) {
-        let escape = UnicodeEscape::with_preferred_quote(s, self.quote.into(), triple);
-=======
-    fn p_str_repr(&mut self, s: &str) {
-        let escape = UnicodeEscape::with_preferred_quote(s, self.quote);
->>>>>>> c2e15f38
+        let escape = UnicodeEscape::with_preferred_quote(s, self.quote, triple);
         if let Some(len) = escape.layout().len {
             self.buffer.reserve(len);
         }
