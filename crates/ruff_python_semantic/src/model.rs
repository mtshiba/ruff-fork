--- conflicted
+++ resolved
@@ -2368,29 +2368,6 @@
         /// [PEP 257]: https://peps.python.org/pep-0257/#what-is-a-docstring
         const ATTRIBUTE_DOCSTRING = 1 << 25;
 
-<<<<<<< HEAD
-        /// The model is in the value expression of a [PEP 613] explicit type alias.
-        ///
-        /// For example:
-        /// ```python
-        /// from typing import TypeAlias
-        ///
-        /// OptStr: TypeAlias = str | None  # We're visiting the RHS
-        /// ```
-        ///
-        /// [PEP 613]: https://peps.python.org/pep-0613/
-        const ANNOTATED_TYPE_ALIAS = 1 << 26;
-
-        /// The model is in the value expression of a [PEP 695] type statement.
-        ///
-        /// For example:
-        /// ```python
-        /// type OptStr = str | None  # We're visiting the RHS
-        /// ```
-        ///
-        /// [PEP 695]: https://peps.python.org/pep-0695/#generic-type-alias
-        const DEFERRED_TYPE_ALIAS = 1 << 27;
-=======
         /// The model is in a [no_type_check] context.
         ///
         /// This is used to skip type checking when the `@no_type_check` decorator is found.
@@ -2407,7 +2384,27 @@
         /// [no_type_check]: https://docs.python.org/3/library/typing.html#typing.no_type_check
         /// [#13824]: https://github.com/astral-sh/ruff/issues/13824
         const NO_TYPE_CHECK = 1 << 26;
->>>>>>> 0d649f9a
+        /// The model is in the value expression of a [PEP 613] explicit type alias.
+        ///
+        /// For example:
+        /// ```python
+        /// from typing import TypeAlias
+        ///
+        /// OptStr: TypeAlias = str | None  # We're visiting the RHS
+        /// ```
+        ///
+        /// [PEP 613]: https://peps.python.org/pep-0613/
+        const ANNOTATED_TYPE_ALIAS = 1 << 27;
+
+        /// The model is in the value expression of a [PEP 695] type statement.
+        ///
+        /// For example:
+        /// ```python
+        /// type OptStr = str | None  # We're visiting the RHS
+        /// ```
+        ///
+        /// [PEP 695]: https://peps.python.org/pep-0695/#generic-type-alias
+        const DEFERRED_TYPE_ALIAS = 1 << 28;
 
         /// The context is in any type annotation.
         const ANNOTATION = Self::TYPING_ONLY_ANNOTATION.bits() | Self::RUNTIME_EVALUATED_ANNOTATION.bits() | Self::RUNTIME_REQUIRED_ANNOTATION.bits();
