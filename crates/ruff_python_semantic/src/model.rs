--- conflicted
+++ resolved
@@ -1820,9 +1820,6 @@
         /// `__future__`-style type annotations are only enabled if the `annotations` feature
         /// is enabled via `from __future__ import annotations`.
         ///
-<<<<<<< HEAD
-        /// Note that this flag is only set when we are actually *visiting* the deferred definition,
-=======
         /// This flag should only be set in contexts where PEP-563 semantics are relevant to
         /// resolution of the type definition. For example, the flag should not be set
         /// in the following context, because the type definition is not inside a type annotation,
@@ -1835,7 +1832,6 @@
         /// ```
         ///
         /// Note also that this flag is only set when we are actually *visiting* the deferred definition,
->>>>>>> 7fb012d0
         /// not when we "pass by" it when initially traversing the source tree.
         const FUTURE_TYPE_DEFINITION = 1 << 6;
 
