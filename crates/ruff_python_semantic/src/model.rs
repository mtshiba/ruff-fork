use std::path::Path;

use bitflags::bitflags;
use rustc_hash::FxHashMap;

use ruff_python_ast::helpers::from_relative_import;
use ruff_python_ast::name::{QualifiedName, UnqualifiedName};
use ruff_python_ast::{self as ast, Expr, ExprContext, PySourceType, Stmt};
use ruff_text_size::{Ranged, TextRange, TextSize};

use crate::binding::{
    Binding, BindingFlags, BindingId, BindingKind, Bindings, Exceptions, FromImport, Import,
    SubmoduleImport,
};
use crate::branches::{BranchId, Branches};
use crate::context::ExecutionContext;
use crate::definition::{Definition, DefinitionId, Definitions, Member, Module};
use crate::globals::{Globals, GlobalsArena};
use crate::nodes::{NodeId, NodeRef, Nodes};
use crate::reference::{
    ResolvedReference, ResolvedReferenceId, ResolvedReferences, UnresolvedReference,
    UnresolvedReferenceFlags, UnresolvedReferences,
};
use crate::scope::{Scope, ScopeId, ScopeKind, Scopes};
use crate::Imported;

pub mod all;

/// A semantic model for a Python module, to enable querying the module's semantic information.
pub struct SemanticModel<'a> {
    typing_modules: &'a [String],
    module: Module<'a>,

    /// Stack of all AST nodes in the program.
    nodes: Nodes<'a>,

    /// The ID of the current AST node.
    node_id: Option<NodeId>,

    /// Stack of all branches in the program.
    branches: Branches,

    /// The ID of the current branch.
    branch_id: Option<BranchId>,

    /// Stack of all scopes, along with the identifier of the current scope.
    pub scopes: Scopes<'a>,
    pub scope_id: ScopeId,

    /// Stack of all definitions created in any scope, at any point in execution.
    pub definitions: Definitions<'a>,

    /// The ID of the current definition.
    pub definition_id: DefinitionId,

    /// A stack of all bindings created in any scope, at any point in execution.
    pub bindings: Bindings<'a>,

    /// Stack of all references created in any scope, at any point in execution.
    resolved_references: ResolvedReferences,

    /// Stack of all unresolved references created in any scope, at any point in execution.
    unresolved_references: UnresolvedReferences,

    /// Arena of global bindings.
    globals: GlobalsArena<'a>,

    /// Map from binding ID to binding ID that it shadows (in another scope).
    ///
    /// For example, given:
    /// ```python
    /// import x
    ///
    /// def f():
    ///     x = 1
    /// ```
    ///
    /// In this case, the binding created by `x = 1` shadows the binding created by `import x`,
    /// despite the fact that they're in different scopes.
    pub shadowed_bindings: FxHashMap<BindingId, BindingId>,

    /// Map from binding index to indexes of bindings that annotate it (in the same scope).
    ///
    /// For example, given:
    /// ```python
    /// x = 1
    /// x: int
    /// ```
    ///
    /// In this case, the binding created by `x = 1` is annotated by the binding created by
    /// `x: int`. We don't consider the latter binding to _shadow_ the former, because it doesn't
    /// change the value of the binding, and so we don't store in on the scope. But we _do_ want to
    /// track the annotation in some form, since it's a reference to `x`.
    ///
    /// Note that, given:
    /// ```python
    /// x: int
    /// ```
    ///
    /// In this case, we _do_ store the binding created by `x: int` directly on the scope, and not
    /// as a delayed annotation. Annotations are thus treated as bindings only when they are the
    /// first binding in a scope; any annotations that follow are treated as "delayed" annotations.
    delayed_annotations: FxHashMap<BindingId, Vec<BindingId>>,

    /// Map from binding ID to the IDs of all scopes in which it is declared a `global` or
    /// `nonlocal`.
    ///
    /// For example, given:
    /// ```python
    /// x = 1
    ///
    /// def f():
    ///    global x
    /// ```
    ///
    /// In this case, the binding created by `x = 1` is rebound within the scope created by `f`
    /// by way of the `global x` statement.
    rebinding_scopes: FxHashMap<BindingId, Vec<ScopeId>>,

    /// Flags for the semantic model.
    pub flags: SemanticModelFlags,

    /// Modules that have been seen by the semantic model.
    pub seen: Modules,

    /// Exceptions that are handled by the current `try` block.
    ///
    /// For example, if we're visiting the `x = 1` assignment below,
    /// `AttributeError` is considered to be a "handled exception",
    /// but `TypeError` is not:
    ///
    /// ```py
    /// try:
    ///     try:
    ///         foo()
    ///     except TypeError:
    ///         pass
    /// except AttributeError:
    ///     pass
    /// ```
    pub handled_exceptions: Vec<Exceptions>,

    /// Map from [`ast::ExprName`] node (represented as a [`NameId`]) to the [`Binding`] to which
    /// it resolved (represented as a [`BindingId`]).
    resolved_names: FxHashMap<NameId, BindingId>,
}

impl<'a> SemanticModel<'a> {
    pub fn new(typing_modules: &'a [String], path: &Path, module: Module<'a>) -> Self {
        Self {
            typing_modules,
            module,
            nodes: Nodes::default(),
            node_id: None,
            branches: Branches::default(),
            branch_id: None,
            scopes: Scopes::default(),
            scope_id: ScopeId::global(),
            definitions: Definitions::for_module(module),
            definition_id: DefinitionId::module(),
            bindings: Bindings::default(),
            resolved_references: ResolvedReferences::default(),
            unresolved_references: UnresolvedReferences::default(),
            globals: GlobalsArena::default(),
            shadowed_bindings: FxHashMap::default(),
            delayed_annotations: FxHashMap::default(),
            rebinding_scopes: FxHashMap::default(),
            flags: SemanticModelFlags::new(path),
            seen: Modules::empty(),
            handled_exceptions: Vec::default(),
            resolved_names: FxHashMap::default(),
        }
    }

    /// Return the [`Binding`] for the given [`BindingId`].
    #[inline]
    pub fn binding(&self, id: BindingId) -> &Binding<'a> {
        &self.bindings[id]
    }

    /// Resolve the [`ResolvedReference`] for the given [`ResolvedReferenceId`].
    #[inline]
    pub fn reference(&self, id: ResolvedReferenceId) -> &ResolvedReference {
        &self.resolved_references[id]
    }

    /// Return `true` if the `Expr` is a reference to `typing.${target}`.
    pub fn match_typing_expr(&self, expr: &Expr, target: &str) -> bool {
        self.seen_typing()
            && self
                .resolve_qualified_name(expr)
                .is_some_and(|qualified_name| {
                    self.match_typing_qualified_name(&qualified_name, target)
                })
    }

    /// Return `true` if the call path is a reference to `typing.${target}`.
    pub fn match_typing_qualified_name(
        &self,
        qualified_name: &QualifiedName,
        target: &str,
    ) -> bool {
        if matches!(
            qualified_name.segments(),
            ["typing" | "_typeshed" | "typing_extensions", member] if *member == target
        ) {
            return true;
        }

        if self.typing_modules.iter().any(|module| {
            let module = QualifiedName::from_dotted_name(module);
            qualified_name == &module.append_member(target)
        }) {
            return true;
        }

        false
    }

    /// Return an iterator over the set of `typing` modules allowed in the semantic model.
    pub fn typing_modules(&self) -> impl Iterator<Item = &'a str> {
        ["typing", "_typeshed", "typing_extensions"]
            .iter()
            .copied()
            .chain(self.typing_modules.iter().map(String::as_str))
    }

    /// Create a new [`Binding`] for a builtin.
    pub fn push_builtin(&mut self) -> BindingId {
        self.bindings.push(Binding {
            range: TextRange::default(),
            kind: BindingKind::Builtin,
            scope: ScopeId::global(),
            references: Vec::new(),
            flags: BindingFlags::empty(),
            source: None,
            context: ExecutionContext::Runtime,
            exceptions: Exceptions::empty(),
        })
    }

    /// Create a new [`Binding`] for the given `name` and `range`.
    pub fn push_binding(
        &mut self,
        range: TextRange,
        kind: BindingKind<'a>,
        flags: BindingFlags,
    ) -> BindingId {
        self.bindings.push(Binding {
            range,
            kind,
            flags,
            references: Vec::new(),
            scope: self.scope_id,
            source: self.node_id,
            context: self.execution_context(),
            exceptions: self.exceptions(),
        })
    }

    /// Return the [`BindingId`] that the given [`BindingId`] shadows, if any.
    ///
    /// Note that this will only return bindings that are shadowed by a binding in a parent scope.
    pub fn shadowed_binding(&self, binding_id: BindingId) -> Option<BindingId> {
        self.shadowed_bindings.get(&binding_id).copied()
    }

    /// Return `true` if `member` is bound as a builtin *in the scope we are currently visiting*.
    ///
    /// Note that a "builtin binding" does *not* include explicit lookups via the `builtins`
    /// module, e.g. `import builtins; builtins.open`. It *only* includes the bindings
    /// that are pre-populated in Python's global scope before any imports have taken place.
    pub fn has_builtin_binding(&self, member: &str) -> bool {
        self.has_builtin_binding_in_scope(member, self.scope_id)
    }

    /// Return `true` if `member` is bound as a builtin *in a given scope*.
    ///
    /// Note that a "builtin binding" does *not* include explicit lookups via the `builtins`
    /// module, e.g. `import builtins; builtins.open`. It *only* includes the bindings
    /// that are pre-populated in Python's global scope before any imports have taken place.
    pub fn has_builtin_binding_in_scope(&self, member: &str, scope: ScopeId) -> bool {
        self.lookup_symbol_in_scope(member, scope, false)
            .map(|binding_id| &self.bindings[binding_id])
            .is_some_and(|binding| binding.kind.is_builtin())
    }

    /// If `expr` is a reference to a builtins symbol,
    /// return the name of that symbol. Else, return `None`.
    ///
    /// This method returns `true` both for "builtin bindings"
    /// (present even without any imports, e.g. `open()`), and for explicit lookups
    /// via the `builtins` module (e.g. `import builtins; builtins.open()`).
    pub fn resolve_builtin_symbol<'expr>(&'a self, expr: &'expr Expr) -> Option<&'a str>
    where
        'expr: 'a,
    {
        // Fast path: we only need to worry about name expressions
        if !self.seen_module(Modules::BUILTINS) {
            let name = &expr.as_name_expr()?.id;
            return if self.has_builtin_binding(name) {
                Some(name)
            } else {
                None
            };
        }

        // Slow path: we have to consider names and attributes
        let qualified_name = self.resolve_qualified_name(expr)?;
        match qualified_name.segments() {
            ["" | "builtins", name] => Some(*name),
            _ => None,
        }
    }

    /// Return `true` if `expr` is a reference to `builtins.$target`,
    /// i.e. either `object` (where `object` is not overridden in the global scope),
    /// or `builtins.object` (where `builtins` is imported as a module at the top level)
    pub fn match_builtin_expr(&self, expr: &Expr, symbol: &str) -> bool {
        debug_assert!(!symbol.contains('.'));
        // fast path with more short-circuiting
        if !self.seen_module(Modules::BUILTINS) {
            let Expr::Name(ast::ExprName { id, .. }) = expr else {
                return false;
            };
            return id == symbol && self.has_builtin_binding(symbol);
        }

        // slow path: we need to consider attribute accesses and aliased imports
        let Some(qualified_name) = self.resolve_qualified_name(expr) else {
            return false;
        };
        matches!(qualified_name.segments(), ["" | "builtins", name] if *name == symbol)
    }

    /// Return `true` if `member` is an "available" symbol, i.e., a symbol that has not been bound
    /// in the current scope currently being visited, or in any containing scope.
    pub fn is_available(&self, member: &str) -> bool {
        self.is_available_in_scope(member, self.scope_id)
    }

    /// Return `true` if `member` is an "available" symbol in a given scope, i.e.,
    /// a symbol that has not been bound in that current scope, or in any containing scope.
    pub fn is_available_in_scope(&self, member: &str, scope_id: ScopeId) -> bool {
        self.lookup_symbol_in_scope(member, scope_id, false)
            .map(|binding_id| &self.bindings[binding_id])
            .is_none_or(|binding| binding.kind.is_builtin())
    }

    /// Resolve a `del` reference to `symbol` at `range`.
    pub fn resolve_del(&mut self, symbol: &str, range: TextRange) {
        let is_unbound = self.scopes[self.scope_id]
            .get(symbol)
            .is_none_or(|binding_id| {
                // Treat the deletion of a name as a reference to that name.
                self.add_local_reference(binding_id, ExprContext::Del, range);
                self.bindings[binding_id].is_unbound()
            });

        // If the binding is unbound, we need to add an unresolved reference.
        if is_unbound {
            self.unresolved_references.push(
                range,
                self.exceptions(),
                UnresolvedReferenceFlags::empty(),
            );
        }
    }

    /// Resolve a `load` reference to an [`ast::ExprName`].
    pub fn resolve_load(&mut self, name: &ast::ExprName) -> ReadResult {
        // PEP 563 indicates that if a forward reference can be resolved in the module scope, we
        // should prefer it over local resolutions.
        if self.in_forward_reference() {
            if let Some(binding_id) = self.scopes.global().get(name.id.as_str()) {
                if !self.bindings[binding_id].is_unbound() {
                    // Mark the binding as used.
                    let reference_id = self.resolved_references.push(
                        ScopeId::global(),
                        self.node_id,
                        ExprContext::Load,
                        self.flags,
                        name.range,
                    );
                    self.bindings[binding_id].references.push(reference_id);

                    // Mark any submodule aliases as used.
                    if let Some(binding_id) =
                        self.resolve_submodule(name.id.as_str(), ScopeId::global(), binding_id)
                    {
                        let reference_id = self.resolved_references.push(
                            ScopeId::global(),
                            self.node_id,
                            ExprContext::Load,
                            self.flags,
                            name.range,
                        );
                        self.bindings[binding_id].references.push(reference_id);
                    }

                    self.resolved_names.insert(name.into(), binding_id);
                    return ReadResult::Resolved(binding_id);
                }
            }
        }

        let mut seen_function = false;
        let mut import_starred = false;
        let mut class_variables_visible = true;
        for (index, scope_id) in self.scopes.ancestor_ids(self.scope_id).enumerate() {
            let scope = &self.scopes[scope_id];
            if scope.kind.is_class() {
                // Allow usages of `__class__` within methods, e.g.:
                //
                // ```python
                // class Foo:
                //     def __init__(self):
                //         print(__class__)
                // ```
                if seen_function && matches!(name.id.as_str(), "__class__") {
                    return ReadResult::ImplicitGlobal;
                }
                // Do not allow usages of class symbols unless it is the immediate parent
                // (excluding type scopes), e.g.:
                //
                // ```python
                // class Foo:
                //      a = 0
                //
                //      b = a  # allowed
                //      def c(self, arg=a):  # allowed
                //          print(arg)
                //
                //      def d(self):
                //          print(a)  # not allowed
                // ```
                if !class_variables_visible {
                    continue;
                }
            }

            // Allow class variables to be visible for an additional scope level
            // when a type scope is seen — this covers the type scope present between
            // function and class definitions and their parent class scope.
            class_variables_visible = scope.kind.is_type() && index == 0;

            if let Some(binding_id) = scope.get(name.id.as_str()) {
                // Mark the binding as used.
                let reference_id = self.resolved_references.push(
                    self.scope_id,
                    self.node_id,
                    ExprContext::Load,
                    self.flags,
                    name.range,
                );
                self.bindings[binding_id].references.push(reference_id);

                // Mark any submodule aliases as used.
                if let Some(binding_id) =
                    self.resolve_submodule(name.id.as_str(), scope_id, binding_id)
                {
                    let reference_id = self.resolved_references.push(
                        self.scope_id,
                        self.node_id,
                        ExprContext::Load,
                        self.flags,
                        name.range,
                    );
                    self.bindings[binding_id].references.push(reference_id);
                }

                match self.bindings[binding_id].kind {
                    // If it's a type annotation, don't treat it as resolved. For example, given:
                    //
                    // ```python
                    // name: str
                    // print(name)
                    // ```
                    //
                    // The `name` in `print(name)` should be treated as unresolved, but the `name` in
                    // `name: str` should be treated as used.
                    //
                    // Stub files are an exception. In a stub file, it _is_ considered valid to
                    // resolve to a type annotation.
                    BindingKind::Annotation if !self.in_stub_file() => continue,

                    // If it's a deletion, don't treat it as resolved, since the name is now
                    // unbound. For example, given:
                    //
                    // ```python
                    // x = 1
                    // del x
                    // print(x)
                    // ```
                    //
                    // The `x` in `print(x)` should be treated as unresolved.
                    //
                    // Similarly, given:
                    //
                    // ```python
                    // try:
                    //     pass
                    // except ValueError as x:
                    //     pass
                    //
                    // print(x)
                    //
                    // The `x` in `print(x)` should be treated as unresolved.
                    BindingKind::Deletion | BindingKind::UnboundException(None) => {
                        self.unresolved_references.push(
                            name.range,
                            self.exceptions(),
                            UnresolvedReferenceFlags::empty(),
                        );
                        return ReadResult::UnboundLocal(binding_id);
                    }

                    BindingKind::ConditionalDeletion(binding_id) => {
                        self.unresolved_references.push(
                            name.range,
                            self.exceptions(),
                            UnresolvedReferenceFlags::empty(),
                        );
                        return ReadResult::UnboundLocal(binding_id);
                    }

                    // If we hit an unbound exception that shadowed a bound name, resole to the
                    // bound name. For example, given:
                    //
                    // ```python
                    // x = 1
                    //
                    // try:
                    //     pass
                    // except ValueError as x:
                    //     pass
                    //
                    // print(x)
                    // ```
                    //
                    // The `x` in `print(x)` should resolve to the `x` in `x = 1`.
                    BindingKind::UnboundException(Some(binding_id)) => {
                        // Mark the binding as used.
                        let reference_id = self.resolved_references.push(
                            self.scope_id,
                            self.node_id,
                            ExprContext::Load,
                            self.flags,
                            name.range,
                        );
                        self.bindings[binding_id].references.push(reference_id);

                        // Mark any submodule aliases as used.
                        if let Some(binding_id) =
                            self.resolve_submodule(name.id.as_str(), scope_id, binding_id)
                        {
                            let reference_id = self.resolved_references.push(
                                self.scope_id,
                                self.node_id,
                                ExprContext::Load,
                                self.flags,
                                name.range,
                            );
                            self.bindings[binding_id].references.push(reference_id);
                        }

                        self.resolved_names.insert(name.into(), binding_id);
                        return ReadResult::Resolved(binding_id);
                    }

                    BindingKind::Global(Some(binding_id))
                    | BindingKind::Nonlocal(binding_id, _) => {
                        // Mark the shadowed binding as used.
                        let reference_id = self.resolved_references.push(
                            self.scope_id,
                            self.node_id,
                            ExprContext::Load,
                            self.flags,
                            name.range,
                        );
                        self.bindings[binding_id].references.push(reference_id);

                        // Treat it as resolved.
                        self.resolved_names.insert(name.into(), binding_id);
                        return ReadResult::Resolved(binding_id);
                    }

                    _ => {
                        // Otherwise, treat it as resolved.
                        self.resolved_names.insert(name.into(), binding_id);
                        return ReadResult::Resolved(binding_id);
                    }
                }
            }

            // Allow usages of `__module__` and `__qualname__` within class scopes, e.g.:
            //
            // ```python
            // class Foo:
            //     print(__qualname__)
            // ```
            //
            // Intentionally defer this check to _after_ the standard `scope.get` logic, so that
            // we properly attribute reads to overridden class members, e.g.:
            //
            // ```python
            // class Foo:
            //     __qualname__ = "Bar"
            //     print(__qualname__)
            // ```
            if index == 0 && scope.kind.is_class() {
                if matches!(name.id.as_str(), "__module__" | "__qualname__") {
                    return ReadResult::ImplicitGlobal;
                }
            }

            seen_function |= scope.kind.is_function();
            import_starred = import_starred || scope.uses_star_imports();
        }

        if import_starred {
            self.unresolved_references.push(
                name.range,
                self.exceptions(),
                UnresolvedReferenceFlags::WILDCARD_IMPORT,
            );
            ReadResult::WildcardImport
        } else {
            self.unresolved_references.push(
                name.range,
                self.exceptions(),
                UnresolvedReferenceFlags::empty(),
            );
            ReadResult::NotFound
        }
    }

    /// Lookup a symbol in the current scope.
    pub fn lookup_symbol(&self, symbol: &str) -> Option<BindingId> {
        self.lookup_symbol_in_scope(symbol, self.scope_id, self.in_forward_reference())
    }

    /// Lookup a symbol in a certain scope
    ///
    /// This is a carbon copy of [`Self::resolve_load`], but
    /// doesn't add any read references to the resolved symbol.
    pub fn lookup_symbol_in_scope(
        &self,
        symbol: &str,
        scope_id: ScopeId,
        in_forward_reference: bool,
    ) -> Option<BindingId> {
        if in_forward_reference {
            if let Some(binding_id) = self.scopes.global().get(symbol) {
                if !self.bindings[binding_id].is_unbound() {
                    return Some(binding_id);
                }
            }
        }

        let mut seen_function = false;
        let mut class_variables_visible = true;
        for (index, scope_id) in self.scopes.ancestor_ids(scope_id).enumerate() {
            let scope = &self.scopes[scope_id];
            if scope.kind.is_class() {
                if seen_function && matches!(symbol, "__class__") {
                    return None;
                }
                if !class_variables_visible {
                    continue;
                }
            }

            class_variables_visible = scope.kind.is_type() && index == 0;
            seen_function |= scope.kind.is_function();

            if let Some(binding_id) = scope.get(symbol) {
                match self.bindings[binding_id].kind {
                    BindingKind::Annotation => continue,
                    BindingKind::Deletion | BindingKind::UnboundException(None) => return None,
                    BindingKind::ConditionalDeletion(binding_id) => return Some(binding_id),
                    BindingKind::UnboundException(Some(binding_id)) => return Some(binding_id),
                    _ => return Some(binding_id),
                }
            }

            if index == 0 && scope.kind.is_class() {
                if matches!(symbol, "__module__" | "__qualname__") {
                    return None;
                }
            }
        }

        None
    }

    /// Simulates a runtime load of a given [`ast::ExprName`].
    ///
    /// This should not be run until after all the bindings have been visited.
    ///
    /// The main purpose of this method and what makes this different
    /// from methods like [`SemanticModel::lookup_symbol`] and
    /// [`SemanticModel::resolve_name`] is that it may be used
    /// to perform speculative name lookups.
    ///
    /// In most cases a load can be accurately modeled simply by calling
    /// [`SemanticModel::resolve_name`] at the right time during semantic
    /// analysis, however for speculative lookups this is not the case,
    /// since we're aiming to change the semantic meaning of our load.
    /// E.g. we want to check what would happen if we changed a forward
    /// reference to an immediate load or vice versa.
    ///
    /// Use caution when utilizing this method, since it was primarily designed
    /// to work for speculative lookups from within type definitions, which
    /// happen to share some nice properties, where attaching each binding
    /// to a range in the source code and ordering those bindings based on
    /// that range is a good enough approximation of which bindings are
    /// available at runtime for which reference.
    ///
    /// References from within an [`ast::Comprehension`] can produce incorrect
    /// results when referring to a [`BindingKind::NamedExprAssignment`].
    pub fn simulate_runtime_load(
        &self,
        name: &ast::ExprName,
        typing_only_bindings_status: TypingOnlyBindingsStatus,
    ) -> Option<BindingId> {
        self.simulate_runtime_load_at_location_in_scope(
            name.id.as_str(),
            name.range,
            self.scope_id,
            typing_only_bindings_status,
        )
    }

    /// Simulates a runtime load of the given symbol.
    ///
    /// This should not be run until after all the bindings have been visited.
    ///
    /// The main purpose of this method and what makes this different from
    /// [`SemanticModel::lookup_symbol_in_scope`] is that it may be used to
    /// perform speculative name lookups.
    ///
    /// In most cases a load can be accurately modeled simply by calling
    /// [`SemanticModel::lookup_symbol`] at the right time during semantic
    /// analysis, however for speculative lookups this is not the case,
    /// since we're aiming to change the semantic meaning of our load.
    /// E.g. we want to check what would happen if we changed a forward
    /// reference to an immediate load or vice versa.
    ///
    /// Use caution when utilizing this method, since it was primarily designed
    /// to work for speculative lookups from within type definitions, which
    /// happen to share some nice properties, where attaching each binding
    /// to a range in the source code and ordering those bindings based on
    /// that range is a good enough approximation of which bindings are
    /// available at runtime for which reference.
    ///
    /// References from within an [`ast::Comprehension`] can produce incorrect
    /// results when referring to a [`BindingKind::NamedExprAssignment`].
    pub fn simulate_runtime_load_at_location_in_scope(
        &self,
        symbol: &str,
        symbol_range: TextRange,
        scope_id: ScopeId,
        typing_only_bindings_status: TypingOnlyBindingsStatus,
    ) -> Option<BindingId> {
        let mut seen_function = false;
        let mut class_variables_visible = true;
        let mut source_order_sensitive_lookup = true;
        for (index, scope_id) in self.scopes.ancestor_ids(scope_id).enumerate() {
            let scope = &self.scopes[scope_id];

            // Only once we leave a function scope and its enclosing type scope should
            // we stop doing source-order lookups. We could e.g. have nested classes
            // where we lookup symbols from the innermost class scope, which can only see
            // things from the outer class(es) that have been defined before the inner
            // class. Source-order lookups take advantage of the fact that most of the
            // bindings are created sequentially in source order, so if we want to
            // determine whether or not a given reference can refer to another binding
            // we can look at their text ranges to check whether or not the binding
            // could actually be referred to. This is not as robust as back-tracking
            // the AST, since that can properly take care of the few out-of order
            // corner-cases, but back-tracking the AST from the reference to the binding
            // is a lot more expensive than comparing a pair of text ranges.
            if seen_function && !scope.kind.is_type() {
                source_order_sensitive_lookup = false;
            }

            if scope.kind.is_class() {
                if seen_function && matches!(symbol, "__class__") {
                    return None;
                }
                if !class_variables_visible {
                    continue;
                }
            }

            class_variables_visible = scope.kind.is_type() && index == 0;
            seen_function |= scope.kind.is_function();

            if let Some(binding_id) = scope.get(symbol) {
                if source_order_sensitive_lookup {
                    // we need to look through all the shadowed bindings
                    // since we may be shadowing a source-order accurate
                    // runtime binding with a source-order inaccurate one
                    for shadowed_id in scope.shadowed_bindings(binding_id) {
                        let binding = &self.bindings[shadowed_id];
                        if typing_only_bindings_status.is_disallowed()
                            && binding.context.is_typing()
                        {
                            continue;
                        }
                        if let BindingKind::Annotation
                        | BindingKind::Deletion
                        | BindingKind::UnboundException(..)
                        | BindingKind::ConditionalDeletion(..) = binding.kind
                        {
                            continue;
                        }

                        // This ensures we perform the correct source-order lookup,
                        // since the ranges for these two types of bindings are trimmed
                        // to just the target, but the name is not available until the
                        // end of the entire statement
                        let binding_range = match binding.statement(self) {
                            Some(Stmt::Assign(stmt)) => stmt.range(),
                            Some(Stmt::AnnAssign(stmt)) => stmt.range(),
                            Some(Stmt::ClassDef(stmt)) => stmt.range(),
                            _ => binding.range,
                        };

                        if binding_range.ordering(symbol_range).is_lt() {
                            return Some(shadowed_id);
                        }
                    }
                } else {
                    let candidate_id = match self.bindings[binding_id].kind {
                        BindingKind::Annotation => continue,
                        BindingKind::Deletion | BindingKind::UnboundException(None) => return None,
                        BindingKind::ConditionalDeletion(binding_id) => binding_id,
                        BindingKind::UnboundException(Some(binding_id)) => binding_id,
                        _ => binding_id,
                    };

                    if typing_only_bindings_status.is_disallowed()
                        && self.bindings[candidate_id].context.is_typing()
                    {
                        continue;
                    }

                    return Some(candidate_id);
                }
            }

            if index == 0 && scope.kind.is_class() {
                if matches!(symbol, "__module__" | "__qualname__") {
                    return None;
                }
            }
        }

        None
    }

    /// Lookup a qualified attribute in the current scope.
    ///
    /// For example, given `["Class", "method"`], resolve the `BindingKind::ClassDefinition`
    /// associated with `Class`, then the `BindingKind::FunctionDefinition` associated with
    /// `Class.method`.
    pub fn lookup_attribute(&self, value: &Expr) -> Option<BindingId> {
        let unqualified_name = UnqualifiedName::from_expr(value)?;

        // Find the symbol in the current scope.
        let (symbol, attribute) = unqualified_name.segments().split_first()?;
        let mut binding_id = self.lookup_symbol(symbol)?;

        // Recursively resolve class attributes, e.g., `foo.bar.baz` in.
        let mut tail = attribute;
        while let Some((symbol, rest)) = tail.split_first() {
            // Find the next symbol in the class scope.
            let BindingKind::ClassDefinition(scope_id) = self.binding(binding_id).kind else {
                return None;
            };
            binding_id = self.scopes[scope_id].get(symbol)?;
            tail = rest;
        }

        Some(binding_id)
    }

    /// Given a `BindingId`, return the `BindingId` of the submodule import that it aliases.
    fn resolve_submodule(
        &self,
        symbol: &str,
        scope_id: ScopeId,
        binding_id: BindingId,
    ) -> Option<BindingId> {
        // If the name of a submodule import is the same as an alias of another import, and the
        // alias is used, then the submodule import should be marked as used too.
        //
        // For example, mark `pyarrow.csv` as used in:
        //
        // ```python
        // import pyarrow as pa
        // import pyarrow.csv
        // print(pa.csv.read_csv("test.csv"))
        // ```
        let import = self.bindings[binding_id].as_any_import()?;
        if !import.is_import() {
            return None;
        }

        // Grab, e.g., `pyarrow` from `import pyarrow as pa`.
        let call_path = import.qualified_name();
        let segment = call_path.segments().last()?;
        if *segment == symbol {
            return None;
        }

        // Locate the submodule import (e.g., `pyarrow.csv`) that `pa` aliases.
        let binding_id = self.scopes[scope_id].get(segment)?;
        let submodule = &self.bindings[binding_id].as_any_import()?;
        if !submodule.is_submodule_import() {
            return None;
        }

        // Ensure that the submodule import and the aliased import are from the same module.
        if import.module_name() != submodule.module_name() {
            return None;
        }

        Some(binding_id)
    }

    /// Resolves the [`ast::ExprName`] to the [`BindingId`] of the symbol it refers to, if any.
    pub fn resolve_name(&self, name: &ast::ExprName) -> Option<BindingId> {
        self.resolved_names.get(&name.into()).copied()
    }

    /// Resolves the [`ast::ExprName`] to the [`BindingId`] of the symbol it refers to, if it's the
    /// only binding to that name in its scope.
    pub fn only_binding(&self, name: &ast::ExprName) -> Option<BindingId> {
        self.resolve_name(name).filter(|id| {
            let binding = self.binding(*id);
            let scope = &self.scopes[binding.scope];
            scope.shadowed_binding(*id).is_none()
        })
    }

    /// Resolves the [`Expr`] to a fully-qualified symbol-name, if `value` resolves to an imported
    /// or builtin symbol.
    ///
    /// E.g., given:
    ///
    ///
    /// ```python
    /// from sys import version_info as python_version
    /// print(python_version)
    /// ```
    ///
    /// ...then `resolve_qualified_name(${python_version})` will resolve to `sys.version_info`.
    pub fn resolve_qualified_name<'name, 'expr: 'name>(
        &self,
        value: &'expr Expr,
    ) -> Option<QualifiedName<'name>>
    where
        'a: 'name,
    {
        /// Return the [`ast::ExprName`] at the head of the expression, if any.
        const fn match_head(value: &Expr) -> Option<&ast::ExprName> {
            match value {
                Expr::Attribute(ast::ExprAttribute { value, .. }) => match_head(value),
                Expr::Name(name) => Some(name),
                _ => None,
            }
        }

        // If the name was already resolved, look it up; otherwise, search for the symbol.
        let head = match_head(value)?;
        let binding = self
            .resolve_name(head)
            .or_else(|| self.lookup_symbol(&head.id))
            .map(|id| self.binding(id))?;

        match &binding.kind {
            BindingKind::Import(Import { qualified_name }) => {
                let unqualified_name = UnqualifiedName::from_expr(value)?;
                let (_, tail) = unqualified_name.segments().split_first()?;
                let resolved: QualifiedName = qualified_name
                    .segments()
                    .iter()
                    .chain(tail)
                    .copied()
                    .collect();
                Some(resolved)
            }
            BindingKind::SubmoduleImport(SubmoduleImport { qualified_name }) => {
                let value_name = UnqualifiedName::from_expr(value)?;
                let (_, tail) = value_name.segments().split_first()?;

                Some(
                    qualified_name
                        .segments()
                        .iter()
                        .take(1)
                        .chain(tail)
                        .copied()
                        .collect(),
                )
            }
            BindingKind::FromImport(FromImport { qualified_name }) => {
                let value_name = UnqualifiedName::from_expr(value)?;
                let (_, tail) = value_name.segments().split_first()?;

                let resolved: QualifiedName =
                    if qualified_name.segments().first().copied() == Some(".") {
                        from_relative_import(
                            self.module.qualified_name()?,
                            qualified_name.segments(),
                            tail,
                        )?
                    } else {
                        qualified_name
                            .segments()
                            .iter()
                            .chain(tail)
                            .copied()
                            .collect()
                    };
                Some(resolved)
            }
            BindingKind::Builtin => {
                if value.is_name_expr() {
                    // Ex) `dict`
                    Some(QualifiedName::builtin(head.id.as_str()))
                } else {
                    // Ex) `dict.__dict__`
                    let value_name = UnqualifiedName::from_expr(value)?;
                    Some(
                        std::iter::once("")
                            .chain(value_name.segments().iter().copied())
                            .collect(),
                    )
                }
            }
            BindingKind::ClassDefinition(_) | BindingKind::FunctionDefinition(_) => {
                // If we have a fully-qualified path for the module, use it.
                if let Some(path) = self.module.qualified_name() {
                    Some(
                        path.iter()
                            .map(String::as_str)
                            .chain(
                                UnqualifiedName::from_expr(value)?
                                    .segments()
                                    .iter()
                                    .copied(),
                            )
                            .collect(),
                    )
                } else {
                    // Otherwise, if we're in (e.g.) a script, use the module name.
                    Some(
                        std::iter::once(self.module.name()?)
                            .chain(
                                UnqualifiedName::from_expr(value)?
                                    .segments()
                                    .iter()
                                    .copied(),
                            )
                            .collect(),
                    )
                }
            }
            _ => None,
        }
    }

    /// Given a `module` and `member`, return the fully-qualified name of the binding in the current
    /// scope, if it exists.
    ///
    /// E.g., given:
    ///
    /// ```python
    /// from sys import version_info as python_version
    /// print(python_version)
    /// ```
    ///
    /// ...then `resolve_qualified_import_name("sys", "version_info")` will return
    /// `Some("python_version")`.
    pub fn resolve_qualified_import_name(
        &self,
        module: &str,
        member: &str,
    ) -> Option<ImportedName> {
        // TODO(charlie): Pass in a slice.
        let module_path: Vec<&str> = module.split('.').collect();
        self.current_scopes()
            .enumerate()
            .find_map(|(scope_index, scope)| {
                let mut imported_names = scope.bindings().filter_map(|(name, binding_id)| {
                    let binding = &self.bindings[binding_id];
                    match &binding.kind {
                        // Ex) Given `module="sys"` and `object="exit"`:
                        // `import sys`         -> `sys.exit`
                        // `import sys as sys2` -> `sys2.exit`
                        BindingKind::Import(Import { qualified_name }) => {
                            if qualified_name.segments() == module_path.as_slice() {
                                if let Some(source) = binding.source {
                                    // Verify that `sys` isn't bound in an inner scope.
                                    if self
                                        .current_scopes()
                                        .take(scope_index)
                                        .all(|scope| !scope.has(name))
                                    {
                                        return Some(ImportedName {
                                            name: format!("{name}.{member}"),
                                            source,
                                            range: self.nodes[source].range(),
                                            context: binding.context,
                                        });
                                    }
                                }
                            }
                        }
                        // Ex) Given `module="os.path"` and `object="join"`:
                        // `from os.path import join`          -> `join`
                        // `from os.path import join as join2` -> `join2`
                        BindingKind::FromImport(FromImport { qualified_name }) => {
                            if let Some((target_member, target_module)) =
                                qualified_name.segments().split_last()
                            {
                                if target_module == module_path.as_slice()
                                    && target_member == &member
                                {
                                    if let Some(source) = binding.source {
                                        // Verify that `join` isn't bound in an inner scope.
                                        if self
                                            .current_scopes()
                                            .take(scope_index)
                                            .all(|scope| !scope.has(name))
                                        {
                                            return Some(ImportedName {
                                                name: name.to_string(),
                                                source,
                                                range: self.nodes[source].range(),
                                                context: binding.context,
                                            });
                                        }
                                    }
                                }
                            }
                        }
                        // Ex) Given `module="os"` and `object="name"`:
                        // `import os.path ` -> `os.name`
                        // Ex) Given `module="os.path"` and `object="join"`:
                        // `import os.path ` -> `os.path.join`
                        BindingKind::SubmoduleImport(SubmoduleImport { qualified_name }) => {
                            if qualified_name.segments().starts_with(&module_path) {
                                if let Some(source) = binding.source {
                                    // Verify that `os` isn't bound in an inner scope.
                                    if self
                                        .current_scopes()
                                        .take(scope_index)
                                        .all(|scope| !scope.has(name))
                                    {
                                        return Some(ImportedName {
                                            name: format!("{module}.{member}"),
                                            source,
                                            range: self.nodes[source].range(),
                                            context: binding.context,
                                        });
                                    }
                                }
                            }
                        }
                        // Non-imports.
                        _ => {}
                    }
                    None
                });

                let first = imported_names.next()?;
                if let Some(second) = imported_names.next() {
                    // Multiple candidates. We need to sort them because `scope.bindings()` is a HashMap
                    // which doesn't have a stable iteration order.

                    let mut imports: Vec<_> =
                        [first, second].into_iter().chain(imported_names).collect();
                    imports.sort_unstable_by_key(|import| import.range.start());

                    // Return the binding that was imported last.
                    imports.pop()
                } else {
                    Some(first)
                }
            })
    }

    /// Push an AST node [`NodeRef`] onto the stack.
    pub fn push_node<T: Into<NodeRef<'a>>>(&mut self, node: T) {
        self.node_id = Some(self.nodes.insert(node.into(), self.node_id, self.branch_id));
    }

    /// Pop the current AST node [`NodeRef`] off the stack.
    pub fn pop_node(&mut self) {
        let node_id = self.node_id.expect("Attempted to pop without node");
        self.node_id = self.nodes.parent_id(node_id);
    }

    /// Push a [`Scope`] with the given [`ScopeKind`] onto the stack.
    pub fn push_scope(&mut self, kind: ScopeKind<'a>) {
        let id = self.scopes.push_scope(kind, self.scope_id);
        self.scope_id = id;
    }

    /// Pop the current [`Scope`] off the stack.
    pub fn pop_scope(&mut self) {
        self.scope_id = self.scopes[self.scope_id]
            .parent
            .expect("Attempted to pop without scope");
    }

    /// Push a [`Member`] onto the stack.
    pub fn push_definition(&mut self, definition: Member<'a>) {
        self.definition_id = self.definitions.push_member(definition);
    }

    /// Pop the current [`Member`] off the stack.
    pub fn pop_definition(&mut self) {
        let Definition::Member(member) = &self.definitions[self.definition_id] else {
            panic!("Attempted to pop without member definition");
        };
        self.definition_id = member.parent;
    }

    /// Push a new branch onto the stack, returning its [`BranchId`].
    pub fn push_branch(&mut self) -> Option<BranchId> {
        self.branch_id = Some(self.branches.insert(self.branch_id));
        self.branch_id
    }

    /// Pop the current [`BranchId`] off the stack.
    pub fn pop_branch(&mut self) {
        let node_id = self.branch_id.expect("Attempted to pop without branch");
        self.branch_id = self.branches.parent_id(node_id);
    }

    /// Set the current [`BranchId`].
    pub fn set_branch(&mut self, branch_id: Option<BranchId>) {
        self.branch_id = branch_id;
    }

    /// Returns an [`Iterator`] over the current statement hierarchy, from the current [`Stmt`]
    /// through to any parents.
    pub fn current_statements(&self) -> impl Iterator<Item = &'a Stmt> + '_ {
        let id = self.node_id.expect("No current node");
        self.nodes
            .ancestor_ids(id)
            .filter_map(move |id| self.nodes[id].as_statement())
    }

    /// Return the current [`Stmt`].
    pub fn current_statement(&self) -> &'a Stmt {
        self.current_statements()
            .next()
            .expect("No current statement")
    }

    /// Return the parent [`Stmt`] of the current [`Stmt`], if any.
    pub fn current_statement_parent(&self) -> Option<&'a Stmt> {
        self.current_statements().nth(1)
    }

    /// Returns an [`Iterator`] over the current expression hierarchy, from the current [`Expr`]
    /// through to any parents.
    pub fn current_expressions(&self) -> impl Iterator<Item = &'a Expr> + '_ {
        let id = self.node_id.expect("No current node");
        self.nodes
            .ancestor_ids(id)
            .map_while(move |id| self.nodes[id].as_expression())
    }

    /// Return the current [`Expr`].
    pub fn current_expression(&self) -> Option<&'a Expr> {
        self.current_expressions().next()
    }

    /// Return the parent [`Expr`] of the current [`Expr`], if any.
    pub fn current_expression_parent(&self) -> Option<&'a Expr> {
        self.current_expressions().nth(1)
    }

    /// Return the grandparent [`Expr`] of the current [`Expr`], if any.
    pub fn current_expression_grandparent(&self) -> Option<&'a Expr> {
        self.current_expressions().nth(2)
    }

    /// Returns an [`Iterator`] over the current statement hierarchy represented as [`NodeId`],
    /// from the current [`NodeId`] through to any parents.
    pub fn current_statement_ids(&self) -> impl Iterator<Item = NodeId> + '_ {
        self.node_id
            .iter()
            .flat_map(|id| self.nodes.ancestor_ids(*id))
            .filter(|id| self.nodes[*id].is_statement())
    }

    /// Return the [`NodeId`] of the current [`Stmt`], if any.
    pub fn current_statement_id(&self) -> Option<NodeId> {
        self.current_statement_ids().next()
    }

    /// Return the [`NodeId`] of the current [`Stmt`] parent, if any.
    pub fn current_statement_parent_id(&self) -> Option<NodeId> {
        self.current_statement_ids().nth(1)
    }

    /// Returns a reference to the global [`Scope`].
    pub fn global_scope(&self) -> &Scope<'a> {
        self.scopes.global()
    }

    /// Returns a mutable reference to the global [`Scope`].
    pub fn global_scope_mut(&mut self) -> &mut Scope<'a> {
        self.scopes.global_mut()
    }

    /// Returns the current top-most [`Scope`].
    pub fn current_scope(&self) -> &Scope<'a> {
        &self.scopes[self.scope_id]
    }

    /// Returns a mutable reference to the current top-most [`Scope`].
    pub fn current_scope_mut(&mut self) -> &mut Scope<'a> {
        &mut self.scopes[self.scope_id]
    }

    /// Returns an iterator over all scopes, starting from the current [`Scope`].
    pub fn current_scopes(&self) -> impl Iterator<Item = &Scope<'a>> {
        self.scopes.ancestors(self.scope_id)
    }

    /// Returns an iterator over all scopes IDs, starting from the current [`Scope`].
    pub fn current_scope_ids(&self) -> impl Iterator<Item = ScopeId> + '_ {
        self.scopes.ancestor_ids(self.scope_id)
    }

    /// Returns the parent of the given [`Scope`], if any.
    pub fn parent_scope(&self, scope: &Scope) -> Option<&Scope<'a>> {
        scope.parent.map(|scope_id| &self.scopes[scope_id])
    }

    /// Returns the ID of the parent of the given [`ScopeId`], if any.
    pub fn parent_scope_id(&self, scope_id: ScopeId) -> Option<ScopeId> {
        self.scopes[scope_id].parent
    }

    /// Returns the first parent of the given [`Scope`] that is not of [`ScopeKind::Type`], if any.
    pub fn first_non_type_parent_scope(&self, scope: &Scope) -> Option<&Scope<'a>> {
        let mut current_scope = scope;
        while let Some(parent) = self.parent_scope(current_scope) {
            if parent.kind.is_type() {
                current_scope = parent;
            } else {
                return Some(parent);
            }
        }
        None
    }

    /// Returns the first parent of the given [`ScopeId`] that is not of [`ScopeKind::Type`], if any.
    pub fn first_non_type_parent_scope_id(&self, scope_id: ScopeId) -> Option<ScopeId> {
        let mut current_scope_id = scope_id;
        while let Some(parent_id) = self.parent_scope_id(current_scope_id) {
            if self.scopes[parent_id].kind.is_type() {
                current_scope_id = parent_id;
            } else {
                return Some(parent_id);
            }
        }
        None
    }

    /// Return the [`Stmt`] corresponding to the given [`NodeId`].
    #[inline]
    pub fn node(&self, node_id: NodeId) -> &NodeRef<'a> {
        &self.nodes[node_id]
    }

    /// Given a [`NodeId`], return its parent, if any.
    #[inline]
    pub fn parent_expression(&self, node_id: NodeId) -> Option<&'a Expr> {
        let parent_node_id = self.nodes.ancestor_ids(node_id).nth(1)?;
        self.nodes[parent_node_id].as_expression()
    }

    /// Given a [`NodeId`], return the [`NodeId`] of the parent expression, if any.
    pub fn parent_expression_id(&self, node_id: NodeId) -> Option<NodeId> {
        let parent_node_id = self.nodes.ancestor_ids(node_id).nth(1)?;
        self.nodes[parent_node_id]
            .is_expression()
            .then_some(parent_node_id)
    }

    /// Return the [`Stmt`] corresponding to the given [`NodeId`].
    #[inline]
    pub fn statement(&self, node_id: NodeId) -> &'a Stmt {
        self.nodes
            .ancestor_ids(node_id)
            .find_map(|id| self.nodes[id].as_statement())
            .expect("No statement found")
    }

    /// Returns an [`Iterator`] over the statements, starting from the given [`NodeId`].
    /// through to any parents.
    pub fn statements(&self, node_id: NodeId) -> impl Iterator<Item = &'a Stmt> + '_ {
        self.nodes
            .ancestor_ids(node_id)
            .filter_map(move |id| self.nodes[id].as_statement())
    }

    /// Given a [`Stmt`], return its parent, if any.
    #[inline]
    pub fn parent_statement(&self, node_id: NodeId) -> Option<&'a Stmt> {
        self.nodes
            .ancestor_ids(node_id)
            .filter_map(|id| self.nodes[id].as_statement())
            .nth(1)
    }

    /// Given a [`NodeId`], return the [`NodeId`] of the parent statement, if any.
    pub fn parent_statement_id(&self, node_id: NodeId) -> Option<NodeId> {
        self.nodes
            .ancestor_ids(node_id)
            .filter(|id| self.nodes[*id].is_statement())
            .nth(1)
    }

    /// Return the [`Expr`] corresponding to the given [`NodeId`].
    #[inline]
    pub fn expression(&self, node_id: NodeId) -> Option<&'a Expr> {
        self.nodes[node_id].as_expression()
    }

    /// Returns an [`Iterator`] over the expressions, starting from the given [`NodeId`].
    /// through to any parents.
    pub fn expressions(&self, node_id: NodeId) -> impl Iterator<Item = &'a Expr> + '_ {
        self.nodes
            .ancestor_ids(node_id)
            .map_while(move |id| self.nodes[id].as_expression())
    }

    /// Mark a Python module as "seen" by the semantic model. Future callers can quickly discount
    /// the need to resolve symbols from these modules if they haven't been seen.
    pub fn add_module(&mut self, module: &str) {
        match module {
            "_typeshed" => self.seen.insert(Modules::TYPESHED),
            "anyio" => self.seen.insert(Modules::ANYIO),
            "builtins" => self.seen.insert(Modules::BUILTINS),
            "collections" => self.seen.insert(Modules::COLLECTIONS),
            "copy" => self.seen.insert(Modules::COPY),
            "contextvars" => self.seen.insert(Modules::CONTEXTVARS),
            "dataclasses" => self.seen.insert(Modules::DATACLASSES),
            "datetime" => self.seen.insert(Modules::DATETIME),
            "django" => self.seen.insert(Modules::DJANGO),
            "fastapi" => self.seen.insert(Modules::FASTAPI),
            "flask" => self.seen.insert(Modules::FLASK),
            "logging" => self.seen.insert(Modules::LOGGING),
            "markupsafe" => self.seen.insert(Modules::MARKUPSAFE),
            "mock" => self.seen.insert(Modules::MOCK),
            "numpy" => self.seen.insert(Modules::NUMPY),
            "os" => self.seen.insert(Modules::OS),
            "pandas" => self.seen.insert(Modules::PANDAS),
            "pytest" => self.seen.insert(Modules::PYTEST),
            "re" => self.seen.insert(Modules::RE),
            "regex" => self.seen.insert(Modules::REGEX),
            "six" => self.seen.insert(Modules::SIX),
            "subprocess" => self.seen.insert(Modules::SUBPROCESS),
            "tarfile" => self.seen.insert(Modules::TARFILE),
            "trio" => self.seen.insert(Modules::TRIO),
            "typing" => self.seen.insert(Modules::TYPING),
            "typing_extensions" => self.seen.insert(Modules::TYPING_EXTENSIONS),
            "attr" | "attrs" => self.seen.insert(Modules::ATTRS),
            "airflow" => self.seen.insert(Modules::AIRFLOW),
            "hashlib" => self.seen.insert(Modules::HASHLIB),
            "crypt" => self.seen.insert(Modules::CRYPT),
            _ => {}
        }
    }

    /// Return `true` if the [`Module`] was "seen" anywhere in the semantic model. This is used as
    /// a fast path to avoid unnecessary work when resolving symbols.
    ///
    /// Callers should still verify that the module is available in the current scope, as visiting
    /// an import of the relevant module _anywhere_ in the file will cause this method to return
    /// `true`.
    pub fn seen_module(&self, module: Modules) -> bool {
        self.seen.intersects(module)
    }

    pub fn seen_typing(&self) -> bool {
        self.seen_module(Modules::TYPING | Modules::TYPESHED | Modules::TYPING_EXTENSIONS)
            || !self.typing_modules.is_empty()
    }

    /// Set the [`Globals`] for the current [`Scope`].
    pub fn set_globals(&mut self, globals: Globals<'a>) {
        // If any global bindings don't already exist in the global scope, add them.
        for (name, range) in globals.iter() {
            if self
                .global_scope()
                .get(name)
                .is_none_or(|binding_id| self.bindings[binding_id].is_unbound())
            {
                let id = self.bindings.push(Binding {
                    kind: BindingKind::Assignment,
                    range: *range,
                    references: Vec::new(),
                    scope: ScopeId::global(),
                    source: self.node_id,
                    context: self.execution_context(),
                    exceptions: self.exceptions(),
                    flags: BindingFlags::empty(),
                });
                self.global_scope_mut().add(name, id);
            }
        }

        self.scopes[self.scope_id].set_globals_id(self.globals.push(globals));
    }

    /// Return the [`TextRange`] at which a name is declared as global in the current [`Scope`].
    pub fn global(&self, name: &str) -> Option<TextRange> {
        let global_id = self.scopes[self.scope_id].globals_id()?;
        self.globals[global_id].get(name)
    }

    /// Given a `name` that has been declared `nonlocal`, return the [`ScopeId`] and [`BindingId`]
    /// to which it refers.
    ///
    /// Unlike `global` declarations, for which the scope is unambiguous, Python requires that
    /// `nonlocal` declarations refer to the closest enclosing scope that contains a binding for
    /// the given name.
    pub fn nonlocal(&self, name: &str) -> Option<(ScopeId, BindingId)> {
        self.scopes
            .ancestor_ids(self.scope_id)
            .skip(1)
            .find_map(|scope_id| {
                let scope = &self.scopes[scope_id];
                if scope.kind.is_module() || scope.kind.is_class() {
                    None
                } else {
                    scope.get(name).map(|binding_id| (scope_id, binding_id))
                }
            })
    }

    /// Return `true` if the given [`ScopeId`] matches that of the current scope.
    pub fn is_current_scope(&self, scope_id: ScopeId) -> bool {
        self.scope_id == scope_id
    }

    /// Return `true` if the model is at the top level of the module (i.e., in the module scope,
    /// and not nested within any statements).
    pub fn at_top_level(&self) -> bool {
        self.scope_id.is_global() && self.current_statement_parent_id().is_none()
    }

    /// Return `true` if the model is in an async context.
    pub fn in_async_context(&self) -> bool {
        for scope in self.current_scopes() {
            if let ScopeKind::Function(ast::StmtFunctionDef { is_async, .. }) = scope.kind {
                return *is_async;
            }
        }
        false
    }

    /// Return `true` if the model is in a nested union expression (e.g., the inner `Union` in
    /// `Union[Union[int, str], float]`).
    pub fn in_nested_union(&self) -> bool {
        let mut parent_expressions = self.current_expressions().skip(1);

        match parent_expressions.next() {
            // The parent expression is of the inner union is a single `typing.Union`.
            // Ex) `Union[Union[a, b]]`
            Some(Expr::Subscript(parent)) => self.match_typing_expr(&parent.value, "Union"),
            // The parent expression is of the inner union is a tuple with two or more
            // comma-separated elements and the parent of that tuple is a `typing.Union`.
            // Ex) `Union[Union[a, b], Union[c, d]]`
            Some(Expr::Tuple(_)) => parent_expressions
                .next()
                .and_then(Expr::as_subscript_expr)
                .is_some_and(|grandparent| self.match_typing_expr(&grandparent.value, "Union")),
            // The parent expression of the inner union is a PEP604-style union.
            // Ex) `a | b | c` or `Union[a, b] | c`
            // In contrast to `typing.Union`, PEP604-style unions are always binary operations, e.g.
            // the expression `a | b | c` is represented by two binary unions: `(a | b) | c`.
            Some(Expr::BinOp(bin_op)) => bin_op.op.is_bit_or(),
            // Not a nested union otherwise.
            _ => false,
        }
    }

    /// Return `true` if the model is in a nested literal expression (e.g., the inner `Literal` in
    /// `Literal[Literal[int, str], float]`).
    pub fn in_nested_literal(&self) -> bool {
        let mut parent_expressions = self.current_expressions().skip(1);

        match parent_expressions.next() {
            // The parent expression of the current `Literal` is a tuple, and the
            // grandparent is a `Literal`.
            // Ex) `Literal[Literal[str], Literal[int]]`
            Some(Expr::Tuple(_)) => parent_expressions
                .next()
                .and_then(Expr::as_subscript_expr)
                .is_some_and(|grandparent| self.match_typing_expr(&grandparent.value, "Literal")),
            // The parent expression of the current `Literal` is also a `Literal`.
            // Ex) `Literal[Literal[str]]`
            Some(Expr::Subscript(parent)) => self.match_typing_expr(&parent.value, "Literal"),
            // Not a nested literal otherwise
            _ => false,
        }
    }

    /// Returns `true` if `left` and `right` are in the same branches of an `if`, `match`, or
    /// `try` statement.
    ///
    /// This implementation assumes that the statements are in the same scope.
    pub fn same_branch(&self, left: NodeId, right: NodeId) -> bool {
        // Collect the branch path for the left statement.
        let left = self
            .nodes
            .branch_id(left)
            .iter()
            .flat_map(|branch_id| self.branches.ancestor_ids(*branch_id))
            .collect::<Vec<_>>();

        // Collect the branch path for the right statement.
        let right = self
            .nodes
            .branch_id(right)
            .iter()
            .flat_map(|branch_id| self.branches.ancestor_ids(*branch_id))
            .collect::<Vec<_>>();

        left == right
    }

    /// Returns `true` if the given expression is an unused variable, or consists solely of
    /// references to other unused variables. This method is conservative in that it considers a
    /// variable to be "used" if it's shadowed by another variable with usages.
    pub fn is_unused(&self, expr: &Expr) -> bool {
        match expr {
            Expr::Tuple(tuple) => tuple.iter().all(|expr| self.is_unused(expr)),
            Expr::Name(ast::ExprName { id, .. }) => {
                // Treat a variable as used if it has any usages, _or_ it's shadowed by another variable
                // with usages.
                //
                // If we don't respect shadowing, we'll incorrectly flag `bar` as unused in:
                // ```python
                // from random import random
                //
                // for bar in range(10):
                //     if random() > 0.5:
                //         break
                // else:
                //     bar = 1
                //
                // print(bar)
                // ```
                self.current_scope()
                    .get_all(id)
                    .map(|binding_id| self.binding(binding_id))
                    .filter(|binding| binding.start() >= expr.start())
                    .all(Binding::is_unused)
            }
            _ => false,
        }
    }

    /// Add a reference to the given [`BindingId`] in the local scope.
    pub fn add_local_reference(
        &mut self,
        binding_id: BindingId,
        ctx: ExprContext,
        range: TextRange,
    ) {
        let reference_id =
            self.resolved_references
                .push(self.scope_id, self.node_id, ctx, self.flags, range);
        self.bindings[binding_id].references.push(reference_id);
    }

    /// Add a reference to the given [`BindingId`] in the global scope.
    pub fn add_global_reference(
        &mut self,
        binding_id: BindingId,
        ctx: ExprContext,
        range: TextRange,
    ) {
        let reference_id =
            self.resolved_references
                .push(ScopeId::global(), self.node_id, ctx, self.flags, range);
        self.bindings[binding_id].references.push(reference_id);
    }

    /// Add a [`BindingId`] to the list of delayed annotations for the given [`BindingId`].
    pub fn add_delayed_annotation(&mut self, binding_id: BindingId, annotation_id: BindingId) {
        self.delayed_annotations
            .entry(binding_id)
            .or_default()
            .push(annotation_id);
    }

    /// Return the list of delayed annotations for the given [`BindingId`].
    pub fn delayed_annotations(&self, binding_id: BindingId) -> Option<&[BindingId]> {
        self.delayed_annotations.get(&binding_id).map(Vec::as_slice)
    }

    /// Mark the given [`BindingId`] as rebound in the given [`ScopeId`] (i.e., declared as
    /// `global` or `nonlocal`).
    pub fn add_rebinding_scope(&mut self, binding_id: BindingId, scope_id: ScopeId) {
        self.rebinding_scopes
            .entry(binding_id)
            .or_default()
            .push(scope_id);
    }

    /// Return the list of [`ScopeId`]s in which the given [`BindingId`] is rebound (i.e., declared
    /// as `global` or `nonlocal`).
    pub fn rebinding_scopes(&self, binding_id: BindingId) -> Option<&[ScopeId]> {
        self.rebinding_scopes.get(&binding_id).map(Vec::as_slice)
    }

    /// Return an iterator over all [`UnresolvedReference`]s in the semantic model.
    pub fn unresolved_references(&self) -> impl Iterator<Item = &UnresolvedReference> {
        self.unresolved_references.iter()
    }

    /// Return the union of all handled exceptions as an [`Exceptions`] bitflag.
    pub fn exceptions(&self) -> Exceptions {
        let mut exceptions = Exceptions::empty();
        for exception in &self.handled_exceptions {
            exceptions.insert(*exception);
        }
        exceptions
    }

    /// Generate a [`Snapshot`] of the current semantic model.
    pub fn snapshot(&self) -> Snapshot {
        Snapshot {
            scope_id: self.scope_id,
            node_id: self.node_id,
            branch_id: self.branch_id,
            definition_id: self.definition_id,
            flags: self.flags,
        }
    }

    /// Restore the semantic model to the given [`Snapshot`].
    pub fn restore(&mut self, snapshot: Snapshot) {
        let Snapshot {
            scope_id,
            node_id,
            branch_id,
            definition_id,
            flags,
        } = snapshot;
        self.scope_id = scope_id;
        self.node_id = node_id;
        self.branch_id = branch_id;
        self.definition_id = definition_id;
        self.flags = flags;
    }

    /// Return the [`ExecutionContext`] of the current scope.
    pub const fn execution_context(&self) -> ExecutionContext {
        if self.flags.intersects(SemanticModelFlags::TYPING_CONTEXT) {
            ExecutionContext::Typing
        } else {
            ExecutionContext::Runtime
        }
    }

    /// Return `true` if the model is in a type annotation.
    pub const fn in_annotation(&self) -> bool {
        self.flags.intersects(SemanticModelFlags::ANNOTATION)
    }

    /// Return `true` if the model is in a typing-only type annotation.
    pub const fn in_typing_only_annotation(&self) -> bool {
        self.flags
            .intersects(SemanticModelFlags::TYPING_ONLY_ANNOTATION)
    }

    /// Return `true` if the context is in a runtime-evaluated type annotation.
    pub const fn in_runtime_evaluated_annotation(&self) -> bool {
        self.flags
            .intersects(SemanticModelFlags::RUNTIME_EVALUATED_ANNOTATION)
    }

    /// Return `true` if the context is in a runtime-required type annotation.
    pub const fn in_runtime_required_annotation(&self) -> bool {
        self.flags
            .intersects(SemanticModelFlags::RUNTIME_REQUIRED_ANNOTATION)
    }

    /// Return `true` if the model is in a type definition.
    pub const fn in_type_definition(&self) -> bool {
        self.flags.intersects(SemanticModelFlags::TYPE_DEFINITION)
    }

    /// Return `true` if the model is visiting a "string type definition"
    /// that was previously deferred when initially traversing the AST
    pub const fn in_string_type_definition(&self) -> bool {
        self.flags
            .intersects(SemanticModelFlags::STRING_TYPE_DEFINITION)
    }

    /// Return `true` if the model is visiting a "simple string type definition"
    /// that was previously deferred when initially traversing the AST
    pub const fn in_simple_string_type_definition(&self) -> bool {
        self.flags
            .intersects(SemanticModelFlags::SIMPLE_STRING_TYPE_DEFINITION)
    }

    /// Return `true` if the model is visiting a "complex string type definition"
    /// that was previously deferred when initially traversing the AST
    pub const fn in_complex_string_type_definition(&self) -> bool {
        self.flags
            .intersects(SemanticModelFlags::COMPLEX_STRING_TYPE_DEFINITION)
    }

    /// Return `true` if the model is visiting a "`__future__` type definition"
    /// that was previously deferred when initially traversing the AST
    pub const fn in_future_type_definition(&self) -> bool {
        self.flags
            .intersects(SemanticModelFlags::FUTURE_TYPE_DEFINITION)
    }

    /// Return `true` if the model is visiting any kind of type definition
    /// that was previously deferred when initially traversing the AST
    pub const fn in_deferred_type_definition(&self) -> bool {
        self.flags
            .intersects(SemanticModelFlags::DEFERRED_TYPE_DEFINITION)
    }

    /// Return `true` if the model is in a forward type reference.
    ///
    /// Includes deferred string types, and future types in annotations.
    ///
    /// ## Examples
    /// ```python
    /// from __future__ import annotations
    ///
    /// from threading import Thread
    ///
    ///
    /// x: Thread  # Forward reference
    /// cast("Thread", x)  # Forward reference
    /// cast(Thread, x)  # Non-forward reference
    /// ```
    pub const fn in_forward_reference(&self) -> bool {
        self.in_string_type_definition()
            || (self.in_future_type_definition() && self.in_typing_only_annotation())
    }

    /// Return `true` if the model is visiting the value expression
    /// of a [PEP 613] type alias.
    ///
    /// For example:
    /// ```python
    /// from typing import TypeAlias
    ///
    /// OptStr: TypeAlias = str | None  # We're visiting the RHS
    /// ```
    ///
    /// [PEP 613]: https://peps.python.org/pep-0613/
    pub const fn in_annotated_type_alias_value(&self) -> bool {
        self.flags
            .intersects(SemanticModelFlags::ANNOTATED_TYPE_ALIAS)
    }

    /// Return `true` if the model is visiting the value expression
    /// of a [PEP 695] type alias.
    ///
    /// For example:
    /// ```python
    /// type OptStr = str | None  # We're visiting the RHS
    /// ```
    ///
    /// [PEP 695]: https://peps.python.org/pep-0695/#generic-type-alias
    pub const fn in_deferred_type_alias_value(&self) -> bool {
        self.flags
            .intersects(SemanticModelFlags::DEFERRED_TYPE_ALIAS)
    }

    /// Return `true` if the model is visiting the value expression of
    /// either kind of type alias.
    pub const fn in_type_alias_value(&self) -> bool {
        self.flags.intersects(SemanticModelFlags::TYPE_ALIAS)
    }

    /// Return `true` if the model is visiting the type expression of
    /// a `typing.cast` call.
    pub const fn in_cast_type_expression(&self) -> bool {
        self.flags
            .intersects(SemanticModelFlags::CAST_TYPE_EXPRESSION)
    }

    /// Return `true` if the model is in an exception handler.
    pub const fn in_exception_handler(&self) -> bool {
        self.flags.intersects(SemanticModelFlags::EXCEPTION_HANDLER)
    }

    /// Return `true` if the model is in an `assert` statement.
    pub const fn in_assert_statement(&self) -> bool {
        self.flags.intersects(SemanticModelFlags::ASSERT_STATEMENT)
    }

    /// Return `true` if the model is in an f-string.
    pub const fn in_f_string(&self) -> bool {
        self.flags.intersects(SemanticModelFlags::F_STRING)
    }

    /// Return `true` if the model is in an f-string replacement field.
    pub const fn in_f_string_replacement_field(&self) -> bool {
        self.flags
            .intersects(SemanticModelFlags::F_STRING_REPLACEMENT_FIELD)
    }

    /// Return `true` if the model is in boolean test.
    pub const fn in_boolean_test(&self) -> bool {
        self.flags.intersects(SemanticModelFlags::BOOLEAN_TEST)
    }

    /// Return `true` if the model is in a `typing::Literal` annotation.
    pub const fn in_typing_literal(&self) -> bool {
        self.flags.intersects(SemanticModelFlags::TYPING_LITERAL)
    }

    /// Return `true` if the model is in a subscript expression.
    pub const fn in_subscript(&self) -> bool {
        self.flags.intersects(SemanticModelFlags::SUBSCRIPT)
    }

    /// Return `true` if the model is in a type-checking block.
    pub const fn in_type_checking_block(&self) -> bool {
        self.flags
            .intersects(SemanticModelFlags::TYPE_CHECKING_BLOCK)
    }

    /// Return `true` if the model is in a docstring as described in [PEP 257].
    ///
    /// [PEP 257]: https://peps.python.org/pep-0257/#what-is-a-docstring
    pub const fn in_pep_257_docstring(&self) -> bool {
        self.flags.intersects(SemanticModelFlags::PEP_257_DOCSTRING)
    }

    /// Return `true` if the model is in an attribute docstring.
    pub const fn in_attribute_docstring(&self) -> bool {
        self.flags
            .intersects(SemanticModelFlags::ATTRIBUTE_DOCSTRING)
    }

    /// Return `true` if the model is in a `@no_type_check` context.
    pub const fn in_no_type_check(&self) -> bool {
        self.flags.intersects(SemanticModelFlags::NO_TYPE_CHECK)
    }

    /// Return `true` if the model has traversed past the "top-of-file" import boundary.
    pub const fn seen_import_boundary(&self) -> bool {
        self.flags.intersects(SemanticModelFlags::IMPORT_BOUNDARY)
    }

    /// Return `true` if the model has traverse past the `__future__` import boundary.
    pub const fn seen_futures_boundary(&self) -> bool {
        self.flags.intersects(SemanticModelFlags::FUTURES_BOUNDARY)
    }

    /// Return `true` if the model has traversed past the module docstring boundary.
    pub const fn seen_module_docstring_boundary(&self) -> bool {
        self.flags
            .intersects(SemanticModelFlags::MODULE_DOCSTRING_BOUNDARY)
    }

    /// Return `true` if `__future__`-style type annotations are enabled.
    pub const fn future_annotations_or_stub(&self) -> bool {
        self.flags
            .intersects(SemanticModelFlags::FUTURE_ANNOTATIONS_OR_STUB)
    }

    /// Return `true` if the model is in a stub file (i.e., a file with a `.pyi` extension).
    pub const fn in_stub_file(&self) -> bool {
        self.flags.intersects(SemanticModelFlags::STUB_FILE)
    }

    /// Return `true` if the model is in a named expression assignment (e.g., `x := 1`).
    pub const fn in_named_expression_assignment(&self) -> bool {
        self.flags
            .intersects(SemanticModelFlags::NAMED_EXPRESSION_ASSIGNMENT)
    }

    /// Return `true` if the model is visiting the r.h.s. of an `__all__` definition
    /// (e.g. `"foo"` in `__all__ = ["foo"]`)
    pub const fn in_dunder_all_definition(&self) -> bool {
        self.flags
            .intersects(SemanticModelFlags::DUNDER_ALL_DEFINITION)
    }

    /// Return `true` if the model is visiting an item in a class's bases tuple
    /// (e.g. `Foo` in `class Bar(Foo): ...`)
    pub const fn in_class_base(&self) -> bool {
        self.flags.intersects(SemanticModelFlags::CLASS_BASE)
    }

    /// Return `true` if the model is visiting an item in a class's bases tuple
    /// that was initially deferred while traversing the AST.
    /// (This only happens in stub files.)
    pub const fn in_deferred_class_base(&self) -> bool {
        self.flags
            .intersects(SemanticModelFlags::DEFERRED_CLASS_BASE)
    }

    /// Return an iterator over all bindings shadowed by the given [`BindingId`], within the
    /// containing scope, and across scopes.
    pub fn shadowed_bindings(
        &self,
        scope_id: ScopeId,
        binding_id: BindingId,
    ) -> impl Iterator<Item = ShadowedBinding> + '_ {
        let mut first = true;
        let mut binding_id = binding_id;
        std::iter::from_fn(move || {
            // First, check whether this binding is shadowing another binding in a different scope.
            if std::mem::take(&mut first) {
                if let Some(shadowed_id) = self.shadowed_bindings.get(&binding_id).copied() {
                    return Some(ShadowedBinding {
                        binding_id,
                        shadowed_id,
                        same_scope: false,
                    });
                }
            }

            // Otherwise, check whether this binding is shadowing another binding in the same scope.
            if let Some(shadowed_id) = self.scopes[scope_id].shadowed_binding(binding_id) {
                let next = ShadowedBinding {
                    binding_id,
                    shadowed_id,
                    same_scope: true,
                };

                // Advance to the next binding in the scope.
                first = true;
                binding_id = shadowed_id;

                return Some(next);
            }

            None
        })
    }
}

pub struct ShadowedBinding {
    /// The binding that is shadowing another binding.
    binding_id: BindingId,
    /// The binding that is being shadowed.
    shadowed_id: BindingId,
    /// Whether the shadowing and shadowed bindings are in the same scope.
    same_scope: bool,
}

impl ShadowedBinding {
    pub const fn binding_id(&self) -> BindingId {
        self.binding_id
    }

    pub const fn shadowed_id(&self) -> BindingId {
        self.shadowed_id
    }

    pub const fn same_scope(&self) -> bool {
        self.same_scope
    }
}

#[derive(Debug, Clone, Copy, PartialEq, Eq)]
pub enum TypingOnlyBindingsStatus {
    Allowed,
    Disallowed,
}

impl TypingOnlyBindingsStatus {
    pub const fn is_allowed(self) -> bool {
        matches!(self, TypingOnlyBindingsStatus::Allowed)
    }

    pub const fn is_disallowed(self) -> bool {
        matches!(self, TypingOnlyBindingsStatus::Disallowed)
    }
}

impl From<bool> for TypingOnlyBindingsStatus {
    fn from(value: bool) -> Self {
        if value {
            TypingOnlyBindingsStatus::Allowed
        } else {
            TypingOnlyBindingsStatus::Disallowed
        }
    }
}

bitflags! {
    /// A select list of Python modules that the semantic model can explicitly track.
    #[derive(Debug)]
    pub struct Modules: u32 {
        const COLLECTIONS = 1 << 0;
        const DATETIME = 1 << 1;
        const DJANGO = 1 << 2;
        const LOGGING = 1 << 3;
        const MOCK = 1 << 4;
        const NUMPY = 1 << 5;
        const OS = 1 << 6;
        const PANDAS = 1 << 7;
        const PYTEST = 1 << 8;
        const RE = 1 << 9;
        const SIX = 1 << 10;
        const SUBPROCESS = 1 << 11;
        const TARFILE = 1 << 12;
        const TRIO = 1 << 13;
        const TYPING = 1 << 14;
        const TYPING_EXTENSIONS = 1 << 15;
        const TYPESHED = 1 << 16;
        const DATACLASSES = 1 << 17;
        const BUILTINS = 1 << 18;
        const CONTEXTVARS = 1 << 19;
        const ANYIO = 1 << 20;
        const FASTAPI = 1 << 21;
        const COPY = 1 << 22;
        const MARKUPSAFE = 1 << 23;
        const FLASK = 1 << 24;
        const ATTRS = 1 << 25;
        const REGEX = 1 << 26;
        const AIRFLOW = 1 << 27;
        const HASHLIB = 1 << 28;
        const CRYPT = 1 << 29;
    }
}

bitflags! {
    /// Flags indicating the current model state.
    #[derive(Debug, Default, Copy, Clone, Eq, PartialEq)]
    pub struct SemanticModelFlags: u64 {
        /// The model is in a type annotation that will only be evaluated when running a type
        /// checker.
        ///
        /// For example, the model could be visiting `int` in:
        /// ```python
        /// def foo() -> int:
        ///     x: int = 1
        /// ```
        ///
        /// In this case, Python doesn't require that the type annotation be evaluated at runtime.
        ///
        /// If `from __future__ import annotations` is used, all annotations are evaluated at
        /// typing time. Otherwise, all function argument annotations are evaluated at runtime, as
        /// are any annotated assignments in module or class scopes.
        const TYPING_ONLY_ANNOTATION = 1 << 0;

        /// The model is in a type annotation that will be evaluated at runtime.
        ///
        /// For example, the model could be visiting `int` in:
        /// ```python
        /// def foo(x: int) -> int:
        ///     ...
        /// ```
        ///
        /// In this case, Python requires that the type annotation be evaluated at runtime,
        /// as it needs to be available on the function's `__annotations__` attribute.
        ///
        /// If `from __future__ import annotations` is used, all annotations are evaluated at
        /// typing time. Otherwise, all function argument annotations are evaluated at runtime, as
        /// are any annotated assignments in module or class scopes.
        const RUNTIME_EVALUATED_ANNOTATION = 1 << 1;

        /// The model is in a type annotation that is _required_ to be available at runtime.
        ///
        /// For example, the context could be visiting `int` in:
        /// ```python
        /// from pydantic import BaseModel
        ///
        /// class Foo(BaseModel):
        ///    x: int
        /// ```
        ///
        /// In this case, Pydantic requires that the type annotation be available at runtime
        /// in order to perform runtime type-checking.
        ///
        /// Unlike [`RUNTIME_EVALUATED_ANNOTATION`], annotations that are marked as
        /// [`RUNTIME_REQUIRED_ANNOTATION`] cannot be deferred to typing time via conversion to a
        /// forward reference (e.g., by wrapping the type in quotes), as the annotations are not
        /// only required by the Python interpreter, but by runtime type checkers too.
        const RUNTIME_REQUIRED_ANNOTATION = 1 << 2;

        /// The model is in a type definition.
        ///
        /// For example, the model could be visiting `int` in:
        /// ```python
        /// from typing import NewType
        ///
        /// UserId = NewType("UserId", int)
        /// ```
        ///
        /// All type annotations are also type definitions, but the converse is not true.
        /// In our example, `int` is a type definition but not a type annotation, as it
        /// doesn't appear in a type annotation context, but rather in a type definition.
        const TYPE_DEFINITION = 1 << 3;

        /// The model is in a (deferred) "simple" string type definition.
        ///
        /// For example, the model could be visiting `list[int]` in:
        /// ```python
        /// x: "list[int]" = []
        /// ```
        ///
        /// "Simple" string type definitions are those that consist of a single string literal,
        /// as opposed to an implicitly concatenated string literal.
        ///
        /// Note that this flag is only set when we are actually *visiting* the deferred definition,
        /// not when we "pass by" it when initially traversing the source tree.
        const SIMPLE_STRING_TYPE_DEFINITION =  1 << 4;

        /// The model is in a (deferred) "complex" string type definition.
        ///
        /// For example, the model could be visiting `list[int]` in:
        /// ```python
        /// x: ("list" "[int]") = []
        /// ```
        ///
        /// "Complex" string type definitions are those that consist of a implicitly concatenated
        /// string literals. These are uncommon but valid.
        ///
        /// Note that this flag is only set when we are actually *visiting* the deferred definition,
        /// not when we "pass by" it when initially traversing the source tree.
        const COMPLEX_STRING_TYPE_DEFINITION = 1 << 5;

        /// The model is in a (deferred) `__future__` type definition.
        ///
        /// For example, the model could be visiting `list[int]` in:
        /// ```python
        /// from __future__ import annotations
        ///
        /// x: list[int] = []
        /// ```
        ///
        /// `__future__`-style type annotations are only enabled if the `annotations` feature
        /// is enabled via `from __future__ import annotations`.
        ///
        /// This flag should only be set in contexts where PEP-563 semantics are relevant to
        /// resolution of the type definition. For example, the flag should not be set
        /// in the following context, because the type definition is not inside a type annotation,
        /// so whether or not `from __future__ import annotations` is active has no relevance:
        /// ```python
        /// from __future__ import annotations
        /// from typing import TypeAlias
        ///
        /// X: TypeAlias = list[int]
        /// ```
        ///
        /// Note also that this flag is only set when we are actually *visiting* the deferred definition,
        /// not when we "pass by" it when initially traversing the source tree.
        const FUTURE_TYPE_DEFINITION = 1 << 6;

        /// The model is in an exception handler.
        ///
        /// For example, the model could be visiting `x` in:
        /// ```python
        /// try:
        ///     ...
        /// except Exception:
        ///     x: int = 1
        /// ```
        const EXCEPTION_HANDLER = 1 << 7;

        /// The model is in an f-string.
        ///
        /// For example, the model could be visiting `x` in:
        /// ```python
        /// f'{x}'
        /// ```
        const F_STRING = 1 << 8;

        /// The model is in a boolean test.
        ///
        /// For example, the model could be visiting `x` in:
        /// ```python
        /// if x:
        ///     ...
        /// ```
        ///
        /// The implication is that the actual value returned by the current expression is
        /// not used, only its truthiness.
        const BOOLEAN_TEST = 1 << 9;

        /// The model is in a `typing::Literal` annotation.
        ///
        /// For example, the model could be visiting any of `"A"`, `"B"`, or `"C"` in:
        /// ```python
        /// def f(x: Literal["A", "B", "C"]):
        ///     ...
        /// ```
        const TYPING_LITERAL = 1 << 10;

        /// The model is in a subscript expression.
        ///
        /// For example, the model could be visiting `x["a"]` in:
        /// ```python
        /// x["a"]["b"]
        /// ```
        const SUBSCRIPT = 1 << 11;

        /// The model is in a type-checking block.
        ///
        /// For example, the model could be visiting `x` in:
        /// ```python
        /// from typing import TYPE_CHECKING
        ///
        ///
        /// if TYPE_CHECKING:
        ///    x: int = 1
        /// ```
        const TYPE_CHECKING_BLOCK = 1 << 12;

        /// The model has traversed past the "top-of-file" import boundary.
        ///
        /// For example, the model could be visiting `x` in:
        /// ```python
        /// import os
        ///
        /// def f() -> None:
        ///     ...
        ///
        /// x: int = 1
        /// ```
        const IMPORT_BOUNDARY = 1 << 13;

        /// The model has traversed past the `__future__` import boundary.
        ///
        /// For example, the model could be visiting `x` in:
        /// ```python
        /// from __future__ import annotations
        ///
        /// import os
        ///
        /// x: int = 1
        /// ```
        ///
        /// Python considers it a syntax error to import from `__future__` after
        /// any other non-`__future__`-importing statements.
        const FUTURES_BOUNDARY = 1 << 14;

        /// The model is in a file that has `from __future__ import annotations`
        /// at the top of the module.
        ///
        /// For example, the model could be visiting `x` in:
        /// ```python
        /// from __future__ import annotations
        ///
        ///
        /// def f(x: int) -> int:
        ///   ...
        /// ```
        const FUTURE_ANNOTATIONS = 1 << 15;

        /// The model is in a Python stub file (i.e., a `.pyi` file).
        const STUB_FILE = 1 << 16;

        /// `__future__`-style type annotations are enabled in this model.
        /// That could be because it's a stub file,
        /// or it could be because it's a non-stub file that has `from __future__ import annotations`
        /// at the top of the module.
        const FUTURE_ANNOTATIONS_OR_STUB = Self::FUTURE_ANNOTATIONS.bits() | Self::STUB_FILE.bits();

        /// The model has traversed past the module docstring.
        ///
        /// For example, the model could be visiting `x` in:
        /// ```python
        /// """Module docstring."""
        ///
        /// x: int = 1
        /// ```
        const MODULE_DOCSTRING_BOUNDARY = 1 << 17;

        /// The model is in a (deferred) [type parameter definition].
        ///
        /// For example, the model could be visiting `T`, `P` or `Ts` in:
        /// ```python
        /// class Foo[T, *Ts, **P]: pass
        /// ```
        ///
        /// Note that this flag is *not* set for "pre-PEP-695" TypeVars, ParamSpecs or TypeVarTuples.
        /// None of the following would lead to the flag being set:
        ///
        /// ```python
        /// from typing import TypeVar, ParamSpec, TypeVarTuple
        ///
        /// T = TypeVar("T")
        /// P = ParamSpec("P")
        /// Ts = TypeVarTuple("Ts")
        /// ```
        ///
        /// Note also that this flag is only set when we are actually *visiting* the deferred definition,
        /// not when we "pass by" it when initially traversing the source tree.
        ///
        /// [type parameter definition]: https://docs.python.org/3/reference/executionmodel.html#annotation-scopes
        const TYPE_PARAM_DEFINITION = 1 << 18;

        /// The model is in a named expression assignment.
        ///
        /// For example, the model could be visiting `x` in:
        /// ```python
        /// if (x := 1): ...
        /// ```
        const NAMED_EXPRESSION_ASSIGNMENT = 1 << 19;

        /// The model is in a docstring as described in [PEP 257].
        ///
        /// For example, the model could be visiting either the module, class,
        /// or function docstring in:
        /// ```python
        /// """Module docstring."""
        ///
        ///
        /// class Foo:
        ///     """Class docstring."""
        ///     pass
        ///
        ///
        /// def foo():
        ///     """Function docstring."""
        ///     pass
        /// ```
        ///
        /// [PEP 257]: https://peps.python.org/pep-0257/#what-is-a-docstring
        const PEP_257_DOCSTRING = 1 << 20;

        /// The model is visiting the r.h.s. of a module-level `__all__` definition.
        ///
        /// This could be any module-level statement that assigns or alters `__all__`,
        /// for example:
        /// ```python
        /// __all__ = ["foo"]
        /// __all__: str = ["foo"]
        /// __all__ = ("bar",)
        /// __all__ += ("baz,")
        /// ```
        const DUNDER_ALL_DEFINITION = 1 << 21;

        /// The model is in an f-string replacement field.
        ///
        /// For example, the model could be visiting `x` or `y` in:
        ///
        /// ```python
        /// f"first {x} second {y}"
        /// ```
        const F_STRING_REPLACEMENT_FIELD = 1 << 22;

        /// The model is visiting the bases tuple of a class.
        ///
        /// For example, the model could be visiting `Foo` or `Bar` in:
        ///
        /// ```python
        /// class Baz(Foo, Bar):
        ///     pass
        /// ```
        const CLASS_BASE = 1 << 23;

        /// The model is visiting a class base that was initially deferred
        /// while traversing the AST. (This only happens in stub files.)
        const DEFERRED_CLASS_BASE = 1 << 24;

        /// The model is in an attribute docstring.
        ///
        /// An attribute docstring is a string literal immediately following an assignment or an
        /// annotated assignment statement. The context in which this is valid are:
        /// 1. At the top level of a module
        /// 2. At the top level of a class definition i.e., a class attribute
        ///
        /// For example:
        /// ```python
        /// a = 1
        /// """This is an attribute docstring for `a` variable"""
        ///
        ///
        /// class Foo:
        ///     b = 1
        ///     """This is an attribute docstring for `Foo.b` class variable"""
        /// ```
        ///
        /// Unlike other kinds of docstrings as described in [PEP 257], attribute docstrings are
        /// discarded at runtime. However, they are used by some documentation renderers and
        /// static-analysis tools.
        ///
        /// [PEP 257]: https://peps.python.org/pep-0257/#what-is-a-docstring
        const ATTRIBUTE_DOCSTRING = 1 << 25;

        /// The model is in the value expression of a [PEP 613] explicit type alias.
        ///
        /// For example:
        /// ```python
        /// from typing import TypeAlias
        ///
        /// OptStr: TypeAlias = str | None  # We're visiting the RHS
        /// ```
        ///
        /// [PEP 613]: https://peps.python.org/pep-0613/
        const ANNOTATED_TYPE_ALIAS = 1 << 27;

        /// The model is in the value expression of a [PEP 695] type statement.
        ///
        /// For example:
        /// ```python
        /// type OptStr = str | None  # We're visiting the RHS
        /// ```
        ///
        /// [PEP 695]: https://peps.python.org/pep-0695/#generic-type-alias
        const DEFERRED_TYPE_ALIAS = 1 << 28;

        /// The model is visiting an `assert` statement.
        ///
        /// For example, the model might be visiting `y` in
        /// ```python
        /// assert (y := x**2) > 42, y
        /// ```
        const ASSERT_STATEMENT = 1 << 29;

        /// The model is in a [`@no_type_check`] context.
        ///
        /// This is used to skip type checking when the `@no_type_check` decorator is found.
        ///
        /// For example (adapted from [#13824]):
        /// ```python
        /// from typing import no_type_check
        ///
        /// @no_type_check
        /// def fn(arg: "A") -> "R":
        ///     pass
        /// ```
        ///
        /// [no_type_check]: https://docs.python.org/3/library/typing.html#typing.no_type_check
        /// [#13824]: https://github.com/astral-sh/ruff/issues/13824
        const NO_TYPE_CHECK = 1 << 30;

<<<<<<< HEAD
        /// The model special-cases any symbol named `TYPE_CHECKING`.
        ///
        /// Previously we only recognized `TYPE_CHECKING` if it was part of
        /// one of the configured `typing` modules. This flag exists to
        /// test out the semantic change only in preview. This flag will go
        /// away once this change has been stabilized.
        const NEW_TYPE_CHECKING_BLOCK_DETECTION = 1 << 31;

        /// The model is visiting the type expression of a `typing.cast` call.
        ///
        /// For example, the model might be visiting `float` in
        /// ```python
        /// from typing import cast
        ///
        /// cast(float, 5)
        /// ```
        const CAST_TYPE_EXPRESSION = 1 << 32;

=======
>>>>>>> 3e2cf5d7
        /// The context is in any type annotation.
        const ANNOTATION = Self::TYPING_ONLY_ANNOTATION.bits() | Self::RUNTIME_EVALUATED_ANNOTATION.bits() | Self::RUNTIME_REQUIRED_ANNOTATION.bits();

        /// The context is in any string type definition.
        const STRING_TYPE_DEFINITION = Self::SIMPLE_STRING_TYPE_DEFINITION.bits()
            | Self::COMPLEX_STRING_TYPE_DEFINITION.bits();

        /// The context is in any deferred type definition.
        const DEFERRED_TYPE_DEFINITION = Self::SIMPLE_STRING_TYPE_DEFINITION.bits()
            | Self::COMPLEX_STRING_TYPE_DEFINITION.bits()
            | Self::FUTURE_TYPE_DEFINITION.bits()
            | Self::TYPE_PARAM_DEFINITION.bits();

        /// The context is in a typing-only context.
        const TYPING_CONTEXT = Self::TYPE_CHECKING_BLOCK.bits() | Self::TYPING_ONLY_ANNOTATION.bits() |
            Self::STRING_TYPE_DEFINITION.bits() | Self::TYPE_PARAM_DEFINITION.bits();

        /// The context is in any type alias.
        const TYPE_ALIAS = Self::ANNOTATED_TYPE_ALIAS.bits() | Self::DEFERRED_TYPE_ALIAS.bits();
    }
}

impl SemanticModelFlags {
    pub fn new(path: &Path) -> Self {
        if PySourceType::from(path).is_stub() {
            Self::STUB_FILE
        } else {
            Self::default()
        }
    }
}

/// A snapshot of the [`SemanticModel`] at a given point in the AST traversal.
#[derive(Debug, Clone, Copy, PartialEq, Eq)]
pub struct Snapshot {
    scope_id: ScopeId,
    node_id: Option<NodeId>,
    branch_id: Option<BranchId>,
    definition_id: DefinitionId,
    flags: SemanticModelFlags,
}

#[derive(Debug)]
pub enum ReadResult {
    /// The read reference is resolved to a specific binding.
    ///
    /// For example, given:
    /// ```python
    /// x = 1
    /// print(x)
    /// ```
    ///
    /// The `x` in `print(x)` is resolved to the binding of `x` in `x = 1`.
    Resolved(BindingId),

    /// The read reference is resolved to a context-specific, implicit global (e.g., `__class__`
    /// within a class scope).
    ///
    /// For example, given:
    /// ```python
    /// class C:
    ///    print(__class__)
    /// ```
    ///
    /// The `__class__` in `print(__class__)` is resolved to the implicit global `__class__`.
    ImplicitGlobal,

    /// The read reference is unresolved, but at least one of the containing scopes contains a
    /// wildcard import.
    ///
    /// For example, given:
    /// ```python
    /// from x import *
    ///
    /// print(y)
    /// ```
    ///
    /// The `y` in `print(y)` is unresolved, but the containing scope contains a wildcard import,
    /// so `y` _may_ be resolved to a symbol imported by the wildcard import.
    WildcardImport,

    /// The read reference is resolved, but to an unbound local variable.
    ///
    /// For example, given:
    /// ```python
    /// x = 1
    /// del x
    /// print(x)
    /// ```
    ///
    /// The `x` in `print(x)` is an unbound local.
    UnboundLocal(BindingId),

    /// The read reference is definitively unresolved.
    ///
    /// For example, given:
    /// ```python
    /// print(x)
    /// ```
    ///
    /// The `x` in `print(x)` is definitively unresolved.
    NotFound,
}

#[derive(Debug)]
pub struct ImportedName {
    /// The name to which the imported symbol is bound.
    name: String,
    /// The statement from which the symbol is imported.
    source: NodeId,
    /// The range at which the symbol is imported.
    range: TextRange,
    /// The context in which the symbol is imported.
    context: ExecutionContext,
}

impl ImportedName {
    pub fn into_name(self) -> String {
        self.name
    }

    pub const fn context(&self) -> ExecutionContext {
        self.context
    }

    pub fn statement<'a>(&self, semantic: &SemanticModel<'a>) -> &'a Stmt {
        semantic.statement(self.source)
    }
}

impl Ranged for ImportedName {
    fn range(&self) -> TextRange {
        self.range
    }
}

/// A unique identifier for an [`ast::ExprName`]. No two names can even appear at the same location
/// in the source code, so the starting offset is a cheap and sufficient unique identifier.
#[derive(Debug, Hash, PartialEq, Eq)]
struct NameId(TextSize);

impl From<&ast::ExprName> for NameId {
    fn from(name: &ast::ExprName) -> Self {
        Self(name.start())
    }
}<|MERGE_RESOLUTION|>--- conflicted
+++ resolved
@@ -2151,7 +2151,7 @@
 bitflags! {
     /// Flags indicating the current model state.
     #[derive(Debug, Default, Copy, Clone, Eq, PartialEq)]
-    pub struct SemanticModelFlags: u64 {
+    pub struct SemanticModelFlags: u32 {
         /// The model is in a type annotation that will only be evaluated when running a type
         /// checker.
         ///
@@ -2552,15 +2552,6 @@
         /// [#13824]: https://github.com/astral-sh/ruff/issues/13824
         const NO_TYPE_CHECK = 1 << 30;
 
-<<<<<<< HEAD
-        /// The model special-cases any symbol named `TYPE_CHECKING`.
-        ///
-        /// Previously we only recognized `TYPE_CHECKING` if it was part of
-        /// one of the configured `typing` modules. This flag exists to
-        /// test out the semantic change only in preview. This flag will go
-        /// away once this change has been stabilized.
-        const NEW_TYPE_CHECKING_BLOCK_DETECTION = 1 << 31;
-
         /// The model is visiting the type expression of a `typing.cast` call.
         ///
         /// For example, the model might be visiting `float` in
@@ -2569,10 +2560,8 @@
         ///
         /// cast(float, 5)
         /// ```
-        const CAST_TYPE_EXPRESSION = 1 << 32;
-
-=======
->>>>>>> 3e2cf5d7
+        const CAST_TYPE_EXPRESSION = 1 << 31;
+
         /// The context is in any type annotation.
         const ANNOTATION = Self::TYPING_ONLY_ANNOTATION.bits() | Self::RUNTIME_EVALUATED_ANNOTATION.bits() | Self::RUNTIME_REQUIRED_ANNOTATION.bits();
 
