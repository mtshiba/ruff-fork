use std::path::Path;

use bitflags::bitflags;
use rustc_hash::FxHashMap;

use ruff_python_ast::helpers::from_relative_import;
use ruff_python_ast::name::{QualifiedName, UnqualifiedName};
use ruff_python_ast::{self as ast, Expr, ExprContext, Operator, PySourceType, Stmt};
use ruff_text_size::{Ranged, TextRange, TextSize};

use crate::binding::{
    Binding, BindingFlags, BindingId, BindingKind, Bindings, Exceptions, FromImport, Import,
    SubmoduleImport,
};
use crate::branches::{BranchId, Branches};
use crate::context::ExecutionContext;
use crate::definition::{Definition, DefinitionId, Definitions, Member, Module};
use crate::globals::{Globals, GlobalsArena};
use crate::nodes::{NodeId, NodeRef, Nodes};
use crate::reference::{
    ResolvedReference, ResolvedReferenceId, ResolvedReferences, UnresolvedReference,
    UnresolvedReferenceFlags, UnresolvedReferences,
};
use crate::scope::{Scope, ScopeId, ScopeKind, Scopes};
use crate::Imported;

pub mod all;

/// A semantic model for a Python module, to enable querying the module's semantic information.
pub struct SemanticModel<'a> {
    typing_modules: &'a [String],
    module: Module<'a>,

    /// Stack of all AST nodes in the program.
    nodes: Nodes<'a>,

    /// The ID of the current AST node.
    node_id: Option<NodeId>,

    /// Stack of all branches in the program.
    branches: Branches,

    /// The ID of the current branch.
    branch_id: Option<BranchId>,

    /// Stack of all scopes, along with the identifier of the current scope.
    pub scopes: Scopes<'a>,
    pub scope_id: ScopeId,

    /// Stack of all definitions created in any scope, at any point in execution.
    pub definitions: Definitions<'a>,

    /// The ID of the current definition.
    pub definition_id: DefinitionId,

    /// A stack of all bindings created in any scope, at any point in execution.
    pub bindings: Bindings<'a>,

    /// Stack of all references created in any scope, at any point in execution.
    resolved_references: ResolvedReferences,

    /// Stack of all unresolved references created in any scope, at any point in execution.
    unresolved_references: UnresolvedReferences,

    /// Arena of global bindings.
    globals: GlobalsArena<'a>,

    /// Map from binding ID to binding ID that it shadows (in another scope).
    ///
    /// For example, given:
    /// ```python
    /// import x
    ///
    /// def f():
    ///     x = 1
    /// ```
    ///
    /// In this case, the binding created by `x = 1` shadows the binding created by `import x`,
    /// despite the fact that they're in different scopes.
    pub shadowed_bindings: FxHashMap<BindingId, BindingId>,

    /// Map from binding index to indexes of bindings that annotate it (in the same scope).
    ///
    /// For example, given:
    /// ```python
    /// x = 1
    /// x: int
    /// ```
    ///
    /// In this case, the binding created by `x = 1` is annotated by the binding created by
    /// `x: int`. We don't consider the latter binding to _shadow_ the former, because it doesn't
    /// change the value of the binding, and so we don't store in on the scope. But we _do_ want to
    /// track the annotation in some form, since it's a reference to `x`.
    ///
    /// Note that, given:
    /// ```python
    /// x: int
    /// ```
    ///
    /// In this case, we _do_ store the binding created by `x: int` directly on the scope, and not
    /// as a delayed annotation. Annotations are thus treated as bindings only when they are the
    /// first binding in a scope; any annotations that follow are treated as "delayed" annotations.
    delayed_annotations: FxHashMap<BindingId, Vec<BindingId>>,

    /// Map from binding ID to the IDs of all scopes in which it is declared a `global` or
    /// `nonlocal`.
    ///
    /// For example, given:
    /// ```python
    /// x = 1
    ///
    /// def f():
    ///    global x
    /// ```
    ///
    /// In this case, the binding created by `x = 1` is rebound within the scope created by `f`
    /// by way of the `global x` statement.
    rebinding_scopes: FxHashMap<BindingId, Vec<ScopeId>>,

    /// Flags for the semantic model.
    pub flags: SemanticModelFlags,

    /// Modules that have been seen by the semantic model.
    pub seen: Modules,

    /// Exceptions that are handled by the current `try` block.
    ///
    /// For example, if we're visiting the `x = 1` assignment below,
    /// `AttributeError` is considered to be a "handled exception",
    /// but `TypeError` is not:
    ///
    /// ```py
    /// try:
    ///     try:
    ///         foo()
    ///     except TypeError:
    ///         pass
    /// except AttributeError:
    ///     pass
    /// ```
    pub handled_exceptions: Vec<Exceptions>,

    /// Map from [`ast::ExprName`] node (represented as a [`NameId`]) to the [`Binding`] to which
    /// it resolved (represented as a [`BindingId`]).
    resolved_names: FxHashMap<NameId, BindingId>,
}

impl<'a> SemanticModel<'a> {
    pub fn new(typing_modules: &'a [String], path: &Path, module: Module<'a>) -> Self {
        Self {
            typing_modules,
            module,
            nodes: Nodes::default(),
            node_id: None,
            branches: Branches::default(),
            branch_id: None,
            scopes: Scopes::default(),
            scope_id: ScopeId::global(),
            definitions: Definitions::for_module(module),
            definition_id: DefinitionId::module(),
            bindings: Bindings::default(),
            resolved_references: ResolvedReferences::default(),
            unresolved_references: UnresolvedReferences::default(),
            globals: GlobalsArena::default(),
            shadowed_bindings: FxHashMap::default(),
            delayed_annotations: FxHashMap::default(),
            rebinding_scopes: FxHashMap::default(),
            flags: SemanticModelFlags::new(path),
            seen: Modules::empty(),
            handled_exceptions: Vec::default(),
            resolved_names: FxHashMap::default(),
        }
    }

    /// Return the [`Binding`] for the given [`BindingId`].
    #[inline]
    pub fn binding(&self, id: BindingId) -> &Binding<'a> {
        &self.bindings[id]
    }

    /// Resolve the [`ResolvedReference`] for the given [`ResolvedReferenceId`].
    #[inline]
    pub fn reference(&self, id: ResolvedReferenceId) -> &ResolvedReference {
        &self.resolved_references[id]
    }

    /// Return `true` if the `Expr` is a reference to `typing.${target}`.
    pub fn match_typing_expr(&self, expr: &Expr, target: &str) -> bool {
        self.seen_typing()
            && self
                .resolve_qualified_name(expr)
                .is_some_and(|qualified_name| {
                    self.match_typing_qualified_name(&qualified_name, target)
                })
    }

    /// Return `true` if the call path is a reference to `typing.${target}`.
    pub fn match_typing_qualified_name(
        &self,
        qualified_name: &QualifiedName,
        target: &str,
    ) -> bool {
        if matches!(
            qualified_name.segments(),
            ["typing" | "_typeshed" | "typing_extensions", member] if *member == target
        ) {
            return true;
        }

        if self.typing_modules.iter().any(|module| {
            let module = QualifiedName::from_dotted_name(module);
            qualified_name == &module.append_member(target)
        }) {
            return true;
        }

        false
    }

    /// Return an iterator over the set of `typing` modules allowed in the semantic model.
    pub fn typing_modules(&self) -> impl Iterator<Item = &'a str> {
        ["typing", "_typeshed", "typing_extensions"]
            .iter()
            .copied()
            .chain(self.typing_modules.iter().map(String::as_str))
    }

    /// Create a new [`Binding`] for a builtin.
    pub fn push_builtin(&mut self) -> BindingId {
        self.bindings.push(Binding {
            range: TextRange::default(),
            kind: BindingKind::Builtin,
            scope: ScopeId::global(),
            references: Vec::new(),
            flags: BindingFlags::empty(),
            source: None,
            context: ExecutionContext::Runtime,
            exceptions: Exceptions::empty(),
        })
    }

    /// Create a new [`Binding`] for the given `name` and `range`.
    pub fn push_binding(
        &mut self,
        range: TextRange,
        kind: BindingKind<'a>,
        flags: BindingFlags,
    ) -> BindingId {
        self.bindings.push(Binding {
            range,
            kind,
            flags,
            references: Vec::new(),
            scope: self.scope_id,
            source: self.node_id,
            context: self.execution_context(),
            exceptions: self.exceptions(),
        })
    }

    /// Return the [`BindingId`] that the given [`BindingId`] shadows, if any.
    ///
    /// Note that this will only return bindings that are shadowed by a binding in a parent scope.
    pub fn shadowed_binding(&self, binding_id: BindingId) -> Option<BindingId> {
        self.shadowed_bindings.get(&binding_id).copied()
    }

    /// Return `true` if `member` is bound as a builtin.
    ///
    /// Note that a "builtin binding" does *not* include explicit lookups via the `builtins`
    /// module, e.g. `import builtins; builtins.open`. It *only* includes the bindings
    /// that are pre-populated in Python's global scope before any imports have taken place.
    pub fn has_builtin_binding(&self, member: &str) -> bool {
        self.lookup_symbol(member)
            .map(|binding_id| &self.bindings[binding_id])
            .is_some_and(|binding| binding.kind.is_builtin())
    }

    /// If `expr` is a reference to a builtins symbol,
    /// return the name of that symbol. Else, return `None`.
    ///
    /// This method returns `true` both for "builtin bindings"
    /// (present even without any imports, e.g. `open()`), and for explicit lookups
    /// via the `builtins` module (e.g. `import builtins; builtins.open()`).
    pub fn resolve_builtin_symbol<'expr>(&'a self, expr: &'expr Expr) -> Option<&'a str>
    where
        'expr: 'a,
    {
        // Fast path: we only need to worry about name expressions
        if !self.seen_module(Modules::BUILTINS) {
            let name = &expr.as_name_expr()?.id;
            return if self.has_builtin_binding(name) {
                Some(name)
            } else {
                None
            };
        }

        // Slow path: we have to consider names and attributes
        let qualified_name = self.resolve_qualified_name(expr)?;
        match qualified_name.segments() {
            ["" | "builtins", name] => Some(*name),
            _ => None,
        }
    }

    /// Return `true` if `expr` is a reference to `builtins.$target`,
    /// i.e. either `object` (where `object` is not overridden in the global scope),
    /// or `builtins.object` (where `builtins` is imported as a module at the top level)
    pub fn match_builtin_expr(&self, expr: &Expr, symbol: &str) -> bool {
        debug_assert!(!symbol.contains('.'));
        // fast path with more short-circuiting
        if !self.seen_module(Modules::BUILTINS) {
            let Expr::Name(ast::ExprName { id, .. }) = expr else {
                return false;
            };
            return id == symbol && self.has_builtin_binding(symbol);
        }

        // slow path: we need to consider attribute accesses and aliased imports
        let Some(qualified_name) = self.resolve_qualified_name(expr) else {
            return false;
        };
        matches!(qualified_name.segments(), ["" | "builtins", name] if *name == symbol)
    }

    /// Return `true` if `member` is an "available" symbol, i.e., a symbol that has not been bound
    /// in the current scope, or in any containing scope.
    pub fn is_available(&self, member: &str) -> bool {
        self.lookup_symbol(member)
            .map(|binding_id| &self.bindings[binding_id])
            .map_or(true, |binding| binding.kind.is_builtin())
    }

    /// Resolve a `del` reference to `symbol` at `range`.
    pub fn resolve_del(&mut self, symbol: &str, range: TextRange) {
        let is_unbound = self.scopes[self.scope_id]
            .get(symbol)
            .map_or(true, |binding_id| {
                // Treat the deletion of a name as a reference to that name.
                self.add_local_reference(binding_id, ExprContext::Del, range);
                self.bindings[binding_id].is_unbound()
            });

        // If the binding is unbound, we need to add an unresolved reference.
        if is_unbound {
            self.unresolved_references.push(
                range,
                self.exceptions(),
                UnresolvedReferenceFlags::empty(),
            );
        }
    }

    /// Resolve a `load` reference to an [`ast::ExprName`].
    pub fn resolve_load(&mut self, name: &ast::ExprName) -> ReadResult {
        // PEP 563 indicates that if a forward reference can be resolved in the module scope, we
        // should prefer it over local resolutions.
        if self.in_forward_reference() {
            if let Some(binding_id) = self.scopes.global().get(name.id.as_str()) {
                if !self.bindings[binding_id].is_unbound() {
                    // Mark the binding as used.
                    let reference_id = self.resolved_references.push(
                        ScopeId::global(),
                        self.node_id,
                        ExprContext::Load,
                        self.flags,
                        name.range,
                    );
                    self.bindings[binding_id].references.push(reference_id);

                    // Mark any submodule aliases as used.
                    if let Some(binding_id) =
                        self.resolve_submodule(name.id.as_str(), ScopeId::global(), binding_id)
                    {
                        let reference_id = self.resolved_references.push(
                            ScopeId::global(),
                            self.node_id,
                            ExprContext::Load,
                            self.flags,
                            name.range,
                        );
                        self.bindings[binding_id].references.push(reference_id);
                    }

                    self.resolved_names.insert(name.into(), binding_id);
                    return ReadResult::Resolved(binding_id);
                }
            }
        }

        let mut seen_function = false;
        let mut import_starred = false;
        let mut class_variables_visible = true;
        for (index, scope_id) in self.scopes.ancestor_ids(self.scope_id).enumerate() {
            let scope = &self.scopes[scope_id];
            if scope.kind.is_class() {
                // Allow usages of `__class__` within methods, e.g.:
                //
                // ```python
                // class Foo:
                //     def __init__(self):
                //         print(__class__)
                // ```
                if seen_function && matches!(name.id.as_str(), "__class__") {
                    return ReadResult::ImplicitGlobal;
                }
                // Do not allow usages of class symbols unless it is the immediate parent
                // (excluding type scopes), e.g.:
                //
                // ```python
                // class Foo:
                //      a = 0
                //
                //      b = a  # allowed
                //      def c(self, arg=a):  # allowed
                //          print(arg)
                //
                //      def d(self):
                //          print(a)  # not allowed
                // ```
                if !class_variables_visible {
                    continue;
                }
            }

            // Allow class variables to be visible for an additional scope level
            // when a type scope is seen — this covers the type scope present between
            // function and class definitions and their parent class scope.
            class_variables_visible = scope.kind.is_type() && index == 0;

            if let Some(binding_id) = scope.get(name.id.as_str()) {
                // Mark the binding as used.
                let reference_id = self.resolved_references.push(
                    self.scope_id,
                    self.node_id,
                    ExprContext::Load,
                    self.flags,
                    name.range,
                );
                self.bindings[binding_id].references.push(reference_id);

                // Mark any submodule aliases as used.
                if let Some(binding_id) =
                    self.resolve_submodule(name.id.as_str(), scope_id, binding_id)
                {
                    let reference_id = self.resolved_references.push(
                        self.scope_id,
                        self.node_id,
                        ExprContext::Load,
                        self.flags,
                        name.range,
                    );
                    self.bindings[binding_id].references.push(reference_id);
                }

                match self.bindings[binding_id].kind {
                    // If it's a type annotation, don't treat it as resolved. For example, given:
                    //
                    // ```python
                    // name: str
                    // print(name)
                    // ```
                    //
                    // The `name` in `print(name)` should be treated as unresolved, but the `name` in
                    // `name: str` should be treated as used.
                    //
                    // Stub files are an exception. In a stub file, it _is_ considered valid to
                    // resolve to a type annotation.
                    BindingKind::Annotation if !self.in_stub_file() => continue,

                    // If it's a deletion, don't treat it as resolved, since the name is now
                    // unbound. For example, given:
                    //
                    // ```python
                    // x = 1
                    // del x
                    // print(x)
                    // ```
                    //
                    // The `x` in `print(x)` should be treated as unresolved.
                    //
                    // Similarly, given:
                    //
                    // ```python
                    // try:
                    //     pass
                    // except ValueError as x:
                    //     pass
                    //
                    // print(x)
                    //
                    // The `x` in `print(x)` should be treated as unresolved.
                    BindingKind::Deletion | BindingKind::UnboundException(None) => {
                        self.unresolved_references.push(
                            name.range,
                            self.exceptions(),
                            UnresolvedReferenceFlags::empty(),
                        );
                        return ReadResult::UnboundLocal(binding_id);
                    }

                    BindingKind::ConditionalDeletion(binding_id) => {
                        self.unresolved_references.push(
                            name.range,
                            self.exceptions(),
                            UnresolvedReferenceFlags::empty(),
                        );
                        return ReadResult::UnboundLocal(binding_id);
                    }

                    // If we hit an unbound exception that shadowed a bound name, resole to the
                    // bound name. For example, given:
                    //
                    // ```python
                    // x = 1
                    //
                    // try:
                    //     pass
                    // except ValueError as x:
                    //     pass
                    //
                    // print(x)
                    // ```
                    //
                    // The `x` in `print(x)` should resolve to the `x` in `x = 1`.
                    BindingKind::UnboundException(Some(binding_id)) => {
                        // Mark the binding as used.
                        let reference_id = self.resolved_references.push(
                            self.scope_id,
                            self.node_id,
                            ExprContext::Load,
                            self.flags,
                            name.range,
                        );
                        self.bindings[binding_id].references.push(reference_id);

                        // Mark any submodule aliases as used.
                        if let Some(binding_id) =
                            self.resolve_submodule(name.id.as_str(), scope_id, binding_id)
                        {
                            let reference_id = self.resolved_references.push(
                                self.scope_id,
                                self.node_id,
                                ExprContext::Load,
                                self.flags,
                                name.range,
                            );
                            self.bindings[binding_id].references.push(reference_id);
                        }

                        self.resolved_names.insert(name.into(), binding_id);
                        return ReadResult::Resolved(binding_id);
                    }

                    BindingKind::Global(Some(binding_id))
                    | BindingKind::Nonlocal(binding_id, _) => {
                        // Mark the shadowed binding as used.
                        let reference_id = self.resolved_references.push(
                            self.scope_id,
                            self.node_id,
                            ExprContext::Load,
                            self.flags,
                            name.range,
                        );
                        self.bindings[binding_id].references.push(reference_id);

                        // Treat it as resolved.
                        self.resolved_names.insert(name.into(), binding_id);
                        return ReadResult::Resolved(binding_id);
                    }

                    _ => {
                        // Otherwise, treat it as resolved.
                        self.resolved_names.insert(name.into(), binding_id);
                        return ReadResult::Resolved(binding_id);
                    }
                }
            }

            // Allow usages of `__module__` and `__qualname__` within class scopes, e.g.:
            //
            // ```python
            // class Foo:
            //     print(__qualname__)
            // ```
            //
            // Intentionally defer this check to _after_ the standard `scope.get` logic, so that
            // we properly attribute reads to overridden class members, e.g.:
            //
            // ```python
            // class Foo:
            //     __qualname__ = "Bar"
            //     print(__qualname__)
            // ```
            if index == 0 && scope.kind.is_class() {
                if matches!(name.id.as_str(), "__module__" | "__qualname__") {
                    return ReadResult::ImplicitGlobal;
                }
            }

            seen_function |= scope.kind.is_function();
            import_starred = import_starred || scope.uses_star_imports();
        }

        if import_starred {
            self.unresolved_references.push(
                name.range,
                self.exceptions(),
                UnresolvedReferenceFlags::WILDCARD_IMPORT,
            );
            ReadResult::WildcardImport
        } else {
            self.unresolved_references.push(
                name.range,
                self.exceptions(),
                UnresolvedReferenceFlags::empty(),
            );
            ReadResult::NotFound
        }
    }

    /// Lookup a symbol in the current scope. This is a carbon copy of [`Self::resolve_load`], but
    /// doesn't add any read references to the resolved symbol.
    pub fn lookup_symbol(&self, symbol: &str) -> Option<BindingId> {
        if self.in_forward_reference() {
            if let Some(binding_id) = self.scopes.global().get(symbol) {
                if !self.bindings[binding_id].is_unbound() {
                    return Some(binding_id);
                }
            }
        }

        let mut seen_function = false;
        let mut class_variables_visible = true;
        for (index, scope_id) in self.scopes.ancestor_ids(self.scope_id).enumerate() {
            let scope = &self.scopes[scope_id];
            if scope.kind.is_class() {
                if seen_function && matches!(symbol, "__class__") {
                    return None;
                }
                if !class_variables_visible {
                    continue;
                }
            }

            class_variables_visible = scope.kind.is_type() && index == 0;

            if let Some(binding_id) = scope.get(symbol) {
                match self.bindings[binding_id].kind {
                    BindingKind::Annotation => continue,
                    BindingKind::Deletion | BindingKind::UnboundException(None) => return None,
                    BindingKind::ConditionalDeletion(binding_id) => return Some(binding_id),
                    BindingKind::UnboundException(Some(binding_id)) => return Some(binding_id),
                    _ => return Some(binding_id),
                }
            }

            if index == 0 && scope.kind.is_class() {
                if matches!(symbol, "__module__" | "__qualname__") {
                    return None;
                }
            }

            seen_function |= scope.kind.is_function();
        }

        None
    }

    /// Lookup a qualified attribute in the current scope.
    ///
    /// For example, given `["Class", "method"`], resolve the `BindingKind::ClassDefinition`
    /// associated with `Class`, then the `BindingKind::FunctionDefinition` associated with
    /// `Class.method`.
    pub fn lookup_attribute(&self, value: &Expr) -> Option<BindingId> {
        let unqualified_name = UnqualifiedName::from_expr(value)?;

        // Find the symbol in the current scope.
        let (symbol, attribute) = unqualified_name.segments().split_first()?;
        let mut binding_id = self.lookup_symbol(symbol)?;

        // Recursively resolve class attributes, e.g., `foo.bar.baz` in.
        let mut tail = attribute;
        while let Some((symbol, rest)) = tail.split_first() {
            // Find the next symbol in the class scope.
            let BindingKind::ClassDefinition(scope_id) = self.binding(binding_id).kind else {
                return None;
            };
            binding_id = self.scopes[scope_id].get(symbol)?;
            tail = rest;
        }

        Some(binding_id)
    }

    /// Given a `BindingId`, return the `BindingId` of the submodule import that it aliases.
    fn resolve_submodule(
        &self,
        symbol: &str,
        scope_id: ScopeId,
        binding_id: BindingId,
    ) -> Option<BindingId> {
        // If the name of a submodule import is the same as an alias of another import, and the
        // alias is used, then the submodule import should be marked as used too.
        //
        // For example, mark `pyarrow.csv` as used in:
        //
        // ```python
        // import pyarrow as pa
        // import pyarrow.csv
        // print(pa.csv.read_csv("test.csv"))
        // ```
        let import = self.bindings[binding_id].as_any_import()?;
        if !import.is_import() {
            return None;
        }

        // Grab, e.g., `pyarrow` from `import pyarrow as pa`.
        let call_path = import.qualified_name();
        let segment = call_path.segments().last()?;
        if *segment == symbol {
            return None;
        }

        // Locate the submodule import (e.g., `pyarrow.csv`) that `pa` aliases.
        let binding_id = self.scopes[scope_id].get(segment)?;
        let submodule = &self.bindings[binding_id].as_any_import()?;
        if !submodule.is_submodule_import() {
            return None;
        }

        // Ensure that the submodule import and the aliased import are from the same module.
        if import.module_name() != submodule.module_name() {
            return None;
        }

        Some(binding_id)
    }

    /// Resolves the [`ast::ExprName`] to the [`BindingId`] of the symbol it refers to, if any.
    pub fn resolve_name(&self, name: &ast::ExprName) -> Option<BindingId> {
        self.resolved_names.get(&name.into()).copied()
    }

    /// Resolves the [`ast::ExprName`] to the [`BindingId`] of the symbol it refers to, if it's the
    /// only binding to that name in its scope.
    pub fn only_binding(&self, name: &ast::ExprName) -> Option<BindingId> {
        self.resolve_name(name).filter(|id| {
            let binding = self.binding(*id);
            let scope = &self.scopes[binding.scope];
            scope.shadowed_binding(*id).is_none()
        })
    }

    /// Resolves the [`Expr`] to a fully-qualified symbol-name, if `value` resolves to an imported
    /// or builtin symbol.
    ///
    /// E.g., given:
    ///
    ///
    /// ```python
    /// from sys import version_info as python_version
    /// print(python_version)
    /// ```
    ///
    /// ...then `resolve_qualified_name(${python_version})` will resolve to `sys.version_info`.
    pub fn resolve_qualified_name<'name, 'expr: 'name>(
        &self,
        value: &'expr Expr,
    ) -> Option<QualifiedName<'name>>
    where
        'a: 'name,
    {
        /// Return the [`ast::ExprName`] at the head of the expression, if any.
        const fn match_head(value: &Expr) -> Option<&ast::ExprName> {
            match value {
                Expr::Attribute(ast::ExprAttribute { value, .. }) => match_head(value),
                Expr::Name(name) => Some(name),
                _ => None,
            }
        }

        // If the name was already resolved, look it up; otherwise, search for the symbol.
        let head = match_head(value)?;
        let binding = self
            .resolve_name(head)
            .or_else(|| self.lookup_symbol(&head.id))
            .map(|id| self.binding(id))?;

        match &binding.kind {
            BindingKind::Import(Import { qualified_name }) => {
                let unqualified_name = UnqualifiedName::from_expr(value)?;
                let (_, tail) = unqualified_name.segments().split_first()?;
                let resolved: QualifiedName = qualified_name
                    .segments()
                    .iter()
                    .chain(tail)
                    .copied()
                    .collect();
                Some(resolved)
            }
            BindingKind::SubmoduleImport(SubmoduleImport { qualified_name }) => {
                let value_name = UnqualifiedName::from_expr(value)?;
                let (_, tail) = value_name.segments().split_first()?;

                Some(
                    qualified_name
                        .segments()
                        .iter()
                        .take(1)
                        .chain(tail)
                        .copied()
                        .collect(),
                )
            }
            BindingKind::FromImport(FromImport { qualified_name }) => {
                let value_name = UnqualifiedName::from_expr(value)?;
                let (_, tail) = value_name.segments().split_first()?;

                let resolved: QualifiedName = if qualified_name
                    .segments()
                    .first()
                    .map_or(false, |segment| *segment == ".")
                {
                    from_relative_import(
                        self.module.qualified_name()?,
                        qualified_name.segments(),
                        tail,
                    )?
                } else {
                    qualified_name
                        .segments()
                        .iter()
                        .chain(tail)
                        .copied()
                        .collect()
                };
                Some(resolved)
            }
            BindingKind::Builtin => {
                if value.is_name_expr() {
                    // Ex) `dict`
                    Some(QualifiedName::builtin(head.id.as_str()))
                } else {
                    // Ex) `dict.__dict__`
                    let value_name = UnqualifiedName::from_expr(value)?;
                    Some(
                        std::iter::once("")
                            .chain(value_name.segments().iter().copied())
                            .collect(),
                    )
                }
            }
            BindingKind::ClassDefinition(_) | BindingKind::FunctionDefinition(_) => {
                // If we have a fully-qualified path for the module, use it.
                if let Some(path) = self.module.qualified_name() {
                    Some(
                        path.iter()
                            .map(String::as_str)
                            .chain(
                                UnqualifiedName::from_expr(value)?
                                    .segments()
                                    .iter()
                                    .copied(),
                            )
                            .collect(),
                    )
                } else {
                    // Otherwise, if we're in (e.g.) a script, use the module name.
                    Some(
                        std::iter::once(self.module.name()?)
                            .chain(
                                UnqualifiedName::from_expr(value)?
                                    .segments()
                                    .iter()
                                    .copied(),
                            )
                            .collect(),
                    )
                }
            }
            _ => None,
        }
    }

    /// Given a `module` and `member`, return the fully-qualified name of the binding in the current
    /// scope, if it exists.
    ///
    /// E.g., given:
    ///
    /// ```python
    /// from sys import version_info as python_version
    /// print(python_version)
    /// ```
    ///
    /// ...then `resolve_qualified_import_name("sys", "version_info")` will return
    /// `Some("python_version")`.
    pub fn resolve_qualified_import_name(
        &self,
        module: &str,
        member: &str,
    ) -> Option<ImportedName> {
        // TODO(charlie): Pass in a slice.
        let module_path: Vec<&str> = module.split('.').collect();
        self.current_scopes()
            .enumerate()
            .find_map(|(scope_index, scope)| {
                let mut imported_names = scope.bindings().filter_map(|(name, binding_id)| {
                    let binding = &self.bindings[binding_id];
                    match &binding.kind {
                        // Ex) Given `module="sys"` and `object="exit"`:
                        // `import sys`         -> `sys.exit`
                        // `import sys as sys2` -> `sys2.exit`
                        BindingKind::Import(Import { qualified_name }) => {
                            if qualified_name.segments() == module_path.as_slice() {
                                if let Some(source) = binding.source {
                                    // Verify that `sys` isn't bound in an inner scope.
                                    if self
                                        .current_scopes()
                                        .take(scope_index)
                                        .all(|scope| !scope.has(name))
                                    {
                                        return Some(ImportedName {
                                            name: format!("{name}.{member}"),
                                            source,
                                            range: self.nodes[source].range(),
                                            context: binding.context,
                                        });
                                    }
                                }
                            }
                        }
                        // Ex) Given `module="os.path"` and `object="join"`:
                        // `from os.path import join`          -> `join`
                        // `from os.path import join as join2` -> `join2`
                        BindingKind::FromImport(FromImport { qualified_name }) => {
                            if let Some((target_member, target_module)) =
                                qualified_name.segments().split_last()
                            {
                                if target_module == module_path.as_slice()
                                    && target_member == &member
                                {
                                    if let Some(source) = binding.source {
                                        // Verify that `join` isn't bound in an inner scope.
                                        if self
                                            .current_scopes()
                                            .take(scope_index)
                                            .all(|scope| !scope.has(name))
                                        {
                                            return Some(ImportedName {
                                                name: name.to_string(),
                                                source,
                                                range: self.nodes[source].range(),
                                                context: binding.context,
                                            });
                                        }
                                    }
                                }
                            }
                        }
                        // Ex) Given `module="os"` and `object="name"`:
                        // `import os.path ` -> `os.name`
                        // Ex) Given `module="os.path"` and `object="join"`:
                        // `import os.path ` -> `os.path.join`
                        BindingKind::SubmoduleImport(SubmoduleImport { qualified_name }) => {
                            if qualified_name.segments().starts_with(&module_path) {
                                if let Some(source) = binding.source {
                                    // Verify that `os` isn't bound in an inner scope.
                                    if self
                                        .current_scopes()
                                        .take(scope_index)
                                        .all(|scope| !scope.has(name))
                                    {
                                        return Some(ImportedName {
                                            name: format!("{module}.{member}"),
                                            source,
                                            range: self.nodes[source].range(),
                                            context: binding.context,
                                        });
                                    }
                                }
                            }
                        }
                        // Non-imports.
                        _ => {}
                    }
                    None
                });

                let first = imported_names.next()?;
                if let Some(second) = imported_names.next() {
                    // Multiple candidates. We need to sort them because `scope.bindings()` is a HashMap
                    // which doesn't have a stable iteration order.

                    let mut imports: Vec<_> =
                        [first, second].into_iter().chain(imported_names).collect();
                    imports.sort_unstable_by_key(|import| import.range.start());

                    // Return the binding that was imported last.
                    imports.pop()
                } else {
                    Some(first)
                }
            })
    }

    /// Push an AST node [`NodeRef`] onto the stack.
    pub fn push_node<T: Into<NodeRef<'a>>>(&mut self, node: T) {
        self.node_id = Some(self.nodes.insert(node.into(), self.node_id, self.branch_id));
    }

    /// Pop the current AST node [`NodeRef`] off the stack.
    pub fn pop_node(&mut self) {
        let node_id = self.node_id.expect("Attempted to pop without node");
        self.node_id = self.nodes.parent_id(node_id);
    }

    /// Push a [`Scope`] with the given [`ScopeKind`] onto the stack.
    pub fn push_scope(&mut self, kind: ScopeKind<'a>) {
        let id = self.scopes.push_scope(kind, self.scope_id);
        self.scope_id = id;
    }

    /// Pop the current [`Scope`] off the stack.
    pub fn pop_scope(&mut self) {
        self.scope_id = self.scopes[self.scope_id]
            .parent
            .expect("Attempted to pop without scope");
    }

    /// Push a [`Member`] onto the stack.
    pub fn push_definition(&mut self, definition: Member<'a>) {
        self.definition_id = self.definitions.push_member(definition);
    }

    /// Pop the current [`Member`] off the stack.
    pub fn pop_definition(&mut self) {
        let Definition::Member(member) = &self.definitions[self.definition_id] else {
            panic!("Attempted to pop without member definition");
        };
        self.definition_id = member.parent;
    }

    /// Push a new branch onto the stack, returning its [`BranchId`].
    pub fn push_branch(&mut self) -> Option<BranchId> {
        self.branch_id = Some(self.branches.insert(self.branch_id));
        self.branch_id
    }

    /// Pop the current [`BranchId`] off the stack.
    pub fn pop_branch(&mut self) {
        let node_id = self.branch_id.expect("Attempted to pop without branch");
        self.branch_id = self.branches.parent_id(node_id);
    }

    /// Set the current [`BranchId`].
    pub fn set_branch(&mut self, branch_id: Option<BranchId>) {
        self.branch_id = branch_id;
    }

    /// Returns an [`Iterator`] over the current statement hierarchy, from the current [`Stmt`]
    /// through to any parents.
    pub fn current_statements(&self) -> impl Iterator<Item = &'a Stmt> + '_ {
        let id = self.node_id.expect("No current node");
        self.nodes
            .ancestor_ids(id)
            .filter_map(move |id| self.nodes[id].as_statement())
    }

    /// Return the current [`Stmt`].
    pub fn current_statement(&self) -> &'a Stmt {
        self.current_statements()
            .next()
            .expect("No current statement")
    }

    /// Return the parent [`Stmt`] of the current [`Stmt`], if any.
    pub fn current_statement_parent(&self) -> Option<&'a Stmt> {
        self.current_statements().nth(1)
    }

    /// Returns an [`Iterator`] over the current expression hierarchy, from the current [`Expr`]
    /// through to any parents.
    pub fn current_expressions(&self) -> impl Iterator<Item = &'a Expr> + '_ {
        let id = self.node_id.expect("No current node");
        self.nodes
            .ancestor_ids(id)
            .map_while(move |id| self.nodes[id].as_expression())
    }

    /// Return the current [`Expr`].
    pub fn current_expression(&self) -> Option<&'a Expr> {
        self.current_expressions().next()
    }

    /// Return the parent [`Expr`] of the current [`Expr`], if any.
    pub fn current_expression_parent(&self) -> Option<&'a Expr> {
        self.current_expressions().nth(1)
    }

    /// Return the grandparent [`Expr`] of the current [`Expr`], if any.
    pub fn current_expression_grandparent(&self) -> Option<&'a Expr> {
        self.current_expressions().nth(2)
    }

    /// Returns an [`Iterator`] over the current statement hierarchy represented as [`NodeId`],
    /// from the current [`NodeId`] through to any parents.
    pub fn current_statement_ids(&self) -> impl Iterator<Item = NodeId> + '_ {
        self.node_id
            .iter()
            .flat_map(|id| self.nodes.ancestor_ids(*id))
            .filter(|id| self.nodes[*id].is_statement())
    }

    /// Return the [`NodeId`] of the current [`Stmt`], if any.
    pub fn current_statement_id(&self) -> Option<NodeId> {
        self.current_statement_ids().next()
    }

    /// Return the [`NodeId`] of the current [`Stmt`] parent, if any.
    pub fn current_statement_parent_id(&self) -> Option<NodeId> {
        self.current_statement_ids().nth(1)
    }

    /// Returns a reference to the global [`Scope`].
    pub fn global_scope(&self) -> &Scope<'a> {
        self.scopes.global()
    }

    /// Returns a mutable reference to the global [`Scope`].
    pub fn global_scope_mut(&mut self) -> &mut Scope<'a> {
        self.scopes.global_mut()
    }

    /// Returns the current top-most [`Scope`].
    pub fn current_scope(&self) -> &Scope<'a> {
        &self.scopes[self.scope_id]
    }

    /// Returns a mutable reference to the current top-most [`Scope`].
    pub fn current_scope_mut(&mut self) -> &mut Scope<'a> {
        &mut self.scopes[self.scope_id]
    }

    /// Returns an iterator over all scopes, starting from the current [`Scope`].
    pub fn current_scopes(&self) -> impl Iterator<Item = &Scope<'a>> {
        self.scopes.ancestors(self.scope_id)
    }

    /// Returns an iterator over all scopes IDs, starting from the current [`Scope`].
    pub fn current_scope_ids(&self) -> impl Iterator<Item = ScopeId> + '_ {
        self.scopes.ancestor_ids(self.scope_id)
    }

    /// Returns the parent of the given [`Scope`], if any.
    pub fn parent_scope(&self, scope: &Scope) -> Option<&Scope<'a>> {
        scope.parent.map(|scope_id| &self.scopes[scope_id])
    }

    /// Returns the ID of the parent of the given [`ScopeId`], if any.
    pub fn parent_scope_id(&self, scope_id: ScopeId) -> Option<ScopeId> {
        self.scopes[scope_id].parent
    }

    /// Returns the first parent of the given [`Scope`] that is not of [`ScopeKind::Type`], if any.
    pub fn first_non_type_parent_scope(&self, scope: &Scope) -> Option<&Scope<'a>> {
        let mut current_scope = scope;
        while let Some(parent) = self.parent_scope(current_scope) {
            if parent.kind.is_type() {
                current_scope = parent;
            } else {
                return Some(parent);
            }
        }
        None
    }

    /// Returns the first parent of the given [`ScopeId`] that is not of [`ScopeKind::Type`], if any.
    pub fn first_non_type_parent_scope_id(&self, scope_id: ScopeId) -> Option<ScopeId> {
        let mut current_scope_id = scope_id;
        while let Some(parent_id) = self.parent_scope_id(current_scope_id) {
            if self.scopes[parent_id].kind.is_type() {
                current_scope_id = parent_id;
            } else {
                return Some(parent_id);
            }
        }
        None
    }

    /// Return the [`Stmt`] corresponding to the given [`NodeId`].
    #[inline]
    pub fn node(&self, node_id: NodeId) -> &NodeRef<'a> {
        &self.nodes[node_id]
    }

    /// Given a [`NodeId`], return its parent, if any.
    #[inline]
    pub fn parent_expression(&self, node_id: NodeId) -> Option<&'a Expr> {
        let parent_node_id = self.nodes.ancestor_ids(node_id).nth(1)?;
        self.nodes[parent_node_id].as_expression()
    }

    /// Given a [`NodeId`], return the [`NodeId`] of the parent expression, if any.
    pub fn parent_expression_id(&self, node_id: NodeId) -> Option<NodeId> {
        let parent_node_id = self.nodes.ancestor_ids(node_id).nth(1)?;
        self.nodes[parent_node_id]
            .is_expression()
            .then_some(parent_node_id)
    }

    /// Return the [`Stmt`] corresponding to the given [`NodeId`].
    #[inline]
    pub fn statement(&self, node_id: NodeId) -> &'a Stmt {
        self.nodes
            .ancestor_ids(node_id)
            .find_map(|id| self.nodes[id].as_statement())
            .expect("No statement found")
    }

    /// Returns an [`Iterator`] over the statements, starting from the given [`NodeId`].
    /// through to any parents.
    pub fn statements(&self, node_id: NodeId) -> impl Iterator<Item = &'a Stmt> + '_ {
        self.nodes
            .ancestor_ids(node_id)
            .filter_map(move |id| self.nodes[id].as_statement())
    }

    /// Given a [`Stmt`], return its parent, if any.
    #[inline]
    pub fn parent_statement(&self, node_id: NodeId) -> Option<&'a Stmt> {
        self.nodes
            .ancestor_ids(node_id)
            .filter_map(|id| self.nodes[id].as_statement())
            .nth(1)
    }

    /// Given a [`NodeId`], return the [`NodeId`] of the parent statement, if any.
    pub fn parent_statement_id(&self, node_id: NodeId) -> Option<NodeId> {
        self.nodes
            .ancestor_ids(node_id)
            .filter(|id| self.nodes[*id].is_statement())
            .nth(1)
    }

    /// Return the [`Expr`] corresponding to the given [`NodeId`].
    #[inline]
    pub fn expression(&self, node_id: NodeId) -> Option<&'a Expr> {
        self.nodes[node_id].as_expression()
    }

    /// Returns an [`Iterator`] over the expressions, starting from the given [`NodeId`].
    /// through to any parents.
    pub fn expressions(&self, node_id: NodeId) -> impl Iterator<Item = &'a Expr> + '_ {
        self.nodes
            .ancestor_ids(node_id)
            .map_while(move |id| self.nodes[id].as_expression())
    }

    /// Mark a Python module as "seen" by the semantic model. Future callers can quickly discount
    /// the need to resolve symbols from these modules if they haven't been seen.
    pub fn add_module(&mut self, module: &str) {
        match module {
            "_typeshed" => self.seen.insert(Modules::TYPESHED),
            "anyio" => self.seen.insert(Modules::ANYIO),
            "builtins" => self.seen.insert(Modules::BUILTINS),
            "collections" => self.seen.insert(Modules::COLLECTIONS),
            "copy" => self.seen.insert(Modules::COPY),
            "contextvars" => self.seen.insert(Modules::CONTEXTVARS),
            "dataclasses" => self.seen.insert(Modules::DATACLASSES),
            "datetime" => self.seen.insert(Modules::DATETIME),
            "django" => self.seen.insert(Modules::DJANGO),
            "fastapi" => self.seen.insert(Modules::FASTAPI),
            "flask" => self.seen.insert(Modules::FLASK),
            "logging" => self.seen.insert(Modules::LOGGING),
            "markupsafe" => self.seen.insert(Modules::MARKUPSAFE),
            "mock" => self.seen.insert(Modules::MOCK),
            "numpy" => self.seen.insert(Modules::NUMPY),
            "os" => self.seen.insert(Modules::OS),
            "pandas" => self.seen.insert(Modules::PANDAS),
            "pytest" => self.seen.insert(Modules::PYTEST),
            "re" => self.seen.insert(Modules::RE),
            "six" => self.seen.insert(Modules::SIX),
            "subprocess" => self.seen.insert(Modules::SUBPROCESS),
            "tarfile" => self.seen.insert(Modules::TARFILE),
            "trio" => self.seen.insert(Modules::TRIO),
            "typing" => self.seen.insert(Modules::TYPING),
            "typing_extensions" => self.seen.insert(Modules::TYPING_EXTENSIONS),
            _ => {}
        }
    }

    /// Return `true` if the [`Module`] was "seen" anywhere in the semantic model. This is used as
    /// a fast path to avoid unnecessary work when resolving symbols.
    ///
    /// Callers should still verify that the module is available in the current scope, as visiting
    /// an import of the relevant module _anywhere_ in the file will cause this method to return
    /// `true`.
    pub fn seen_module(&self, module: Modules) -> bool {
        self.seen.intersects(module)
    }

    pub fn seen_typing(&self) -> bool {
        self.seen_module(Modules::TYPING | Modules::TYPESHED | Modules::TYPING_EXTENSIONS)
            || !self.typing_modules.is_empty()
    }

    /// Set the [`Globals`] for the current [`Scope`].
    pub fn set_globals(&mut self, globals: Globals<'a>) {
        // If any global bindings don't already exist in the global scope, add them.
        for (name, range) in globals.iter() {
            if self
                .global_scope()
                .get(name)
                .map_or(true, |binding_id| self.bindings[binding_id].is_unbound())
            {
                let id = self.bindings.push(Binding {
                    kind: BindingKind::Assignment,
                    range: *range,
                    references: Vec::new(),
                    scope: self.scope_id,
                    source: self.node_id,
                    context: self.execution_context(),
                    exceptions: self.exceptions(),
                    flags: BindingFlags::empty(),
                });
                self.global_scope_mut().add(name, id);
            }
        }

        self.scopes[self.scope_id].set_globals_id(self.globals.push(globals));
    }

    /// Return the [`TextRange`] at which a name is declared as global in the current [`Scope`].
    pub fn global(&self, name: &str) -> Option<TextRange> {
        let global_id = self.scopes[self.scope_id].globals_id()?;
        self.globals[global_id].get(name)
    }

    /// Given a `name` that has been declared `nonlocal`, return the [`ScopeId`] and [`BindingId`]
    /// to which it refers.
    ///
    /// Unlike `global` declarations, for which the scope is unambiguous, Python requires that
    /// `nonlocal` declarations refer to the closest enclosing scope that contains a binding for
    /// the given name.
    pub fn nonlocal(&self, name: &str) -> Option<(ScopeId, BindingId)> {
        self.scopes
            .ancestor_ids(self.scope_id)
            .skip(1)
            .find_map(|scope_id| {
                let scope = &self.scopes[scope_id];
                if scope.kind.is_module() || scope.kind.is_class() {
                    None
                } else {
                    scope.get(name).map(|binding_id| (scope_id, binding_id))
                }
            })
    }

    /// Return `true` if the given [`ScopeId`] matches that of the current scope.
    pub fn is_current_scope(&self, scope_id: ScopeId) -> bool {
        self.scope_id == scope_id
    }

    /// Return `true` if the model is at the top level of the module (i.e., in the module scope,
    /// and not nested within any statements).
    pub fn at_top_level(&self) -> bool {
        self.scope_id.is_global() && self.current_statement_parent_id().is_none()
    }

    /// Return `true` if the model is in an async context.
    pub fn in_async_context(&self) -> bool {
        for scope in self.current_scopes() {
            if let ScopeKind::Function(ast::StmtFunctionDef { is_async, .. }) = scope.kind {
                return *is_async;
            }
        }
        false
    }

    /// Return `true` if the model is in a nested union expression (e.g., the inner `Union` in
    /// `Union[Union[int, str], float]`).
    pub fn in_nested_union(&self) -> bool {
        // Ex) `Union[Union[int, str], float]`
        if self
            .current_expression_grandparent()
            .and_then(Expr::as_subscript_expr)
            .is_some_and(|parent| self.match_typing_expr(&parent.value, "Union"))
        {
            return true;
        }

        // Ex) `int | Union[str, float]`
        if self.current_expression_parent().is_some_and(|parent| {
            matches!(
                parent,
                Expr::BinOp(ast::ExprBinOp {
                    op: Operator::BitOr,
                    ..
                })
            )
        }) {
            return true;
        }

        false
    }

    /// Return `true` if the model is in a nested literal expression (e.g., the inner `Literal` in
    /// `Literal[Literal[int, str], float]`).
    pub fn in_nested_literal(&self) -> bool {
        // Ex) `Literal[Literal[int, str], float]`
        self.current_expression_grandparent()
            .and_then(Expr::as_subscript_expr)
            .is_some_and(|parent| self.match_typing_expr(&parent.value, "Literal"))
    }

    /// Returns `true` if `left` and `right` are in the same branches of an `if`, `match`, or
    /// `try` statement.
    ///
    /// This implementation assumes that the statements are in the same scope.
    pub fn same_branch(&self, left: NodeId, right: NodeId) -> bool {
        // Collect the branch path for the left statement.
        let left = self
            .nodes
            .branch_id(left)
            .iter()
            .flat_map(|branch_id| self.branches.ancestor_ids(*branch_id))
            .collect::<Vec<_>>();

        // Collect the branch path for the right statement.
        let right = self
            .nodes
            .branch_id(right)
            .iter()
            .flat_map(|branch_id| self.branches.ancestor_ids(*branch_id))
            .collect::<Vec<_>>();

        left == right
    }

    /// Returns `true` if the given expression is an unused variable, or consists solely of
    /// references to other unused variables. This method is conservative in that it considers a
    /// variable to be "used" if it's shadowed by another variable with usages.
    pub fn is_unused(&self, expr: &Expr) -> bool {
        match expr {
            Expr::Tuple(tuple) => tuple.iter().all(|expr| self.is_unused(expr)),
            Expr::Name(ast::ExprName { id, .. }) => {
                // Treat a variable as used if it has any usages, _or_ it's shadowed by another variable
                // with usages.
                //
                // If we don't respect shadowing, we'll incorrectly flag `bar` as unused in:
                // ```python
                // from random import random
                //
                // for bar in range(10):
                //     if random() > 0.5:
                //         break
                // else:
                //     bar = 1
                //
                // print(bar)
                // ```
                self.current_scope()
                    .get_all(id)
                    .map(|binding_id| self.binding(binding_id))
                    .filter(|binding| binding.start() >= expr.start())
                    .all(Binding::is_unused)
            }
            _ => false,
        }
    }

    /// Add a reference to the given [`BindingId`] in the local scope.
    pub fn add_local_reference(
        &mut self,
        binding_id: BindingId,
        ctx: ExprContext,
        range: TextRange,
    ) {
        let reference_id =
            self.resolved_references
                .push(self.scope_id, self.node_id, ctx, self.flags, range);
        self.bindings[binding_id].references.push(reference_id);
    }

    /// Add a reference to the given [`BindingId`] in the global scope.
    pub fn add_global_reference(
        &mut self,
        binding_id: BindingId,
        ctx: ExprContext,
        range: TextRange,
    ) {
        let reference_id =
            self.resolved_references
                .push(ScopeId::global(), self.node_id, ctx, self.flags, range);
        self.bindings[binding_id].references.push(reference_id);
    }

    /// Add a [`BindingId`] to the list of delayed annotations for the given [`BindingId`].
    pub fn add_delayed_annotation(&mut self, binding_id: BindingId, annotation_id: BindingId) {
        self.delayed_annotations
            .entry(binding_id)
            .or_default()
            .push(annotation_id);
    }

    /// Return the list of delayed annotations for the given [`BindingId`].
    pub fn delayed_annotations(&self, binding_id: BindingId) -> Option<&[BindingId]> {
        self.delayed_annotations.get(&binding_id).map(Vec::as_slice)
    }

    /// Mark the given [`BindingId`] as rebound in the given [`ScopeId`] (i.e., declared as
    /// `global` or `nonlocal`).
    pub fn add_rebinding_scope(&mut self, binding_id: BindingId, scope_id: ScopeId) {
        self.rebinding_scopes
            .entry(binding_id)
            .or_default()
            .push(scope_id);
    }

    /// Return the list of [`ScopeId`]s in which the given [`BindingId`] is rebound (i.e., declared
    /// as `global` or `nonlocal`).
    pub fn rebinding_scopes(&self, binding_id: BindingId) -> Option<&[ScopeId]> {
        self.rebinding_scopes.get(&binding_id).map(Vec::as_slice)
    }

    /// Return an iterator over all [`UnresolvedReference`]s in the semantic model.
    pub fn unresolved_references(&self) -> impl Iterator<Item = &UnresolvedReference> {
        self.unresolved_references.iter()
    }

    /// Return the union of all handled exceptions as an [`Exceptions`] bitflag.
    pub fn exceptions(&self) -> Exceptions {
        let mut exceptions = Exceptions::empty();
        for exception in &self.handled_exceptions {
            exceptions.insert(*exception);
        }
        exceptions
    }

    /// Generate a [`Snapshot`] of the current semantic model.
    pub fn snapshot(&self) -> Snapshot {
        Snapshot {
            scope_id: self.scope_id,
            node_id: self.node_id,
            branch_id: self.branch_id,
            definition_id: self.definition_id,
            flags: self.flags,
        }
    }

    /// Restore the semantic model to the given [`Snapshot`].
    pub fn restore(&mut self, snapshot: Snapshot) {
        let Snapshot {
            scope_id,
            node_id,
            branch_id,
            definition_id,
            flags,
        } = snapshot;
        self.scope_id = scope_id;
        self.node_id = node_id;
        self.branch_id = branch_id;
        self.definition_id = definition_id;
        self.flags = flags;
    }

    /// Return the [`ExecutionContext`] of the current scope.
    pub const fn execution_context(&self) -> ExecutionContext {
        if self.flags.intersects(SemanticModelFlags::TYPING_CONTEXT) {
            ExecutionContext::Typing
        } else {
            ExecutionContext::Runtime
        }
    }

    /// Return `true` if the model is in a type annotation.
    pub const fn in_annotation(&self) -> bool {
        self.flags.intersects(SemanticModelFlags::ANNOTATION)
    }

    /// Return `true` if the model is in a typing-only type annotation.
    pub const fn in_typing_only_annotation(&self) -> bool {
        self.flags
            .intersects(SemanticModelFlags::TYPING_ONLY_ANNOTATION)
    }

    /// Return `true` if the context is in a runtime-evaluated type annotation.
    pub const fn in_runtime_evaluated_annotation(&self) -> bool {
        self.flags
            .intersects(SemanticModelFlags::RUNTIME_EVALUATED_ANNOTATION)
    }

    /// Return `true` if the context is in a runtime-required type annotation.
    pub const fn in_runtime_required_annotation(&self) -> bool {
        self.flags
            .intersects(SemanticModelFlags::RUNTIME_REQUIRED_ANNOTATION)
    }

    /// Return `true` if the model is in a type definition.
    pub const fn in_type_definition(&self) -> bool {
        self.flags.intersects(SemanticModelFlags::TYPE_DEFINITION)
    }

    /// Return `true` if the model is visiting a "string type definition"
    /// that was previously deferred when initially traversing the AST
    pub const fn in_string_type_definition(&self) -> bool {
        self.flags
            .intersects(SemanticModelFlags::STRING_TYPE_DEFINITION)
    }

    /// Return `true` if the model is visiting a "simple string type definition"
    /// that was previously deferred when initially traversing the AST
    pub const fn in_simple_string_type_definition(&self) -> bool {
        self.flags
            .intersects(SemanticModelFlags::SIMPLE_STRING_TYPE_DEFINITION)
    }

    /// Return `true` if the model is visiting a "complex string type definition"
    /// that was previously deferred when initially traversing the AST
    pub const fn in_complex_string_type_definition(&self) -> bool {
        self.flags
            .intersects(SemanticModelFlags::COMPLEX_STRING_TYPE_DEFINITION)
    }

    /// Return `true` if the model is visiting a "`__future__` type definition"
    /// that was previously deferred when initially traversing the AST
    pub const fn in_future_type_definition(&self) -> bool {
        self.flags
            .intersects(SemanticModelFlags::FUTURE_TYPE_DEFINITION)
    }

    /// Return `true` if the model is visiting any kind of type definition
    /// that was previously deferred when initially traversing the AST
    pub const fn in_deferred_type_definition(&self) -> bool {
        self.flags
            .intersects(SemanticModelFlags::DEFERRED_TYPE_DEFINITION)
    }

    /// Return `true` if the model is in a forward type reference.
    ///
    /// Includes deferred string types, and future types in annotations.
    ///
    /// ## Examples
    /// ```python
    /// from __future__ import annotations
    ///
    /// from threading import Thread
    ///
    ///
    /// x: Thread  # Forward reference
    /// cast("Thread", x)  # Forward reference
    /// cast(Thread, x)  # Non-forward reference
    /// ```
    pub const fn in_forward_reference(&self) -> bool {
        self.in_string_type_definition()
            || (self.in_future_type_definition() && self.in_typing_only_annotation())
    }

    /// Return `true` if the model is in an exception handler.
    pub const fn in_exception_handler(&self) -> bool {
        self.flags.intersects(SemanticModelFlags::EXCEPTION_HANDLER)
    }

    /// Return `true` if the model is in an f-string.
    pub const fn in_f_string(&self) -> bool {
        self.flags.intersects(SemanticModelFlags::F_STRING)
    }

    /// Return `true` if the model is in an f-string replacement field.
    pub const fn in_f_string_replacement_field(&self) -> bool {
        self.flags
            .intersects(SemanticModelFlags::F_STRING_REPLACEMENT_FIELD)
    }

    /// Return `true` if the model is in boolean test.
    pub const fn in_boolean_test(&self) -> bool {
        self.flags.intersects(SemanticModelFlags::BOOLEAN_TEST)
    }

    /// Return `true` if the model is in a `typing::Literal` annotation.
    pub const fn in_typing_literal(&self) -> bool {
        self.flags.intersects(SemanticModelFlags::TYPING_LITERAL)
    }

    /// Return `true` if the model is in a subscript expression.
    pub const fn in_subscript(&self) -> bool {
        self.flags.intersects(SemanticModelFlags::SUBSCRIPT)
    }

    /// Return `true` if the model is in a type-checking block.
    pub const fn in_type_checking_block(&self) -> bool {
        self.flags
            .intersects(SemanticModelFlags::TYPE_CHECKING_BLOCK)
    }

    /// Return `true` if the model is in a docstring as described in [PEP 257].
    ///
    /// [PEP 257]: https://peps.python.org/pep-0257/#what-is-a-docstring
    pub const fn in_pep_257_docstring(&self) -> bool {
        self.flags.intersects(SemanticModelFlags::PEP_257_DOCSTRING)
    }

    /// Return `true` if the model is in an attribute docstring.
    pub const fn in_attribute_docstring(&self) -> bool {
        self.flags
            .intersects(SemanticModelFlags::ATTRIBUTE_DOCSTRING)
    }

    /// Return `true` if the model has traversed past the "top-of-file" import boundary.
    pub const fn seen_import_boundary(&self) -> bool {
        self.flags.intersects(SemanticModelFlags::IMPORT_BOUNDARY)
    }

    /// Return `true` if the model has traverse past the `__future__` import boundary.
    pub const fn seen_futures_boundary(&self) -> bool {
        self.flags.intersects(SemanticModelFlags::FUTURES_BOUNDARY)
    }

    /// Return `true` if the model has traversed past the module docstring boundary.
    pub const fn seen_module_docstring_boundary(&self) -> bool {
        self.flags
            .intersects(SemanticModelFlags::MODULE_DOCSTRING_BOUNDARY)
    }

    /// Return `true` if `__future__`-style type annotations are enabled.
    pub const fn future_annotations_or_stub(&self) -> bool {
        self.flags
            .intersects(SemanticModelFlags::FUTURE_ANNOTATIONS_OR_STUB)
    }

    /// Return `true` if the model is in a stub file (i.e., a file with a `.pyi` extension).
    pub const fn in_stub_file(&self) -> bool {
        self.flags.intersects(SemanticModelFlags::STUB_FILE)
    }

    /// Return `true` if the model is in a named expression assignment (e.g., `x := 1`).
    pub const fn in_named_expression_assignment(&self) -> bool {
        self.flags
            .intersects(SemanticModelFlags::NAMED_EXPRESSION_ASSIGNMENT)
    }

    /// Return `true` if the model is in a comprehension assignment (e.g., `_ for x in y`).
    pub const fn in_comprehension_assignment(&self) -> bool {
        self.flags
            .intersects(SemanticModelFlags::COMPREHENSION_ASSIGNMENT)
    }

    /// Return `true` if the model is visiting the r.h.s. of an `__all__` definition
    /// (e.g. `"foo"` in `__all__ = ["foo"]`)
    pub const fn in_dunder_all_definition(&self) -> bool {
        self.flags
            .intersects(SemanticModelFlags::DUNDER_ALL_DEFINITION)
    }

    /// Return `true` if the model is visiting an item in a class's bases tuple
    /// (e.g. `Foo` in `class Bar(Foo): ...`)
    pub const fn in_class_base(&self) -> bool {
        self.flags.intersects(SemanticModelFlags::CLASS_BASE)
    }

    /// Return `true` if the model is visiting an item in a class's bases tuple
    /// that was initially deferred while traversing the AST.
    /// (This only happens in stub files.)
    pub const fn in_deferred_class_base(&self) -> bool {
        self.flags
            .intersects(SemanticModelFlags::DEFERRED_CLASS_BASE)
    }

    /// Return an iterator over all bindings shadowed by the given [`BindingId`], within the
    /// containing scope, and across scopes.
    pub fn shadowed_bindings(
        &self,
        scope_id: ScopeId,
        binding_id: BindingId,
    ) -> impl Iterator<Item = ShadowedBinding> + '_ {
        let mut first = true;
        let mut binding_id = binding_id;
        std::iter::from_fn(move || {
            // First, check whether this binding is shadowing another binding in a different scope.
            if std::mem::take(&mut first) {
                if let Some(shadowed_id) = self.shadowed_bindings.get(&binding_id).copied() {
                    return Some(ShadowedBinding {
                        binding_id,
                        shadowed_id,
                        same_scope: false,
                    });
                }
            }

            // Otherwise, check whether this binding is shadowing another binding in the same scope.
            if let Some(shadowed_id) = self.scopes[scope_id].shadowed_binding(binding_id) {
                let next = ShadowedBinding {
                    binding_id,
                    shadowed_id,
                    same_scope: true,
                };

                // Advance to the next binding in the scope.
                first = true;
                binding_id = shadowed_id;

                return Some(next);
            }

            None
        })
    }
}

pub struct ShadowedBinding {
    /// The binding that is shadowing another binding.
    binding_id: BindingId,
    /// The binding that is being shadowed.
    shadowed_id: BindingId,
    /// Whether the shadowing and shadowed bindings are in the same scope.
    same_scope: bool,
}

impl ShadowedBinding {
    pub const fn binding_id(&self) -> BindingId {
        self.binding_id
    }

    pub const fn shadowed_id(&self) -> BindingId {
        self.shadowed_id
    }

    pub const fn same_scope(&self) -> bool {
        self.same_scope
    }
}

bitflags! {
    /// A select list of Python modules that the semantic model can explicitly track.
    #[derive(Debug)]
    pub struct Modules: u32 {
        const COLLECTIONS = 1 << 0;
        const DATETIME = 1 << 1;
        const DJANGO = 1 << 2;
        const LOGGING = 1 << 3;
        const MOCK = 1 << 4;
        const NUMPY = 1 << 5;
        const OS = 1 << 6;
        const PANDAS = 1 << 7;
        const PYTEST = 1 << 8;
        const RE = 1 << 9;
        const SIX = 1 << 10;
        const SUBPROCESS = 1 << 11;
        const TARFILE = 1 << 12;
        const TRIO = 1 << 13;
        const TYPING = 1 << 14;
        const TYPING_EXTENSIONS = 1 << 15;
        const TYPESHED = 1 << 16;
        const DATACLASSES = 1 << 17;
        const BUILTINS = 1 << 18;
        const CONTEXTVARS = 1 << 19;
        const ANYIO = 1 << 20;
        const FASTAPI = 1 << 21;
<<<<<<< HEAD
        const MARKUPSAFE = 1 << 22;
        const FLASK = 1 << 23;
=======
        const COPY = 1 << 22;
>>>>>>> 84d4f114
    }
}

bitflags! {
    /// Flags indicating the current model state.
    #[derive(Debug, Default, Copy, Clone, Eq, PartialEq)]
    pub struct SemanticModelFlags: u32 {
        /// The model is in a type annotation that will only be evaluated when running a type
        /// checker.
        ///
        /// For example, the model could be visiting `int` in:
        /// ```python
        /// def foo() -> int:
        ///     x: int = 1
        /// ```
        ///
        /// In this case, Python doesn't require that the type annotation be evaluated at runtime.
        ///
        /// If `from __future__ import annotations` is used, all annotations are evaluated at
        /// typing time. Otherwise, all function argument annotations are evaluated at runtime, as
        /// are any annotated assignments in module or class scopes.
        const TYPING_ONLY_ANNOTATION = 1 << 0;

        /// The model is in a type annotation that will be evaluated at runtime.
        ///
        /// For example, the model could be visiting `int` in:
        /// ```python
        /// def foo(x: int) -> int:
        ///     ...
        /// ```
        ///
        /// In this case, Python requires that the type annotation be evaluated at runtime,
        /// as it needs to be available on the function's `__annotations__` attribute.
        ///
        /// If `from __future__ import annotations` is used, all annotations are evaluated at
        /// typing time. Otherwise, all function argument annotations are evaluated at runtime, as
        /// are any annotated assignments in module or class scopes.
        const RUNTIME_EVALUATED_ANNOTATION = 1 << 1;

        /// The model is in a type annotation that is _required_ to be available at runtime.
        ///
        /// For example, the context could be visiting `int` in:
        /// ```python
        /// from pydantic import BaseModel
        ///
        /// class Foo(BaseModel):
        ///    x: int
        /// ```
        ///
        /// In this case, Pydantic requires that the type annotation be available at runtime
        /// in order to perform runtime type-checking.
        ///
        /// Unlike [`RUNTIME_EVALUATED_ANNOTATION`], annotations that are marked as
        /// [`RUNTIME_REQUIRED_ANNOTATION`] cannot be deferred to typing time via conversion to a
        /// forward reference (e.g., by wrapping the type in quotes), as the annotations are not
        /// only required by the Python interpreter, but by runtime type checkers too.
        const RUNTIME_REQUIRED_ANNOTATION = 1 << 2;

        /// The model is in a type definition.
        ///
        /// For example, the model could be visiting `int` in:
        /// ```python
        /// from typing import NewType
        ///
        /// UserId = NewType("UserId", int)
        /// ```
        ///
        /// All type annotations are also type definitions, but the converse is not true.
        /// In our example, `int` is a type definition but not a type annotation, as it
        /// doesn't appear in a type annotation context, but rather in a type definition.
        const TYPE_DEFINITION = 1 << 3;

        /// The model is in a (deferred) "simple" string type definition.
        ///
        /// For example, the model could be visiting `list[int]` in:
        /// ```python
        /// x: "list[int]" = []
        /// ```
        ///
        /// "Simple" string type definitions are those that consist of a single string literal,
        /// as opposed to an implicitly concatenated string literal.
        ///
        /// Note that this flag is only set when we are actually *visiting* the deferred definition,
        /// not when we "pass by" it when initially traversing the source tree.
        const SIMPLE_STRING_TYPE_DEFINITION =  1 << 4;

        /// The model is in a (deferred) "complex" string type definition.
        ///
        /// For example, the model could be visiting `list[int]` in:
        /// ```python
        /// x: ("list" "[int]") = []
        /// ```
        ///
        /// "Complex" string type definitions are those that consist of a implicitly concatenated
        /// string literals. These are uncommon but valid.
        ///
        /// Note that this flag is only set when we are actually *visiting* the deferred definition,
        /// not when we "pass by" it when initially traversing the source tree.
        const COMPLEX_STRING_TYPE_DEFINITION = 1 << 5;

        /// The model is in a (deferred) `__future__` type definition.
        ///
        /// For example, the model could be visiting `list[int]` in:
        /// ```python
        /// from __future__ import annotations
        ///
        /// x: list[int] = []
        /// ```
        ///
        /// `__future__`-style type annotations are only enabled if the `annotations` feature
        /// is enabled via `from __future__ import annotations`.
        ///
        /// This flag should only be set in contexts where PEP-563 semantics are relevant to
        /// resolution of the type definition. For example, the flag should not be set
        /// in the following context, because the type definition is not inside a type annotation,
        /// so whether or not `from __future__ import annotations` is active has no relevance:
        /// ```python
        /// from __future__ import annotations
        /// from typing import TypeAlias
        ///
        /// X: TypeAlias = list[int]
        /// ```
        ///
        /// Note also that this flag is only set when we are actually *visiting* the deferred definition,
        /// not when we "pass by" it when initially traversing the source tree.
        const FUTURE_TYPE_DEFINITION = 1 << 6;

        /// The model is in an exception handler.
        ///
        /// For example, the model could be visiting `x` in:
        /// ```python
        /// try:
        ///     ...
        /// except Exception:
        ///     x: int = 1
        /// ```
        const EXCEPTION_HANDLER = 1 << 7;

        /// The model is in an f-string.
        ///
        /// For example, the model could be visiting `x` in:
        /// ```python
        /// f'{x}'
        /// ```
        const F_STRING = 1 << 8;

        /// The model is in a boolean test.
        ///
        /// For example, the model could be visiting `x` in:
        /// ```python
        /// if x:
        ///     ...
        /// ```
        ///
        /// The implication is that the actual value returned by the current expression is
        /// not used, only its truthiness.
        const BOOLEAN_TEST = 1 << 9;

        /// The model is in a `typing::Literal` annotation.
        ///
        /// For example, the model could be visiting any of `"A"`, `"B"`, or `"C"` in:
        /// ```python
        /// def f(x: Literal["A", "B", "C"]):
        ///     ...
        /// ```
        const TYPING_LITERAL = 1 << 10;

        /// The model is in a subscript expression.
        ///
        /// For example, the model could be visiting `x["a"]` in:
        /// ```python
        /// x["a"]["b"]
        /// ```
        const SUBSCRIPT = 1 << 11;

        /// The model is in a type-checking block.
        ///
        /// For example, the model could be visiting `x` in:
        /// ```python
        /// from typing import TYPE_CHECKING
        ///
        ///
        /// if TYPE_CHECKING:
        ///    x: int = 1
        /// ```
        const TYPE_CHECKING_BLOCK = 1 << 12;

        /// The model has traversed past the "top-of-file" import boundary.
        ///
        /// For example, the model could be visiting `x` in:
        /// ```python
        /// import os
        ///
        /// def f() -> None:
        ///     ...
        ///
        /// x: int = 1
        /// ```
        const IMPORT_BOUNDARY = 1 << 13;

        /// The model has traversed past the `__future__` import boundary.
        ///
        /// For example, the model could be visiting `x` in:
        /// ```python
        /// from __future__ import annotations
        ///
        /// import os
        ///
        /// x: int = 1
        /// ```
        ///
        /// Python considers it a syntax error to import from `__future__` after
        /// any other non-`__future__`-importing statements.
        const FUTURES_BOUNDARY = 1 << 14;

        /// The model is in a file that has `from __future__ import annotations`
        /// at the top of the module.
        ///
        /// For example, the model could be visiting `x` in:
        /// ```python
        /// from __future__ import annotations
        ///
        ///
        /// def f(x: int) -> int:
        ///   ...
        /// ```
        const FUTURE_ANNOTATIONS = 1 << 15;

        /// The model is in a Python stub file (i.e., a `.pyi` file).
        const STUB_FILE = 1 << 16;

        /// `__future__`-style type annotations are enabled in this model.
        /// That could be because it's a stub file,
        /// or it could be because it's a non-stub file that has `from __future__ import annotations`
        /// at the top of the module.
        const FUTURE_ANNOTATIONS_OR_STUB = Self::FUTURE_ANNOTATIONS.bits() | Self::STUB_FILE.bits();

        /// The model has traversed past the module docstring.
        ///
        /// For example, the model could be visiting `x` in:
        /// ```python
        /// """Module docstring."""
        ///
        /// x: int = 1
        /// ```
        const MODULE_DOCSTRING_BOUNDARY = 1 << 17;

        /// The model is in a (deferred) [type parameter definition].
        ///
        /// For example, the model could be visiting `T`, `P` or `Ts` in:
        /// ```python
        /// class Foo[T, *Ts, **P]: pass
        /// ```
        ///
        /// Note that this flag is *not* set for "pre-PEP-695" TypeVars, ParamSpecs or TypeVarTuples.
        /// None of the following would lead to the flag being set:
        ///
        /// ```python
        /// from typing import TypeVar, ParamSpec, TypeVarTuple
        ///
        /// T = TypeVar("T")
        /// P = ParamSpec("P")
        /// Ts = TypeVarTuple("Ts")
        /// ```
        ///
        /// Note also that this flag is only set when we are actually *visiting* the deferred definition,
        /// not when we "pass by" it when initially traversing the source tree.
        ///
        /// [type parameter definition]: https://docs.python.org/3/reference/executionmodel.html#annotation-scopes
        const TYPE_PARAM_DEFINITION = 1 << 18;

        /// The model is in a named expression assignment.
        ///
        /// For example, the model could be visiting `x` in:
        /// ```python
        /// if (x := 1): ...
        /// ```
        const NAMED_EXPRESSION_ASSIGNMENT = 1 << 19;

        /// The model is in a comprehension variable assignment.
        ///
        /// For example, the model could be visiting `x` in:
        /// ```python
        /// [_ for x in range(10)]
        /// ```
        const COMPREHENSION_ASSIGNMENT = 1 << 20;

        /// The model is in a docstring as described in [PEP 257].
        ///
        /// For example, the model could be visiting either the module, class,
        /// or function docstring in:
        /// ```python
        /// """Module docstring."""
        ///
        ///
        /// class Foo:
        ///     """Class docstring."""
        ///     pass
        ///
        ///
        /// def foo():
        ///     """Function docstring."""
        ///     pass
        /// ```
        ///
        /// [PEP 257]: https://peps.python.org/pep-0257/#what-is-a-docstring
        const PEP_257_DOCSTRING = 1 << 21;

        /// The model is visiting the r.h.s. of a module-level `__all__` definition.
        ///
        /// This could be any module-level statement that assigns or alters `__all__`,
        /// for example:
        /// ```python
        /// __all__ = ["foo"]
        /// __all__: str = ["foo"]
        /// __all__ = ("bar",)
        /// __all__ += ("baz,")
        /// ```
        const DUNDER_ALL_DEFINITION = 1 << 22;

        /// The model is in an f-string replacement field.
        ///
        /// For example, the model could be visiting `x` or `y` in:
        ///
        /// ```python
        /// f"first {x} second {y}"
        /// ```
        const F_STRING_REPLACEMENT_FIELD = 1 << 23;

        /// The model is visiting the bases tuple of a class.
        ///
        /// For example, the model could be visiting `Foo` or `Bar` in:
        ///
        /// ```python
        /// class Baz(Foo, Bar):
        ///     pass
        /// ```
        const CLASS_BASE = 1 << 24;

        /// The model is visiting a class base that was initially deferred
        /// while traversing the AST. (This only happens in stub files.)
        const DEFERRED_CLASS_BASE = 1 << 25;

        /// The model is in an attribute docstring.
        ///
        /// An attribute docstring is a string literal immediately following an assignment or an
        /// annotated assignment statement. The context in which this is valid are:
        /// 1. At the top level of a module
        /// 2. At the top level of a class definition i.e., a class attribute
        ///
        /// For example:
        /// ```python
        /// a = 1
        /// """This is an attribute docstring for `a` variable"""
        ///
        ///
        /// class Foo:
        ///     b = 1
        ///     """This is an attribute docstring for `Foo.b` class variable"""
        /// ```
        ///
        /// Unlike other kinds of docstrings as described in [PEP 257], attribute docstrings are
        /// discarded at runtime. However, they are used by some documentation renderers and
        /// static-analysis tools.
        ///
        /// [PEP 257]: https://peps.python.org/pep-0257/#what-is-a-docstring
        const ATTRIBUTE_DOCSTRING = 1 << 26;

        /// The context is in any type annotation.
        const ANNOTATION = Self::TYPING_ONLY_ANNOTATION.bits() | Self::RUNTIME_EVALUATED_ANNOTATION.bits() | Self::RUNTIME_REQUIRED_ANNOTATION.bits();

        /// The context is in any string type definition.
        const STRING_TYPE_DEFINITION = Self::SIMPLE_STRING_TYPE_DEFINITION.bits()
            | Self::COMPLEX_STRING_TYPE_DEFINITION.bits();

        /// The context is in any deferred type definition.
        const DEFERRED_TYPE_DEFINITION = Self::SIMPLE_STRING_TYPE_DEFINITION.bits()
            | Self::COMPLEX_STRING_TYPE_DEFINITION.bits()
            | Self::FUTURE_TYPE_DEFINITION.bits()
            | Self::TYPE_PARAM_DEFINITION.bits();

        /// The context is in a typing-only context.
        const TYPING_CONTEXT = Self::TYPE_CHECKING_BLOCK.bits() | Self::TYPING_ONLY_ANNOTATION.bits() |
            Self::STRING_TYPE_DEFINITION.bits() | Self::TYPE_PARAM_DEFINITION.bits();
    }
}

impl SemanticModelFlags {
    pub fn new(path: &Path) -> Self {
        if PySourceType::from(path).is_stub() {
            Self::STUB_FILE
        } else {
            Self::default()
        }
    }
}

/// A snapshot of the [`SemanticModel`] at a given point in the AST traversal.
#[derive(Debug, Clone, Copy, PartialEq, Eq)]
pub struct Snapshot {
    scope_id: ScopeId,
    node_id: Option<NodeId>,
    branch_id: Option<BranchId>,
    definition_id: DefinitionId,
    flags: SemanticModelFlags,
}

#[derive(Debug)]
pub enum ReadResult {
    /// The read reference is resolved to a specific binding.
    ///
    /// For example, given:
    /// ```python
    /// x = 1
    /// print(x)
    /// ```
    ///
    /// The `x` in `print(x)` is resolved to the binding of `x` in `x = 1`.
    Resolved(BindingId),

    /// The read reference is resolved to a context-specific, implicit global (e.g., `__class__`
    /// within a class scope).
    ///
    /// For example, given:
    /// ```python
    /// class C:
    ///    print(__class__)
    /// ```
    ///
    /// The `__class__` in `print(__class__)` is resolved to the implicit global `__class__`.
    ImplicitGlobal,

    /// The read reference is unresolved, but at least one of the containing scopes contains a
    /// wildcard import.
    ///
    /// For example, given:
    /// ```python
    /// from x import *
    ///
    /// print(y)
    /// ```
    ///
    /// The `y` in `print(y)` is unresolved, but the containing scope contains a wildcard import,
    /// so `y` _may_ be resolved to a symbol imported by the wildcard import.
    WildcardImport,

    /// The read reference is resolved, but to an unbound local variable.
    ///
    /// For example, given:
    /// ```python
    /// x = 1
    /// del x
    /// print(x)
    /// ```
    ///
    /// The `x` in `print(x)` is an unbound local.
    UnboundLocal(BindingId),

    /// The read reference is definitively unresolved.
    ///
    /// For example, given:
    /// ```python
    /// print(x)
    /// ```
    ///
    /// The `x` in `print(x)` is definitively unresolved.
    NotFound,
}

#[derive(Debug)]
pub struct ImportedName {
    /// The name to which the imported symbol is bound.
    name: String,
    /// The statement from which the symbol is imported.
    source: NodeId,
    /// The range at which the symbol is imported.
    range: TextRange,
    /// The context in which the symbol is imported.
    context: ExecutionContext,
}

impl ImportedName {
    pub fn into_name(self) -> String {
        self.name
    }

    pub const fn context(&self) -> ExecutionContext {
        self.context
    }

    pub fn statement<'a>(&self, semantic: &SemanticModel<'a>) -> &'a Stmt {
        semantic.statement(self.source)
    }
}

impl Ranged for ImportedName {
    fn range(&self) -> TextRange {
        self.range
    }
}

/// A unique identifier for an [`ast::ExprName`]. No two names can even appear at the same location
/// in the source code, so the starting offset is a cheap and sufficient unique identifier.
#[derive(Debug, Hash, PartialEq, Eq)]
struct NameId(TextSize);

impl From<&ast::ExprName> for NameId {
    fn from(name: &ast::ExprName) -> Self {
        Self(name.start())
    }
}<|MERGE_RESOLUTION|>--- conflicted
+++ resolved
@@ -1859,12 +1859,9 @@
         const CONTEXTVARS = 1 << 19;
         const ANYIO = 1 << 20;
         const FASTAPI = 1 << 21;
-<<<<<<< HEAD
-        const MARKUPSAFE = 1 << 22;
-        const FLASK = 1 << 23;
-=======
         const COPY = 1 << 22;
->>>>>>> 84d4f114
+        const MARKUPSAFE = 1 << 23;
+        const FLASK = 1 << 24;
     }
 }
 
