use ruff_formatter::write;
use ruff_python_ast::{Decorator, Ranged, StmtClassDef};
use ruff_python_trivia::lines_after_ignoring_trivia;

use crate::comments::{leading_comments, trailing_comments, SourceComment};
use crate::prelude::*;
<<<<<<< HEAD
use crate::statement::suite::{clause_body, contains_only_an_ellipsis, SuiteKind};
=======
use crate::statement::suite::SuiteKind;

use crate::statement::clause::{clause_header, ClauseHeader};
>>>>>>> 0cea4975
use crate::FormatNodeRule;

#[derive(Default)]
pub struct FormatStmtClassDef;

impl FormatNodeRule<StmtClassDef> for FormatStmtClassDef {
    fn fmt_fields(&self, item: &StmtClassDef, f: &mut PyFormatter) -> FormatResult<()> {
        let StmtClassDef {
            range: _,
            name,
            arguments,
            body,
            type_params,
            decorator_list,
        } = item;

        let comments = f.context().comments().clone();

        let dangling_comments = comments.dangling(item);
        let trailing_definition_comments_start =
            dangling_comments.partition_point(|comment| comment.line_position().is_own_line());

        let (leading_definition_comments, trailing_definition_comments) =
            dangling_comments.split_at(trailing_definition_comments_start);

        write!(
            f,
            [
                FormatDecorators {
                    decorators: decorator_list,
                    leading_definition_comments,
                },
                clause_header(
                    ClauseHeader::Class(item),
                    trailing_definition_comments,
                    &format_with(|f| {
                        write!(f, [text("class"), space(), name.format()])?;

                        if let Some(type_params) = type_params.as_deref() {
                            write!(f, [type_params.format()])?;
                        }

                        if let Some(arguments) = arguments.as_deref() {
                            // Drop empty the arguments node entirely (i.e., remove the parentheses) if it is empty,
                            // e.g., given:
                            // ```python
                            // class A():
                            //     ...
                            // ```
                            //
                            // Format as:
                            // ```python
                            // class A:
                            //     ...
                            // ```
                            //
                            // However, preserve any dangling end-of-line comments, e.g., given:
                            // ```python
                            // class A(  # comment
                            // ):
                            //     ...
                            //
                            // Format as:
                            // ```python
                            // class A:  # comment
                            //     ...
                            // ```
                            //
                            // However, the arguments contain any dangling own-line comments, we retain the
                            // parentheses, e.g., given:
                            // ```python
                            // class A(  # comment
                            //     # comment
                            // ):
                            //     ...
                            // ```
                            //
                            // Format as:
                            // ```python
                            // class A(  # comment
                            //     # comment
                            // ):
                            //     ...
                            // ```
                            if arguments.is_empty()
                                && comments
                                    .dangling(arguments)
                                    .iter()
                                    .all(|comment| comment.line_position().is_end_of_line())
                            {
                                let dangling = comments.dangling(arguments);
                                write!(f, [trailing_comments(dangling)])?;
                            } else {
                                write!(f, [arguments.format()])?;
                            }
                        }

                        Ok(())
                    }),
                ),
                block_indent(&body.format().with_options(SuiteKind::Class))
            ]
        )
    }

    fn fmt_dangling_comments(
        &self,
        _dangling_comments: &[SourceComment],
        _f: &mut PyFormatter,
    ) -> FormatResult<()> {
        // handled in fmt_fields
        Ok(())
    }
}

pub(super) struct FormatDecorators<'a> {
    pub(super) decorators: &'a [Decorator],
    pub(super) leading_definition_comments: &'a [SourceComment],
}

impl Format<PyFormatContext<'_>> for FormatDecorators<'_> {
    fn fmt(&self, f: &mut Formatter<PyFormatContext<'_>>) -> FormatResult<()> {
        if let Some(last_decorator) = self.decorators.last() {
            f.join_with(hard_line_break())
                .entries(self.decorators.iter().formatted())
                .finish()?;

            if self.leading_definition_comments.is_empty() {
                write!(f, [hard_line_break()])?;
            } else {
                // Write any leading definition comments (between last decorator and the header)
                // while maintaining the right amount of empty lines between the comment
                // and the last decorator.
                let leading_line =
                    if lines_after_ignoring_trivia(last_decorator.end(), f.context().source()) <= 1
                    {
                        hard_line_break()
                    } else {
                        empty_line()
                    };

                write!(
                    f,
                    [
                        leading_line,
                        leading_comments(self.leading_definition_comments)
                    ]
                )?;
            }
        }

<<<<<<< HEAD
        write!(f, [text("class"), space(), name.format()])?;

        if let Some(type_params) = type_params.as_deref() {
            write!(f, [type_params.format()])?;
        }

        if let Some(arguments) = arguments.as_deref() {
            // Drop empty the arguments node entirely (i.e., remove the parentheses) if it is empty,
            // e.g., given:
            // ```python
            // class A():
            //     ...
            // ```
            //
            // Format as:
            // ```python
            // class A:
            //     ...
            // ```
            //
            // However, preserve any dangling end-of-line comments, e.g., given:
            // ```python
            // class A(  # comment
            // ):
            //     ...
            //
            // Format as:
            // ```python
            // class A:  # comment
            //     ...
            // ```
            //
            // However, the arguments contain any dangling own-line comments, we retain the
            // parentheses, e.g., given:
            // ```python
            // class A(  # comment
            //     # comment
            // ):
            //     ...
            // ```
            //
            // Format as:
            // ```python
            // class A(  # comment
            //     # comment
            // ):
            //     ...
            // ```
            if arguments.is_empty()
                && comments
                    .dangling_comments(arguments)
                    .iter()
                    .all(|comment| comment.line_position().is_end_of_line())
            {
                let dangling = comments.dangling_comments(arguments);
                write!(f, [trailing_comments(dangling)])?;
            } else {
                write!(f, [arguments.format()])?;
            }
        }

        // TODO(tjkuson): determine why this is necessary.
        if contains_only_an_ellipsis(body, f.context().comments()) {
            write!(
                f,
                [text(":"), clause_body(body, trailing_definition_comments)]
            )
        } else {
            write!(
                f,
                [
                    text(":"),
                    trailing_comments(trailing_definition_comments),
                    block_indent(&body.format().with_options(SuiteKind::Class))
                ]
            )
        }
    }

    fn fmt_dangling_comments(
        &self,
        _node: &StmtClassDef,
        _f: &mut PyFormatter,
    ) -> FormatResult<()> {
        // handled in fmt_fields
=======
>>>>>>> 0cea4975
        Ok(())
    }
}<|MERGE_RESOLUTION|>--- conflicted
+++ resolved
@@ -4,13 +4,9 @@
 
 use crate::comments::{leading_comments, trailing_comments, SourceComment};
 use crate::prelude::*;
-<<<<<<< HEAD
-use crate::statement::suite::{clause_body, contains_only_an_ellipsis, SuiteKind};
-=======
 use crate::statement::suite::SuiteKind;
 
-use crate::statement::clause::{clause_header, ClauseHeader};
->>>>>>> 0cea4975
+use crate::statement::clause::{clause_body, clause_header, ClauseHeader};
 use crate::FormatNodeRule;
 
 #[derive(Default)]
@@ -111,7 +107,7 @@
                         Ok(())
                     }),
                 ),
-                block_indent(&body.format().with_options(SuiteKind::Class))
+                clause_body(body, trailing_definition_comments).with_kind(SuiteKind::Class),
             ]
         )
     }
@@ -162,94 +158,6 @@
             }
         }
 
-<<<<<<< HEAD
-        write!(f, [text("class"), space(), name.format()])?;
-
-        if let Some(type_params) = type_params.as_deref() {
-            write!(f, [type_params.format()])?;
-        }
-
-        if let Some(arguments) = arguments.as_deref() {
-            // Drop empty the arguments node entirely (i.e., remove the parentheses) if it is empty,
-            // e.g., given:
-            // ```python
-            // class A():
-            //     ...
-            // ```
-            //
-            // Format as:
-            // ```python
-            // class A:
-            //     ...
-            // ```
-            //
-            // However, preserve any dangling end-of-line comments, e.g., given:
-            // ```python
-            // class A(  # comment
-            // ):
-            //     ...
-            //
-            // Format as:
-            // ```python
-            // class A:  # comment
-            //     ...
-            // ```
-            //
-            // However, the arguments contain any dangling own-line comments, we retain the
-            // parentheses, e.g., given:
-            // ```python
-            // class A(  # comment
-            //     # comment
-            // ):
-            //     ...
-            // ```
-            //
-            // Format as:
-            // ```python
-            // class A(  # comment
-            //     # comment
-            // ):
-            //     ...
-            // ```
-            if arguments.is_empty()
-                && comments
-                    .dangling_comments(arguments)
-                    .iter()
-                    .all(|comment| comment.line_position().is_end_of_line())
-            {
-                let dangling = comments.dangling_comments(arguments);
-                write!(f, [trailing_comments(dangling)])?;
-            } else {
-                write!(f, [arguments.format()])?;
-            }
-        }
-
-        // TODO(tjkuson): determine why this is necessary.
-        if contains_only_an_ellipsis(body, f.context().comments()) {
-            write!(
-                f,
-                [text(":"), clause_body(body, trailing_definition_comments)]
-            )
-        } else {
-            write!(
-                f,
-                [
-                    text(":"),
-                    trailing_comments(trailing_definition_comments),
-                    block_indent(&body.format().with_options(SuiteKind::Class))
-                ]
-            )
-        }
-    }
-
-    fn fmt_dangling_comments(
-        &self,
-        _node: &StmtClassDef,
-        _f: &mut PyFormatter,
-    ) -> FormatResult<()> {
-        // handled in fmt_fields
-=======
->>>>>>> 0cea4975
         Ok(())
     }
 }