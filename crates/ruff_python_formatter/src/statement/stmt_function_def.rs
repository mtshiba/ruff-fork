--- conflicted
+++ resolved
@@ -6,13 +6,9 @@
 use crate::expression::maybe_parenthesize_expression;
 use crate::expression::parentheses::{Parentheses, Parenthesize};
 use crate::prelude::*;
-<<<<<<< HEAD
-use crate::statement::suite::{clause_body, contains_only_an_ellipsis, SuiteKind};
-=======
-use crate::statement::clause::{clause_header, ClauseHeader};
+use crate::statement::clause::{clause_body, clause_header, ClauseHeader};
 use crate::statement::stmt_class_def::FormatDecorators;
 use crate::statement::suite::SuiteKind;
->>>>>>> 0cea4975
 use crate::FormatNodeRule;
 
 #[derive(Default)]
@@ -40,139 +36,6 @@
         let (leading_definition_comments, trailing_definition_comments) =
             dangling_comments.split_at(trailing_definition_comments_start);
 
-<<<<<<< HEAD
-        if let Some(last_decorator) = item.decorator_list.last() {
-            f.join_with(hard_line_break())
-                .entries(item.decorator_list.iter().formatted())
-                .finish()?;
-
-            if leading_definition_comments.is_empty() {
-                write!(f, [hard_line_break()])?;
-            } else {
-                // Write any leading definition comments (between last decorator and the header)
-                // while maintaining the right amount of empty lines between the comment
-                // and the last decorator.
-                let leading_line =
-                    if lines_after_ignoring_trivia(last_decorator.end(), f.context().source()) <= 1
-                    {
-                        hard_line_break()
-                    } else {
-                        empty_line()
-                    };
-
-                write!(
-                    f,
-                    [leading_line, leading_comments(leading_definition_comments)]
-                )?;
-            }
-        }
-
-        if item.is_async {
-            write!(f, [text("async"), space()])?;
-        }
-
-        write!(f, [text("def"), space(), item.name.format()])?;
-
-        if let Some(type_params) = item.type_params.as_ref() {
-            write!(f, [type_params.format()])?;
-        }
-
-        let format_inner = format_with(|f: &mut PyFormatter| {
-            write!(f, [item.parameters.format()])?;
-
-            if let Some(return_annotation) = item.returns.as_ref() {
-                write!(f, [space(), text("->"), space()])?;
-
-                if return_annotation.is_tuple_expr() {
-                    write!(
-                        f,
-                        [return_annotation.format().with_options(Parentheses::Never)]
-                    )?;
-                } else if comments.has_trailing_comments(return_annotation.as_ref()) {
-                    // Intentionally parenthesize any return annotations with trailing comments.
-                    // This avoids an instability in cases like:
-                    // ```python
-                    // def double(
-                    //     a: int
-                    // ) -> (
-                    //     int  # Hello
-                    // ):
-                    //     pass
-                    // ```
-                    // If we allow this to break, it will be formatted as follows:
-                    // ```python
-                    // def double(
-                    //     a: int
-                    // ) -> int:  # Hello
-                    //     pass
-                    // ```
-                    // On subsequent formats, the `# Hello` will be interpreted as a dangling
-                    // comment on a function, yielding:
-                    // ```python
-                    // def double(a: int) -> int:  # Hello
-                    //     pass
-                    // ```
-                    // Ideally, we'd reach that final formatting in a single pass, but doing so
-                    // requires that the parent be aware of how the child is formatted, which
-                    // is challenging. As a compromise, we break those expressions to avoid an
-                    // instability.
-                    write!(
-                        f,
-                        [return_annotation.format().with_options(Parentheses::Always)]
-                    )?;
-                } else {
-                    write!(
-                        f,
-                        [maybe_parenthesize_expression(
-                            return_annotation,
-                            item,
-                            if empty_parameters(&item.parameters, f.context().source()) {
-                                // If the parameters are empty, add parentheses if the return annotation
-                                // breaks at all.
-                                Parenthesize::IfBreaksOrIfRequired
-                            } else {
-                                // Otherwise, use our normal rules for parentheses, which allows us to break
-                                // like:
-                                // ```python
-                                // def f(
-                                //     x,
-                                // ) -> Tuple[
-                                //     int,
-                                //     int,
-                                // ]:
-                                //     ...
-                                // ```
-                                Parenthesize::IfBreaks
-                            },
-                        )]
-                    )?;
-                }
-            }
-            Ok(())
-        });
-
-        write!(f, [group(&format_inner)])?;
-
-        // TODO(tjkuson): determine why this is necessary.
-        if contains_only_an_ellipsis(&item.body, f.context().comments()) {
-            write!(
-                f,
-                [
-                    text(":"),
-                    clause_body(&item.body, trailing_definition_comments)
-                ]
-            )
-        } else {
-            write!(
-                f,
-                [
-                    text(":"),
-                    trailing_comments(trailing_definition_comments),
-                    block_indent(&item.body.format().with_options(SuiteKind::Function))
-                ]
-            )
-        }
-=======
         write!(
             f,
             [
@@ -279,10 +142,9 @@
                         group(&format_inner).fmt(f)
                     }),
                 ),
-                block_indent(&body.format().with_options(SuiteKind::Function))
+                clause_body(body, trailing_definition_comments).with_kind(SuiteKind::Function),
             ]
         )
->>>>>>> 0cea4975
     }
 
     fn fmt_dangling_comments(
