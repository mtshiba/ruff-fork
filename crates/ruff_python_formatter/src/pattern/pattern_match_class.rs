--- conflicted
+++ resolved
@@ -1,19 +1,14 @@
-<<<<<<< HEAD
-use ruff_formatter::{write, FormatResult};
-use ruff_python_ast::PatternMatchClass;
+use crate::comments::{dangling_comments, SourceComment};
+use ruff_formatter::write;
+use ruff_python_ast::node::AnyNodeRef;
+use ruff_python_ast::{Pattern, PatternMatchClass, Ranged};
+use ruff_python_trivia::{SimpleTokenKind, SimpleTokenizer};
+use ruff_text_size::{TextRange, TextSize};
 
-use crate::expression::parentheses::parenthesized;
+use crate::expression::parentheses::{
+    empty_parenthesized, parenthesized, NeedsParentheses, OptionalParentheses, Parentheses,
+};
 use crate::prelude::*;
-use crate::{FormatNodeRule, PyFormatter};
-=======
-use ruff_formatter::{write, Buffer, FormatResult};
-use ruff_python_ast::node::AnyNodeRef;
-use ruff_python_ast::PatternMatchClass;
-
-use crate::expression::parentheses::{NeedsParentheses, OptionalParentheses};
-use crate::prelude::*;
-use crate::{not_yet_implemented_custom_text, FormatNodeRule, PyFormatter};
->>>>>>> 100904ad
 
 #[derive(Default)]
 pub struct FormatPatternMatchClass;
@@ -28,25 +23,75 @@
             kwd_patterns,
         } = item;
 
-        let items = format_with(|f| {
-            let mut join = f.join_comma_separated(range.end());
+        let comments = f.context().comments().clone();
+        let dangling = comments.dangling(item);
 
-            if !patterns.is_empty() {
-                join.nodes(patterns.iter());
+        // Identify the dangling comments before and after the open parenthesis.
+        let (before_parenthesis, after_parenthesis) = if let Some(left_paren) =
+            SimpleTokenizer::starts_at(cls.end(), f.context().source())
+                .find(|token| token.kind() == SimpleTokenKind::LParen)
+        {
+            dangling
+                .split_at(dangling.partition_point(|comment| comment.start() < left_paren.start()))
+        } else {
+            (dangling, [].as_slice())
+        };
+
+        write!(f, [cls.format(), dangling_comments(before_parenthesis)])?;
+
+        match (patterns.as_slice(), kwd_attrs.as_slice()) {
+            ([], []) => {
+                // No patterns; render parentheses with any dangling comments.
+                write!(f, [empty_parenthesized("(", after_parenthesis, ")")])
             }
+            ([pattern], []) => {
+                // A single pattern. We need to take care not to re-parenthesize it, since our standard
+                // parenthesis detection will false-positive here.
+                let parentheses = if is_single_argument_parenthesized(
+                    pattern,
+                    item.end(),
+                    f.context().source(),
+                ) {
+                    Parentheses::Always
+                } else {
+                    Parentheses::Never
+                };
+                write!(
+                    f,
+                    [
+                        parenthesized("(", &pattern.format().with_options(parentheses), ")")
+                            .with_dangling_comments(after_parenthesis)
+                    ]
+                )
+            }
+            _ => {
+                // Multiple patterns: standard logic.
+                let items = format_with(|f| {
+                    let mut join = f.join_comma_separated(range.end());
+                    join.nodes(patterns.iter());
+                    for (key, value) in kwd_attrs.iter().zip(kwd_patterns.iter()) {
+                        join.entry(
+                            key,
+                            &format_with(|f| write!(f, [key.format(), text("="), value.format()])),
+                        );
+                    }
+                    join.finish()
+                });
+                write!(
+                    f,
+                    [parenthesized("(", &group(&items), ")")
+                        .with_dangling_comments(after_parenthesis)]
+                )
+            }
+        }
+    }
 
-            if !kwd_attrs.is_empty() {
-                for (key, value) in kwd_attrs.iter().zip(kwd_patterns.iter()) {
-                    join.entry(
-                        key,
-                        &format_with(|f| write!(f, [key.format(), text("="), value.format()])),
-                    );
-                }
-            }
-            join.finish()
-        });
-
-        write!(f, [cls.format(), parenthesized("(", &items, ")")])
+    fn fmt_dangling_comments(
+        &self,
+        _dangling_comments: &[SourceComment],
+        _f: &mut PyFormatter,
+    ) -> FormatResult<()> {
+        Ok(())
     }
 }
 
@@ -54,8 +99,56 @@
     fn needs_parentheses(
         &self,
         _parent: AnyNodeRef,
-        _context: &PyFormatContext,
+        context: &PyFormatContext,
     ) -> OptionalParentheses {
+        // If there are any comments outside of the class parentheses, break:
+        // ```python
+        // case (
+        //     Pattern
+        //     # dangling
+        //     (...)
+        // ): ...
+        // ```
+        let dangling = context.comments().dangling(self);
+        if !dangling.is_empty() {
+            if let Some(left_paren) = SimpleTokenizer::starts_at(self.cls.end(), context.source())
+                .find(|token| token.kind() == SimpleTokenKind::LParen)
+            {
+                if dangling
+                    .iter()
+                    .any(|comment| comment.start() < left_paren.start())
+                {
+                    return OptionalParentheses::Multiline;
+                };
+            }
+        }
         OptionalParentheses::Never
     }
+}
+
+/// Returns `true` if the pattern (which is the only argument to a [`PatternMatchClass`]) is
+/// parenthesized. Used to avoid falsely assuming that `x` is parenthesized in cases like:
+/// ```python
+/// case Point2D(x): ...
+/// ```
+fn is_single_argument_parenthesized(pattern: &Pattern, call_end: TextSize, source: &str) -> bool {
+    let mut has_seen_r_paren = false;
+    for token in SimpleTokenizer::new(source, TextRange::new(pattern.end(), call_end)).skip_trivia()
+    {
+        match token.kind() {
+            SimpleTokenKind::RParen => {
+                if has_seen_r_paren {
+                    return true;
+                }
+                has_seen_r_paren = true;
+            }
+            // Skip over any trailing comma
+            SimpleTokenKind::Comma => continue,
+            _ => {
+                // Passed the arguments
+                break;
+            }
+        }
+    }
+    false
 }