# leading match comment
match foo:  # dangling match comment
    case "bar":
        pass


# leading match comment
match (  # leading expr comment
    # another leading expr comment
    foo  # trailing expr comment
    # another trailing expr comment
):  # dangling match comment
    case "bar":
        pass


# leading match comment
match (  # hello
    foo  # trailing expr comment
    ,  # another
):  # dangling match comment
    case "bar":
        pass


match [  # comment
    first,
    second,
    third
]:  # another comment
    case ["a", "b", "c"]:
        pass

match (  # comment
    "a b c"
).split():  # another comment
    case ["a", "b", "c"]:
        pass


match (  # comment
    # let's go
    yield foo
):  # another comment
    case ["a", "b", "c"]:
        pass


match aaaaaaaaahhhhhhhhhhhhhhhhhhhhhhhhhhhhhhhhhhhhhhhhhhhhhhhhhhhhhhhhhhhhhhhhhhhhhhhhhhhhhhh:  # comment
    case "sshhhhhhhh":
        pass


def foo():
    match inside_func:  # comment
        case "bar":
            pass


match newlines:

    # case 1 leading comment


    case "top level case comment with newlines":  # case dangling comment
        # pass leading comment
        pass
        # pass trailing comment


    # case 2 leading comment



    case "case comment with newlines" if foo == 2:  # second
        pass

    case "one", "newline" if (foo := 1):  # third
        pass


    case "two newlines":
        pass



    case "three newlines":
        pass
    case _:
        pass


match long_lines:
    case "this is a long line for if condition" if aaaaaaaaahhhhhhhh == 1 and bbbbbbaaaaaaaaaaa == 2:  # comment
        pass

    case "this is a long line for if condition with parentheses" if (aaaaaaaaahhhhhhhh == 1 and bbbbbbaaaaaaaaaaa == 2):  # comment
        pass

    case "named expressions aren't special" if foo := 1:
        pass

    case "named expressions aren't that special" if (foo := 1):
        pass

    case "but with already broken long lines" if (
        aaaaaaahhhhhhhhhhh == 1 and
        bbbbbbbbaaaaaahhhh == 2
    ):  # another comment
        pass


match pattern_comments:
    case (
    only_trailing  # trailing 1
    # trailing 2
# trailing 3
    ):
        pass


match pattern_comments:
    case (  # leading
    only_leading
    ):
        pass


match pattern_comments:
    case (
    # leading
    leading_and_trailing  # trailing 1
    # trailing 2
# trailing 3
    ):
        pass


match pattern_comments:
    case (
    no_comments
    ):
        pass


<<<<<<< HEAD
match pattern_comments:
    case (
        # 1
        pattern  # 2
        # 3
        as  # 4
        # 5
        name  # 6
        # 7
    ):
        pass


match x:
    case (a as b) as c:
        pass
=======
match pattern_singleton:
    case (
        # leading 1
        # leading 2
        None  # trailing
        # trailing own 1
        # trailing own 2
    ):
        pass
    case (
        True  # trailing
    ):
        ...
    case False:
        ...
>>>>>>> ca2bb200
<|MERGE_RESOLUTION|>--- conflicted
+++ resolved
@@ -143,7 +143,6 @@
         pass
 
 
-<<<<<<< HEAD
 match pattern_comments:
     case (
         # 1
@@ -160,7 +159,7 @@
 match x:
     case (a as b) as c:
         pass
-=======
+
 match pattern_singleton:
     case (
         # leading 1
@@ -175,5 +174,4 @@
     ):
         ...
     case False:
-        ...
->>>>>>> ca2bb200
+        ...