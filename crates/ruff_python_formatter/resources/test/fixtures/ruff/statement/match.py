--- conflicted
+++ resolved
@@ -142,8 +142,6 @@
     ):
         pass
 
-<<<<<<< HEAD
-=======
 
 match pattern_comments:
     case (
@@ -174,7 +172,7 @@
     case (a as b) as c:
         pass
 
->>>>>>> c34a342a
+
 match pattern_singleton:
     case (
         # leading 1
@@ -191,6 +189,7 @@
     case False:
         ...
 
+
 match foo:
     case "a", "b":
         pass
@@ -202,6 +201,7 @@
         pass
     case (["a", "b"]):
         pass
+
 
 match foo:
     case [  # leading
