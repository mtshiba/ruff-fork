--- conflicted
+++ resolved
@@ -107,35 +107,25 @@
 ```diff
 --- Black
 +++ Ruff
-@@ -1,20 +1,19 @@
+@@ -1,12 +1,11 @@
  #!/usr/bin/env python3
 -import asyncio
 -import sys
+-
+-from third_party import X, Y, Z
 +NOT_YET_IMPLEMENTED_StmtImport
 +NOT_YET_IMPLEMENTED_StmtImport
  
--from third_party import X, Y, Z
--
 -from library import some_connection, some_decorator
 +NOT_YET_IMPLEMENTED_StmtImportFrom
  
-<<<<<<< HEAD
 -f"trigger 3.6 mode"
-=======
--from library import some_connection, some_decorator
->>>>>>> 366edc5a
 +NOT_YET_IMPLEMENTED_StmtImportFrom
 +NOT_YET_IMPLEMENTED_ExprJoinedStr
  
--f"trigger 3.6 mode"
--
  
  def func_no_args():
-<<<<<<< HEAD
-@@ -14,25 +13,25 @@
-=======
-     a
->>>>>>> 366edc5a
+@@ -14,7 +13,7 @@
      b
      c
      if True:
@@ -144,33 +134,7 @@
      if False:
          ...
      for i in range(10):
-@@ -26,8 +25,7 @@
- 
- async def coroutine(arg, exec=False):
-     "Single-line docstring. Multiline is harder to reformat."
--    async with some_connection() as conn:
--        await conn.do_what_i_mean("SELECT bobby, tables FROM xkcd", timeout=2)
-<<<<<<< HEAD
--    await asyncio.sleep(1)
-+    async with NOT_IMPLEMENTED_call() as conn:
-+        await NOT_IMPLEMENTED_call(NOT_IMPLEMENTED_arg)
-+    await NOT_IMPLEMENTED_call(NOT_IMPLEMENTED_arg)
- 
- 
- @asyncio.coroutine
--@some_decorator(with_args=True, many_args=[1, 2, 3])
-+@NOT_IMPLEMENTED_call(NOT_IMPLEMENTED_arg)
- def function_signature_stress_test(
-     number: int,
-     no_annotation=None,
 @@ -41,12 +40,22 @@
-=======
-+    NOT_YET_IMPLEMENTED_StmtAsyncWith
-     await asyncio.sleep(1)
- 
- 
-@@ -41,12 +39,22 @@
->>>>>>> 366edc5a
      debug: bool = False,
      **kwargs,
  ) -> str:
@@ -197,11 +161,7 @@
  
  
  def spaces_types(
-<<<<<<< HEAD
-@@ -56,70 +65,26 @@
-=======
-@@ -56,7 +64,7 @@
->>>>>>> 366edc5a
+@@ -56,7 +65,7 @@
      d: dict = {},
      e: bool = True,
      f: int = -1,
@@ -210,7 +170,7 @@
      h: str = "",
      i: str = r"",
  ):
-@@ -64,19 +72,16 @@
+@@ -64,19 +73,16 @@
  
  
  def spaces2(result=_core.Value(None)):
@@ -237,7 +197,7 @@
  
  
  def long_lines():
-@@ -87,7 +92,7 @@
+@@ -87,7 +93,7 @@
                  ast_args.kw_defaults,
                  parameters,
                  implicit_default=True,
@@ -246,7 +206,7 @@
          )
          typedargslist.extend(
              gen_annotated_params(
-@@ -96,7 +101,7 @@
+@@ -96,7 +102,7 @@
                  parameters,
                  implicit_default=True,
                  # trailing standalone comment
@@ -255,7 +215,7 @@
          )
      _type_comment_re = re.compile(
          r"""
-@@ -118,7 +123,8 @@
+@@ -118,7 +124,8 @@
          )
          $
          """,
@@ -265,12 +225,7 @@
      )
  
  
-<<<<<<< HEAD
- def trailing_comma():
-@@ -135,14 +100,8 @@
-=======
-@@ -135,14 +141,8 @@
->>>>>>> 366edc5a
+@@ -135,14 +142,8 @@
      a,
      **kwargs,
  ) -> A:
@@ -319,14 +274,9 @@
 
 async def coroutine(arg, exec=False):
     "Single-line docstring. Multiline is harder to reformat."
-<<<<<<< HEAD
-    async with NOT_IMPLEMENTED_call() as conn:
-        await NOT_IMPLEMENTED_call(NOT_IMPLEMENTED_arg)
-    await NOT_IMPLEMENTED_call(NOT_IMPLEMENTED_arg)
-=======
-    NOT_YET_IMPLEMENTED_StmtAsyncWith
+    async with some_connection() as conn:
+        await conn.do_what_i_mean("SELECT bobby, tables FROM xkcd", timeout=2)
     await asyncio.sleep(1)
->>>>>>> 366edc5a
 
 
 @asyncio.coroutine
