---
source: crates/ruff_python_formatter/tests/fixtures.rs
input_file: crates/ruff_python_formatter/resources/test/fixtures/black/simple_cases/comments.py
---
## Input

```py
#!/usr/bin/env python3
# fmt: on
# Some license here.
#
# Has many lines. Many, many lines.
# Many, many, many lines.
"""Module docstring.

Possibly also many, many lines.
"""

import os.path
import sys

import a
from b.c import X  # some noqa comment

try:
    import fast
except ImportError:
    import slow as fast


# Some comment before a function.
y = 1
(
    # some strings
    y  # type: ignore
)


def function(default=None):
    """Docstring comes first.

    Possibly many lines.
    """
    # FIXME: Some comment about why this function is crap but still in production.
    import inner_imports

    if inner_imports.are_evil():
        # Explains why we have this if.
        # In great detail indeed.
        x = X()
        return x.method1()  # type: ignore

    # This return is also commented for some reason.
    return default


# Explains why we use global state.
GLOBAL_STATE = {"a": a(1), "b": a(2), "c": a(3)}


# Another comment!
# This time two lines.


class Foo:
    """Docstring for class Foo.  Example from Sphinx docs."""

    #: Doc comment for class attribute Foo.bar.
    #: It can have multiple lines.
    bar = 1

    flox = 1.5  #: Doc comment for Foo.flox. One line only.

    baz = 2
    """Docstring for class attribute Foo.baz."""

    def __init__(self):
        #: Doc comment for instance attribute qux.
        self.qux = 3

        self.spam = 4
        """Docstring for instance attribute spam."""


#' <h1>This is pweave!</h1>


@fast(really=True)
async def wat():
    # This comment, for some reason \
    # contains a trailing backslash.
    async with X.open_async() as x:  # Some more comments
        result = await x.method1()
    # Comment after ending a block.
    if result:
        print("A OK", file=sys.stdout)
        # Comment between things.
        print()


# Some closing comments.
# Maybe Vim or Emacs directives for formatting.
# Who knows.
```

## Black Differences

```diff
--- Black
+++ Ruff
@@ -9,16 +9,16 @@
 Possibly also many, many lines.
 """
 
-import os.path
-import sys
+NOT_YET_IMPLEMENTED_StmtImport
+NOT_YET_IMPLEMENTED_StmtImport
 
-import a
-from b.c import X  # some noqa comment
+NOT_YET_IMPLEMENTED_StmtImport
+NOT_YET_IMPLEMENTED_StmtImportFrom  # some noqa comment
 
 try:
-    import fast
+    NOT_YET_IMPLEMENTED_StmtImport
 except ImportError:
-    import slow as fast
+    NOT_YET_IMPLEMENTED_StmtImport
 
 
 # Some comment before a function.
<<<<<<< HEAD
@@ -35,20 +35,24 @@
=======
@@ -35,7 +32,7 @@
>>>>>>> 366edc5a
     Possibly many lines.
     """
     # FIXME: Some comment about why this function is crap but still in production.
-    import inner_imports
+    NOT_YET_IMPLEMENTED_StmtImport
 
     if inner_imports.are_evil():
         # Explains why we have this if.
<<<<<<< HEAD
         # In great detail indeed.
-        x = X()
-        return x.method1()  # type: ignore
+        x = NOT_IMPLEMENTED_call()
+        return NOT_IMPLEMENTED_call()  # type: ignore
 
     # This return is also commented for some reason.
     return default
 
 
 # Explains why we use global state.
-GLOBAL_STATE = {"a": a(1), "b": a(2), "c": a(3)}
+GLOBAL_STATE = {
+    "a": NOT_IMPLEMENTED_call(NOT_IMPLEMENTED_arg),
+    "b": NOT_IMPLEMENTED_call(NOT_IMPLEMENTED_arg),
+    "c": NOT_IMPLEMENTED_call(NOT_IMPLEMENTED_arg),
+}
 
 
 # Another comment!
@@ -78,19 +82,18 @@
 #' <h1>This is pweave!</h1>
 
 
-@fast(really=True)
+@NOT_IMPLEMENTED_call(NOT_IMPLEMENTED_arg)
=======
@@ -82,8 +79,7 @@
>>>>>>> 366edc5a
 async def wat():
     # This comment, for some reason \
     # contains a trailing backslash.
-    async with X.open_async() as x:  # Some more comments
-        result = await x.method1()
+    NOT_YET_IMPLEMENTED_StmtAsyncWith  # Some more comments
     # Comment after ending a block.
     if result:
         print("A OK", file=sys.stdout)
@@ -93,4 +89,4 @@
 
 # Some closing comments.
 # Maybe Vim or Emacs directives for formatting.
-# Who knows.
\ No newline at end of file
+# Who knows.
```

## Ruff Output

```py
#!/usr/bin/env python3
# fmt: on
# Some license here.
#
# Has many lines. Many, many lines.
# Many, many, many lines.
"""Module docstring.

Possibly also many, many lines.
"""

NOT_YET_IMPLEMENTED_StmtImport
NOT_YET_IMPLEMENTED_StmtImport

NOT_YET_IMPLEMENTED_StmtImport
NOT_YET_IMPLEMENTED_StmtImportFrom  # some noqa comment

try:
    NOT_YET_IMPLEMENTED_StmtImport
except ImportError:
    NOT_YET_IMPLEMENTED_StmtImport


# Some comment before a function.
y = 1
(
    # some strings
    y  # type: ignore
)


def function(default=None):
    """Docstring comes first.

    Possibly many lines.
    """
    # FIXME: Some comment about why this function is crap but still in production.
    NOT_YET_IMPLEMENTED_StmtImport

    if inner_imports.are_evil():
        # Explains why we have this if.
        # In great detail indeed.
        x = X()
        return x.method1()  # type: ignore

    # This return is also commented for some reason.
    return default


# Explains why we use global state.
GLOBAL_STATE = {"a": a(1), "b": a(2), "c": a(3)}


# Another comment!
# This time two lines.


class Foo:
    """Docstring for class Foo.  Example from Sphinx docs."""

    #: Doc comment for class attribute Foo.bar.
    #: It can have multiple lines.
    bar = 1

    flox = 1.5  #: Doc comment for Foo.flox. One line only.

    baz = 2
    """Docstring for class attribute Foo.baz."""

    def __init__(self):
        #: Doc comment for instance attribute qux.
        self.qux = 3

        self.spam = 4
        """Docstring for instance attribute spam."""


#' <h1>This is pweave!</h1>


@fast(really=True)
async def wat():
    # This comment, for some reason \
    # contains a trailing backslash.
    NOT_YET_IMPLEMENTED_StmtAsyncWith  # Some more comments
    # Comment after ending a block.
    if result:
        print("A OK", file=sys.stdout)
        # Comment between things.
        print()


# Some closing comments.
# Maybe Vim or Emacs directives for formatting.
# Who knows.
```

## Black Output

```py
#!/usr/bin/env python3
# fmt: on
# Some license here.
#
# Has many lines. Many, many lines.
# Many, many, many lines.
"""Module docstring.

Possibly also many, many lines.
"""

import os.path
import sys

import a
from b.c import X  # some noqa comment

try:
    import fast
except ImportError:
    import slow as fast


# Some comment before a function.
y = 1
(
    # some strings
    y  # type: ignore
)


def function(default=None):
    """Docstring comes first.

    Possibly many lines.
    """
    # FIXME: Some comment about why this function is crap but still in production.
    import inner_imports

    if inner_imports.are_evil():
        # Explains why we have this if.
        # In great detail indeed.
        x = X()
        return x.method1()  # type: ignore

    # This return is also commented for some reason.
    return default


# Explains why we use global state.
GLOBAL_STATE = {"a": a(1), "b": a(2), "c": a(3)}


# Another comment!
# This time two lines.


class Foo:
    """Docstring for class Foo.  Example from Sphinx docs."""

    #: Doc comment for class attribute Foo.bar.
    #: It can have multiple lines.
    bar = 1

    flox = 1.5  #: Doc comment for Foo.flox. One line only.

    baz = 2
    """Docstring for class attribute Foo.baz."""

    def __init__(self):
        #: Doc comment for instance attribute qux.
        self.qux = 3

        self.spam = 4
        """Docstring for instance attribute spam."""


#' <h1>This is pweave!</h1>


@fast(really=True)
async def wat():
    # This comment, for some reason \
    # contains a trailing backslash.
    async with X.open_async() as x:  # Some more comments
        result = await x.method1()
    # Comment after ending a block.
    if result:
        print("A OK", file=sys.stdout)
        # Comment between things.
        print()


# Some closing comments.
# Maybe Vim or Emacs directives for formatting.
# Who knows.```

<|MERGE_RESOLUTION|>--- conflicted
+++ resolved
@@ -131,11 +131,7 @@
  
  
  # Some comment before a function.
-<<<<<<< HEAD
-@@ -35,20 +35,24 @@
-=======
-@@ -35,7 +32,7 @@
->>>>>>> 366edc5a
+@@ -35,7 +35,7 @@
      Possibly many lines.
      """
      # FIXME: Some comment about why this function is crap but still in production.
@@ -144,36 +140,7 @@
  
      if inner_imports.are_evil():
          # Explains why we have this if.
-<<<<<<< HEAD
-         # In great detail indeed.
--        x = X()
--        return x.method1()  # type: ignore
-+        x = NOT_IMPLEMENTED_call()
-+        return NOT_IMPLEMENTED_call()  # type: ignore
- 
-     # This return is also commented for some reason.
-     return default
- 
- 
- # Explains why we use global state.
--GLOBAL_STATE = {"a": a(1), "b": a(2), "c": a(3)}
-+GLOBAL_STATE = {
-+    "a": NOT_IMPLEMENTED_call(NOT_IMPLEMENTED_arg),
-+    "b": NOT_IMPLEMENTED_call(NOT_IMPLEMENTED_arg),
-+    "c": NOT_IMPLEMENTED_call(NOT_IMPLEMENTED_arg),
-+}
- 
- 
- # Another comment!
-@@ -78,19 +82,18 @@
- #' <h1>This is pweave!</h1>
- 
- 
--@fast(really=True)
-+@NOT_IMPLEMENTED_call(NOT_IMPLEMENTED_arg)
-=======
-@@ -82,8 +79,7 @@
->>>>>>> 366edc5a
+@@ -82,8 +82,7 @@
  async def wat():
      # This comment, for some reason \
      # contains a trailing backslash.
@@ -183,7 +150,7 @@
      # Comment after ending a block.
      if result:
          print("A OK", file=sys.stdout)
-@@ -93,4 +89,4 @@
+@@ -93,4 +92,4 @@
  
  # Some closing comments.
  # Maybe Vim or Emacs directives for formatting.
