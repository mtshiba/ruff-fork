--- conflicted
+++ resolved
@@ -133,12 +133,7 @@
  
  
  def spaces_types(
-<<<<<<< HEAD
 @@ -65,18 +64,16 @@
-=======
-@@ -64,19 +63,15 @@
- 
->>>>>>> f8173daf
  
  def spaces2(result=_core.Value(None)):
      assert fut is self._read_fut, (fut, self._read_fut)
