--- conflicted
+++ resolved
@@ -148,32 +148,6 @@
     ):
         pass
 
-<<<<<<< HEAD
-match foo:
-    case "a", "b":
-        pass
-    case "a", "b",:
-        pass
-    case ("a", "b"):
-        pass
-    case ["a", "b"]:
-        pass
-    case (["a", "b"]):
-        pass
-
-match foo:
-    case [  # leading
-# leading
-    # leading
-        # leading
-        "a",  # trailing
-# trailing
-    # trailing
-        # trailing
-        "b",
-    ]:
-        pass
-=======
 
 match pattern_singleton:
     case (
@@ -190,7 +164,6 @@
         ...
     case False:
         ...
->>>>>>> 0f9ccfca
 ```
 
 ## Output
@@ -345,50 +318,6 @@
     case (x as NOT_YET_IMPLEMENTED_PatternMatchAs):
         pass
 
-<<<<<<< HEAD
-match foo:
-    case (
-        "NOT_YET_IMPLEMENTED_PatternMatchValue",
-        "NOT_YET_IMPLEMENTED_PatternMatchValue",
-    ):
-        pass
-    case (
-        "NOT_YET_IMPLEMENTED_PatternMatchValue",
-        "NOT_YET_IMPLEMENTED_PatternMatchValue",
-    ):
-        pass
-    case (
-        "NOT_YET_IMPLEMENTED_PatternMatchValue",
-        "NOT_YET_IMPLEMENTED_PatternMatchValue",
-    ):
-        pass
-    case [
-        "NOT_YET_IMPLEMENTED_PatternMatchValue",
-        "NOT_YET_IMPLEMENTED_PatternMatchValue",
-    ]:
-        pass
-    case (
-        [
-            "NOT_YET_IMPLEMENTED_PatternMatchValue",
-            "NOT_YET_IMPLEMENTED_PatternMatchValue",
-        ]
-    ):
-        pass
-
-match foo:
-    case [
-        # leading
-        # leading
-        # leading
-        # leading
-        "NOT_YET_IMPLEMENTED_PatternMatchValue",  # trailing
-        # trailing
-        # trailing
-        # trailing
-        "NOT_YET_IMPLEMENTED_PatternMatchValue",
-    ]:
-        pass
-=======
 
 match pattern_singleton:
     case (
@@ -405,7 +334,6 @@
         ...
     case False:
         ...
->>>>>>> 0f9ccfca
 ```
 
 
