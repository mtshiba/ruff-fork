---
source: crates/ruff_python_formatter/tests/fixtures.rs
input_file: crates/ruff_python_formatter/resources/test/fixtures/black/py_310/pattern_matching_extras.py
---
## Input

```py
import match

match something:
    case [a as b]:
        print(b)
    case [a as b, c, d, e as f]:
        print(f)
    case Point(a as b):
        print(b)
    case Point(int() as x, int() as y):
        print(x, y)


match = 1
case: int = re.match(something)

match re.match(case):
    case type("match", match):
        pass
    case match:
        pass


def func(match: case, case: match) -> case:
    match Something():
        case func(match, case):
            ...
        case another:
            ...


match maybe, multiple:
    case perhaps, 5:
        pass
    case perhaps, 6,:
        pass


match more := (than, one), indeed,:
    case _, (5, 6):
        pass
    case [[5], (6)], [7],:
        pass
    case _:
        pass


match a, *b, c:
    case [*_]:
        assert "seq" == _
    case {}:
        assert "map" == b


match match(
    case,
    match(
        match, case, match, looooooooooooooooooooooooooooooooooooong, match, case, match
    ),
    case,
):
    case case(
        match=case,
        case=re.match(
            loooooooooooooooooooooooooooooooooooooooooooooooooooooooooooooooooooooooooooong
        ),
    ):
        pass

    case [a as match]:
        pass

    case case:
        pass


match match:
    case case:
        pass


match a, *b(), c:
    case d, *f, g:
        pass


match something:
    case {
        "key": key as key_1,
        "password": PASS.ONE | PASS.TWO | PASS.THREE as password,
    }:
        pass
    case {"maybe": something(complicated as this) as that}:
        pass


match something:
    case 1 as a:
        pass

    case 2 as b, 3 as c:
        pass

    case 4 as d, (5 as e), (6 | 7 as g), *h:
        pass


match bar1:
    case Foo(aa=Callable() as aa, bb=int()):
        print(bar1.aa, bar1.bb)
    case _:
        print("no match", "\n")


match bar1:
    case Foo(
        normal=x, perhaps=[list, {"x": d, "y": 1.0}] as y, otherwise=something, q=t as u
    ):
        pass
```

## Black Differences

```diff
--- Black
+++ Ruff
<<<<<<< HEAD
@@ -32,23 +32,32 @@
=======
@@ -5,9 +5,9 @@
         print(b)
     case [a as b, c, d, e as f]:
         print(f)
-    case Point(a as b):
+    case NOT_YET_IMPLEMENTED_PatternMatchClass(0, 0):
         print(b)
-    case Point(int() as x, int() as y):
+    case NOT_YET_IMPLEMENTED_PatternMatchClass(0, 0):
         print(x, y)
 
 
@@ -15,7 +15,7 @@
 case: int = re.match(something)
 
 match re.match(case):
-    case type("match", match):
+    case NOT_YET_IMPLEMENTED_PatternMatchClass(0, 0):
         pass
     case match:
         pass
@@ -23,7 +23,7 @@
 
 def func(match: case, case: match) -> case:
     match Something():
-        case func(match, case):
+        case NOT_YET_IMPLEMENTED_PatternMatchClass(0, 0):
             ...
         case another:
             ...
@@ -32,14 +32,23 @@
>>>>>>> 100904ad
 match maybe, multiple:
     case perhaps, 5:
         pass
-    case perhaps, 6,:
+    case (
+        perhaps,
+        6,
+    ):
         pass
 
 
-match more := (than, one), indeed,:
+match (
+    more := (than, one),
+    indeed,
+):
     case _, (5, 6):
         pass
-    case [[5], (6)], [7],:
+    case [
+        [[5], (6)],
+        [7],
+    ]:
         pass
     case _:
         pass
<<<<<<< HEAD
 
 
 match a, *b, c:
-    case [*_]:
+    case [*NOT_YET_IMPLEMENTED_PatternMatchStar]:
         assert "seq" == _
-    case {}:
+    case {"NOT_YET_IMPLEMENTED_PatternMatchMapping": _, 2: _}:
         assert "map" == b
 
 
@@ -80,17 +89,14 @@
 
 
 match a, *b(), c:
-    case d, *f, g:
+    case d, *NOT_YET_IMPLEMENTED_PatternMatchStar, g:
         pass
 
 
=======
@@ -59,12 +68,7 @@
     ),
     case,
 ):
-    case case(
-        match=case,
-        case=re.match(
-            loooooooooooooooooooooooooooooooooooooooooooooooooooooooooooooooooooooooooooong
-        ),
-    ):
+    case NOT_YET_IMPLEMENTED_PatternMatchClass(0, 0):
         pass
 
     case [a as match]:
@@ -87,10 +91,10 @@
>>>>>>> 100904ad
 match something:
     case {
         "key": key as key_1,
-        "password": PASS.ONE | PASS.TWO | PASS.THREE as password,
+        "password": NOT_YET_IMPLEMENTED_PatternMatchOf | (y) as password,
     }:
         pass
-    case {"maybe": something(complicated as this) as that}:
+    case {"maybe": NOT_YET_IMPLEMENTED_PatternMatchClass(0, 0) as that}:
         pass
 
 
<<<<<<< HEAD
@@ -101,7 +107,12 @@
=======
@@ -101,19 +105,17 @@
>>>>>>> 100904ad
     case 2 as b, 3 as c:
         pass
 
-    case 4 as d, (5 as e), (6 | 7 as g), *h:
+    case 4 as d, (5 as e), (NOT_YET_IMPLEMENTED_PatternMatchOf | (y) as g), *h:
         pass
 
 
@@ -114,6 +125,9 @@
 
 match bar1:
     case Foo(
-        normal=x, perhaps=[list, {"x": d, "y": 1.0}] as y, otherwise=something, q=t as u
+        normal=x,
+        perhaps=[list, {"NOT_YET_IMPLEMENTED_PatternMatchMapping": _, 2: _}] as y,
+        otherwise=something,
+        q=t as u,
     ):
         pass
```

## Ruff Output

```py
import match

match something:
    case [a as b]:
        print(b)
    case [a as b, c, d, e as f]:
        print(f)
    case Point(a as b):
        print(b)
    case Point(int() as x, int() as y):
        print(x, y)


match = 1
case: int = re.match(something)

match re.match(case):
    case type("match", match):
        pass
    case match:
        pass


def func(match: case, case: match) -> case:
    match Something():
        case func(match, case):
            ...
        case another:
            ...


match maybe, multiple:
    case perhaps, 5:
        pass
    case (
        perhaps,
        6,
    ):
        pass


match (
    more := (than, one),
    indeed,
):
    case _, (5, 6):
        pass
    case [
        [[5], (6)],
        [7],
    ]:
        pass
    case _:
        pass


match a, *b, c:
    case [*_]:
        assert "seq" == _
    case {}:
        assert "map" == b


match match(
    case,
    match(
        match, case, match, looooooooooooooooooooooooooooooooooooong, match, case, match
    ),
    case,
):
    case case(
        match=case,
        case=re.match(
            loooooooooooooooooooooooooooooooooooooooooooooooooooooooooooooooooooooooooooong
        ),
    ):
        pass

    case [a as match]:
        pass

    case case:
        pass


match match:
    case case:
        pass


match a, *b(), c:
    case d, *f, g:
        pass


match something:
    case {
        "key": key as key_1,
        "password": NOT_YET_IMPLEMENTED_PatternMatchOf | (y) as password,
    }:
        pass
    case {"maybe": NOT_YET_IMPLEMENTED_PatternMatchClass(0, 0) as that}:
        pass


match something:
    case 1 as a:
        pass

    case 2 as b, 3 as c:
        pass

    case 4 as d, (5 as e), (NOT_YET_IMPLEMENTED_PatternMatchOf | (y) as g), *h:
        pass


match bar1:
    case Foo(aa=Callable() as aa, bb=int()):
        print(bar1.aa, bar1.bb)
    case _:
        print("no match", "\n")


match bar1:
    case Foo(
        normal=x,
        perhaps=[list, {"NOT_YET_IMPLEMENTED_PatternMatchMapping": _, 2: _}] as y,
        otherwise=something,
        q=t as u,
    ):
        pass
```

## Black Output

```py
import match

match something:
    case [a as b]:
        print(b)
    case [a as b, c, d, e as f]:
        print(f)
    case Point(a as b):
        print(b)
    case Point(int() as x, int() as y):
        print(x, y)


match = 1
case: int = re.match(something)

match re.match(case):
    case type("match", match):
        pass
    case match:
        pass


def func(match: case, case: match) -> case:
    match Something():
        case func(match, case):
            ...
        case another:
            ...


match maybe, multiple:
    case perhaps, 5:
        pass
    case perhaps, 6,:
        pass


match more := (than, one), indeed,:
    case _, (5, 6):
        pass
    case [[5], (6)], [7],:
        pass
    case _:
        pass


match a, *b, c:
    case [*_]:
        assert "seq" == _
    case {}:
        assert "map" == b


match match(
    case,
    match(
        match, case, match, looooooooooooooooooooooooooooooooooooong, match, case, match
    ),
    case,
):
    case case(
        match=case,
        case=re.match(
            loooooooooooooooooooooooooooooooooooooooooooooooooooooooooooooooooooooooooooong
        ),
    ):
        pass

    case [a as match]:
        pass

    case case:
        pass


match match:
    case case:
        pass


match a, *b(), c:
    case d, *f, g:
        pass


match something:
    case {
        "key": key as key_1,
        "password": PASS.ONE | PASS.TWO | PASS.THREE as password,
    }:
        pass
    case {"maybe": something(complicated as this) as that}:
        pass


match something:
    case 1 as a:
        pass

    case 2 as b, 3 as c:
        pass

    case 4 as d, (5 as e), (6 | 7 as g), *h:
        pass


match bar1:
    case Foo(aa=Callable() as aa, bb=int()):
        print(bar1.aa, bar1.bb)
    case _:
        print("no match", "\n")


match bar1:
    case Foo(
        normal=x, perhaps=[list, {"x": d, "y": 1.0}] as y, otherwise=something, q=t as u
    ):
        pass
```

<|MERGE_RESOLUTION|>--- conflicted
+++ resolved
@@ -131,41 +131,7 @@
 ```diff
 --- Black
 +++ Ruff
-<<<<<<< HEAD
-@@ -32,23 +32,32 @@
-=======
-@@ -5,9 +5,9 @@
-         print(b)
-     case [a as b, c, d, e as f]:
-         print(f)
--    case Point(a as b):
-+    case NOT_YET_IMPLEMENTED_PatternMatchClass(0, 0):
-         print(b)
--    case Point(int() as x, int() as y):
-+    case NOT_YET_IMPLEMENTED_PatternMatchClass(0, 0):
-         print(x, y)
- 
- 
-@@ -15,7 +15,7 @@
- case: int = re.match(something)
- 
- match re.match(case):
--    case type("match", match):
-+    case NOT_YET_IMPLEMENTED_PatternMatchClass(0, 0):
-         pass
-     case match:
-         pass
-@@ -23,7 +23,7 @@
- 
- def func(match: case, case: match) -> case:
-     match Something():
--        case func(match, case):
-+        case NOT_YET_IMPLEMENTED_PatternMatchClass(0, 0):
-             ...
-         case another:
-             ...
 @@ -32,14 +32,23 @@
->>>>>>> 100904ad
  match maybe, multiple:
      case perhaps, 5:
          pass
@@ -192,44 +158,7 @@
          pass
      case _:
          pass
-<<<<<<< HEAD
- 
- 
- match a, *b, c:
--    case [*_]:
-+    case [*NOT_YET_IMPLEMENTED_PatternMatchStar]:
-         assert "seq" == _
--    case {}:
-+    case {"NOT_YET_IMPLEMENTED_PatternMatchMapping": _, 2: _}:
-         assert "map" == b
- 
- 
-@@ -80,17 +89,14 @@
- 
- 
- match a, *b(), c:
--    case d, *f, g:
-+    case d, *NOT_YET_IMPLEMENTED_PatternMatchStar, g:
-         pass
- 
- 
-=======
-@@ -59,12 +68,7 @@
-     ),
-     case,
- ):
--    case case(
--        match=case,
--        case=re.match(
--            loooooooooooooooooooooooooooooooooooooooooooooooooooooooooooooooooooooooooooong
--        ),
--    ):
-+    case NOT_YET_IMPLEMENTED_PatternMatchClass(0, 0):
-         pass
- 
-     case [a as match]:
-@@ -87,10 +91,10 @@
->>>>>>> 100904ad
+@@ -87,7 +96,7 @@
  match something:
      case {
          "key": key as key_1,
@@ -237,16 +166,8 @@
 +        "password": NOT_YET_IMPLEMENTED_PatternMatchOf | (y) as password,
      }:
          pass
--    case {"maybe": something(complicated as this) as that}:
-+    case {"maybe": NOT_YET_IMPLEMENTED_PatternMatchClass(0, 0) as that}:
-         pass
- 
- 
-<<<<<<< HEAD
-@@ -101,7 +107,12 @@
-=======
-@@ -101,19 +105,17 @@
->>>>>>> 100904ad
+     case {"maybe": something(complicated as this) as that}:
+@@ -101,7 +110,7 @@
      case 2 as b, 3 as c:
          pass
  
@@ -255,17 +176,6 @@
          pass
  
  
-@@ -114,6 +125,9 @@
- 
- match bar1:
-     case Foo(
--        normal=x, perhaps=[list, {"x": d, "y": 1.0}] as y, otherwise=something, q=t as u
-+        normal=x,
-+        perhaps=[list, {"NOT_YET_IMPLEMENTED_PatternMatchMapping": _, 2: _}] as y,
-+        otherwise=something,
-+        q=t as u,
-     ):
-         pass
 ```
 
 ## Ruff Output
@@ -372,7 +282,7 @@
         "password": NOT_YET_IMPLEMENTED_PatternMatchOf | (y) as password,
     }:
         pass
-    case {"maybe": NOT_YET_IMPLEMENTED_PatternMatchClass(0, 0) as that}:
+    case {"maybe": something(complicated as this) as that}:
         pass
 
 
@@ -396,10 +306,7 @@
 
 match bar1:
     case Foo(
-        normal=x,
-        perhaps=[list, {"NOT_YET_IMPLEMENTED_PatternMatchMapping": _, 2: _}] as y,
-        otherwise=something,
-        q=t as u,
+        normal=x, perhaps=[list, {"x": d, "y": 1.0}] as y, otherwise=something, q=t as u
     ):
         pass
 ```
