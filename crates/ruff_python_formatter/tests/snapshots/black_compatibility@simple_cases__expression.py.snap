---
source: crates/ruff_python_formatter/tests/fixtures.rs
input_file: crates/ruff_python_formatter/resources/test/fixtures/black/simple_cases/expression.py
---
## Input

```py
...
'some_string'
b'\\xa3'
Name
None
True
False
1
1.0
1j
True or False
True or False or None
True and False
True and False and None
(Name1 and Name2) or Name3
Name1 and Name2 or Name3
Name1 or (Name2 and Name3)
Name1 or Name2 and Name3
(Name1 and Name2) or (Name3 and Name4)
Name1 and Name2 or Name3 and Name4
Name1 or (Name2 and Name3) or Name4
Name1 or Name2 and Name3 or Name4
v1 << 2
1 >> v2
1 % finished
1 + v2 - v3 * 4 ^ 5 ** v6 / 7 // 8
((1 + v2) - (v3 * 4)) ^ (((5 ** v6) / 7) // 8)
not great
~great
+value
-1
~int and not v1 ^ 123 + v2 | True
(~int) and (not ((v1 ^ (123 + v2)) | True))
+really ** -confusing ** ~operator ** -precedence
flags & ~ select.EPOLLIN and waiters.write_task is not None
lambda arg: None
lambda a=True: a
lambda a, b, c=True: a
lambda a, b, c=True, *, d=(1 << v2), e='str': a
lambda a, b, c=True, *vararg, d=(v1 << 2), e='str', **kwargs: a + b
manylambdas = lambda x=lambda y=lambda z=1: z: y(): x()
foo = (lambda port_id, ignore_missing: {"port1": port1_resource, "port2": port2_resource}[port_id])
1 if True else 2
str or None if True else str or bytes or None
(str or None) if True else (str or bytes or None)
str or None if (1 if True else 2) else str or bytes or None
(str or None) if (1 if True else 2) else (str or bytes or None)
((super_long_variable_name or None) if (1 if super_long_test_name else 2) else (str or bytes or None))
{'2.7': dead, '3.7': (long_live or die_hard)}
{'2.7': dead, '3.7': (long_live or die_hard), **{'3.6': verygood}}
{**a, **b, **c}
{'2.7', '3.6', '3.7', '3.8', '3.9', ('4.0' if gilectomy else '3.10')}
({'a': 'b'}, (True or False), (+value), 'string', b'bytes') or None
()
(1,)
(1, 2)
(1, 2, 3)
[]
[1, 2, 3, 4, 5, 6, 7, 8, 9, (10 or A), (11 or B), (12 or C)]
[1, 2, 3,]
[*a]
[*range(10)]
[*a, 4, 5,]
[4, *a, 5,]
[this_is_a_very_long_variable_which_will_force_a_delimiter_split, element, another, *more]
{i for i in (1, 2, 3)}
{(i ** 2) for i in (1, 2, 3)}
{(i ** 2) for i, _ in ((1, 'a'), (2, 'b'), (3, 'c'))}
{((i ** 2) + j) for i in (1, 2, 3) for j in (1, 2, 3)}
[i for i in (1, 2, 3)]
[(i ** 2) for i in (1, 2, 3)]
[(i ** 2) for i, _ in ((1, 'a'), (2, 'b'), (3, 'c'))]
[((i ** 2) + j) for i in (1, 2, 3) for j in (1, 2, 3)]
{i: 0 for i in (1, 2, 3)}
{i: j for i, j in ((1, 'a'), (2, 'b'), (3, 'c'))}
{a: b * 2 for a, b in dictionary.items()}
{a: b * -2 for a, b in dictionary.items()}
{k: v for k, v in this_is_a_very_long_variable_which_will_cause_a_trailing_comma_which_breaks_the_comprehension}
Python3 > Python2 > COBOL
Life is Life
call()
call(arg)
call(kwarg='hey')
call(arg, kwarg='hey')
call(arg, another, kwarg='hey', **kwargs)
call(this_is_a_very_long_variable_which_will_force_a_delimiter_split, arg, another, kwarg='hey', **kwargs)  # note: no trailing comma pre-3.6
call(*gidgets[:2])
call(a, *gidgets[:2])
call(**self.screen_kwargs)
call(b, **self.screen_kwargs)
lukasz.langa.pl
call.me(maybe)
1 .real
1.0 .real
....__class__
list[str]
dict[str, int]
tuple[str, ...]
tuple[
    str, int, float, dict[str, int]
]
tuple[str, int, float, dict[str, int],]
very_long_variable_name_filters: t.List[
    t.Tuple[str, t.Union[str, t.List[t.Optional[str]]]],
]
xxxx_xxxxx_xxxx_xxx: Callable[..., List[SomeClass]] = classmethod(  # type: ignore
    sync(async_xxxx_xxx_xxxx_xxxxx_xxxx_xxx.__func__)
)
xxxx_xxx_xxxx_xxxxx_xxxx_xxx: Callable[..., List[SomeClass]] = classmethod(  # type: ignore
    sync(async_xxxx_xxx_xxxx_xxxxx_xxxx_xxx.__func__)
)
xxxx_xxx_xxxx_xxxxx_xxxx_xxx: Callable[
    ..., List[SomeClass]
] = classmethod(sync(async_xxxx_xxx_xxxx_xxxxx_xxxx_xxx.__func__))  # type: ignore
slice[0]
slice[0:1]
slice[0:1:2]
slice[:]
slice[:-1]
slice[1:]
slice[::-1]
slice[d :: d + 1]
slice[:c, c - 1]
numpy[:, 0:1]
numpy[:, :-1]
numpy[0, :]
numpy[:, i]
numpy[0, :2]
numpy[:N, 0]
numpy[:2, :4]
numpy[2:4, 1:5]
numpy[4:, 2:]
numpy[:, (0, 1, 2, 5)]
numpy[0, [0]]
numpy[:, [i]]
numpy[1 : c + 1, c]
numpy[-(c + 1) :, d]
numpy[:, l[-2]]
numpy[:, ::-1]
numpy[np.newaxis, :]
(str or None) if (sys.version_info[0] > (3,)) else (str or bytes or None)
{'2.7': dead, '3.7': long_live or die_hard}
{'2.7', '3.6', '3.7', '3.8', '3.9', '4.0' if gilectomy else '3.10'}
[1, 2, 3, 4, 5, 6, 7, 8, 9, 10 or A, 11 or B, 12 or C]
(SomeName)
SomeName
(Good, Bad, Ugly)
(i for i in (1, 2, 3))
((i ** 2) for i in (1, 2, 3))
((i ** 2) for i, _ in ((1, 'a'), (2, 'b'), (3, 'c')))
(((i ** 2) + j) for i in (1, 2, 3) for j in (1, 2, 3))
(*starred,)
{"id": "1","type": "type","started_at": now(),"ended_at": now() + timedelta(days=10),"priority": 1,"import_session_id": 1,**kwargs}
a = (1,)
b = 1,
c = 1
d = (1,) + a + (2,)
e = (1,).count(1)
f = 1, *range(10)
g = 1, *"ten"
what_is_up_with_those_new_coord_names = (coord_names + set(vars_to_create)) + set(vars_to_remove)
what_is_up_with_those_new_coord_names = (coord_names | set(vars_to_create)) - set(vars_to_remove)
result = session.query(models.Customer.id).filter(models.Customer.account_id == account_id, models.Customer.email == email_address).order_by(models.Customer.id.asc()).all()
result = session.query(models.Customer.id).filter(models.Customer.account_id == account_id, models.Customer.email == email_address).order_by(models.Customer.id.asc(),).all()
Ø = set()
authors.łukasz.say_thanks()
mapping = {
    A: 0.25 * (10.0 / 12),
    B: 0.1 * (10.0 / 12),
    C: 0.1 * (10.0 / 12),
    D: 0.1 * (10.0 / 12),
}

def gen():
    yield from outside_of_generator
    a = (yield)
    b = ((yield))
    c = (((yield)))

async def f():
    await some.complicated[0].call(with_args=(True or (1 is not 1)))
print(* [] or [1])
print(**{1: 3} if False else {x: x for x in range(3)})
print(* lambda x: x)
assert(not Test),("Short message")
assert this is ComplexTest and not requirements.fit_in_a_single_line(force=False), "Short message"
assert(((parens is TooMany)))
for x, in (1,), (2,), (3,): ...
for y in (): ...
for z in (i for i in (1, 2, 3)): ...
for i in (call()): ...
for j in (1 + (2 + 3)): ...
while(this and that): ...
for addr_family, addr_type, addr_proto, addr_canonname, addr_sockaddr in socket.getaddrinfo('google.com', 'http'):
    pass
a = aaaa.bbbb.cccc.dddd.eeee.ffff.gggg.hhhh.iiii.jjjj.kkkk.llll.mmmm.nnnn.oooo.pppp in qqqq.rrrr.ssss.tttt.uuuu.vvvv.xxxx.yyyy.zzzz
a = aaaa.bbbb.cccc.dddd.eeee.ffff.gggg.hhhh.iiii.jjjj.kkkk.llll.mmmm.nnnn.oooo.pppp not in qqqq.rrrr.ssss.tttt.uuuu.vvvv.xxxx.yyyy.zzzz
a = aaaa.bbbb.cccc.dddd.eeee.ffff.gggg.hhhh.iiii.jjjj.kkkk.llll.mmmm.nnnn.oooo.pppp is qqqq.rrrr.ssss.tttt.uuuu.vvvv.xxxx.yyyy.zzzz
a = aaaa.bbbb.cccc.dddd.eeee.ffff.gggg.hhhh.iiii.jjjj.kkkk.llll.mmmm.nnnn.oooo.pppp is not qqqq.rrrr.ssss.tttt.uuuu.vvvv.xxxx.yyyy.zzzz
if (
    threading.current_thread() != threading.main_thread() and
    threading.current_thread() != threading.main_thread() or
    signal.getsignal(signal.SIGINT) != signal.default_int_handler
):
    return True
if (
    aaaaaaaaaaaaaaaaaaaaaaaaaaaaaaaaaaaaaaaaaaaaaaaaaaaaaaaaaaaaaaa |
    aaaaaaaaaaaaaaaaaaaaaaaaaaaaaaaaaaaaaaaaaaaaaaaaaaaaaaaaaaaaaaa
):
    return True
if (
    aaaaaaaaaaaaaaaaaaaaaaaaaaaaaaaaaaaaaaaaaaaaaaaaaaaaaaaaaaaaaaa &
    aaaaaaaaaaaaaaaaaaaaaaaaaaaaaaaaaaaaaaaaaaaaaaaaaaaaaaaaaaaaaaa
):
    return True
if (
    aaaaaaaaaaaaaaaaaaaaaaaaaaaaaaaaaaaaaaaaaaaaaaaaaaaaaaaaaaaaaaa +
    aaaaaaaaaaaaaaaaaaaaaaaaaaaaaaaaaaaaaaaaaaaaaaaaaaaaaaaaaaaaaaa
):
    return True
if (
    aaaaaaaaaaaaaaaaaaaaaaaaaaaaaaaaaaaaaaaaaaaaaaaaaaaaaaaaaaaaaaa -
    aaaaaaaaaaaaaaaaaaaaaaaaaaaaaaaaaaaaaaaaaaaaaaaaaaaaaaaaaaaaaaa
):
    return True
if (
    aaaaaaaaaaaaaaaaaaaaaaaaaaaaaaaaaaaaaaaaaaaaaaaaaaaaaaaaaaaaaaa *
    aaaaaaaaaaaaaaaaaaaaaaaaaaaaaaaaaaaaaaaaaaaaaaaaaaaaaaaaaaaaaaa
):
    return True
if (
    aaaaaaaaaaaaaaaaaaaaaaaaaaaaaaaaaaaaaaaaaaaaaaaaaaaaaaaaaaaaaaa /
    aaaaaaaaaaaaaaaaaaaaaaaaaaaaaaaaaaaaaaaaaaaaaaaaaaaaaaaaaaaaaaa
):
    return True
if (
    ~ aaaa.a + aaaa.b - aaaa.c * aaaa.d / aaaa.e | aaaa.f & aaaa.g % aaaa.h ^ aaaa.i << aaaa.k >> aaaa.l ** aaaa.m // aaaa.n
):
    return True
if (
    ~ aaaaaaaa.a + aaaaaaaa.b - aaaaaaaa.c @ aaaaaaaa.d / aaaaaaaa.e | aaaaaaaa.f & aaaaaaaa.g % aaaaaaaa.h ^ aaaaaaaa.i << aaaaaaaa.k >> aaaaaaaa.l ** aaaaaaaa.m // aaaaaaaa.n
):
    return True
if (
    ~ aaaaaaaaaaaaaaaa.a + aaaaaaaaaaaaaaaa.b - aaaaaaaaaaaaaaaa.c * aaaaaaaaaaaaaaaa.d @ aaaaaaaaaaaaaaaa.e | aaaaaaaaaaaaaaaa.f & aaaaaaaaaaaaaaaa.g % aaaaaaaaaaaaaaaa.h ^ aaaaaaaaaaaaaaaa.i << aaaaaaaaaaaaaaaa.k >> aaaaaaaaaaaaaaaa.l ** aaaaaaaaaaaaaaaa.m // aaaaaaaaaaaaaaaa.n
):
    return True
aaaaaaaaaaaaaaaa + aaaaaaaaaaaaaaaa - aaaaaaaaaaaaaaaa * (aaaaaaaaaaaaaaaa + aaaaaaaaaaaaaaaa) / (aaaaaaaaaaaaaaaa + aaaaaaaaaaaaaaaa + aaaaaaaaaaaaaaaa)
aaaaaaaaaaaaaaaa + aaaaaaaaaaaaaaaa
aaaaaaaaaaaaaaaaaaaaaaaaaaaaaaaaaaaaaaaaaaaaaaaaaaaaaaaaaaaaaaa >> aaaaaaaaaaaaaaaaaaaaaaaaaaaaaaaaaaaaaaaaaaaaaaaaaaaaaaaaaaaaaaa << aaaaaaaaaaaaaaaaaaaaaaaaaaaaaaaaaaaaaaaaaaaaaaaaaaaaaaaaaaaaaaa
bbbb >> bbbb * bbbb
aaaaaaaaaaaaaaaaaaaaaaaaaaaaaaaaaaaaaaaaaaaaaaaaaaaaaaaaaaaaaaa ^bbbb.a & aaaaaaaaaaaaaaaaaaaaaaaaaaaaaaaaaaaaaaaaaaaaaaaaaaaaaaaaaaaaaaa^aaaaaaaaaaaaaaaaaaaaaaaaaaaaaaaaaaaaaaaaaaaaaaaaaaaaaaaaaaaaaaa
last_call()
# standalone comment at ENDMARKER
```

## Black Differences

```diff
--- Black
+++ Ruff
@@ -1,6 +1,6 @@
 ...
 "some_string"
-b"\\xa3"
+b"NOT_YET_IMPLEMENTED_BYTE_STRING"
 Name
 None
 True
@@ -31,18 +31,15 @@
 -1
 ~int and not v1 ^ 123 + v2 | True
 (~int) and (not ((v1 ^ (123 + v2)) | True))
-+(really ** -(confusing ** ~(operator**-precedence)))
++really ** -confusing ** ~operator**-precedence
 flags & ~select.EPOLLIN and waiters.write_task is not None
-lambda arg: None
-lambda a=True: a
-lambda a, b, c=True: a
-lambda a, b, c=True, *, d=(1 << v2), e="str": a
-lambda a, b, c=True, *vararg, d=(v1 << 2), e="str", **kwargs: a + b
-manylambdas = lambda x=lambda y=lambda z=1: z: y(): x()
-foo = lambda port_id, ignore_missing: {
-    "port1": port1_resource,
-    "port2": port2_resource,
-}[port_id]
+lambda NOT_YET_IMPLEMENTED_lambda: True
+lambda NOT_YET_IMPLEMENTED_lambda: True
+lambda NOT_YET_IMPLEMENTED_lambda: True
+lambda NOT_YET_IMPLEMENTED_lambda: True
+lambda NOT_YET_IMPLEMENTED_lambda: True
+manylambdas = lambda NOT_YET_IMPLEMENTED_lambda: True
+foo = lambda NOT_YET_IMPLEMENTED_lambda: True
 1 if True else 2
 str or None if True else str or bytes or None
 (str or None) if True else (str or bytes or None)
@@ -57,7 +54,13 @@
 {"2.7": dead, "3.7": (long_live or die_hard), **{"3.6": verygood}}
 {**a, **b, **c}
 {"2.7", "3.6", "3.7", "3.8", "3.9", ("4.0" if gilectomy else "3.10")}
-({"a": "b"}, (True or False), (+value), "string", b"bytes") or None
+(
+    {"a": "b"},
+    (True or False),
+    (+value),
+    "string",
+    b"NOT_YET_IMPLEMENTED_BYTE_STRING",
+) or None
 ()
 (1,)
 (1, 2)
@@ -87,22 +90,19 @@
     another,
     *more,
 ]
-{i for i in (1, 2, 3)}
-{(i**2) for i in (1, 2, 3)}
-{(i**2) for i, _ in ((1, "a"), (2, "b"), (3, "c"))}
-{((i**2) + j) for i in (1, 2, 3) for j in (1, 2, 3)}
+{NOT_IMPLEMENTED_set_value for value in NOT_IMPLEMENTED_set}
+{NOT_IMPLEMENTED_set_value for value in NOT_IMPLEMENTED_set}
+{NOT_IMPLEMENTED_set_value for value in NOT_IMPLEMENTED_set}
+{NOT_IMPLEMENTED_set_value for value in NOT_IMPLEMENTED_set}
 [i for i in (1, 2, 3)]
 [(i**2) for i in (1, 2, 3)]
 [(i**2) for i, _ in ((1, "a"), (2, "b"), (3, "c"))]
 [((i**2) + j) for i in (1, 2, 3) for j in (1, 2, 3)]
-{i: 0 for i in (1, 2, 3)}
-{i: j for i, j in ((1, "a"), (2, "b"), (3, "c"))}
-{a: b * 2 for a, b in dictionary.items()}
-{a: b * -2 for a, b in dictionary.items()}
-{
-    k: v
-    for k, v in this_is_a_very_long_variable_which_will_cause_a_trailing_comma_which_breaks_the_comprehension
-}
+{NOT_IMPLEMENTED_dict_key: NOT_IMPLEMENTED_dict_value for key, value in NOT_IMPLEMENTED_dict}
+{NOT_IMPLEMENTED_dict_key: NOT_IMPLEMENTED_dict_value for key, value in NOT_IMPLEMENTED_dict}
+{NOT_IMPLEMENTED_dict_key: NOT_IMPLEMENTED_dict_value for key, value in NOT_IMPLEMENTED_dict}
+{NOT_IMPLEMENTED_dict_key: NOT_IMPLEMENTED_dict_value for key, value in NOT_IMPLEMENTED_dict}
+{NOT_IMPLEMENTED_dict_key: NOT_IMPLEMENTED_dict_value for key, value in NOT_IMPLEMENTED_dict}
 Python3 > Python2 > COBOL
 Life is Life
 call()
@@ -115,7 +115,7 @@
     arg,
     another,
     kwarg="hey",
-    **kwargs
+    **kwargs,
 )  # note: no trailing comma pre-3.6
 call(*gidgets[:2])
 call(a, *gidgets[:2])
@@ -131,34 +131,28 @@
 tuple[str, ...]
 tuple[str, int, float, dict[str, int]]
 tuple[
-    str,
-    int,
-    float,
-    dict[str, int],
-]
-very_long_variable_name_filters: t.List[
-    t.Tuple[str, t.Union[str, t.List[t.Optional[str]]]],
+    (
+        str,
+        int,
+        float,
+        dict[str, int],
+    )
 ]
-xxxx_xxxxx_xxxx_xxx: Callable[..., List[SomeClass]] = classmethod(  # type: ignore
-    sync(async_xxxx_xxx_xxxx_xxxxx_xxxx_xxx.__func__)
-)
-xxxx_xxx_xxxx_xxxxx_xxxx_xxx: Callable[..., List[SomeClass]] = classmethod(  # type: ignore
-    sync(async_xxxx_xxx_xxxx_xxxxx_xxxx_xxx.__func__)
-)
-xxxx_xxx_xxxx_xxxxx_xxxx_xxx: Callable[..., List[SomeClass]] = classmethod(
-    sync(async_xxxx_xxx_xxxx_xxxxx_xxxx_xxx.__func__)
-)  # type: ignore
+NOT_YET_IMPLEMENTED_StmtAnnAssign
+NOT_YET_IMPLEMENTED_StmtAnnAssign
+NOT_YET_IMPLEMENTED_StmtAnnAssign
+NOT_YET_IMPLEMENTED_StmtAnnAssign  # type: ignore
 slice[0]
 slice[0:1]
 slice[0:1:2]
 slice[:]
-slice[:-1]
+slice[ : -1]
 slice[1:]
-slice[::-1]
+slice[ :: -1]
 slice[d :: d + 1]
 slice[:c, c - 1]
 numpy[:, 0:1]
-numpy[:, :-1]
+numpy[:,  : -1]
 numpy[0, :]
 numpy[:, i]
 numpy[0, :2]
@@ -172,7 +166,7 @@
 numpy[1 : c + 1, c]
 numpy[-(c + 1) :, d]
 numpy[:, l[-2]]
-numpy[:, ::-1]
+numpy[:,  :: -1]
 numpy[np.newaxis, :]
 (str or None) if (sys.version_info[0] > (3,)) else (str or bytes or None)
 {"2.7": dead, "3.7": long_live or die_hard}
@@ -181,10 +175,10 @@
 (SomeName)
 SomeName
 (Good, Bad, Ugly)
-(i for i in (1, 2, 3))
-((i**2) for i in (1, 2, 3))
-((i**2) for i, _ in ((1, "a"), (2, "b"), (3, "c")))
-(((i**2) + j) for i in (1, 2, 3) for j in (1, 2, 3))
+(NOT_YET_IMPLEMENTED_generator_key for NOT_YET_IMPLEMENTED_generator_key in [])
+(NOT_YET_IMPLEMENTED_generator_key for NOT_YET_IMPLEMENTED_generator_key in [])
+(NOT_YET_IMPLEMENTED_generator_key for NOT_YET_IMPLEMENTED_generator_key in [])
+(NOT_YET_IMPLEMENTED_generator_key for NOT_YET_IMPLEMENTED_generator_key in [])
 (*starred,)
 {
     "id": "1",
@@ -207,25 +201,15 @@
 )
 what_is_up_with_those_new_coord_names = (coord_names | set(vars_to_create)) - set(
     vars_to_remove
-)
-result = (
-    session.query(models.Customer.id)
-    .filter(
-        models.Customer.account_id == account_id, models.Customer.email == email_address
-    )
-    .order_by(models.Customer.id.asc())
-    .all()
 )
-result = (
-    session.query(models.Customer.id)
-    .filter(
-        models.Customer.account_id == account_id, models.Customer.email == email_address
-    )
-    .order_by(
-        models.Customer.id.asc(),
-    )
-    .all()
-)
+result = session.query(models.Customer.id).filter(
+    models.Customer.account_id == account_id, models.Customer.email == email_address
+).order_by(models.Customer.id.asc()).all()
+result = session.query(models.Customer.id).filter(
+    models.Customer.account_id == account_id, models.Customer.email == email_address
+).order_by(
+    models.Customer.id.asc(),
+).all()
 Ø = set()
 authors.łukasz.say_thanks()
 mapping = {
<<<<<<< HEAD
@@ -237,19 +221,23 @@
=======
@@ -237,10 +221,10 @@
>>>>>>> 0c8ec80d
 
 
 def gen():
-    yield from outside_of_generator
-    a = yield
-    b = yield
-    c = yield
+    NOT_YET_IMPLEMENTED_ExprYieldFrom
+    a = NOT_YET_IMPLEMENTED_ExprYield
+    b = NOT_YET_IMPLEMENTED_ExprYield
+    c = NOT_YET_IMPLEMENTED_ExprYield
 
 
 async def f():
@@ -248,18 +232,22 @@
 
 
 print(*[] or [1])
-print(**{1: 3} if False else {x: x for x in range(3)})
-print(*lambda x: x)
<<<<<<< HEAD
+print(*NOT_YET_IMPLEMENTED_ExprStarred)
=======
-assert not Test, "Short message"
-assert this is ComplexTest and not requirements.fit_in_a_single_line(
-    force=False
-), "Short message"
-assert parens is TooMany
>>>>>>> 0c8ec80d
+print(
+    **{1: 3}
+    if False
+    else {NOT_IMPLEMENTED_dict_key: NOT_IMPLEMENTED_dict_value for key, value in NOT_IMPLEMENTED_dict}
+)
<<<<<<< HEAD
+print(*NOT_YET_IMPLEMENTED_ExprStarred)
 assert not Test, "Short message"
 assert this is ComplexTest and not requirements.fit_in_a_single_line(
     force=False
@@ -259,7 +247,9 @@
=======
+print(*lambda NOT_YET_IMPLEMENTED_lambda: True)
+NOT_YET_IMPLEMENTED_StmtAssert
+NOT_YET_IMPLEMENTED_StmtAssert
+NOT_YET_IMPLEMENTED_StmtAssert
 for (x,) in (1,), (2,), (3,):
>>>>>>> 0c8ec80d
     ...
 for y in ():
     ...
-for z in (i for i in (1, 2, 3)):
+for (
+    z
+) in (NOT_YET_IMPLEMENTED_generator_key for NOT_YET_IMPLEMENTED_generator_key in []):
     ...
 for i in call():
     ...
@@ -328,13 +318,18 @@
 ):
     return True
 if (
-    ~aaaa.a + aaaa.b - aaaa.c * aaaa.d / aaaa.e
+    ~aaaa.a
+    + aaaa.b
+    - aaaa.c * aaaa.d / aaaa.e
     | aaaa.f & aaaa.g % aaaa.h ^ aaaa.i << aaaa.k >> aaaa.l**aaaa.m // aaaa.n
 ):
     return True
 if (
-    ~aaaaaaaa.a + aaaaaaaa.b - aaaaaaaa.c @ aaaaaaaa.d / aaaaaaaa.e
-    | aaaaaaaa.f & aaaaaaaa.g % aaaaaaaa.h
+    ~aaaaaaaa.a
+    + aaaaaaaa.b
+    - aaaaaaaa.c @ aaaaaaaa.d / aaaaaaaa.e
+    | aaaaaaaa.f
+    & aaaaaaaa.g % aaaaaaaa.h
     ^ aaaaaaaa.i << aaaaaaaa.k >> aaaaaaaa.l**aaaaaaaa.m // aaaaaaaa.n
 ):
     return True
@@ -342,7 +337,8 @@
     ~aaaaaaaaaaaaaaaa.a
     + aaaaaaaaaaaaaaaa.b
     - aaaaaaaaaaaaaaaa.c * aaaaaaaaaaaaaaaa.d @ aaaaaaaaaaaaaaaa.e
-    | aaaaaaaaaaaaaaaa.f & aaaaaaaaaaaaaaaa.g % aaaaaaaaaaaaaaaa.h
+    | aaaaaaaaaaaaaaaa.f
+    & aaaaaaaaaaaaaaaa.g % aaaaaaaaaaaaaaaa.h
     ^ aaaaaaaaaaaaaaaa.i
     << aaaaaaaaaaaaaaaa.k
     >> aaaaaaaaaaaaaaaa.l**aaaaaaaaaaaaaaaa.m // aaaaaaaaaaaaaaaa.n
```

## Ruff Output

```py
...
"some_string"
b"NOT_YET_IMPLEMENTED_BYTE_STRING"
Name
None
True
False
1
1.0
1j
True or False
True or False or None
True and False
True and False and None
(Name1 and Name2) or Name3
Name1 and Name2 or Name3
Name1 or (Name2 and Name3)
Name1 or Name2 and Name3
(Name1 and Name2) or (Name3 and Name4)
Name1 and Name2 or Name3 and Name4
Name1 or (Name2 and Name3) or Name4
Name1 or Name2 and Name3 or Name4
v1 << 2
1 >> v2
1 % finished
1 + v2 - v3 * 4 ^ 5**v6 / 7 // 8
((1 + v2) - (v3 * 4)) ^ (((5**v6) / 7) // 8)
not great
~great
+value
-1
~int and not v1 ^ 123 + v2 | True
(~int) and (not ((v1 ^ (123 + v2)) | True))
+really ** -confusing ** ~operator**-precedence
flags & ~select.EPOLLIN and waiters.write_task is not None
lambda NOT_YET_IMPLEMENTED_lambda: True
lambda NOT_YET_IMPLEMENTED_lambda: True
lambda NOT_YET_IMPLEMENTED_lambda: True
lambda NOT_YET_IMPLEMENTED_lambda: True
lambda NOT_YET_IMPLEMENTED_lambda: True
manylambdas = lambda NOT_YET_IMPLEMENTED_lambda: True
foo = lambda NOT_YET_IMPLEMENTED_lambda: True
1 if True else 2
str or None if True else str or bytes or None
(str or None) if True else (str or bytes or None)
str or None if (1 if True else 2) else str or bytes or None
(str or None) if (1 if True else 2) else (str or bytes or None)
(
    (super_long_variable_name or None)
    if (1 if super_long_test_name else 2)
    else (str or bytes or None)
)
{"2.7": dead, "3.7": (long_live or die_hard)}
{"2.7": dead, "3.7": (long_live or die_hard), **{"3.6": verygood}}
{**a, **b, **c}
{"2.7", "3.6", "3.7", "3.8", "3.9", ("4.0" if gilectomy else "3.10")}
(
    {"a": "b"},
    (True or False),
    (+value),
    "string",
    b"NOT_YET_IMPLEMENTED_BYTE_STRING",
) or None
()
(1,)
(1, 2)
(1, 2, 3)
[]
[1, 2, 3, 4, 5, 6, 7, 8, 9, (10 or A), (11 or B), (12 or C)]
[
    1,
    2,
    3,
]
[*a]
[*range(10)]
[
    *a,
    4,
    5,
]
[
    4,
    *a,
    5,
]
[
    this_is_a_very_long_variable_which_will_force_a_delimiter_split,
    element,
    another,
    *more,
]
{NOT_IMPLEMENTED_set_value for value in NOT_IMPLEMENTED_set}
{NOT_IMPLEMENTED_set_value for value in NOT_IMPLEMENTED_set}
{NOT_IMPLEMENTED_set_value for value in NOT_IMPLEMENTED_set}
{NOT_IMPLEMENTED_set_value for value in NOT_IMPLEMENTED_set}
[i for i in (1, 2, 3)]
[(i**2) for i in (1, 2, 3)]
[(i**2) for i, _ in ((1, "a"), (2, "b"), (3, "c"))]
[((i**2) + j) for i in (1, 2, 3) for j in (1, 2, 3)]
{NOT_IMPLEMENTED_dict_key: NOT_IMPLEMENTED_dict_value for key, value in NOT_IMPLEMENTED_dict}
{NOT_IMPLEMENTED_dict_key: NOT_IMPLEMENTED_dict_value for key, value in NOT_IMPLEMENTED_dict}
{NOT_IMPLEMENTED_dict_key: NOT_IMPLEMENTED_dict_value for key, value in NOT_IMPLEMENTED_dict}
{NOT_IMPLEMENTED_dict_key: NOT_IMPLEMENTED_dict_value for key, value in NOT_IMPLEMENTED_dict}
{NOT_IMPLEMENTED_dict_key: NOT_IMPLEMENTED_dict_value for key, value in NOT_IMPLEMENTED_dict}
Python3 > Python2 > COBOL
Life is Life
call()
call(arg)
call(kwarg="hey")
call(arg, kwarg="hey")
call(arg, another, kwarg="hey", **kwargs)
call(
    this_is_a_very_long_variable_which_will_force_a_delimiter_split,
    arg,
    another,
    kwarg="hey",
    **kwargs,
)  # note: no trailing comma pre-3.6
call(*gidgets[:2])
call(a, *gidgets[:2])
call(**self.screen_kwargs)
call(b, **self.screen_kwargs)
lukasz.langa.pl
call.me(maybe)
(1).real
(1.0).real
....__class__
list[str]
dict[str, int]
tuple[str, ...]
tuple[str, int, float, dict[str, int]]
tuple[
    (
        str,
        int,
        float,
        dict[str, int],
    )
]
NOT_YET_IMPLEMENTED_StmtAnnAssign
NOT_YET_IMPLEMENTED_StmtAnnAssign
NOT_YET_IMPLEMENTED_StmtAnnAssign
NOT_YET_IMPLEMENTED_StmtAnnAssign  # type: ignore
slice[0]
slice[0:1]
slice[0:1:2]
slice[:]
slice[ : -1]
slice[1:]
slice[ :: -1]
slice[d :: d + 1]
slice[:c, c - 1]
numpy[:, 0:1]
numpy[:,  : -1]
numpy[0, :]
numpy[:, i]
numpy[0, :2]
numpy[:N, 0]
numpy[:2, :4]
numpy[2:4, 1:5]
numpy[4:, 2:]
numpy[:, (0, 1, 2, 5)]
numpy[0, [0]]
numpy[:, [i]]
numpy[1 : c + 1, c]
numpy[-(c + 1) :, d]
numpy[:, l[-2]]
numpy[:,  :: -1]
numpy[np.newaxis, :]
(str or None) if (sys.version_info[0] > (3,)) else (str or bytes or None)
{"2.7": dead, "3.7": long_live or die_hard}
{"2.7", "3.6", "3.7", "3.8", "3.9", "4.0" if gilectomy else "3.10"}
[1, 2, 3, 4, 5, 6, 7, 8, 9, 10 or A, 11 or B, 12 or C]
(SomeName)
SomeName
(Good, Bad, Ugly)
(NOT_YET_IMPLEMENTED_generator_key for NOT_YET_IMPLEMENTED_generator_key in [])
(NOT_YET_IMPLEMENTED_generator_key for NOT_YET_IMPLEMENTED_generator_key in [])
(NOT_YET_IMPLEMENTED_generator_key for NOT_YET_IMPLEMENTED_generator_key in [])
(NOT_YET_IMPLEMENTED_generator_key for NOT_YET_IMPLEMENTED_generator_key in [])
(*starred,)
{
    "id": "1",
    "type": "type",
    "started_at": now(),
    "ended_at": now() + timedelta(days=10),
    "priority": 1,
    "import_session_id": 1,
    **kwargs,
}
a = (1,)
b = (1,)
c = 1
d = (1,) + a + (2,)
e = (1,).count(1)
f = 1, *range(10)
g = 1, *"ten"
what_is_up_with_those_new_coord_names = (coord_names + set(vars_to_create)) + set(
    vars_to_remove
)
what_is_up_with_those_new_coord_names = (coord_names | set(vars_to_create)) - set(
    vars_to_remove
)
result = session.query(models.Customer.id).filter(
    models.Customer.account_id == account_id, models.Customer.email == email_address
).order_by(models.Customer.id.asc()).all()
result = session.query(models.Customer.id).filter(
    models.Customer.account_id == account_id, models.Customer.email == email_address
).order_by(
    models.Customer.id.asc(),
).all()
Ø = set()
authors.łukasz.say_thanks()
mapping = {
    A: 0.25 * (10.0 / 12),
    B: 0.1 * (10.0 / 12),
    C: 0.1 * (10.0 / 12),
    D: 0.1 * (10.0 / 12),
}


def gen():
    NOT_YET_IMPLEMENTED_ExprYieldFrom
    a = NOT_YET_IMPLEMENTED_ExprYield
    b = NOT_YET_IMPLEMENTED_ExprYield
    c = NOT_YET_IMPLEMENTED_ExprYield


async def f():
    await some.complicated[0].call(with_args=(True or (1 is not 1)))


print(*[] or [1])
print(
    **{1: 3}
    if False
    else {NOT_IMPLEMENTED_dict_key: NOT_IMPLEMENTED_dict_value for key, value in NOT_IMPLEMENTED_dict}
)
<<<<<<< HEAD
print(*NOT_YET_IMPLEMENTED_ExprStarred)
assert not Test, "Short message"
assert this is ComplexTest and not requirements.fit_in_a_single_line(
    force=False
), "Short message"
assert parens is TooMany
=======
print(*lambda NOT_YET_IMPLEMENTED_lambda: True)
NOT_YET_IMPLEMENTED_StmtAssert
NOT_YET_IMPLEMENTED_StmtAssert
NOT_YET_IMPLEMENTED_StmtAssert
>>>>>>> 0c8ec80d
for (x,) in (1,), (2,), (3,):
    ...
for y in ():
    ...
for (
    z
) in (NOT_YET_IMPLEMENTED_generator_key for NOT_YET_IMPLEMENTED_generator_key in []):
    ...
for i in call():
    ...
for j in 1 + (2 + 3):
    ...
while this and that:
    ...
for (
    addr_family,
    addr_type,
    addr_proto,
    addr_canonname,
    addr_sockaddr,
) in socket.getaddrinfo("google.com", "http"):
    pass
a = (
    aaaa.bbbb.cccc.dddd.eeee.ffff.gggg.hhhh.iiii.jjjj.kkkk.llll.mmmm.nnnn.oooo.pppp
    in qqqq.rrrr.ssss.tttt.uuuu.vvvv.xxxx.yyyy.zzzz
)
a = (
    aaaa.bbbb.cccc.dddd.eeee.ffff.gggg.hhhh.iiii.jjjj.kkkk.llll.mmmm.nnnn.oooo.pppp
    not in qqqq.rrrr.ssss.tttt.uuuu.vvvv.xxxx.yyyy.zzzz
)
a = (
    aaaa.bbbb.cccc.dddd.eeee.ffff.gggg.hhhh.iiii.jjjj.kkkk.llll.mmmm.nnnn.oooo.pppp
    is qqqq.rrrr.ssss.tttt.uuuu.vvvv.xxxx.yyyy.zzzz
)
a = (
    aaaa.bbbb.cccc.dddd.eeee.ffff.gggg.hhhh.iiii.jjjj.kkkk.llll.mmmm.nnnn.oooo.pppp
    is not qqqq.rrrr.ssss.tttt.uuuu.vvvv.xxxx.yyyy.zzzz
)
if (
    threading.current_thread() != threading.main_thread()
    and threading.current_thread() != threading.main_thread()
    or signal.getsignal(signal.SIGINT) != signal.default_int_handler
):
    return True
if (
    aaaaaaaaaaaaaaaaaaaaaaaaaaaaaaaaaaaaaaaaaaaaaaaaaaaaaaaaaaaaaaa
    | aaaaaaaaaaaaaaaaaaaaaaaaaaaaaaaaaaaaaaaaaaaaaaaaaaaaaaaaaaaaaaa
):
    return True
if (
    aaaaaaaaaaaaaaaaaaaaaaaaaaaaaaaaaaaaaaaaaaaaaaaaaaaaaaaaaaaaaaa
    & aaaaaaaaaaaaaaaaaaaaaaaaaaaaaaaaaaaaaaaaaaaaaaaaaaaaaaaaaaaaaaa
):
    return True
if (
    aaaaaaaaaaaaaaaaaaaaaaaaaaaaaaaaaaaaaaaaaaaaaaaaaaaaaaaaaaaaaaa
    + aaaaaaaaaaaaaaaaaaaaaaaaaaaaaaaaaaaaaaaaaaaaaaaaaaaaaaaaaaaaaaa
):
    return True
if (
    aaaaaaaaaaaaaaaaaaaaaaaaaaaaaaaaaaaaaaaaaaaaaaaaaaaaaaaaaaaaaaa
    - aaaaaaaaaaaaaaaaaaaaaaaaaaaaaaaaaaaaaaaaaaaaaaaaaaaaaaaaaaaaaaa
):
    return True
if (
    aaaaaaaaaaaaaaaaaaaaaaaaaaaaaaaaaaaaaaaaaaaaaaaaaaaaaaaaaaaaaaa
    * aaaaaaaaaaaaaaaaaaaaaaaaaaaaaaaaaaaaaaaaaaaaaaaaaaaaaaaaaaaaaaa
):
    return True
if (
    aaaaaaaaaaaaaaaaaaaaaaaaaaaaaaaaaaaaaaaaaaaaaaaaaaaaaaaaaaaaaaa
    / aaaaaaaaaaaaaaaaaaaaaaaaaaaaaaaaaaaaaaaaaaaaaaaaaaaaaaaaaaaaaaa
):
    return True
if (
    ~aaaa.a
    + aaaa.b
    - aaaa.c * aaaa.d / aaaa.e
    | aaaa.f & aaaa.g % aaaa.h ^ aaaa.i << aaaa.k >> aaaa.l**aaaa.m // aaaa.n
):
    return True
if (
    ~aaaaaaaa.a
    + aaaaaaaa.b
    - aaaaaaaa.c @ aaaaaaaa.d / aaaaaaaa.e
    | aaaaaaaa.f
    & aaaaaaaa.g % aaaaaaaa.h
    ^ aaaaaaaa.i << aaaaaaaa.k >> aaaaaaaa.l**aaaaaaaa.m // aaaaaaaa.n
):
    return True
if (
    ~aaaaaaaaaaaaaaaa.a
    + aaaaaaaaaaaaaaaa.b
    - aaaaaaaaaaaaaaaa.c * aaaaaaaaaaaaaaaa.d @ aaaaaaaaaaaaaaaa.e
    | aaaaaaaaaaaaaaaa.f
    & aaaaaaaaaaaaaaaa.g % aaaaaaaaaaaaaaaa.h
    ^ aaaaaaaaaaaaaaaa.i
    << aaaaaaaaaaaaaaaa.k
    >> aaaaaaaaaaaaaaaa.l**aaaaaaaaaaaaaaaa.m // aaaaaaaaaaaaaaaa.n
):
    return True
(
    aaaaaaaaaaaaaaaa
    + aaaaaaaaaaaaaaaa
    - aaaaaaaaaaaaaaaa
    * (aaaaaaaaaaaaaaaa + aaaaaaaaaaaaaaaa)
    / (aaaaaaaaaaaaaaaa + aaaaaaaaaaaaaaaa + aaaaaaaaaaaaaaaa)
)
aaaaaaaaaaaaaaaa + aaaaaaaaaaaaaaaa
(
    aaaaaaaaaaaaaaaaaaaaaaaaaaaaaaaaaaaaaaaaaaaaaaaaaaaaaaaaaaaaaaa
    >> aaaaaaaaaaaaaaaaaaaaaaaaaaaaaaaaaaaaaaaaaaaaaaaaaaaaaaaaaaaaaaa
    << aaaaaaaaaaaaaaaaaaaaaaaaaaaaaaaaaaaaaaaaaaaaaaaaaaaaaaaaaaaaaaa
)
bbbb >> bbbb * bbbb
(
    aaaaaaaaaaaaaaaaaaaaaaaaaaaaaaaaaaaaaaaaaaaaaaaaaaaaaaaaaaaaaaa
    ^ bbbb.a & aaaaaaaaaaaaaaaaaaaaaaaaaaaaaaaaaaaaaaaaaaaaaaaaaaaaaaaaaaaaaaa
    ^ aaaaaaaaaaaaaaaaaaaaaaaaaaaaaaaaaaaaaaaaaaaaaaaaaaaaaaaaaaaaaaa
)
last_call()
# standalone comment at ENDMARKER
```

## Black Output

```py
...
"some_string"
b"\\xa3"
Name
None
True
False
1
1.0
1j
True or False
True or False or None
True and False
True and False and None
(Name1 and Name2) or Name3
Name1 and Name2 or Name3
Name1 or (Name2 and Name3)
Name1 or Name2 and Name3
(Name1 and Name2) or (Name3 and Name4)
Name1 and Name2 or Name3 and Name4
Name1 or (Name2 and Name3) or Name4
Name1 or Name2 and Name3 or Name4
v1 << 2
1 >> v2
1 % finished
1 + v2 - v3 * 4 ^ 5**v6 / 7 // 8
((1 + v2) - (v3 * 4)) ^ (((5**v6) / 7) // 8)
not great
~great
+value
-1
~int and not v1 ^ 123 + v2 | True
(~int) and (not ((v1 ^ (123 + v2)) | True))
+(really ** -(confusing ** ~(operator**-precedence)))
flags & ~select.EPOLLIN and waiters.write_task is not None
lambda arg: None
lambda a=True: a
lambda a, b, c=True: a
lambda a, b, c=True, *, d=(1 << v2), e="str": a
lambda a, b, c=True, *vararg, d=(v1 << 2), e="str", **kwargs: a + b
manylambdas = lambda x=lambda y=lambda z=1: z: y(): x()
foo = lambda port_id, ignore_missing: {
    "port1": port1_resource,
    "port2": port2_resource,
}[port_id]
1 if True else 2
str or None if True else str or bytes or None
(str or None) if True else (str or bytes or None)
str or None if (1 if True else 2) else str or bytes or None
(str or None) if (1 if True else 2) else (str or bytes or None)
(
    (super_long_variable_name or None)
    if (1 if super_long_test_name else 2)
    else (str or bytes or None)
)
{"2.7": dead, "3.7": (long_live or die_hard)}
{"2.7": dead, "3.7": (long_live or die_hard), **{"3.6": verygood}}
{**a, **b, **c}
{"2.7", "3.6", "3.7", "3.8", "3.9", ("4.0" if gilectomy else "3.10")}
({"a": "b"}, (True or False), (+value), "string", b"bytes") or None
()
(1,)
(1, 2)
(1, 2, 3)
[]
[1, 2, 3, 4, 5, 6, 7, 8, 9, (10 or A), (11 or B), (12 or C)]
[
    1,
    2,
    3,
]
[*a]
[*range(10)]
[
    *a,
    4,
    5,
]
[
    4,
    *a,
    5,
]
[
    this_is_a_very_long_variable_which_will_force_a_delimiter_split,
    element,
    another,
    *more,
]
{i for i in (1, 2, 3)}
{(i**2) for i in (1, 2, 3)}
{(i**2) for i, _ in ((1, "a"), (2, "b"), (3, "c"))}
{((i**2) + j) for i in (1, 2, 3) for j in (1, 2, 3)}
[i for i in (1, 2, 3)]
[(i**2) for i in (1, 2, 3)]
[(i**2) for i, _ in ((1, "a"), (2, "b"), (3, "c"))]
[((i**2) + j) for i in (1, 2, 3) for j in (1, 2, 3)]
{i: 0 for i in (1, 2, 3)}
{i: j for i, j in ((1, "a"), (2, "b"), (3, "c"))}
{a: b * 2 for a, b in dictionary.items()}
{a: b * -2 for a, b in dictionary.items()}
{
    k: v
    for k, v in this_is_a_very_long_variable_which_will_cause_a_trailing_comma_which_breaks_the_comprehension
}
Python3 > Python2 > COBOL
Life is Life
call()
call(arg)
call(kwarg="hey")
call(arg, kwarg="hey")
call(arg, another, kwarg="hey", **kwargs)
call(
    this_is_a_very_long_variable_which_will_force_a_delimiter_split,
    arg,
    another,
    kwarg="hey",
    **kwargs
)  # note: no trailing comma pre-3.6
call(*gidgets[:2])
call(a, *gidgets[:2])
call(**self.screen_kwargs)
call(b, **self.screen_kwargs)
lukasz.langa.pl
call.me(maybe)
(1).real
(1.0).real
....__class__
list[str]
dict[str, int]
tuple[str, ...]
tuple[str, int, float, dict[str, int]]
tuple[
    str,
    int,
    float,
    dict[str, int],
]
very_long_variable_name_filters: t.List[
    t.Tuple[str, t.Union[str, t.List[t.Optional[str]]]],
]
xxxx_xxxxx_xxxx_xxx: Callable[..., List[SomeClass]] = classmethod(  # type: ignore
    sync(async_xxxx_xxx_xxxx_xxxxx_xxxx_xxx.__func__)
)
xxxx_xxx_xxxx_xxxxx_xxxx_xxx: Callable[..., List[SomeClass]] = classmethod(  # type: ignore
    sync(async_xxxx_xxx_xxxx_xxxxx_xxxx_xxx.__func__)
)
xxxx_xxx_xxxx_xxxxx_xxxx_xxx: Callable[..., List[SomeClass]] = classmethod(
    sync(async_xxxx_xxx_xxxx_xxxxx_xxxx_xxx.__func__)
)  # type: ignore
slice[0]
slice[0:1]
slice[0:1:2]
slice[:]
slice[:-1]
slice[1:]
slice[::-1]
slice[d :: d + 1]
slice[:c, c - 1]
numpy[:, 0:1]
numpy[:, :-1]
numpy[0, :]
numpy[:, i]
numpy[0, :2]
numpy[:N, 0]
numpy[:2, :4]
numpy[2:4, 1:5]
numpy[4:, 2:]
numpy[:, (0, 1, 2, 5)]
numpy[0, [0]]
numpy[:, [i]]
numpy[1 : c + 1, c]
numpy[-(c + 1) :, d]
numpy[:, l[-2]]
numpy[:, ::-1]
numpy[np.newaxis, :]
(str or None) if (sys.version_info[0] > (3,)) else (str or bytes or None)
{"2.7": dead, "3.7": long_live or die_hard}
{"2.7", "3.6", "3.7", "3.8", "3.9", "4.0" if gilectomy else "3.10"}
[1, 2, 3, 4, 5, 6, 7, 8, 9, 10 or A, 11 or B, 12 or C]
(SomeName)
SomeName
(Good, Bad, Ugly)
(i for i in (1, 2, 3))
((i**2) for i in (1, 2, 3))
((i**2) for i, _ in ((1, "a"), (2, "b"), (3, "c")))
(((i**2) + j) for i in (1, 2, 3) for j in (1, 2, 3))
(*starred,)
{
    "id": "1",
    "type": "type",
    "started_at": now(),
    "ended_at": now() + timedelta(days=10),
    "priority": 1,
    "import_session_id": 1,
    **kwargs,
}
a = (1,)
b = (1,)
c = 1
d = (1,) + a + (2,)
e = (1,).count(1)
f = 1, *range(10)
g = 1, *"ten"
what_is_up_with_those_new_coord_names = (coord_names + set(vars_to_create)) + set(
    vars_to_remove
)
what_is_up_with_those_new_coord_names = (coord_names | set(vars_to_create)) - set(
    vars_to_remove
)
result = (
    session.query(models.Customer.id)
    .filter(
        models.Customer.account_id == account_id, models.Customer.email == email_address
    )
    .order_by(models.Customer.id.asc())
    .all()
)
result = (
    session.query(models.Customer.id)
    .filter(
        models.Customer.account_id == account_id, models.Customer.email == email_address
    )
    .order_by(
        models.Customer.id.asc(),
    )
    .all()
)
Ø = set()
authors.łukasz.say_thanks()
mapping = {
    A: 0.25 * (10.0 / 12),
    B: 0.1 * (10.0 / 12),
    C: 0.1 * (10.0 / 12),
    D: 0.1 * (10.0 / 12),
}


def gen():
    yield from outside_of_generator
    a = yield
    b = yield
    c = yield


async def f():
    await some.complicated[0].call(with_args=(True or (1 is not 1)))


print(*[] or [1])
print(**{1: 3} if False else {x: x for x in range(3)})
print(*lambda x: x)
assert not Test, "Short message"
assert this is ComplexTest and not requirements.fit_in_a_single_line(
    force=False
), "Short message"
assert parens is TooMany
for (x,) in (1,), (2,), (3,):
    ...
for y in ():
    ...
for z in (i for i in (1, 2, 3)):
    ...
for i in call():
    ...
for j in 1 + (2 + 3):
    ...
while this and that:
    ...
for (
    addr_family,
    addr_type,
    addr_proto,
    addr_canonname,
    addr_sockaddr,
) in socket.getaddrinfo("google.com", "http"):
    pass
a = (
    aaaa.bbbb.cccc.dddd.eeee.ffff.gggg.hhhh.iiii.jjjj.kkkk.llll.mmmm.nnnn.oooo.pppp
    in qqqq.rrrr.ssss.tttt.uuuu.vvvv.xxxx.yyyy.zzzz
)
a = (
    aaaa.bbbb.cccc.dddd.eeee.ffff.gggg.hhhh.iiii.jjjj.kkkk.llll.mmmm.nnnn.oooo.pppp
    not in qqqq.rrrr.ssss.tttt.uuuu.vvvv.xxxx.yyyy.zzzz
)
a = (
    aaaa.bbbb.cccc.dddd.eeee.ffff.gggg.hhhh.iiii.jjjj.kkkk.llll.mmmm.nnnn.oooo.pppp
    is qqqq.rrrr.ssss.tttt.uuuu.vvvv.xxxx.yyyy.zzzz
)
a = (
    aaaa.bbbb.cccc.dddd.eeee.ffff.gggg.hhhh.iiii.jjjj.kkkk.llll.mmmm.nnnn.oooo.pppp
    is not qqqq.rrrr.ssss.tttt.uuuu.vvvv.xxxx.yyyy.zzzz
)
if (
    threading.current_thread() != threading.main_thread()
    and threading.current_thread() != threading.main_thread()
    or signal.getsignal(signal.SIGINT) != signal.default_int_handler
):
    return True
if (
    aaaaaaaaaaaaaaaaaaaaaaaaaaaaaaaaaaaaaaaaaaaaaaaaaaaaaaaaaaaaaaa
    | aaaaaaaaaaaaaaaaaaaaaaaaaaaaaaaaaaaaaaaaaaaaaaaaaaaaaaaaaaaaaaa
):
    return True
if (
    aaaaaaaaaaaaaaaaaaaaaaaaaaaaaaaaaaaaaaaaaaaaaaaaaaaaaaaaaaaaaaa
    & aaaaaaaaaaaaaaaaaaaaaaaaaaaaaaaaaaaaaaaaaaaaaaaaaaaaaaaaaaaaaaa
):
    return True
if (
    aaaaaaaaaaaaaaaaaaaaaaaaaaaaaaaaaaaaaaaaaaaaaaaaaaaaaaaaaaaaaaa
    + aaaaaaaaaaaaaaaaaaaaaaaaaaaaaaaaaaaaaaaaaaaaaaaaaaaaaaaaaaaaaaa
):
    return True
if (
    aaaaaaaaaaaaaaaaaaaaaaaaaaaaaaaaaaaaaaaaaaaaaaaaaaaaaaaaaaaaaaa
    - aaaaaaaaaaaaaaaaaaaaaaaaaaaaaaaaaaaaaaaaaaaaaaaaaaaaaaaaaaaaaaa
):
    return True
if (
    aaaaaaaaaaaaaaaaaaaaaaaaaaaaaaaaaaaaaaaaaaaaaaaaaaaaaaaaaaaaaaa
    * aaaaaaaaaaaaaaaaaaaaaaaaaaaaaaaaaaaaaaaaaaaaaaaaaaaaaaaaaaaaaaa
):
    return True
if (
    aaaaaaaaaaaaaaaaaaaaaaaaaaaaaaaaaaaaaaaaaaaaaaaaaaaaaaaaaaaaaaa
    / aaaaaaaaaaaaaaaaaaaaaaaaaaaaaaaaaaaaaaaaaaaaaaaaaaaaaaaaaaaaaaa
):
    return True
if (
    ~aaaa.a + aaaa.b - aaaa.c * aaaa.d / aaaa.e
    | aaaa.f & aaaa.g % aaaa.h ^ aaaa.i << aaaa.k >> aaaa.l**aaaa.m // aaaa.n
):
    return True
if (
    ~aaaaaaaa.a + aaaaaaaa.b - aaaaaaaa.c @ aaaaaaaa.d / aaaaaaaa.e
    | aaaaaaaa.f & aaaaaaaa.g % aaaaaaaa.h
    ^ aaaaaaaa.i << aaaaaaaa.k >> aaaaaaaa.l**aaaaaaaa.m // aaaaaaaa.n
):
    return True
if (
    ~aaaaaaaaaaaaaaaa.a
    + aaaaaaaaaaaaaaaa.b
    - aaaaaaaaaaaaaaaa.c * aaaaaaaaaaaaaaaa.d @ aaaaaaaaaaaaaaaa.e
    | aaaaaaaaaaaaaaaa.f & aaaaaaaaaaaaaaaa.g % aaaaaaaaaaaaaaaa.h
    ^ aaaaaaaaaaaaaaaa.i
    << aaaaaaaaaaaaaaaa.k
    >> aaaaaaaaaaaaaaaa.l**aaaaaaaaaaaaaaaa.m // aaaaaaaaaaaaaaaa.n
):
    return True
(
    aaaaaaaaaaaaaaaa
    + aaaaaaaaaaaaaaaa
    - aaaaaaaaaaaaaaaa
    * (aaaaaaaaaaaaaaaa + aaaaaaaaaaaaaaaa)
    / (aaaaaaaaaaaaaaaa + aaaaaaaaaaaaaaaa + aaaaaaaaaaaaaaaa)
)
aaaaaaaaaaaaaaaa + aaaaaaaaaaaaaaaa
(
    aaaaaaaaaaaaaaaaaaaaaaaaaaaaaaaaaaaaaaaaaaaaaaaaaaaaaaaaaaaaaaa
    >> aaaaaaaaaaaaaaaaaaaaaaaaaaaaaaaaaaaaaaaaaaaaaaaaaaaaaaaaaaaaaaa
    << aaaaaaaaaaaaaaaaaaaaaaaaaaaaaaaaaaaaaaaaaaaaaaaaaaaaaaaaaaaaaaa
)
bbbb >> bbbb * bbbb
(
    aaaaaaaaaaaaaaaaaaaaaaaaaaaaaaaaaaaaaaaaaaaaaaaaaaaaaaaaaaaaaaa
    ^ bbbb.a & aaaaaaaaaaaaaaaaaaaaaaaaaaaaaaaaaaaaaaaaaaaaaaaaaaaaaaaaaaaaaaa
    ^ aaaaaaaaaaaaaaaaaaaaaaaaaaaaaaaaaaaaaaaaaaaaaaaaaaaaaaaaaaaaaaa
)
last_call()
# standalone comment at ENDMARKER
```

<|MERGE_RESOLUTION|>--- conflicted
+++ resolved
@@ -429,11 +429,10 @@
  (*starred,)
  {
      "id": "1",
-@@ -207,25 +201,15 @@
- )
+@@ -208,24 +202,14 @@
  what_is_up_with_those_new_coord_names = (coord_names | set(vars_to_create)) - set(
      vars_to_remove
--)
+ )
 -result = (
 -    session.query(models.Customer.id)
 -    .filter(
@@ -441,7 +440,7 @@
 -    )
 -    .order_by(models.Customer.id.asc())
 -    .all()
- )
+-)
 -result = (
 -    session.query(models.Customer.id)
 -    .filter(
@@ -463,11 +462,7 @@
  Ø = set()
  authors.łukasz.say_thanks()
  mapping = {
-<<<<<<< HEAD
-@@ -237,19 +221,23 @@
-=======
 @@ -237,10 +221,10 @@
->>>>>>> 0c8ec80d
  
  
  def gen():
@@ -482,39 +477,22 @@
  
  
  async def f():
-@@ -248,18 +232,22 @@
+@@ -248,8 +232,12 @@
  
  
  print(*[] or [1])
 -print(**{1: 3} if False else {x: x for x in range(3)})
 -print(*lambda x: x)
-<<<<<<< HEAD
-+print(*NOT_YET_IMPLEMENTED_ExprStarred)
-=======
--assert not Test, "Short message"
--assert this is ComplexTest and not requirements.fit_in_a_single_line(
--    force=False
--), "Short message"
--assert parens is TooMany
->>>>>>> 0c8ec80d
 +print(
 +    **{1: 3}
 +    if False
 +    else {NOT_IMPLEMENTED_dict_key: NOT_IMPLEMENTED_dict_value for key, value in NOT_IMPLEMENTED_dict}
 +)
-<<<<<<< HEAD
-+print(*NOT_YET_IMPLEMENTED_ExprStarred)
++print(*lambda NOT_YET_IMPLEMENTED_lambda: True)
  assert not Test, "Short message"
  assert this is ComplexTest and not requirements.fit_in_a_single_line(
      force=False
 @@ -259,7 +247,9 @@
-=======
-+print(*lambda NOT_YET_IMPLEMENTED_lambda: True)
-+NOT_YET_IMPLEMENTED_StmtAssert
-+NOT_YET_IMPLEMENTED_StmtAssert
-+NOT_YET_IMPLEMENTED_StmtAssert
- for (x,) in (1,), (2,), (3,):
->>>>>>> 0c8ec80d
      ...
  for y in ():
      ...
@@ -801,19 +779,12 @@
     if False
     else {NOT_IMPLEMENTED_dict_key: NOT_IMPLEMENTED_dict_value for key, value in NOT_IMPLEMENTED_dict}
 )
-<<<<<<< HEAD
-print(*NOT_YET_IMPLEMENTED_ExprStarred)
+print(*lambda NOT_YET_IMPLEMENTED_lambda: True)
 assert not Test, "Short message"
 assert this is ComplexTest and not requirements.fit_in_a_single_line(
     force=False
 ), "Short message"
 assert parens is TooMany
-=======
-print(*lambda NOT_YET_IMPLEMENTED_lambda: True)
-NOT_YET_IMPLEMENTED_StmtAssert
-NOT_YET_IMPLEMENTED_StmtAssert
-NOT_YET_IMPLEMENTED_StmtAssert
->>>>>>> 0c8ec80d
 for (x,) in (1,), (2,), (3,):
     ...
 for y in ():
