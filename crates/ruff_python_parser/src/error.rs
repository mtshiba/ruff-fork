--- conflicted
+++ resolved
@@ -669,7 +669,6 @@
     TypeAliasStatement,
     TypeParamDefault,
 
-<<<<<<< HEAD
     /// Represents the use of a [PEP 701] f-string before Python 3.12.
     ///
     /// ## Examples
@@ -697,7 +696,7 @@
     ///
     /// [PEP 701]: https://peps.python.org/pep-0701/
     Pep701FString(FStringKind),
-=======
+
     /// Represents the use of a [PEP 646] star expression in an index.
     ///
     /// ## Examples
@@ -753,7 +752,6 @@
     /// [PEP 646]: https://peps.python.org/pep-0646/#change-2-args-as-a-typevartuple
     StarAnnotation,
 
->>>>>>> c755eec9
     /// Represents the use of tuple unpacking in a `for` statement iterator clause before Python
     /// 3.9.
     ///
@@ -815,7 +813,6 @@
             UnsupportedSyntaxErrorKind::TypeParamDefault => {
                 "Cannot set default type for a type parameter"
             }
-<<<<<<< HEAD
             UnsupportedSyntaxErrorKind::Pep701FString(FStringKind::Backslash) => {
                 "Cannot use an escape sequence (backslash) in f-strings"
             }
@@ -825,12 +822,10 @@
             UnsupportedSyntaxErrorKind::Pep701FString(FStringKind::NestedQuote) => {
                 "Cannot reuse outer quote character in f-strings"
             }
-=======
             UnsupportedSyntaxErrorKind::StarExpressionInIndex => {
                 "Cannot use star expression in index"
             }
             UnsupportedSyntaxErrorKind::StarAnnotation => "Cannot use star annotation",
->>>>>>> c755eec9
             UnsupportedSyntaxErrorKind::UnparenthesizedUnpackInFor => {
                 "Cannot use iterable unpacking in `for` statements"
             }
@@ -882,14 +877,11 @@
             UnsupportedSyntaxErrorKind::TypeParameterList => Change::Added(PythonVersion::PY312),
             UnsupportedSyntaxErrorKind::TypeAliasStatement => Change::Added(PythonVersion::PY312),
             UnsupportedSyntaxErrorKind::TypeParamDefault => Change::Added(PythonVersion::PY313),
-<<<<<<< HEAD
             UnsupportedSyntaxErrorKind::Pep701FString(_) => Change::Added(PythonVersion::PY312),
-=======
             UnsupportedSyntaxErrorKind::StarExpressionInIndex => {
                 Change::Added(PythonVersion::PY311)
             }
             UnsupportedSyntaxErrorKind::StarAnnotation => Change::Added(PythonVersion::PY311),
->>>>>>> c755eec9
             UnsupportedSyntaxErrorKind::UnparenthesizedUnpackInFor => {
                 Change::Added(PythonVersion::PY39)
             }
