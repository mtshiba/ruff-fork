--- conflicted
+++ resolved
@@ -451,7 +451,7 @@
     Match,
     Walrus,
     ExceptStar,
-<<<<<<< HEAD
+
     /// Represents the use of a parenthesized keyword argument name after Python 3.8.
     ///
     /// ## Example
@@ -471,7 +471,6 @@
     ///
     /// [BPO 34641]: https://github.com/python/cpython/issues/78822
     ParenthesizedKeywordArgumentName,
-=======
 
     /// Represents the use of unparenthesized tuple unpacking in a `return` statement or `yield`
     /// expression before Python 3.8.
@@ -522,7 +521,6 @@
     /// [BPO 32117]: https://github.com/python/cpython/issues/76298
     StarTuple(StarTupleKind),
 
->>>>>>> 6c14225c
     /// Represents the use of a "relaxed" [PEP 614] decorator before Python 3.9.
     ///
     /// ## Examples
@@ -620,16 +618,14 @@
             UnsupportedSyntaxErrorKind::Match => "Cannot use `match` statement",
             UnsupportedSyntaxErrorKind::Walrus => "Cannot use named assignment expression (`:=`)",
             UnsupportedSyntaxErrorKind::ExceptStar => "Cannot use `except*`",
-<<<<<<< HEAD
             UnsupportedSyntaxErrorKind::ParenthesizedKeywordArgumentName => {
                 "Cannot use parenthesized keyword argument name"
-=======
+            }
             UnsupportedSyntaxErrorKind::StarTuple(StarTupleKind::Return) => {
                 "Cannot use iterable unpacking in return statements"
             }
             UnsupportedSyntaxErrorKind::StarTuple(StarTupleKind::Yield) => {
                 "Cannot use iterable unpacking in yield expressions"
->>>>>>> 6c14225c
             }
             UnsupportedSyntaxErrorKind::RelaxedDecorator => "Unsupported expression in decorators",
             UnsupportedSyntaxErrorKind::PositionalOnlyParameter => {
@@ -671,10 +667,10 @@
     /// type of [`Change`] (added or removed).
     const fn changed_version(self) -> Change {
         match self {
-<<<<<<< HEAD
             UnsupportedSyntaxErrorKind::Match => Change::Added(PythonVersion::PY310),
             UnsupportedSyntaxErrorKind::Walrus => Change::Added(PythonVersion::PY38),
             UnsupportedSyntaxErrorKind::ExceptStar => Change::Added(PythonVersion::PY311),
+            UnsupportedSyntaxErrorKind::StarTuple(_) => Change::Added(PythonVersion::PY38),
             UnsupportedSyntaxErrorKind::RelaxedDecorator => Change::Added(PythonVersion::PY39),
             UnsupportedSyntaxErrorKind::PositionalOnlyParameter => {
                 Change::Added(PythonVersion::PY38)
@@ -693,18 +689,12 @@
         match self.changed_version() {
             Change::Added(version) => target_version < version,
             Change::Removed(version) => target_version >= version,
-=======
-            UnsupportedSyntaxErrorKind::Match => PythonVersion::PY310,
-            UnsupportedSyntaxErrorKind::Walrus => PythonVersion::PY38,
-            UnsupportedSyntaxErrorKind::ExceptStar => PythonVersion::PY311,
-            UnsupportedSyntaxErrorKind::StarTuple(_) => PythonVersion::PY38,
-            UnsupportedSyntaxErrorKind::RelaxedDecorator => PythonVersion::PY39,
-            UnsupportedSyntaxErrorKind::PositionalOnlyParameter => PythonVersion::PY38,
-            UnsupportedSyntaxErrorKind::TypeParameterList => PythonVersion::PY312,
-            UnsupportedSyntaxErrorKind::TypeAliasStatement => PythonVersion::PY312,
-            UnsupportedSyntaxErrorKind::TypeParamDefault => PythonVersion::PY313,
->>>>>>> 6c14225c
         }
+    }
+
+    /// Returns `true` if this kind of syntax is supported on `target_version`.
+    pub(crate) fn is_supported(self, target_version: PythonVersion) -> bool {
+        !self.is_unsupported(target_version)
     }
 }
 
