use std::fmt::{self, Display};

use ruff_python_ast::PythonVersion;
use ruff_text_size::TextRange;

use crate::TokenKind;

/// Represents represent errors that occur during parsing and are
/// returned by the `parse_*` functions.
#[derive(Debug, PartialEq, Clone)]
pub struct ParseError {
    pub error: ParseErrorType,
    pub location: TextRange,
}

impl std::ops::Deref for ParseError {
    type Target = ParseErrorType;

    fn deref(&self) -> &Self::Target {
        &self.error
    }
}

impl std::error::Error for ParseError {
    fn source(&self) -> Option<&(dyn std::error::Error + 'static)> {
        Some(&self.error)
    }
}

impl fmt::Display for ParseError {
    fn fmt(&self, f: &mut std::fmt::Formatter) -> std::fmt::Result {
        write!(f, "{} at byte range {:?}", &self.error, self.location)
    }
}

impl From<LexicalError> for ParseError {
    fn from(error: LexicalError) -> Self {
        ParseError {
            location: error.location(),
            error: ParseErrorType::Lexical(error.into_error()),
        }
    }
}

impl ParseError {
    pub fn error(self) -> ParseErrorType {
        self.error
    }
}

/// Represents the different types of errors that can occur during parsing of an f-string.
#[derive(Debug, Clone, PartialEq)]
pub enum FStringErrorType {
    /// Expected a right brace after an opened left brace.
    UnclosedLbrace,
    /// An invalid conversion flag was encountered.
    InvalidConversionFlag,
    /// A single right brace was encountered.
    SingleRbrace,
    /// Unterminated string.
    UnterminatedString,
    /// Unterminated triple-quoted string.
    UnterminatedTripleQuotedString,
    /// A lambda expression without parentheses was encountered.
    LambdaWithoutParentheses,
}

impl std::fmt::Display for FStringErrorType {
    fn fmt(&self, f: &mut std::fmt::Formatter) -> std::fmt::Result {
        use FStringErrorType::{
            InvalidConversionFlag, LambdaWithoutParentheses, SingleRbrace, UnclosedLbrace,
            UnterminatedString, UnterminatedTripleQuotedString,
        };
        match self {
            UnclosedLbrace => write!(f, "expecting '}}'"),
            InvalidConversionFlag => write!(f, "invalid conversion character"),
            SingleRbrace => write!(f, "single '}}' is not allowed"),
            UnterminatedString => write!(f, "unterminated string"),
            UnterminatedTripleQuotedString => write!(f, "unterminated triple-quoted string"),
            LambdaWithoutParentheses => {
                write!(f, "lambda expressions are not allowed without parentheses")
            }
        }
    }
}

/// Represents the different types of errors that can occur during parsing.
#[derive(Debug, PartialEq, Clone)]
pub enum ParseErrorType {
    /// An unexpected error occurred.
    OtherError(String),

    /// An empty slice was found during parsing, e.g `data[]`.
    EmptySlice,
    /// An empty global names list was found during parsing.
    EmptyGlobalNames,
    /// An empty nonlocal names list was found during parsing.
    EmptyNonlocalNames,
    /// An empty delete targets list was found during parsing.
    EmptyDeleteTargets,
    /// An empty import names list was found during parsing.
    EmptyImportNames,
    /// An empty type parameter list was found during parsing.
    EmptyTypeParams,

    /// An unparenthesized named expression was found where it is not allowed.
    UnparenthesizedNamedExpression,
    /// An unparenthesized tuple expression was found where it is not allowed.
    UnparenthesizedTupleExpression,
    /// An unparenthesized generator expression was found where it is not allowed.
    UnparenthesizedGeneratorExpression,

    /// An invalid usage of a lambda expression was found.
    InvalidLambdaExpressionUsage,
    /// An invalid usage of a yield expression was found.
    InvalidYieldExpressionUsage,
    /// An invalid usage of a starred expression was found.
    InvalidStarredExpressionUsage,
    /// A star pattern was found outside a sequence pattern.
    InvalidStarPatternUsage,

    /// A parameter was found after a vararg.
    ParamAfterVarKeywordParam,
    /// A non-default parameter follows a default parameter.
    NonDefaultParamAfterDefaultParam,
    /// A default value was found for a `*` or `**` parameter.
    VarParameterWithDefault,

    /// A duplicate parameter was found in a function definition or lambda expression.
    DuplicateParameter(String),
    /// A keyword argument was repeated.
    DuplicateKeywordArgumentError(String),

    /// An invalid expression was found in the assignment target.
    InvalidAssignmentTarget,
    /// An invalid expression was found in the named assignment target.
    InvalidNamedAssignmentTarget,
    /// An invalid expression was found in the annotated assignment target.
    InvalidAnnotatedAssignmentTarget,
    /// An invalid expression was found in the augmented assignment target.
    InvalidAugmentedAssignmentTarget,
    /// An invalid expression was found in the delete target.
    InvalidDeleteTarget,

    /// A positional argument was found after a keyword argument.
    PositionalAfterKeywordArgument,
    /// A positional argument was found after a keyword argument unpacking.
    PositionalAfterKeywordUnpacking,
    /// An iterable argument unpacking was found after keyword argument unpacking.
    InvalidArgumentUnpackingOrder,
    /// An invalid usage of iterable unpacking in a comprehension was found.
    IterableUnpackingInComprehension,

    /// Multiple simple statements were found in the same line without a `;` separating them.
    SimpleStatementsOnSameLine,
    /// A simple statement and a compound statement was found in the same line.
    SimpleAndCompoundStatementOnSameLine,

    /// Expected one or more keyword parameter after `*` separator.
    ExpectedKeywordParam,
    /// Expected a real number for a complex literal pattern.
    ExpectedRealNumber,
    /// Expected an imaginary number for a complex literal pattern.
    ExpectedImaginaryNumber,
    /// Expected an expression at the current parser location.
    ExpectedExpression,
    /// The parser expected a specific token that was not found.
    ExpectedToken {
        expected: TokenKind,
        found: TokenKind,
    },

    /// An unexpected indentation was found during parsing.
    UnexpectedIndentation,
    /// The statement being parsed cannot be `async`.
    UnexpectedTokenAfterAsync(TokenKind),
    /// Ipython escape command was found
    UnexpectedIpythonEscapeCommand,
    /// An unexpected token was found at the end of an expression parsing
    UnexpectedExpressionToken,

    /// An f-string error containing the [`FStringErrorType`].
    FStringError(FStringErrorType),
    /// Parser encountered an error during lexing.
    Lexical(LexicalErrorType),
}

impl std::error::Error for ParseErrorType {}

impl std::fmt::Display for ParseErrorType {
    fn fmt(&self, f: &mut std::fmt::Formatter) -> std::fmt::Result {
        match self {
            ParseErrorType::OtherError(msg) => write!(f, "{msg}"),
            ParseErrorType::ExpectedToken { found, expected } => {
                write!(f, "Expected {expected}, found {found}",)
            }
            ParseErrorType::Lexical(ref lex_error) => write!(f, "{lex_error}"),
            ParseErrorType::SimpleStatementsOnSameLine => {
                f.write_str("Simple statements must be separated by newlines or semicolons")
            }
            ParseErrorType::SimpleAndCompoundStatementOnSameLine => f.write_str(
                "Compound statements are not allowed on the same line as simple statements",
            ),
            ParseErrorType::UnexpectedTokenAfterAsync(kind) => {
                write!(
                    f,
                    "Expected 'def', 'with' or 'for' to follow 'async', found {kind}",
                )
            }
            ParseErrorType::InvalidArgumentUnpackingOrder => {
                f.write_str("Iterable argument unpacking cannot follow keyword argument unpacking")
            }
            ParseErrorType::IterableUnpackingInComprehension => {
                f.write_str("Iterable unpacking cannot be used in a comprehension")
            }
            ParseErrorType::UnparenthesizedNamedExpression => {
                f.write_str("Unparenthesized named expression cannot be used here")
            }
            ParseErrorType::UnparenthesizedTupleExpression => {
                f.write_str("Unparenthesized tuple expression cannot be used here")
            }
            ParseErrorType::UnparenthesizedGeneratorExpression => {
                f.write_str("Unparenthesized generator expression cannot be used here")
            }
            ParseErrorType::InvalidYieldExpressionUsage => {
                f.write_str("Yield expression cannot be used here")
            }
            ParseErrorType::InvalidLambdaExpressionUsage => {
                f.write_str("Lambda expression cannot be used here")
            }
            ParseErrorType::InvalidStarredExpressionUsage => {
                f.write_str("Starred expression cannot be used here")
            }
            ParseErrorType::PositionalAfterKeywordArgument => {
                f.write_str("Positional argument cannot follow keyword argument")
            }
            ParseErrorType::PositionalAfterKeywordUnpacking => {
                f.write_str("Positional argument cannot follow keyword argument unpacking")
            }
            ParseErrorType::EmptySlice => f.write_str("Expected index or slice expression"),
            ParseErrorType::EmptyGlobalNames => {
                f.write_str("Global statement must have at least one name")
            }
            ParseErrorType::EmptyNonlocalNames => {
                f.write_str("Nonlocal statement must have at least one name")
            }
            ParseErrorType::EmptyDeleteTargets => {
                f.write_str("Delete statement must have at least one target")
            }
            ParseErrorType::EmptyImportNames => {
                f.write_str("Expected one or more symbol names after import")
            }
            ParseErrorType::EmptyTypeParams => f.write_str("Type parameter list cannot be empty"),
            ParseErrorType::ParamAfterVarKeywordParam => {
                f.write_str("Parameter cannot follow var-keyword parameter")
            }
            ParseErrorType::NonDefaultParamAfterDefaultParam => {
                f.write_str("Parameter without a default cannot follow a parameter with a default")
            }
            ParseErrorType::ExpectedKeywordParam => {
                f.write_str("Expected one or more keyword parameter after '*' separator")
            }
            ParseErrorType::VarParameterWithDefault => {
                f.write_str("Parameter with '*' or '**' cannot have default value")
            }
            ParseErrorType::InvalidStarPatternUsage => {
                f.write_str("Star pattern cannot be used here")
            }
            ParseErrorType::ExpectedRealNumber => {
                f.write_str("Expected a real number in complex literal pattern")
            }
            ParseErrorType::ExpectedImaginaryNumber => {
                f.write_str("Expected an imaginary number in complex literal pattern")
            }
            ParseErrorType::ExpectedExpression => f.write_str("Expected an expression"),
            ParseErrorType::UnexpectedIndentation => f.write_str("Unexpected indentation"),
            ParseErrorType::InvalidAssignmentTarget => f.write_str("Invalid assignment target"),
            ParseErrorType::InvalidAnnotatedAssignmentTarget => {
                f.write_str("Invalid annotated assignment target")
            }
            ParseErrorType::InvalidNamedAssignmentTarget => {
                f.write_str("Assignment expression target must be an identifier")
            }
            ParseErrorType::InvalidAugmentedAssignmentTarget => {
                f.write_str("Invalid augmented assignment target")
            }
            ParseErrorType::InvalidDeleteTarget => f.write_str("Invalid delete target"),
            ParseErrorType::DuplicateParameter(arg_name) => {
                write!(f, "Duplicate parameter {arg_name:?}")
            }
            ParseErrorType::DuplicateKeywordArgumentError(arg_name) => {
                write!(f, "Duplicate keyword argument {arg_name:?}")
            }
            ParseErrorType::UnexpectedIpythonEscapeCommand => {
                f.write_str("IPython escape commands are only allowed in `Mode::Ipython`")
            }
            ParseErrorType::FStringError(ref fstring_error) => {
                write!(f, "f-string: {fstring_error}")
            }
            ParseErrorType::UnexpectedExpressionToken => {
                write!(f, "Unexpected token at the end of an expression")
            }
        }
    }
}

/// Represents an error that occur during lexing and are
/// returned by the `parse_*` functions in the iterator in the
/// [lexer] implementation.
///
/// [lexer]: crate::lexer
#[derive(Debug, Clone, PartialEq)]
pub struct LexicalError {
    /// The type of error that occurred.
    error: LexicalErrorType,
    /// The location of the error.
    location: TextRange,
}

impl LexicalError {
    /// Creates a new `LexicalError` with the given error type and location.
    pub fn new(error: LexicalErrorType, location: TextRange) -> Self {
        Self { error, location }
    }

    pub fn error(&self) -> &LexicalErrorType {
        &self.error
    }

    pub fn into_error(self) -> LexicalErrorType {
        self.error
    }

    pub fn location(&self) -> TextRange {
        self.location
    }
}

impl std::ops::Deref for LexicalError {
    type Target = LexicalErrorType;

    fn deref(&self) -> &Self::Target {
        self.error()
    }
}

impl std::error::Error for LexicalError {
    fn source(&self) -> Option<&(dyn std::error::Error + 'static)> {
        Some(self.error())
    }
}

impl std::fmt::Display for LexicalError {
    fn fmt(&self, f: &mut std::fmt::Formatter) -> std::fmt::Result {
        write!(
            f,
            "{} at byte offset {}",
            self.error(),
            u32::from(self.location().start())
        )
    }
}

/// Represents the different types of errors that can occur during lexing.
#[derive(Debug, Clone, PartialEq)]
pub enum LexicalErrorType {
    // TODO: Can probably be removed, the places it is used seem to be able
    // to use the `UnicodeError` variant instead.
    #[doc(hidden)]
    StringError,
    /// A string literal without the closing quote.
    UnclosedStringError,
    /// Decoding of a unicode escape sequence in a string literal failed.
    UnicodeError,
    /// Missing the `{` for unicode escape sequence.
    MissingUnicodeLbrace,
    /// Missing the `}` for unicode escape sequence.
    MissingUnicodeRbrace,
    /// The indentation is not consistent.
    IndentationError,
    /// An unrecognized token was encountered.
    UnrecognizedToken { tok: char },
    /// An f-string error containing the [`FStringErrorType`].
    FStringError(FStringErrorType),
    /// Invalid character encountered in a byte literal.
    InvalidByteLiteral,
    /// An unexpected character was encountered after a line continuation.
    LineContinuationError,
    /// An unexpected end of file was encountered.
    Eof,
    /// An unexpected error occurred.
    OtherError(Box<str>),
}

impl std::error::Error for LexicalErrorType {}

impl std::fmt::Display for LexicalErrorType {
    fn fmt(&self, f: &mut std::fmt::Formatter) -> std::fmt::Result {
        match self {
            LexicalErrorType::StringError => write!(f, "Got unexpected string"),
            LexicalErrorType::FStringError(error) => write!(f, "f-string: {error}"),
            LexicalErrorType::InvalidByteLiteral => {
                write!(f, "bytes can only contain ASCII literal characters")
            }
            LexicalErrorType::UnicodeError => write!(f, "Got unexpected unicode"),
            LexicalErrorType::IndentationError => {
                write!(f, "unindent does not match any outer indentation level")
            }
            LexicalErrorType::UnrecognizedToken { tok } => {
                write!(f, "Got unexpected token {tok}")
            }
            LexicalErrorType::LineContinuationError => {
                write!(f, "Expected a newline after line continuation character")
            }
            LexicalErrorType::Eof => write!(f, "unexpected EOF while parsing"),
            LexicalErrorType::OtherError(msg) => write!(f, "{msg}"),
            LexicalErrorType::UnclosedStringError => {
                write!(f, "missing closing quote in string literal")
            }
            LexicalErrorType::MissingUnicodeLbrace => {
                write!(f, "Missing `{{` in Unicode escape sequence")
            }
            LexicalErrorType::MissingUnicodeRbrace => {
                write!(f, "Missing `}}` in Unicode escape sequence")
            }
        }
    }
}

/// Represents a version-related syntax error detected during parsing.
///
/// An example of a version-related error is the use of a `match` statement before Python 3.10, when
/// it was first introduced. See [`UnsupportedSyntaxErrorKind`] for other kinds of errors.
#[derive(Debug, PartialEq, Clone)]
pub struct UnsupportedSyntaxError {
    pub kind: UnsupportedSyntaxErrorKind,
    pub range: TextRange,
    /// The target [`PythonVersion`] for which this error was detected.
    pub target_version: PythonVersion,
}

/// The type of tuple unpacking for [`UnsupportedSyntaxErrorKind::StarTuple`].
#[derive(Debug, PartialEq, Clone, Copy)]
pub enum StarTupleKind {
    Return,
    Yield,
}

#[derive(Debug, PartialEq, Clone, Copy)]
pub enum UnsupportedSyntaxErrorKind {
    Match,
    Walrus,
    ExceptStar,

    /// Represents the use of a parenthesized keyword argument name after Python 3.8.
    ///
    /// ## Example
    ///
    /// From [BPO 34641] it sounds like this was only accidentally supported and was removed when
    /// noticed. Code like this used to be valid:
    ///
    /// ```python
    /// f((a)=1)
    /// ```
    ///
    /// After Python 3.8, you have to omit the parentheses around `a`:
    ///
    /// ```python
    /// f(a=1)
    /// ```
    ///
    /// [BPO 34641]: https://github.com/python/cpython/issues/78822
    ParenthesizedKeywordArgumentName,

    /// Represents the use of unparenthesized tuple unpacking in a `return` statement or `yield`
    /// expression before Python 3.8.
    ///
    /// ## Examples
    ///
    /// Before Python 3.8, this syntax was allowed:
    ///
    /// ```python
    /// rest = (4, 5, 6)
    ///
    /// def f():
    ///     t = 1, 2, 3, *rest
    ///     return t
    ///
    /// def g():
    ///     t = 1, 2, 3, *rest
    ///     yield t
    /// ```
    ///
    /// But this was not:
    ///
    /// ```python
    /// rest = (4, 5, 6)
    ///
    /// def f():
    ///     return 1, 2, 3, *rest
    ///
    /// def g():
    ///     yield 1, 2, 3, *rest
    /// ```
    ///
    /// Instead, parentheses were required in the `return` and `yield` cases:
    ///
    /// ```python
    /// rest = (4, 5, 6)
    ///
    /// def f():
    ///     return (1, 2, 3, *rest)
    ///
    /// def g():
    ///     yield (1, 2, 3, *rest)
    /// ```
    ///
    /// This was reported in [BPO 32117] and updated in Python 3.8 to allow the unparenthesized
    /// form.
    ///
    /// [BPO 32117]: https://github.com/python/cpython/issues/76298
    StarTuple(StarTupleKind),

    /// Represents the use of a "relaxed" [PEP 614] decorator before Python 3.9.
    ///
    /// ## Examples
    ///
    /// Prior to Python 3.9, decorators were defined to be [`dotted_name`]s, optionally followed by
    /// an argument list. For example:
    ///
    /// ```python
    /// @buttons.clicked.connect
    /// def foo(): ...
    ///
    /// @buttons.clicked.connect(1, 2, 3)
    /// def foo(): ...
    /// ```
    ///
    /// As pointed out in the PEP, this prevented reasonable extensions like subscripts:
    ///
    /// ```python
    /// buttons = [QPushButton(f'Button {i}') for i in range(10)]
    ///
    /// @buttons[0].clicked.connect
    /// def spam(): ...
    /// ```
    ///
    /// Python 3.9 removed these restrictions and expanded the [decorator grammar] to include any
    /// assignment expression and include cases like the example above.
    ///
    /// [PEP 614]: https://peps.python.org/pep-0614/
    /// [`dotted_name`]: https://docs.python.org/3.8/reference/compound_stmts.html#grammar-token-dotted-name
    /// [decorator grammar]: https://docs.python.org/3/reference/compound_stmts.html#grammar-token-python-grammar-decorator
    RelaxedDecorator,

    /// Represents the use of a [PEP 570] positional-only parameter before Python 3.8.
    ///
    /// ## Examples
    ///
    /// Python 3.8 added the `/` syntax for marking preceding parameters as positional-only:
    ///
    /// ```python
    /// def foo(a, b, /, c): ...
    /// ```
    ///
    /// This means `a` and `b` in this case can only be provided by position, not by name. In other
    /// words, this code results in a `TypeError` at runtime:
    ///
    /// ```pycon
    /// >>> def foo(a, b, /, c): ...
    /// ...
    /// >>> foo(a=1, b=2, c=3)
    /// Traceback (most recent call last):
    ///   File "<python-input-3>", line 1, in <module>
    ///     foo(a=1, b=2, c=3)
    ///     ~~~^^^^^^^^^^^^^^^
    /// TypeError: foo() got some positional-only arguments passed as keyword arguments: 'a, b'
    /// ```
    ///
    /// [PEP 570]: https://peps.python.org/pep-0570/
    PositionalOnlyParameter,

    /// Represents the use of a [type parameter list] before Python 3.12.
    ///
    /// ## Examples
    ///
    /// Before Python 3.12, generic parameters had to be declared separately using a class like
    /// [`typing.TypeVar`], which could then be used in a function or class definition:
    ///
    /// ```python
    /// from typing import Generic, TypeVar
    ///
    /// T = TypeVar("T")
    ///
    /// def f(t: T): ...
    /// class C(Generic[T]): ...
    /// ```
    ///
    /// [PEP 695], included in Python 3.12, introduced the new type parameter syntax, which allows
    /// these to be written more compactly and without a separate type variable:
    ///
    /// ```python
    /// def f[T](t: T): ...
    /// class C[T]: ...
    /// ```
    ///
    /// [type parameter list]: https://docs.python.org/3/reference/compound_stmts.html#type-parameter-lists
    /// [PEP 695]: https://peps.python.org/pep-0695/
    /// [`typing.TypeVar`]: https://docs.python.org/3/library/typing.html#typevar
    TypeParameterList,
    TypeAliasStatement,
    TypeParamDefault,

    /// Represents the use of a parenthesized `with` item before Python 3.9.
    ///
    /// ## Examples
    ///
    /// As described in [BPO 12782], `with` uses like this were not allowed on Python 3.8:
    ///
    /// ```python
    /// with (open("a_really_long_foo") as foo,
    ///       open("a_really_long_bar") as bar):
    ///     pass
    /// ```
    ///
    /// because parentheses were not allowed within the `with` statement itself (see [this comment]
    /// in particular). However, parenthesized expressions were still allowed, including the cases
    /// below, so the issue can be pretty subtle and relates specifically to parenthesized items
    /// with `as` bindings.
    ///
    /// ```python
    /// with (foo, bar): ...  # okay
    /// with (
    ///   open('foo.txt')) as foo: ...  # also okay
    /// with (
    ///   foo,
    ///   bar,
    ///   baz,
    /// ): ...  # also okay, just a tuple
    /// with (
    ///   foo,
    ///   bar,
    ///   baz,
    /// ) as tup: ...  # also okay, binding the tuple
    /// ```
    ///
    /// This restriction was lifted in 3.9 but formally included in the [release notes] for 3.10.
    ///
    /// [BPO 12782]: https://github.com/python/cpython/issues/56991
    /// [this comment]: https://github.com/python/cpython/issues/56991#issuecomment-1093555141
    /// [release notes]: https://docs.python.org/3/whatsnew/3.10.html#summary-release-highlights
    ParenthesizedContextManager,
}

impl Display for UnsupportedSyntaxError {
    fn fmt(&self, f: &mut fmt::Formatter<'_>) -> fmt::Result {
        let kind = match self.kind {
            UnsupportedSyntaxErrorKind::Match => "Cannot use `match` statement",
            UnsupportedSyntaxErrorKind::Walrus => "Cannot use named assignment expression (`:=`)",
            UnsupportedSyntaxErrorKind::ExceptStar => "Cannot use `except*`",
            UnsupportedSyntaxErrorKind::ParenthesizedKeywordArgumentName => {
                "Cannot use parenthesized keyword argument name"
            }
            UnsupportedSyntaxErrorKind::StarTuple(StarTupleKind::Return) => {
                "Cannot use iterable unpacking in return statements"
            }
            UnsupportedSyntaxErrorKind::StarTuple(StarTupleKind::Yield) => {
                "Cannot use iterable unpacking in yield expressions"
            }
            UnsupportedSyntaxErrorKind::RelaxedDecorator => "Unsupported expression in decorators",
            UnsupportedSyntaxErrorKind::PositionalOnlyParameter => {
                "Cannot use positional-only parameter separator"
            }
            UnsupportedSyntaxErrorKind::TypeParameterList => "Cannot use type parameter lists",
            UnsupportedSyntaxErrorKind::TypeAliasStatement => "Cannot use `type` alias statement",
            UnsupportedSyntaxErrorKind::TypeParamDefault => {
                "Cannot set default type for a type parameter"
            }
            UnsupportedSyntaxErrorKind::ParenthesizedContextManager => {
                "Cannot use parentheses within a `with` statement"
            }
        };

        write!(
            f,
            "{kind} on Python {} (syntax was {changed})",
            self.target_version,
            changed = self.kind.changed_version(),
        )
    }
}

/// Represents the kind of change in Python syntax between versions.
enum Change {
    Added(PythonVersion),
    Removed(PythonVersion),
}

impl Display for Change {
    fn fmt(&self, f: &mut fmt::Formatter<'_>) -> fmt::Result {
        match self {
            Change::Added(version) => write!(f, "added in Python {version}"),
            Change::Removed(version) => write!(f, "removed in Python {version}"),
        }
    }
}

impl UnsupportedSyntaxErrorKind {
    /// Returns the Python version when the syntax associated with this error was changed, and the
    /// type of [`Change`] (added or removed).
    const fn changed_version(self) -> Change {
        match self {
<<<<<<< HEAD
            UnsupportedSyntaxErrorKind::Match => PythonVersion::PY310,
            UnsupportedSyntaxErrorKind::Walrus => PythonVersion::PY38,
            UnsupportedSyntaxErrorKind::ExceptStar => PythonVersion::PY311,
            UnsupportedSyntaxErrorKind::RelaxedDecorator => PythonVersion::PY39,
            UnsupportedSyntaxErrorKind::PositionalOnlyParameter => PythonVersion::PY38,
            UnsupportedSyntaxErrorKind::TypeParameterList => PythonVersion::PY312,
            UnsupportedSyntaxErrorKind::TypeAliasStatement => PythonVersion::PY312,
            UnsupportedSyntaxErrorKind::TypeParamDefault => PythonVersion::PY313,
            UnsupportedSyntaxErrorKind::ParenthesizedContextManager => PythonVersion::PY39,
=======
            UnsupportedSyntaxErrorKind::Match => Change::Added(PythonVersion::PY310),
            UnsupportedSyntaxErrorKind::Walrus => Change::Added(PythonVersion::PY38),
            UnsupportedSyntaxErrorKind::ExceptStar => Change::Added(PythonVersion::PY311),
            UnsupportedSyntaxErrorKind::StarTuple(_) => Change::Added(PythonVersion::PY38),
            UnsupportedSyntaxErrorKind::RelaxedDecorator => Change::Added(PythonVersion::PY39),
            UnsupportedSyntaxErrorKind::PositionalOnlyParameter => {
                Change::Added(PythonVersion::PY38)
            }
            UnsupportedSyntaxErrorKind::ParenthesizedKeywordArgumentName => {
                Change::Removed(PythonVersion::PY38)
            }
            UnsupportedSyntaxErrorKind::TypeParameterList => Change::Added(PythonVersion::PY312),
            UnsupportedSyntaxErrorKind::TypeAliasStatement => Change::Added(PythonVersion::PY312),
            UnsupportedSyntaxErrorKind::TypeParamDefault => Change::Added(PythonVersion::PY313),
>>>>>>> b3c884f4
        }
    }

    /// Returns whether or not this kind of syntax is unsupported on `target_version`.
    pub(crate) fn is_unsupported(self, target_version: PythonVersion) -> bool {
        match self.changed_version() {
            Change::Added(version) => target_version < version,
            Change::Removed(version) => target_version >= version,
        }
    }

    /// Returns `true` if this kind of syntax is supported on `target_version`.
    pub(crate) fn is_supported(self, target_version: PythonVersion) -> bool {
        !self.is_unsupported(target_version)
    }
}

#[cfg(target_pointer_width = "64")]
mod sizes {
    use crate::error::{LexicalError, LexicalErrorType};
    use static_assertions::assert_eq_size;

    assert_eq_size!(LexicalErrorType, [u8; 24]);
    assert_eq_size!(LexicalError, [u8; 32]);
}<|MERGE_RESOLUTION|>--- conflicted
+++ resolved
@@ -710,17 +710,6 @@
     /// type of [`Change`] (added or removed).
     const fn changed_version(self) -> Change {
         match self {
-<<<<<<< HEAD
-            UnsupportedSyntaxErrorKind::Match => PythonVersion::PY310,
-            UnsupportedSyntaxErrorKind::Walrus => PythonVersion::PY38,
-            UnsupportedSyntaxErrorKind::ExceptStar => PythonVersion::PY311,
-            UnsupportedSyntaxErrorKind::RelaxedDecorator => PythonVersion::PY39,
-            UnsupportedSyntaxErrorKind::PositionalOnlyParameter => PythonVersion::PY38,
-            UnsupportedSyntaxErrorKind::TypeParameterList => PythonVersion::PY312,
-            UnsupportedSyntaxErrorKind::TypeAliasStatement => PythonVersion::PY312,
-            UnsupportedSyntaxErrorKind::TypeParamDefault => PythonVersion::PY313,
-            UnsupportedSyntaxErrorKind::ParenthesizedContextManager => PythonVersion::PY39,
-=======
             UnsupportedSyntaxErrorKind::Match => Change::Added(PythonVersion::PY310),
             UnsupportedSyntaxErrorKind::Walrus => Change::Added(PythonVersion::PY38),
             UnsupportedSyntaxErrorKind::ExceptStar => Change::Added(PythonVersion::PY311),
@@ -735,7 +724,9 @@
             UnsupportedSyntaxErrorKind::TypeParameterList => Change::Added(PythonVersion::PY312),
             UnsupportedSyntaxErrorKind::TypeAliasStatement => Change::Added(PythonVersion::PY312),
             UnsupportedSyntaxErrorKind::TypeParamDefault => Change::Added(PythonVersion::PY313),
->>>>>>> b3c884f4
+            UnsupportedSyntaxErrorKind::ParenthesizedContextManager => {
+                Change::Added(PythonVersion::PY39)
+            }
         }
     }
 
