use std::fmt::{self, Display};

use ruff_python_ast::PythonVersion;
use ruff_text_size::TextRange;

use crate::TokenKind;

/// Represents represent errors that occur during parsing and are
/// returned by the `parse_*` functions.
#[derive(Debug, PartialEq, Clone)]
pub struct ParseError {
    pub error: ParseErrorType,
    pub location: TextRange,
}

impl std::ops::Deref for ParseError {
    type Target = ParseErrorType;

    fn deref(&self) -> &Self::Target {
        &self.error
    }
}

impl std::error::Error for ParseError {
    fn source(&self) -> Option<&(dyn std::error::Error + 'static)> {
        Some(&self.error)
    }
}

impl fmt::Display for ParseError {
    fn fmt(&self, f: &mut std::fmt::Formatter) -> std::fmt::Result {
        write!(f, "{} at byte range {:?}", &self.error, self.location)
    }
}

impl From<LexicalError> for ParseError {
    fn from(error: LexicalError) -> Self {
        ParseError {
            location: error.location(),
            error: ParseErrorType::Lexical(error.into_error()),
        }
    }
}

impl ParseError {
    pub fn error(self) -> ParseErrorType {
        self.error
    }
}

/// Represents the different types of errors that can occur during parsing of an f-string.
#[derive(Debug, Clone, PartialEq)]
pub enum FStringErrorType {
    /// Expected a right brace after an opened left brace.
    UnclosedLbrace,
    /// An invalid conversion flag was encountered.
    InvalidConversionFlag,
    /// A single right brace was encountered.
    SingleRbrace,
    /// Unterminated string.
    UnterminatedString,
    /// Unterminated triple-quoted string.
    UnterminatedTripleQuotedString,
    /// A lambda expression without parentheses was encountered.
    LambdaWithoutParentheses,
}

impl std::fmt::Display for FStringErrorType {
    fn fmt(&self, f: &mut std::fmt::Formatter) -> std::fmt::Result {
        use FStringErrorType::{
            InvalidConversionFlag, LambdaWithoutParentheses, SingleRbrace, UnclosedLbrace,
            UnterminatedString, UnterminatedTripleQuotedString,
        };
        match self {
            UnclosedLbrace => write!(f, "expecting '}}'"),
            InvalidConversionFlag => write!(f, "invalid conversion character"),
            SingleRbrace => write!(f, "single '}}' is not allowed"),
            UnterminatedString => write!(f, "unterminated string"),
            UnterminatedTripleQuotedString => write!(f, "unterminated triple-quoted string"),
            LambdaWithoutParentheses => {
                write!(f, "lambda expressions are not allowed without parentheses")
            }
        }
    }
}

/// Represents the different types of errors that can occur during parsing.
#[derive(Debug, PartialEq, Clone)]
pub enum ParseErrorType {
    /// An unexpected error occurred.
    OtherError(String),

    /// An empty slice was found during parsing, e.g `data[]`.
    EmptySlice,
    /// An empty global names list was found during parsing.
    EmptyGlobalNames,
    /// An empty nonlocal names list was found during parsing.
    EmptyNonlocalNames,
    /// An empty delete targets list was found during parsing.
    EmptyDeleteTargets,
    /// An empty import names list was found during parsing.
    EmptyImportNames,
    /// An empty type parameter list was found during parsing.
    EmptyTypeParams,

    /// An unparenthesized named expression was found where it is not allowed.
    UnparenthesizedNamedExpression,
    /// An unparenthesized tuple expression was found where it is not allowed.
    UnparenthesizedTupleExpression,
    /// An unparenthesized generator expression was found where it is not allowed.
    UnparenthesizedGeneratorExpression,

    /// An invalid usage of a lambda expression was found.
    InvalidLambdaExpressionUsage,
    /// An invalid usage of a yield expression was found.
    InvalidYieldExpressionUsage,
    /// An invalid usage of a starred expression was found.
    InvalidStarredExpressionUsage,
    /// A star pattern was found outside a sequence pattern.
    InvalidStarPatternUsage,

    /// A parameter was found after a vararg.
    ParamAfterVarKeywordParam,
    /// A non-default parameter follows a default parameter.
    NonDefaultParamAfterDefaultParam,
    /// A default value was found for a `*` or `**` parameter.
    VarParameterWithDefault,

    /// A duplicate parameter was found in a function definition or lambda expression.
    DuplicateParameter(String),
    /// A keyword argument was repeated.
    DuplicateKeywordArgumentError(String),

    /// An invalid expression was found in the assignment target.
    InvalidAssignmentTarget,
    /// An invalid expression was found in the named assignment target.
    InvalidNamedAssignmentTarget,
    /// An invalid expression was found in the annotated assignment target.
    InvalidAnnotatedAssignmentTarget,
    /// An invalid expression was found in the augmented assignment target.
    InvalidAugmentedAssignmentTarget,
    /// An invalid expression was found in the delete target.
    InvalidDeleteTarget,

    /// A positional argument was found after a keyword argument.
    PositionalAfterKeywordArgument,
    /// A positional argument was found after a keyword argument unpacking.
    PositionalAfterKeywordUnpacking,
    /// An iterable argument unpacking was found after keyword argument unpacking.
    InvalidArgumentUnpackingOrder,
    /// An invalid usage of iterable unpacking in a comprehension was found.
    IterableUnpackingInComprehension,

    /// Multiple simple statements were found in the same line without a `;` separating them.
    SimpleStatementsOnSameLine,
    /// A simple statement and a compound statement was found in the same line.
    SimpleAndCompoundStatementOnSameLine,

    /// Expected one or more keyword parameter after `*` separator.
    ExpectedKeywordParam,
    /// Expected a real number for a complex literal pattern.
    ExpectedRealNumber,
    /// Expected an imaginary number for a complex literal pattern.
    ExpectedImaginaryNumber,
    /// Expected an expression at the current parser location.
    ExpectedExpression,
    /// The parser expected a specific token that was not found.
    ExpectedToken {
        expected: TokenKind,
        found: TokenKind,
    },

    /// An unexpected indentation was found during parsing.
    UnexpectedIndentation,
    /// The statement being parsed cannot be `async`.
    UnexpectedTokenAfterAsync(TokenKind),
    /// Ipython escape command was found
    UnexpectedIpythonEscapeCommand,
    /// An unexpected token was found at the end of an expression parsing
    UnexpectedExpressionToken,

    /// An f-string error containing the [`FStringErrorType`].
    FStringError(FStringErrorType),
    /// Parser encountered an error during lexing.
    Lexical(LexicalErrorType),
}

impl std::error::Error for ParseErrorType {}

impl std::fmt::Display for ParseErrorType {
    fn fmt(&self, f: &mut std::fmt::Formatter) -> std::fmt::Result {
        match self {
            ParseErrorType::OtherError(msg) => write!(f, "{msg}"),
            ParseErrorType::ExpectedToken { found, expected } => {
                write!(f, "Expected {expected}, found {found}",)
            }
            ParseErrorType::Lexical(ref lex_error) => write!(f, "{lex_error}"),
            ParseErrorType::SimpleStatementsOnSameLine => {
                f.write_str("Simple statements must be separated by newlines or semicolons")
            }
            ParseErrorType::SimpleAndCompoundStatementOnSameLine => f.write_str(
                "Compound statements are not allowed on the same line as simple statements",
            ),
            ParseErrorType::UnexpectedTokenAfterAsync(kind) => {
                write!(
                    f,
                    "Expected 'def', 'with' or 'for' to follow 'async', found {kind}",
                )
            }
            ParseErrorType::InvalidArgumentUnpackingOrder => {
                f.write_str("Iterable argument unpacking cannot follow keyword argument unpacking")
            }
            ParseErrorType::IterableUnpackingInComprehension => {
                f.write_str("Iterable unpacking cannot be used in a comprehension")
            }
            ParseErrorType::UnparenthesizedNamedExpression => {
                f.write_str("Unparenthesized named expression cannot be used here")
            }
            ParseErrorType::UnparenthesizedTupleExpression => {
                f.write_str("Unparenthesized tuple expression cannot be used here")
            }
            ParseErrorType::UnparenthesizedGeneratorExpression => {
                f.write_str("Unparenthesized generator expression cannot be used here")
            }
            ParseErrorType::InvalidYieldExpressionUsage => {
                f.write_str("Yield expression cannot be used here")
            }
            ParseErrorType::InvalidLambdaExpressionUsage => {
                f.write_str("Lambda expression cannot be used here")
            }
            ParseErrorType::InvalidStarredExpressionUsage => {
                f.write_str("Starred expression cannot be used here")
            }
            ParseErrorType::PositionalAfterKeywordArgument => {
                f.write_str("Positional argument cannot follow keyword argument")
            }
            ParseErrorType::PositionalAfterKeywordUnpacking => {
                f.write_str("Positional argument cannot follow keyword argument unpacking")
            }
            ParseErrorType::EmptySlice => f.write_str("Expected index or slice expression"),
            ParseErrorType::EmptyGlobalNames => {
                f.write_str("Global statement must have at least one name")
            }
            ParseErrorType::EmptyNonlocalNames => {
                f.write_str("Nonlocal statement must have at least one name")
            }
            ParseErrorType::EmptyDeleteTargets => {
                f.write_str("Delete statement must have at least one target")
            }
            ParseErrorType::EmptyImportNames => {
                f.write_str("Expected one or more symbol names after import")
            }
            ParseErrorType::EmptyTypeParams => f.write_str("Type parameter list cannot be empty"),
            ParseErrorType::ParamAfterVarKeywordParam => {
                f.write_str("Parameter cannot follow var-keyword parameter")
            }
            ParseErrorType::NonDefaultParamAfterDefaultParam => {
                f.write_str("Parameter without a default cannot follow a parameter with a default")
            }
            ParseErrorType::ExpectedKeywordParam => {
                f.write_str("Expected one or more keyword parameter after '*' separator")
            }
            ParseErrorType::VarParameterWithDefault => {
                f.write_str("Parameter with '*' or '**' cannot have default value")
            }
            ParseErrorType::InvalidStarPatternUsage => {
                f.write_str("Star pattern cannot be used here")
            }
            ParseErrorType::ExpectedRealNumber => {
                f.write_str("Expected a real number in complex literal pattern")
            }
            ParseErrorType::ExpectedImaginaryNumber => {
                f.write_str("Expected an imaginary number in complex literal pattern")
            }
            ParseErrorType::ExpectedExpression => f.write_str("Expected an expression"),
            ParseErrorType::UnexpectedIndentation => f.write_str("Unexpected indentation"),
            ParseErrorType::InvalidAssignmentTarget => f.write_str("Invalid assignment target"),
            ParseErrorType::InvalidAnnotatedAssignmentTarget => {
                f.write_str("Invalid annotated assignment target")
            }
            ParseErrorType::InvalidNamedAssignmentTarget => {
                f.write_str("Assignment expression target must be an identifier")
            }
            ParseErrorType::InvalidAugmentedAssignmentTarget => {
                f.write_str("Invalid augmented assignment target")
            }
            ParseErrorType::InvalidDeleteTarget => f.write_str("Invalid delete target"),
            ParseErrorType::DuplicateParameter(arg_name) => {
                write!(f, "Duplicate parameter {arg_name:?}")
            }
            ParseErrorType::DuplicateKeywordArgumentError(arg_name) => {
                write!(f, "Duplicate keyword argument {arg_name:?}")
            }
            ParseErrorType::UnexpectedIpythonEscapeCommand => {
                f.write_str("IPython escape commands are only allowed in `Mode::Ipython`")
            }
            ParseErrorType::FStringError(ref fstring_error) => {
                write!(f, "f-string: {fstring_error}")
            }
            ParseErrorType::UnexpectedExpressionToken => {
                write!(f, "Unexpected token at the end of an expression")
            }
        }
    }
}

/// Represents an error that occur during lexing and are
/// returned by the `parse_*` functions in the iterator in the
/// [lexer] implementation.
///
/// [lexer]: crate::lexer
#[derive(Debug, Clone, PartialEq)]
pub struct LexicalError {
    /// The type of error that occurred.
    error: LexicalErrorType,
    /// The location of the error.
    location: TextRange,
}

impl LexicalError {
    /// Creates a new `LexicalError` with the given error type and location.
    pub fn new(error: LexicalErrorType, location: TextRange) -> Self {
        Self { error, location }
    }

    pub fn error(&self) -> &LexicalErrorType {
        &self.error
    }

    pub fn into_error(self) -> LexicalErrorType {
        self.error
    }

    pub fn location(&self) -> TextRange {
        self.location
    }
}

impl std::ops::Deref for LexicalError {
    type Target = LexicalErrorType;

    fn deref(&self) -> &Self::Target {
        self.error()
    }
}

impl std::error::Error for LexicalError {
    fn source(&self) -> Option<&(dyn std::error::Error + 'static)> {
        Some(self.error())
    }
}

impl std::fmt::Display for LexicalError {
    fn fmt(&self, f: &mut std::fmt::Formatter) -> std::fmt::Result {
        write!(
            f,
            "{} at byte offset {}",
            self.error(),
            u32::from(self.location().start())
        )
    }
}

/// Represents the different types of errors that can occur during lexing.
#[derive(Debug, Clone, PartialEq)]
pub enum LexicalErrorType {
    // TODO: Can probably be removed, the places it is used seem to be able
    // to use the `UnicodeError` variant instead.
    #[doc(hidden)]
    StringError,
    /// A string literal without the closing quote.
    UnclosedStringError,
    /// Decoding of a unicode escape sequence in a string literal failed.
    UnicodeError,
    /// Missing the `{` for unicode escape sequence.
    MissingUnicodeLbrace,
    /// Missing the `}` for unicode escape sequence.
    MissingUnicodeRbrace,
    /// The indentation is not consistent.
    IndentationError,
    /// An unrecognized token was encountered.
    UnrecognizedToken { tok: char },
    /// An f-string error containing the [`FStringErrorType`].
    FStringError(FStringErrorType),
    /// Invalid character encountered in a byte literal.
    InvalidByteLiteral,
    /// An unexpected character was encountered after a line continuation.
    LineContinuationError,
    /// An unexpected end of file was encountered.
    Eof,
    /// An unexpected error occurred.
    OtherError(Box<str>),
}

impl std::error::Error for LexicalErrorType {}

impl std::fmt::Display for LexicalErrorType {
    fn fmt(&self, f: &mut std::fmt::Formatter) -> std::fmt::Result {
        match self {
            LexicalErrorType::StringError => write!(f, "Got unexpected string"),
            LexicalErrorType::FStringError(error) => write!(f, "f-string: {error}"),
            LexicalErrorType::InvalidByteLiteral => {
                write!(f, "bytes can only contain ASCII literal characters")
            }
            LexicalErrorType::UnicodeError => write!(f, "Got unexpected unicode"),
            LexicalErrorType::IndentationError => {
                write!(f, "unindent does not match any outer indentation level")
            }
            LexicalErrorType::UnrecognizedToken { tok } => {
                write!(f, "Got unexpected token {tok}")
            }
            LexicalErrorType::LineContinuationError => {
                write!(f, "Expected a newline after line continuation character")
            }
            LexicalErrorType::Eof => write!(f, "unexpected EOF while parsing"),
            LexicalErrorType::OtherError(msg) => write!(f, "{msg}"),
            LexicalErrorType::UnclosedStringError => {
                write!(f, "missing closing quote in string literal")
            }
            LexicalErrorType::MissingUnicodeLbrace => {
                write!(f, "Missing `{{` in Unicode escape sequence")
            }
            LexicalErrorType::MissingUnicodeRbrace => {
                write!(f, "Missing `}}` in Unicode escape sequence")
            }
        }
    }
}

/// Represents a version-related syntax error detected during parsing.
///
/// An example of a version-related error is the use of a `match` statement before Python 3.10, when
/// it was first introduced. See [`UnsupportedSyntaxErrorKind`] for other kinds of errors.
#[derive(Debug, PartialEq, Clone)]
pub struct UnsupportedSyntaxError {
    pub kind: UnsupportedSyntaxErrorKind,
    pub range: TextRange,
    /// The target [`PythonVersion`] for which this error was detected.
    ///
    /// This is different from the version reported by the
    /// [`minimum_version`](UnsupportedSyntaxErrorKind::minimum_version) method, which is the
    /// earliest allowed version for this piece of syntax. The `target_version` is primarily used
    /// for user-facing error messages.
    pub target_version: PythonVersion,
}

#[derive(Debug, PartialEq, Clone, Copy)]
pub enum UnsupportedSyntaxErrorKind {
    Match,
    Walrus,
    ExceptStar,
<<<<<<< HEAD
    PositionalOnlyParameter,
=======
    TypeAliasStatement,
    TypeParamDefault,
>>>>>>> bb44926c
}

impl Display for UnsupportedSyntaxError {
    fn fmt(&self, f: &mut fmt::Formatter<'_>) -> fmt::Result {
        let kind = match self.kind {
<<<<<<< HEAD
            UnsupportedSyntaxErrorKind::Match => "`match` statement",
            UnsupportedSyntaxErrorKind::Walrus => "named assignment expression (`:=`)",
            UnsupportedSyntaxErrorKind::ExceptStar => "`except*`",
            UnsupportedSyntaxErrorKind::PositionalOnlyParameter => {
                "positional-only parameter separator"
=======
            UnsupportedSyntaxErrorKind::Match => "Cannot use `match` statement",
            UnsupportedSyntaxErrorKind::Walrus => "Cannot use named assignment expression (`:=`)",
            UnsupportedSyntaxErrorKind::ExceptStar => "Cannot use `except*`",
            UnsupportedSyntaxErrorKind::TypeAliasStatement => "Cannot use `type` alias statement",
            UnsupportedSyntaxErrorKind::TypeParamDefault => {
                "Cannot set default type for a type parameter"
>>>>>>> bb44926c
            }
        };
        write!(
            f,
            "{kind} on Python {} (syntax was added in Python {})",
            self.target_version,
            self.kind.minimum_version(),
        )
    }
}

impl UnsupportedSyntaxErrorKind {
    /// The earliest allowed version for the syntax associated with this error.
    pub const fn minimum_version(&self) -> PythonVersion {
        match self {
            UnsupportedSyntaxErrorKind::Match => PythonVersion::PY310,
            UnsupportedSyntaxErrorKind::Walrus => PythonVersion::PY38,
            UnsupportedSyntaxErrorKind::ExceptStar => PythonVersion::PY311,
<<<<<<< HEAD
            UnsupportedSyntaxErrorKind::PositionalOnlyParameter => PythonVersion::PY38,
=======
            UnsupportedSyntaxErrorKind::TypeAliasStatement => PythonVersion::PY312,
            UnsupportedSyntaxErrorKind::TypeParamDefault => PythonVersion::PY313,
>>>>>>> bb44926c
        }
    }
}

#[cfg(target_pointer_width = "64")]
mod sizes {
    use crate::error::{LexicalError, LexicalErrorType};
    use static_assertions::assert_eq_size;

    assert_eq_size!(LexicalErrorType, [u8; 24]);
    assert_eq_size!(LexicalError, [u8; 32]);
}<|MERGE_RESOLUTION|>--- conflicted
+++ resolved
@@ -449,31 +449,23 @@
     Match,
     Walrus,
     ExceptStar,
-<<<<<<< HEAD
     PositionalOnlyParameter,
-=======
     TypeAliasStatement,
     TypeParamDefault,
->>>>>>> bb44926c
 }
 
 impl Display for UnsupportedSyntaxError {
     fn fmt(&self, f: &mut fmt::Formatter<'_>) -> fmt::Result {
         let kind = match self.kind {
-<<<<<<< HEAD
-            UnsupportedSyntaxErrorKind::Match => "`match` statement",
-            UnsupportedSyntaxErrorKind::Walrus => "named assignment expression (`:=`)",
-            UnsupportedSyntaxErrorKind::ExceptStar => "`except*`",
-            UnsupportedSyntaxErrorKind::PositionalOnlyParameter => {
-                "positional-only parameter separator"
-=======
             UnsupportedSyntaxErrorKind::Match => "Cannot use `match` statement",
             UnsupportedSyntaxErrorKind::Walrus => "Cannot use named assignment expression (`:=`)",
             UnsupportedSyntaxErrorKind::ExceptStar => "Cannot use `except*`",
+            UnsupportedSyntaxErrorKind::PositionalOnlyParameter => {
+                "Cannot use positional-only parameter separator"
+            }
             UnsupportedSyntaxErrorKind::TypeAliasStatement => "Cannot use `type` alias statement",
             UnsupportedSyntaxErrorKind::TypeParamDefault => {
                 "Cannot set default type for a type parameter"
->>>>>>> bb44926c
             }
         };
         write!(
@@ -492,12 +484,9 @@
             UnsupportedSyntaxErrorKind::Match => PythonVersion::PY310,
             UnsupportedSyntaxErrorKind::Walrus => PythonVersion::PY38,
             UnsupportedSyntaxErrorKind::ExceptStar => PythonVersion::PY311,
-<<<<<<< HEAD
             UnsupportedSyntaxErrorKind::PositionalOnlyParameter => PythonVersion::PY38,
-=======
             UnsupportedSyntaxErrorKind::TypeAliasStatement => PythonVersion::PY312,
             UnsupportedSyntaxErrorKind::TypeParamDefault => PythonVersion::PY313,
->>>>>>> bb44926c
         }
     }
 }
