--- conflicted
+++ resolved
@@ -455,9 +455,7 @@
     Match,
     Walrus,
     ExceptStar,
-<<<<<<< HEAD
     StarTuple(StarTupleKind),
-=======
     /// Represents the use of a [PEP 570] positional-only parameter before Python 3.8.
     ///
     /// ## Examples
@@ -514,25 +512,20 @@
     TypeParameterList,
     TypeAliasStatement,
     TypeParamDefault,
->>>>>>> d0623888
 }
 
 impl Display for UnsupportedSyntaxError {
     fn fmt(&self, f: &mut fmt::Formatter<'_>) -> fmt::Result {
         let kind = match self.kind {
-<<<<<<< HEAD
-            UnsupportedSyntaxErrorKind::Match => "`match` statement",
-            UnsupportedSyntaxErrorKind::Walrus => "named assignment expression (`:=`)",
-            UnsupportedSyntaxErrorKind::ExceptStar => "`except*`",
-            UnsupportedSyntaxErrorKind::StarTuple(StarTupleKind::Return) => {
-                "iterable unpacking in return statements"
-            }
-            UnsupportedSyntaxErrorKind::StarTuple(StarTupleKind::Yield) => {
-                "iterable unpacking in yield statements"
-=======
             UnsupportedSyntaxErrorKind::Match => "Cannot use `match` statement",
             UnsupportedSyntaxErrorKind::Walrus => "Cannot use named assignment expression (`:=`)",
             UnsupportedSyntaxErrorKind::ExceptStar => "Cannot use `except*`",
+            UnsupportedSyntaxErrorKind::StarTuple(StarTupleKind::Return) => {
+                "Cannot use iterable unpacking in return statements"
+            }
+            UnsupportedSyntaxErrorKind::StarTuple(StarTupleKind::Yield) => {
+                "Cannot use iterable unpacking in yield statements"
+            }
             UnsupportedSyntaxErrorKind::PositionalOnlyParameter => {
                 "Cannot use positional-only parameter separator"
             }
@@ -540,7 +533,6 @@
             UnsupportedSyntaxErrorKind::TypeAliasStatement => "Cannot use `type` alias statement",
             UnsupportedSyntaxErrorKind::TypeParamDefault => {
                 "Cannot set default type for a type parameter"
->>>>>>> d0623888
             }
         };
         write!(
@@ -559,14 +551,11 @@
             UnsupportedSyntaxErrorKind::Match => PythonVersion::PY310,
             UnsupportedSyntaxErrorKind::Walrus => PythonVersion::PY38,
             UnsupportedSyntaxErrorKind::ExceptStar => PythonVersion::PY311,
-<<<<<<< HEAD
             UnsupportedSyntaxErrorKind::StarTuple(_) => PythonVersion::PY38,
-=======
             UnsupportedSyntaxErrorKind::PositionalOnlyParameter => PythonVersion::PY38,
             UnsupportedSyntaxErrorKind::TypeParameterList => PythonVersion::PY312,
             UnsupportedSyntaxErrorKind::TypeAliasStatement => PythonVersion::PY312,
             UnsupportedSyntaxErrorKind::TypeParamDefault => PythonVersion::PY313,
->>>>>>> d0623888
         }
     }
 }
