use std::fmt::{self, Display};

use ruff_python_ast::PythonVersion;
use ruff_text_size::{Ranged, TextRange};

use crate::TokenKind;

/// Represents represent errors that occur during parsing and are
/// returned by the `parse_*` functions.
#[derive(Debug, PartialEq, Clone)]
pub struct ParseError {
    pub error: ParseErrorType,
    pub location: TextRange,
}

impl std::ops::Deref for ParseError {
    type Target = ParseErrorType;

    fn deref(&self) -> &Self::Target {
        &self.error
    }
}

impl std::error::Error for ParseError {
    fn source(&self) -> Option<&(dyn std::error::Error + 'static)> {
        Some(&self.error)
    }
}

impl fmt::Display for ParseError {
    fn fmt(&self, f: &mut std::fmt::Formatter) -> std::fmt::Result {
        write!(f, "{} at byte range {:?}", &self.error, self.location)
    }
}

impl From<LexicalError> for ParseError {
    fn from(error: LexicalError) -> Self {
        ParseError {
            location: error.location(),
            error: ParseErrorType::Lexical(error.into_error()),
        }
    }
}

impl ParseError {
    pub fn error(self) -> ParseErrorType {
        self.error
    }
}

/// Represents the different types of errors that can occur during parsing of an f-string.
#[derive(Debug, Clone, PartialEq)]
pub enum FStringErrorType {
    /// Expected a right brace after an opened left brace.
    UnclosedLbrace,
    /// An invalid conversion flag was encountered.
    InvalidConversionFlag,
    /// A single right brace was encountered.
    SingleRbrace,
    /// Unterminated string.
    UnterminatedString,
    /// Unterminated triple-quoted string.
    UnterminatedTripleQuotedString,
    /// A lambda expression without parentheses was encountered.
    LambdaWithoutParentheses,
}

impl std::fmt::Display for FStringErrorType {
    fn fmt(&self, f: &mut std::fmt::Formatter) -> std::fmt::Result {
        use FStringErrorType::{
            InvalidConversionFlag, LambdaWithoutParentheses, SingleRbrace, UnclosedLbrace,
            UnterminatedString, UnterminatedTripleQuotedString,
        };
        match self {
            UnclosedLbrace => write!(f, "expecting '}}'"),
            InvalidConversionFlag => write!(f, "invalid conversion character"),
            SingleRbrace => write!(f, "single '}}' is not allowed"),
            UnterminatedString => write!(f, "unterminated string"),
            UnterminatedTripleQuotedString => write!(f, "unterminated triple-quoted string"),
            LambdaWithoutParentheses => {
                write!(f, "lambda expressions are not allowed without parentheses")
            }
        }
    }
}

/// Represents the different types of errors that can occur during parsing.
#[derive(Debug, PartialEq, Clone)]
pub enum ParseErrorType {
    /// An unexpected error occurred.
    OtherError(String),

    /// An empty slice was found during parsing, e.g `data[]`.
    EmptySlice,
    /// An empty global names list was found during parsing.
    EmptyGlobalNames,
    /// An empty nonlocal names list was found during parsing.
    EmptyNonlocalNames,
    /// An empty delete targets list was found during parsing.
    EmptyDeleteTargets,
    /// An empty import names list was found during parsing.
    EmptyImportNames,
    /// An empty type parameter list was found during parsing.
    EmptyTypeParams,

    /// An unparenthesized named expression was found where it is not allowed.
    UnparenthesizedNamedExpression,
    /// An unparenthesized tuple expression was found where it is not allowed.
    UnparenthesizedTupleExpression,
    /// An unparenthesized generator expression was found where it is not allowed.
    UnparenthesizedGeneratorExpression,

    /// An invalid usage of a lambda expression was found.
    InvalidLambdaExpressionUsage,
    /// An invalid usage of a yield expression was found.
    InvalidYieldExpressionUsage,
    /// An invalid usage of a starred expression was found.
    InvalidStarredExpressionUsage,
    /// A star pattern was found outside a sequence pattern.
    InvalidStarPatternUsage,

    /// A parameter was found after a vararg.
    ParamAfterVarKeywordParam,
    /// A non-default parameter follows a default parameter.
    NonDefaultParamAfterDefaultParam,
    /// A default value was found for a `*` or `**` parameter.
    VarParameterWithDefault,

    /// A duplicate parameter was found in a function definition or lambda expression.
    DuplicateParameter(String),
    /// A keyword argument was repeated.
    DuplicateKeywordArgumentError(String),

    /// An invalid expression was found in the assignment target.
    InvalidAssignmentTarget,
    /// An invalid expression was found in the named assignment target.
    InvalidNamedAssignmentTarget,
    /// An invalid expression was found in the annotated assignment target.
    InvalidAnnotatedAssignmentTarget,
    /// An invalid expression was found in the augmented assignment target.
    InvalidAugmentedAssignmentTarget,
    /// An invalid expression was found in the delete target.
    InvalidDeleteTarget,

    /// A positional argument was found after a keyword argument.
    PositionalAfterKeywordArgument,
    /// A positional argument was found after a keyword argument unpacking.
    PositionalAfterKeywordUnpacking,
    /// An iterable argument unpacking was found after keyword argument unpacking.
    InvalidArgumentUnpackingOrder,
    /// An invalid usage of iterable unpacking in a comprehension was found.
    IterableUnpackingInComprehension,

    /// Multiple simple statements were found in the same line without a `;` separating them.
    SimpleStatementsOnSameLine,
    /// A simple statement and a compound statement was found in the same line.
    SimpleAndCompoundStatementOnSameLine,

    /// Expected one or more keyword parameter after `*` separator.
    ExpectedKeywordParam,
    /// Expected a real number for a complex literal pattern.
    ExpectedRealNumber,
    /// Expected an imaginary number for a complex literal pattern.
    ExpectedImaginaryNumber,
    /// Expected an expression at the current parser location.
    ExpectedExpression,
    /// The parser expected a specific token that was not found.
    ExpectedToken {
        expected: TokenKind,
        found: TokenKind,
    },

    /// An unexpected indentation was found during parsing.
    UnexpectedIndentation,
    /// The statement being parsed cannot be `async`.
    UnexpectedTokenAfterAsync(TokenKind),
    /// Ipython escape command was found
    UnexpectedIpythonEscapeCommand,
    /// An unexpected token was found at the end of an expression parsing
    UnexpectedExpressionToken,

    /// An f-string error containing the [`FStringErrorType`].
    FStringError(FStringErrorType),
    /// Parser encountered an error during lexing.
    Lexical(LexicalErrorType),
}

impl std::error::Error for ParseErrorType {}

impl std::fmt::Display for ParseErrorType {
    fn fmt(&self, f: &mut std::fmt::Formatter) -> std::fmt::Result {
        match self {
            ParseErrorType::OtherError(msg) => write!(f, "{msg}"),
            ParseErrorType::ExpectedToken { found, expected } => {
                write!(f, "Expected {expected}, found {found}",)
            }
            ParseErrorType::Lexical(ref lex_error) => write!(f, "{lex_error}"),
            ParseErrorType::SimpleStatementsOnSameLine => {
                f.write_str("Simple statements must be separated by newlines or semicolons")
            }
            ParseErrorType::SimpleAndCompoundStatementOnSameLine => f.write_str(
                "Compound statements are not allowed on the same line as simple statements",
            ),
            ParseErrorType::UnexpectedTokenAfterAsync(kind) => {
                write!(
                    f,
                    "Expected 'def', 'with' or 'for' to follow 'async', found {kind}",
                )
            }
            ParseErrorType::InvalidArgumentUnpackingOrder => {
                f.write_str("Iterable argument unpacking cannot follow keyword argument unpacking")
            }
            ParseErrorType::IterableUnpackingInComprehension => {
                f.write_str("Iterable unpacking cannot be used in a comprehension")
            }
            ParseErrorType::UnparenthesizedNamedExpression => {
                f.write_str("Unparenthesized named expression cannot be used here")
            }
            ParseErrorType::UnparenthesizedTupleExpression => {
                f.write_str("Unparenthesized tuple expression cannot be used here")
            }
            ParseErrorType::UnparenthesizedGeneratorExpression => {
                f.write_str("Unparenthesized generator expression cannot be used here")
            }
            ParseErrorType::InvalidYieldExpressionUsage => {
                f.write_str("Yield expression cannot be used here")
            }
            ParseErrorType::InvalidLambdaExpressionUsage => {
                f.write_str("Lambda expression cannot be used here")
            }
            ParseErrorType::InvalidStarredExpressionUsage => {
                f.write_str("Starred expression cannot be used here")
            }
            ParseErrorType::PositionalAfterKeywordArgument => {
                f.write_str("Positional argument cannot follow keyword argument")
            }
            ParseErrorType::PositionalAfterKeywordUnpacking => {
                f.write_str("Positional argument cannot follow keyword argument unpacking")
            }
            ParseErrorType::EmptySlice => f.write_str("Expected index or slice expression"),
            ParseErrorType::EmptyGlobalNames => {
                f.write_str("Global statement must have at least one name")
            }
            ParseErrorType::EmptyNonlocalNames => {
                f.write_str("Nonlocal statement must have at least one name")
            }
            ParseErrorType::EmptyDeleteTargets => {
                f.write_str("Delete statement must have at least one target")
            }
            ParseErrorType::EmptyImportNames => {
                f.write_str("Expected one or more symbol names after import")
            }
            ParseErrorType::EmptyTypeParams => f.write_str("Type parameter list cannot be empty"),
            ParseErrorType::ParamAfterVarKeywordParam => {
                f.write_str("Parameter cannot follow var-keyword parameter")
            }
            ParseErrorType::NonDefaultParamAfterDefaultParam => {
                f.write_str("Parameter without a default cannot follow a parameter with a default")
            }
            ParseErrorType::ExpectedKeywordParam => {
                f.write_str("Expected one or more keyword parameter after '*' separator")
            }
            ParseErrorType::VarParameterWithDefault => {
                f.write_str("Parameter with '*' or '**' cannot have default value")
            }
            ParseErrorType::InvalidStarPatternUsage => {
                f.write_str("Star pattern cannot be used here")
            }
            ParseErrorType::ExpectedRealNumber => {
                f.write_str("Expected a real number in complex literal pattern")
            }
            ParseErrorType::ExpectedImaginaryNumber => {
                f.write_str("Expected an imaginary number in complex literal pattern")
            }
            ParseErrorType::ExpectedExpression => f.write_str("Expected an expression"),
            ParseErrorType::UnexpectedIndentation => f.write_str("Unexpected indentation"),
            ParseErrorType::InvalidAssignmentTarget => f.write_str("Invalid assignment target"),
            ParseErrorType::InvalidAnnotatedAssignmentTarget => {
                f.write_str("Invalid annotated assignment target")
            }
            ParseErrorType::InvalidNamedAssignmentTarget => {
                f.write_str("Assignment expression target must be an identifier")
            }
            ParseErrorType::InvalidAugmentedAssignmentTarget => {
                f.write_str("Invalid augmented assignment target")
            }
            ParseErrorType::InvalidDeleteTarget => f.write_str("Invalid delete target"),
            ParseErrorType::DuplicateParameter(arg_name) => {
                write!(f, "Duplicate parameter {arg_name:?}")
            }
            ParseErrorType::DuplicateKeywordArgumentError(arg_name) => {
                write!(f, "Duplicate keyword argument {arg_name:?}")
            }
            ParseErrorType::UnexpectedIpythonEscapeCommand => {
                f.write_str("IPython escape commands are only allowed in `Mode::Ipython`")
            }
            ParseErrorType::FStringError(ref fstring_error) => {
                write!(f, "f-string: {fstring_error}")
            }
            ParseErrorType::UnexpectedExpressionToken => {
                write!(f, "Unexpected token at the end of an expression")
            }
        }
    }
}

/// Represents an error that occur during lexing and are
/// returned by the `parse_*` functions in the iterator in the
/// [lexer] implementation.
///
/// [lexer]: crate::lexer
#[derive(Debug, Clone, PartialEq)]
pub struct LexicalError {
    /// The type of error that occurred.
    error: LexicalErrorType,
    /// The location of the error.
    location: TextRange,
}

impl LexicalError {
    /// Creates a new `LexicalError` with the given error type and location.
    pub fn new(error: LexicalErrorType, location: TextRange) -> Self {
        Self { error, location }
    }

    pub fn error(&self) -> &LexicalErrorType {
        &self.error
    }

    pub fn into_error(self) -> LexicalErrorType {
        self.error
    }

    pub fn location(&self) -> TextRange {
        self.location
    }
}

impl std::ops::Deref for LexicalError {
    type Target = LexicalErrorType;

    fn deref(&self) -> &Self::Target {
        self.error()
    }
}

impl std::error::Error for LexicalError {
    fn source(&self) -> Option<&(dyn std::error::Error + 'static)> {
        Some(self.error())
    }
}

impl std::fmt::Display for LexicalError {
    fn fmt(&self, f: &mut std::fmt::Formatter) -> std::fmt::Result {
        write!(
            f,
            "{} at byte offset {}",
            self.error(),
            u32::from(self.location().start())
        )
    }
}

/// Represents the different types of errors that can occur during lexing.
#[derive(Debug, Clone, PartialEq)]
pub enum LexicalErrorType {
    // TODO: Can probably be removed, the places it is used seem to be able
    // to use the `UnicodeError` variant instead.
    #[doc(hidden)]
    StringError,
    /// A string literal without the closing quote.
    UnclosedStringError,
    /// Decoding of a unicode escape sequence in a string literal failed.
    UnicodeError,
    /// Missing the `{` for unicode escape sequence.
    MissingUnicodeLbrace,
    /// Missing the `}` for unicode escape sequence.
    MissingUnicodeRbrace,
    /// The indentation is not consistent.
    IndentationError,
    /// An unrecognized token was encountered.
    UnrecognizedToken { tok: char },
    /// An f-string error containing the [`FStringErrorType`].
    FStringError(FStringErrorType),
    /// Invalid character encountered in a byte literal.
    InvalidByteLiteral,
    /// An unexpected character was encountered after a line continuation.
    LineContinuationError,
    /// An unexpected end of file was encountered.
    Eof,
    /// An unexpected error occurred.
    OtherError(Box<str>),
}

impl std::error::Error for LexicalErrorType {}

impl std::fmt::Display for LexicalErrorType {
    fn fmt(&self, f: &mut std::fmt::Formatter) -> std::fmt::Result {
        match self {
            LexicalErrorType::StringError => write!(f, "Got unexpected string"),
            LexicalErrorType::FStringError(error) => write!(f, "f-string: {error}"),
            LexicalErrorType::InvalidByteLiteral => {
                write!(f, "bytes can only contain ASCII literal characters")
            }
            LexicalErrorType::UnicodeError => write!(f, "Got unexpected unicode"),
            LexicalErrorType::IndentationError => {
                write!(f, "unindent does not match any outer indentation level")
            }
            LexicalErrorType::UnrecognizedToken { tok } => {
                write!(f, "Got unexpected token {tok}")
            }
            LexicalErrorType::LineContinuationError => {
                write!(f, "Expected a newline after line continuation character")
            }
            LexicalErrorType::Eof => write!(f, "unexpected EOF while parsing"),
            LexicalErrorType::OtherError(msg) => write!(f, "{msg}"),
            LexicalErrorType::UnclosedStringError => {
                write!(f, "missing closing quote in string literal")
            }
            LexicalErrorType::MissingUnicodeLbrace => {
                write!(f, "Missing `{{` in Unicode escape sequence")
            }
            LexicalErrorType::MissingUnicodeRbrace => {
                write!(f, "Missing `}}` in Unicode escape sequence")
            }
        }
    }
}

/// Represents a version-related syntax error detected during parsing.
///
/// An example of a version-related error is the use of a `match` statement before Python 3.10, when
/// it was first introduced. See [`UnsupportedSyntaxErrorKind`] for other kinds of errors.
#[derive(Debug, PartialEq, Clone)]
pub struct UnsupportedSyntaxError {
    pub kind: UnsupportedSyntaxErrorKind,
    pub range: TextRange,
    /// The target [`PythonVersion`] for which this error was detected.
    pub target_version: PythonVersion,
}

impl Ranged for UnsupportedSyntaxError {
    fn range(&self) -> TextRange {
        self.range
    }
}

/// The type of tuple unpacking for [`UnsupportedSyntaxErrorKind::StarTuple`].
#[derive(Debug, PartialEq, Eq, Hash, Clone, Copy)]
pub enum StarTupleKind {
    Return,
    Yield,
}

#[derive(Debug, PartialEq, Eq, Hash, Clone, Copy)]
pub enum UnparenthesizedNamedExprKind {
    SequenceIndex,
    SetLiteral,
    SetComprehension,
}

#[derive(Debug, PartialEq, Eq, Hash, Clone, Copy)]
pub enum UnsupportedSyntaxErrorKind {
    Match,
    Walrus,
    ExceptStar,
    /// Represents the use of an unparenthesized named expression (`:=`) in a set literal, set
    /// comprehension, or sequence index before Python 3.10.
    ///
    /// ## Examples
    ///
    /// These are allowed on Python 3.10:
    ///
    /// ```python
    /// {x := 1, 2, 3}                 # set literal
    /// {last := x for x in range(3)}  # set comprehension
    /// lst[x := 1]                    # sequence index
    /// ```
    ///
    /// But on Python 3.9 the named expression needs to be parenthesized:
    ///
    /// ```python
    /// {(x := 1), 2, 3}                 # set literal
    /// {(last := x) for x in range(3)}  # set comprehension
    /// lst[(x := 1)]                    # sequence index
    /// ```
    ///
    /// However, unparenthesized named expressions are never allowed in slices:
    ///
    /// ```python
    /// lst[x:=1:-1]      # syntax error
    /// lst[1:x:=1]       # syntax error
    /// lst[1:3:x:=1]     # syntax error
    ///
    /// lst[(x:=1):-1]    # ok
    /// lst[1:(x:=1)]     # ok
    /// lst[1:3:(x:=1)]   # ok
    /// ```
    ///
    /// ## References
    ///
    /// - [Python 3.10 Other Language Changes](https://docs.python.org/3/whatsnew/3.10.html#other-language-changes)
    UnparenthesizedNamedExpr(UnparenthesizedNamedExprKind),

    /// Represents the use of a parenthesized keyword argument name after Python 3.8.
    ///
    /// ## Example
    ///
    /// From [BPO 34641] it sounds like this was only accidentally supported and was removed when
    /// noticed. Code like this used to be valid:
    ///
    /// ```python
    /// f((a)=1)
    /// ```
    ///
    /// After Python 3.8, you have to omit the parentheses around `a`:
    ///
    /// ```python
    /// f(a=1)
    /// ```
    ///
    /// [BPO 34641]: https://github.com/python/cpython/issues/78822
    ParenthesizedKeywordArgumentName,

    /// Represents the use of unparenthesized tuple unpacking in a `return` statement or `yield`
    /// expression before Python 3.8.
    ///
    /// ## Examples
    ///
    /// Before Python 3.8, this syntax was allowed:
    ///
    /// ```python
    /// rest = (4, 5, 6)
    ///
    /// def f():
    ///     t = 1, 2, 3, *rest
    ///     return t
    ///
    /// def g():
    ///     t = 1, 2, 3, *rest
    ///     yield t
    /// ```
    ///
    /// But this was not:
    ///
    /// ```python
    /// rest = (4, 5, 6)
    ///
    /// def f():
    ///     return 1, 2, 3, *rest
    ///
    /// def g():
    ///     yield 1, 2, 3, *rest
    /// ```
    ///
    /// Instead, parentheses were required in the `return` and `yield` cases:
    ///
    /// ```python
    /// rest = (4, 5, 6)
    ///
    /// def f():
    ///     return (1, 2, 3, *rest)
    ///
    /// def g():
    ///     yield (1, 2, 3, *rest)
    /// ```
    ///
    /// This was reported in [BPO 32117] and updated in Python 3.8 to allow the unparenthesized
    /// form.
    ///
    /// [BPO 32117]: https://github.com/python/cpython/issues/76298
    StarTuple(StarTupleKind),

    /// Represents the use of a "relaxed" [PEP 614] decorator before Python 3.9.
    ///
    /// ## Examples
    ///
    /// Prior to Python 3.9, decorators were defined to be [`dotted_name`]s, optionally followed by
    /// an argument list. For example:
    ///
    /// ```python
    /// @buttons.clicked.connect
    /// def foo(): ...
    ///
    /// @buttons.clicked.connect(1, 2, 3)
    /// def foo(): ...
    /// ```
    ///
    /// As pointed out in the PEP, this prevented reasonable extensions like subscripts:
    ///
    /// ```python
    /// buttons = [QPushButton(f'Button {i}') for i in range(10)]
    ///
    /// @buttons[0].clicked.connect
    /// def spam(): ...
    /// ```
    ///
    /// Python 3.9 removed these restrictions and expanded the [decorator grammar] to include any
    /// assignment expression and include cases like the example above.
    ///
    /// [PEP 614]: https://peps.python.org/pep-0614/
    /// [`dotted_name`]: https://docs.python.org/3.8/reference/compound_stmts.html#grammar-token-dotted-name
    /// [decorator grammar]: https://docs.python.org/3/reference/compound_stmts.html#grammar-token-python-grammar-decorator
    RelaxedDecorator,

    /// Represents the use of a [PEP 570] positional-only parameter before Python 3.8.
    ///
    /// ## Examples
    ///
    /// Python 3.8 added the `/` syntax for marking preceding parameters as positional-only:
    ///
    /// ```python
    /// def foo(a, b, /, c): ...
    /// ```
    ///
    /// This means `a` and `b` in this case can only be provided by position, not by name. In other
    /// words, this code results in a `TypeError` at runtime:
    ///
    /// ```pycon
    /// >>> def foo(a, b, /, c): ...
    /// ...
    /// >>> foo(a=1, b=2, c=3)
    /// Traceback (most recent call last):
    ///   File "<python-input-3>", line 1, in <module>
    ///     foo(a=1, b=2, c=3)
    ///     ~~~^^^^^^^^^^^^^^^
    /// TypeError: foo() got some positional-only arguments passed as keyword arguments: 'a, b'
    /// ```
    ///
    /// [PEP 570]: https://peps.python.org/pep-0570/
    PositionalOnlyParameter,

    /// Represents the use of a [type parameter list] before Python 3.12.
    ///
    /// ## Examples
    ///
    /// Before Python 3.12, generic parameters had to be declared separately using a class like
    /// [`typing.TypeVar`], which could then be used in a function or class definition:
    ///
    /// ```python
    /// from typing import Generic, TypeVar
    ///
    /// T = TypeVar("T")
    ///
    /// def f(t: T): ...
    /// class C(Generic[T]): ...
    /// ```
    ///
    /// [PEP 695], included in Python 3.12, introduced the new type parameter syntax, which allows
    /// these to be written more compactly and without a separate type variable:
    ///
    /// ```python
    /// def f[T](t: T): ...
    /// class C[T]: ...
    /// ```
    ///
    /// [type parameter list]: https://docs.python.org/3/reference/compound_stmts.html#type-parameter-lists
    /// [PEP 695]: https://peps.python.org/pep-0695/
    /// [`typing.TypeVar`]: https://docs.python.org/3/library/typing.html#typevar
    TypeParameterList,
    TypeAliasStatement,
    TypeParamDefault,

<<<<<<< HEAD
    /// Represents the use of a parenthesized `with` item before Python 3.9.
    ///
    /// ## Examples
    ///
    /// As described in [BPO 12782], `with` uses like this were not allowed on Python 3.8:
    ///
    /// ```python
    /// with (open("a_really_long_foo") as foo,
    ///       open("a_really_long_bar") as bar):
    ///     pass
    /// ```
    ///
    /// because parentheses were not allowed within the `with` statement itself (see [this comment]
    /// in particular). However, parenthesized expressions were still allowed, including the cases
    /// below, so the issue can be pretty subtle and relates specifically to parenthesized items
    /// with `as` bindings.
    ///
    /// ```python
    /// with (foo, bar): ...  # okay
    /// with (
    ///   open('foo.txt')) as foo: ...  # also okay
    /// with (
    ///   foo,
    ///   bar,
    ///   baz,
    /// ): ...  # also okay, just a tuple
    /// with (
    ///   foo,
    ///   bar,
    ///   baz,
    /// ) as tup: ...  # also okay, binding the tuple
    /// ```
    ///
    /// This restriction was lifted in 3.9 but formally included in the [release notes] for 3.10.
    ///
    /// [BPO 12782]: https://github.com/python/cpython/issues/56991
    /// [this comment]: https://github.com/python/cpython/issues/56991#issuecomment-1093555141
    /// [release notes]: https://docs.python.org/3/whatsnew/3.10.html#summary-release-highlights
    ParenthesizedContextManager,
=======
    /// Represents the use of a [PEP 646] star expression in an index.
    ///
    /// ## Examples
    ///
    /// Before Python 3.11, star expressions were not allowed in index/subscript operations (within
    /// square brackets). This restriction was lifted in [PEP 646] to allow for star-unpacking of
    /// `typing.TypeVarTuple`s, also added in Python 3.11. As such, this is the primary motivating
    /// example from the PEP:
    ///
    /// ```python
    /// from typing import TypeVar, TypeVarTuple
    ///
    /// DType = TypeVar('DType')
    /// Shape = TypeVarTuple('Shape')
    ///
    /// class Array(Generic[DType, *Shape]): ...
    /// ```
    ///
    /// But it applies to simple indexing as well:
    ///
    /// ```python
    /// vector[*x]
    /// array[a, *b]
    /// ```
    ///
    /// [PEP 646]: https://peps.python.org/pep-0646/#change-1-star-expressions-in-indexes
    StarExpressionInIndex,

    /// Represents the use of a [PEP 646] star annotations in a function definition.
    ///
    /// ## Examples
    ///
    /// Before Python 3.11, star annotations were not allowed in function definitions. This
    /// restriction was lifted in [PEP 646] to allow type annotations for `typing.TypeVarTuple`,
    /// also added in Python 3.11:
    ///
    /// ```python
    /// from typing import TypeVarTuple
    ///
    /// Ts = TypeVarTuple('Ts')
    ///
    /// def foo(*args: *Ts): ...
    /// ```
    ///
    /// Unlike [`UnsupportedSyntaxErrorKind::StarExpressionInIndex`], this does not include any
    /// other annotation positions:
    ///
    /// ```python
    /// x: *Ts                # Syntax error
    /// def foo(x: *Ts): ...  # Syntax error
    /// ```
    ///
    /// [PEP 646]: https://peps.python.org/pep-0646/#change-2-args-as-a-typevartuple
    StarAnnotation,

    /// Represents the use of tuple unpacking in a `for` statement iterator clause before Python
    /// 3.9.
    ///
    /// ## Examples
    ///
    /// Like [`UnsupportedSyntaxErrorKind::StarTuple`] in `return` and `yield` statements, prior to
    /// Python 3.9, tuple unpacking in the iterator clause of a `for` statement required
    /// parentheses:
    ///
    /// ```python
    /// # valid on Python 3.8 and earlier
    /// for i in (*a, *b): ...
    /// ```
    ///
    /// Omitting the parentheses was invalid:
    ///
    /// ```python
    /// for i in *a, *b: ...  # SyntaxError
    /// ```
    ///
    /// This was changed as part of the [PEG parser rewrite] included in Python 3.9 but not
    /// documented directly until the [Python 3.11 release].
    ///
    /// [PEG parser rewrite]: https://peps.python.org/pep-0617/
    /// [Python 3.11 release]: https://docs.python.org/3/whatsnew/3.11.html#other-language-changes
    UnparenthesizedUnpackInFor,
>>>>>>> ebcad6e6
}

impl Display for UnsupportedSyntaxError {
    fn fmt(&self, f: &mut fmt::Formatter<'_>) -> fmt::Result {
        let kind = match self.kind {
            UnsupportedSyntaxErrorKind::Match => "Cannot use `match` statement",
            UnsupportedSyntaxErrorKind::Walrus => "Cannot use named assignment expression (`:=`)",
            UnsupportedSyntaxErrorKind::ExceptStar => "Cannot use `except*`",
            UnsupportedSyntaxErrorKind::UnparenthesizedNamedExpr(
                UnparenthesizedNamedExprKind::SequenceIndex,
            ) => "Cannot use unparenthesized assignment expression in a sequence index",
            UnsupportedSyntaxErrorKind::UnparenthesizedNamedExpr(
                UnparenthesizedNamedExprKind::SetLiteral,
            ) => "Cannot use unparenthesized assignment expression as an element in a set literal",
            UnsupportedSyntaxErrorKind::UnparenthesizedNamedExpr(
                UnparenthesizedNamedExprKind::SetComprehension,
            ) => "Cannot use unparenthesized assignment expression as an element in a set comprehension",
            UnsupportedSyntaxErrorKind::ParenthesizedKeywordArgumentName => {
                "Cannot use parenthesized keyword argument name"
            }
            UnsupportedSyntaxErrorKind::StarTuple(StarTupleKind::Return) => {
                "Cannot use iterable unpacking in return statements"
            }
            UnsupportedSyntaxErrorKind::StarTuple(StarTupleKind::Yield) => {
                "Cannot use iterable unpacking in yield expressions"
            }
            UnsupportedSyntaxErrorKind::RelaxedDecorator => "Unsupported expression in decorators",
            UnsupportedSyntaxErrorKind::PositionalOnlyParameter => {
                "Cannot use positional-only parameter separator"
            }
            UnsupportedSyntaxErrorKind::TypeParameterList => "Cannot use type parameter lists",
            UnsupportedSyntaxErrorKind::TypeAliasStatement => "Cannot use `type` alias statement",
            UnsupportedSyntaxErrorKind::TypeParamDefault => {
                "Cannot set default type for a type parameter"
            }
<<<<<<< HEAD
            UnsupportedSyntaxErrorKind::ParenthesizedContextManager => {
                "Cannot use parentheses within a `with` statement"
=======
            UnsupportedSyntaxErrorKind::StarExpressionInIndex => {
                "Cannot use star expression in index"
            }
            UnsupportedSyntaxErrorKind::StarAnnotation => "Cannot use star annotation",
            UnsupportedSyntaxErrorKind::UnparenthesizedUnpackInFor => {
                "Cannot use iterable unpacking in `for` statements"
>>>>>>> ebcad6e6
            }
        };

        write!(
            f,
            "{kind} on Python {} (syntax was {changed})",
            self.target_version,
            changed = self.kind.changed_version(),
        )
    }
}

/// Represents the kind of change in Python syntax between versions.
enum Change {
    Added(PythonVersion),
    Removed(PythonVersion),
}

impl Display for Change {
    fn fmt(&self, f: &mut fmt::Formatter<'_>) -> fmt::Result {
        match self {
            Change::Added(version) => write!(f, "added in Python {version}"),
            Change::Removed(version) => write!(f, "removed in Python {version}"),
        }
    }
}

impl UnsupportedSyntaxErrorKind {
    /// Returns the Python version when the syntax associated with this error was changed, and the
    /// type of [`Change`] (added or removed).
    const fn changed_version(self) -> Change {
        match self {
            UnsupportedSyntaxErrorKind::Match => Change::Added(PythonVersion::PY310),
            UnsupportedSyntaxErrorKind::Walrus => Change::Added(PythonVersion::PY38),
            UnsupportedSyntaxErrorKind::ExceptStar => Change::Added(PythonVersion::PY311),
            UnsupportedSyntaxErrorKind::UnparenthesizedNamedExpr(_) => {
                Change::Added(PythonVersion::PY39)
            }
            UnsupportedSyntaxErrorKind::StarTuple(_) => Change::Added(PythonVersion::PY38),
            UnsupportedSyntaxErrorKind::RelaxedDecorator => Change::Added(PythonVersion::PY39),
            UnsupportedSyntaxErrorKind::PositionalOnlyParameter => {
                Change::Added(PythonVersion::PY38)
            }
            UnsupportedSyntaxErrorKind::ParenthesizedKeywordArgumentName => {
                Change::Removed(PythonVersion::PY38)
            }
            UnsupportedSyntaxErrorKind::TypeParameterList => Change::Added(PythonVersion::PY312),
            UnsupportedSyntaxErrorKind::TypeAliasStatement => Change::Added(PythonVersion::PY312),
            UnsupportedSyntaxErrorKind::TypeParamDefault => Change::Added(PythonVersion::PY313),
<<<<<<< HEAD
            UnsupportedSyntaxErrorKind::ParenthesizedContextManager => {
=======
            UnsupportedSyntaxErrorKind::StarExpressionInIndex => {
                Change::Added(PythonVersion::PY311)
            }
            UnsupportedSyntaxErrorKind::StarAnnotation => Change::Added(PythonVersion::PY311),
            UnsupportedSyntaxErrorKind::UnparenthesizedUnpackInFor => {
>>>>>>> ebcad6e6
                Change::Added(PythonVersion::PY39)
            }
        }
    }

    /// Returns whether or not this kind of syntax is unsupported on `target_version`.
    pub(crate) fn is_unsupported(self, target_version: PythonVersion) -> bool {
        match self.changed_version() {
            Change::Added(version) => target_version < version,
            Change::Removed(version) => target_version >= version,
        }
    }

    /// Returns `true` if this kind of syntax is supported on `target_version`.
    pub(crate) fn is_supported(self, target_version: PythonVersion) -> bool {
        !self.is_unsupported(target_version)
    }
}

#[cfg(target_pointer_width = "64")]
mod sizes {
    use crate::error::{LexicalError, LexicalErrorType};
    use static_assertions::assert_eq_size;

    assert_eq_size!(LexicalErrorType, [u8; 24]);
    assert_eq_size!(LexicalError, [u8; 32]);
}<|MERGE_RESOLUTION|>--- conflicted
+++ resolved
@@ -661,7 +661,6 @@
     TypeAliasStatement,
     TypeParamDefault,
 
-<<<<<<< HEAD
     /// Represents the use of a parenthesized `with` item before Python 3.9.
     ///
     /// ## Examples
@@ -701,7 +700,7 @@
     /// [this comment]: https://github.com/python/cpython/issues/56991#issuecomment-1093555141
     /// [release notes]: https://docs.python.org/3/whatsnew/3.10.html#summary-release-highlights
     ParenthesizedContextManager,
-=======
+
     /// Represents the use of a [PEP 646] star expression in an index.
     ///
     /// ## Examples
@@ -783,7 +782,6 @@
     /// [PEG parser rewrite]: https://peps.python.org/pep-0617/
     /// [Python 3.11 release]: https://docs.python.org/3/whatsnew/3.11.html#other-language-changes
     UnparenthesizedUnpackInFor,
->>>>>>> ebcad6e6
 }
 
 impl Display for UnsupportedSyntaxError {
@@ -819,17 +817,15 @@
             UnsupportedSyntaxErrorKind::TypeParamDefault => {
                 "Cannot set default type for a type parameter"
             }
-<<<<<<< HEAD
             UnsupportedSyntaxErrorKind::ParenthesizedContextManager => {
                 "Cannot use parentheses within a `with` statement"
-=======
+            }
             UnsupportedSyntaxErrorKind::StarExpressionInIndex => {
                 "Cannot use star expression in index"
             }
             UnsupportedSyntaxErrorKind::StarAnnotation => "Cannot use star annotation",
             UnsupportedSyntaxErrorKind::UnparenthesizedUnpackInFor => {
                 "Cannot use iterable unpacking in `for` statements"
->>>>>>> ebcad6e6
             }
         };
 
@@ -879,15 +875,14 @@
             UnsupportedSyntaxErrorKind::TypeParameterList => Change::Added(PythonVersion::PY312),
             UnsupportedSyntaxErrorKind::TypeAliasStatement => Change::Added(PythonVersion::PY312),
             UnsupportedSyntaxErrorKind::TypeParamDefault => Change::Added(PythonVersion::PY313),
-<<<<<<< HEAD
             UnsupportedSyntaxErrorKind::ParenthesizedContextManager => {
-=======
+                Change::Added(PythonVersion::PY39)
+            }
             UnsupportedSyntaxErrorKind::StarExpressionInIndex => {
                 Change::Added(PythonVersion::PY311)
             }
             UnsupportedSyntaxErrorKind::StarAnnotation => Change::Added(PythonVersion::PY311),
             UnsupportedSyntaxErrorKind::UnparenthesizedUnpackInFor => {
->>>>>>> ebcad6e6
                 Change::Added(PythonVersion::PY39)
             }
         }
