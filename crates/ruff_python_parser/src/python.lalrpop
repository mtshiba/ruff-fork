--- conflicted
+++ resolved
@@ -1616,11 +1616,7 @@
             return Err(LexicalError {
                 error: LexicalErrorType::FStringError(FStringErrorType::LambdaWithoutParentheses),
                 location: value.start(),
-<<<<<<< HEAD
-            })?; 
-=======
             })?;
->>>>>>> 648fe078
         }
         let debug_text = debug.map(|_| {
             let start_offset = location + "{".text_len();
