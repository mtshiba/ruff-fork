#![cfg_attr(target_family = "wasm", allow(dead_code))]

use std::fs::File;
use std::io;
use std::ops::AddAssign;
#[cfg(unix)]
use std::os::unix::fs::PermissionsExt;
use std::path::Path;

use anyhow::{Context, Result};
use colored::Colorize;
use filetime::FileTime;
use log::{debug, error, warn};
use rustc_hash::FxHashMap;

use ruff_diagnostics::Diagnostic;
use ruff_linter::linter::{lint_fix, lint_only, FixTable, FixerResult, LinterResult};
use ruff_linter::logging::DisplayParseError;
use ruff_linter::message::Message;
use ruff_linter::pyproject_toml::lint_pyproject_toml;
use ruff_linter::registry::AsRule;
use ruff_linter::settings::types::UnsafeFixes;
use ruff_linter::settings::{flags, LinterSettings};
use ruff_linter::source_kind::{SourceError, SourceKind};
use ruff_linter::{fs, IOError, SyntaxError};
use ruff_macros::CacheKey;
use ruff_notebook::{Notebook, NotebookError, NotebookIndex};
use ruff_python_ast::imports::ImportMap;
use ruff_python_ast::{SourceType, TomlSourceType};
use ruff_source_file::{LineIndex, SourceCode, SourceFileBuilder};
use ruff_text_size::{TextRange, TextSize};
use ruff_workspace::Settings;

use crate::cache::Cache;

#[derive(CacheKey)]
pub(crate) struct FileCacheKey {
    /// Timestamp when the file was last modified before the (cached) check.
    file_last_modified: FileTime,
    /// Permissions of the file before the (cached) check.
    file_permissions_mode: u32,
}

impl FileCacheKey {
    fn from_path(path: &Path) -> io::Result<FileCacheKey> {
        // Construct a cache key for the file
        let metadata = path.metadata()?;

        #[cfg(unix)]
        let permissions = metadata.permissions().mode();
        #[cfg(windows)]
        let permissions: u32 = metadata.permissions().readonly().into();

        Ok(FileCacheKey {
            file_last_modified: FileTime::from_last_modification_time(&metadata),
            file_permissions_mode: permissions,
        })
    }
}

#[derive(Debug, Default, PartialEq)]
pub(crate) struct Diagnostics {
    pub(crate) messages: Vec<Message>,
    pub(crate) fixed: FxHashMap<String, FixTable>,
    pub(crate) imports: ImportMap,
    pub(crate) notebook_indexes: FxHashMap<String, NotebookIndex>,
}

impl Diagnostics {
    pub(crate) fn new(
        messages: Vec<Message>,
        imports: ImportMap,
        notebook_indexes: FxHashMap<String, NotebookIndex>,
    ) -> Self {
        Self {
            messages,
            fixed: FxHashMap::default(),
            imports,
            notebook_indexes,
        }
    }

    /// Generate [`Diagnostics`] based on a [`SourceError`].
    pub(crate) fn from_source_error(
        err: &SourceError,
        path: Option<&Path>,
        settings: &LinterSettings,
    ) -> Self {
        let diagnostic = match err {
            // IO errors.
            SourceError::Io(_)
            | SourceError::Notebook(NotebookError::Io(_) | NotebookError::Json(_)) => {
                Diagnostic::new(
                    IOError {
                        message: err.to_string(),
                    },
                    TextRange::default(),
                )
            }
            // Syntax errors.
            SourceError::Notebook(
                NotebookError::InvalidJson(_)
                | NotebookError::InvalidSchema(_)
                | NotebookError::InvalidFormat(_),
            ) => Diagnostic::new(
                SyntaxError {
                    message: err.to_string(),
                },
                TextRange::default(),
            ),
        };

        if settings.rules.enabled(diagnostic.kind.rule()) {
            let name = path.map_or_else(|| "-".into(), Path::to_string_lossy);
            let dummy = SourceFileBuilder::new(name, "").finish();
            Self::new(
                vec![Message::from_diagnostic(
                    diagnostic,
                    dummy,
                    TextSize::default(),
                )],
                ImportMap::default(),
                FxHashMap::default(),
            )
        } else {
            match path {
                Some(path) => {
                    warn!(
                        "{}{}{} {err}",
                        "Failed to lint ".bold(),
                        fs::relativize_path(path).bold(),
                        ":".bold()
                    );
                }
                None => {
                    warn!("{}{} {err}", "Failed to lint".bold(), ":".bold());
                }
            }

            Self::default()
        }
    }
}

impl AddAssign for Diagnostics {
    fn add_assign(&mut self, other: Self) {
        self.messages.extend(other.messages);
        self.imports.extend(other.imports);
        for (filename, fixed) in other.fixed {
            if fixed.is_empty() {
                continue;
            }
            let fixed_in_file = self.fixed.entry(filename).or_default();
            for (rule, count) in fixed {
                if count > 0 {
                    *fixed_in_file.entry(rule).or_default() += count;
                }
            }
        }
        self.notebook_indexes.extend(other.notebook_indexes);
    }
}

/// Lint the source code at the given `Path`.
pub(crate) fn lint_path(
    path: &Path,
    package: Option<&Path>,
    settings: &LinterSettings,
    cache: Option<&Cache>,
    noqa: flags::Noqa,
    fix_mode: flags::FixMode,
    unsafe_fixes: UnsafeFixes,
) -> Result<Diagnostics> {
    // Check the cache.
    // TODO(charlie): `fixer::Mode::Apply` and `fixer::Mode::Diff` both have
    // side-effects that aren't captured in the cache. (In practice, it's fine
    // to cache `fixer::Mode::Apply`, since a file either has no fixes, or we'll
    // write the fixes to disk, thus invalidating the cache. But it's a bit hard
    // to reason about. We need to come up with a better solution here.)
    let caching = match cache {
        Some(cache) if noqa.into() && fix_mode.is_generate() => {
            let relative_path = cache
                .relative_path(path)
                .expect("wrong package cache for file");

            let cache_key = FileCacheKey::from_path(path).context("Failed to create cache key")?;

            if let Some(cache) = cache.get(relative_path, &cache_key) {
                return Ok(cache.as_diagnostics(path));
            }

            // Stash the file metadata for later so when we update the cache it reflects the prerun
            // information
            Some((cache, relative_path, cache_key))
        }
        _ => None,
    };

    debug!("Checking: {}", path.display());

    let source_type = match SourceType::from(path) {
        SourceType::Toml(TomlSourceType::Pyproject) => {
            let messages = if settings
                .rules
                .iter_enabled()
                .any(|rule_code| rule_code.lint_source().is_pyproject_toml())
            {
                let contents = match std::fs::read_to_string(path).map_err(SourceError::from) {
                    Ok(contents) => contents,
                    Err(err) => {
                        return Ok(Diagnostics::from_source_error(&err, Some(path), settings));
                    }
                };
                let source_file = SourceFileBuilder::new(path.to_string_lossy(), contents).finish();
                lint_pyproject_toml(source_file, settings)
            } else {
                vec![]
            };
            return Ok(Diagnostics {
                messages,
                ..Diagnostics::default()
            });
        }
        SourceType::Toml(_) => return Ok(Diagnostics::default()),
        SourceType::Python(source_type) => source_type,
    };

    // Extract the sources from the file.
    let source_kind = match SourceKind::from_path(path, source_type) {
        Ok(Some(source_kind)) => source_kind,
        Ok(None) => return Ok(Diagnostics::default()),
        Err(err) => {
            return Ok(Diagnostics::from_source_error(&err, Some(path), settings));
        }
    };

    // Lint the file.
    let (
        LinterResult {
            data: (messages, imports),
            error: parse_error,
        },
        fixed,
<<<<<<< HEAD
    ) = match fix_mode {
        flags::FixMode::Apply | flags::FixMode::Diff => {
            if let Ok(FixerResult {
                result,
                transformed,
                fixed,
            }) = lint_fix(
                path,
                package,
                noqa,
                unsafe_fixes,
                settings,
                &source_kind,
                source_type,
            ) {
                if !fixed.is_empty() {
                    match fix_mode {
                        flags::FixMode::Apply => match transformed.as_ref() {
                            SourceKind::Python(transformed) => {
                                write(path, transformed.as_bytes())?;
                            }
                            SourceKind::IpyNotebook(notebook) => {
                                let mut writer = BufWriter::new(File::create(path)?);
                                notebook.write(&mut writer)?;
                            }
                        },
                        flags::FixMode::Diff => {
                            match transformed.as_ref() {
                                SourceKind::Python(transformed) => {
                                    let mut stdout = io::stdout().lock();
                                    TextDiff::from_lines(source_kind.source_code(), transformed)
                                        .unified_diff()
                                        .header(
                                            &fs::relativize_path(path),
                                            &fs::relativize_path(path),
                                        )
                                        .to_writer(&mut stdout)?;
                                    stdout.write_all(b"\n")?;
                                    stdout.flush()?;
                                }
                                SourceKind::IpyNotebook(dest_notebook) => {
                                    // We need to load the notebook again, since we might've
                                    // mutated it.
                                    let src_notebook = source_kind.as_ipy_notebook().unwrap();
                                    let mut stdout = io::stdout().lock();
                                    // Cell indices are 1-based.
                                    for ((idx, src_cell), dest_cell) in (1u32..)
                                        .zip(src_notebook.cells().iter())
                                        .zip(dest_notebook.cells().iter())
                                    {
                                        let (Cell::Code(src_code_cell), Cell::Code(dest_code_cell)) =
                                            (src_cell, dest_cell)
                                        else {
                                            continue;
                                        };
                                        TextDiff::from_lines(
                                            &src_code_cell.source.to_string(),
                                            &dest_code_cell.source.to_string(),
                                        )
                                        .unified_diff()
                                        // Jupyter notebook cells don't necessarily have a newline
                                        // at the end. For example,
                                        //
                                        // ```python
                                        // print("hello")
                                        // ```
                                        //
                                        // For a cell containing the above code, there'll only be one line,
                                        // and it won't have a newline at the end. If it did, there'd be
                                        // two lines, and the second line would be empty:
                                        //
                                        // ```python
                                        // print("hello")
                                        //
                                        // ```
                                        .missing_newline_hint(false)
                                        .header(
                                            &format!("{}:cell {}", &fs::relativize_path(path), idx),
                                            &format!("{}:cell {}", &fs::relativize_path(path), idx),
                                        )
                                        .to_writer(&mut stdout)?;
                                    }
                                    stdout.write_all(b"\n")?;
                                    stdout.flush()?;
                                }
                            }
                        }
                        flags::FixMode::Generate => {}
=======
    ) = if matches!(fix_mode, flags::FixMode::Apply | flags::FixMode::Diff) {
        if let Ok(FixerResult {
            result,
            transformed,
            fixed,
        }) = lint_fix(path, package, noqa, settings, &source_kind, source_type)
        {
            if !fixed.is_empty() {
                match fix_mode {
                    flags::FixMode::Apply => transformed.write(&mut File::create(path)?)?,
                    flags::FixMode::Diff => {
                        source_kind.diff(
                            transformed.as_ref(),
                            Some(path),
                            &mut io::stdout().lock(),
                        )?;
>>>>>>> b64f403d
                    }
                }
                (result, fixed)
            } else {
                // If we fail to fix, lint the original source code.
                let result = lint_only(path, package, settings, noqa, &source_kind, source_type);
                let fixed = FxHashMap::default();
                (result, fixed)
            }
        }
        flags::FixMode::Generate => {
            let result = lint_only(path, package, settings, noqa, &source_kind, source_type);
            let fixed = FxHashMap::default();
            (result, fixed)
        }
    };

    let imports = imports.unwrap_or_default();

    if let Some((cache, relative_path, key)) = caching {
        // We don't cache parsing errors.
        if parse_error.is_none() {
            cache.update(
                relative_path.to_owned(),
                key,
                &messages,
                &imports,
                source_kind.as_ipy_notebook().map(Notebook::index),
            );
        }
    }

    if let Some(err) = parse_error {
        error!(
            "{}",
            DisplayParseError::new(
                err,
                SourceCode::new(
                    source_kind.source_code(),
                    &LineIndex::from_source_text(source_kind.source_code())
                ),
                &source_kind,
            )
        );
    }

    let notebook_indexes = if let SourceKind::IpyNotebook(notebook) = source_kind {
        FxHashMap::from_iter([(path.to_string_lossy().to_string(), notebook.into_index())])
    } else {
        FxHashMap::default()
    };

    Ok(Diagnostics {
        messages,
        fixed: FxHashMap::from_iter([(fs::relativize_path(path), fixed)]),
        imports,
        notebook_indexes,
    })
}

/// Generate `Diagnostic`s from source code content derived from
/// stdin.
pub(crate) fn lint_stdin(
    path: Option<&Path>,
    package: Option<&Path>,
    contents: &str,
    settings: &Settings,
    noqa: flags::Noqa,
    fix_mode: flags::FixMode,
) -> Result<Diagnostics> {
    // TODO(charlie): Support `pyproject.toml`.
    let SourceType::Python(source_type) = path.map(SourceType::from).unwrap_or_default() else {
        return Ok(Diagnostics::default());
    };

    // Extract the sources from the file.
    let source_kind = match SourceKind::from_source_code(contents.to_string(), source_type) {
        Ok(Some(source_kind)) => source_kind,
        Ok(None) => return Ok(Diagnostics::default()),
        Err(err) => {
            return Ok(Diagnostics::from_source_error(&err, path, &settings.linter));
        }
    };

    // Lint the inputs.
    let (
        LinterResult {
            data: (messages, imports),
            error: parse_error,
        },
        fixed,
<<<<<<< HEAD
    ) = match fix_mode {
        flags::FixMode::Apply | flags::FixMode::Diff => {
            if let Ok(FixerResult {
                result,
                transformed,
                fixed,
            }) = lint_fix(
                path.unwrap_or_else(|| Path::new("-")),
                package,
                noqa,
                settings.unsafe_fixes,
                &settings.linter,
                &source_kind,
                source_type,
            ) {
                match fix_mode {
                    flags::FixMode::Apply => {
                        // Write the contents to stdout, regardless of whether any errors were fixed.
                        io::stdout().write_all(transformed.source_code().as_bytes())?;
                    }
                    flags::FixMode::Diff => {
                        // But only write a diff if it's non-empty.
                        if !fixed.is_empty() {
                            let text_diff = TextDiff::from_lines(
                                source_kind.source_code(),
                                transformed.source_code(),
                            );
                            let mut unified_diff = text_diff.unified_diff();
                            if let Some(path) = path {
                                unified_diff
                                    .header(&fs::relativize_path(path), &fs::relativize_path(path));
                            }

                            let mut stdout = io::stdout().lock();
                            unified_diff.to_writer(&mut stdout)?;
                            stdout.write_all(b"\n")?;
                            stdout.flush()?;
                        }
=======
    ) = if matches!(fix_mode, flags::FixMode::Apply | flags::FixMode::Diff) {
        if let Ok(FixerResult {
            result,
            transformed,
            fixed,
        }) = lint_fix(
            path.unwrap_or_else(|| Path::new("-")),
            package,
            noqa,
            &settings.linter,
            &source_kind,
            source_type,
        ) {
            match fix_mode {
                flags::FixMode::Apply => {
                    // Write the contents to stdout, regardless of whether any errors were fixed.
                    transformed.write(&mut io::stdout().lock())?;
                }
                flags::FixMode::Diff => {
                    // But only write a diff if it's non-empty.
                    if !fixed.is_empty() {
                        source_kind.diff(transformed.as_ref(), path, &mut io::stdout().lock())?;
>>>>>>> b64f403d
                    }
                    flags::FixMode::Generate => {}
                }

                (result, fixed)
            } else {
                // If we fail to fix, lint the original source code.
                let result = lint_only(
                    path.unwrap_or_else(|| Path::new("-")),
                    package,
                    &settings.linter,
                    noqa,
                    &source_kind,
                    source_type,
                );
                let fixed = FxHashMap::default();

                // Write the contents to stdout anyway.
                if fix_mode.is_apply() {
                    io::stdout().write_all(contents.as_bytes())?;
                }

                (result, fixed)
            }
        }
        flags::FixMode::Generate => {
            let result = lint_only(
                path.unwrap_or_else(|| Path::new("-")),
                package,
                &settings.linter,
                noqa,
                &source_kind,
                source_type,
            );
            let fixed = FxHashMap::default();
            (result, fixed)
        }
    };

    let imports = imports.unwrap_or_default();

    if let Some(err) = parse_error {
        error!(
            "Failed to parse {}: {err}",
            path.map_or_else(|| "-".into(), fs::relativize_path).bold()
        );
    }

    let notebook_indexes = if let SourceKind::IpyNotebook(notebook) = source_kind {
        FxHashMap::from_iter([(
            path.map_or_else(|| "-".into(), |path| path.to_string_lossy().to_string()),
            notebook.into_index(),
        )])
    } else {
        FxHashMap::default()
    };

    Ok(Diagnostics {
        messages,
        fixed: FxHashMap::from_iter([(
            fs::relativize_path(path.unwrap_or_else(|| Path::new("-"))),
            fixed,
        )]),
        imports,
        notebook_indexes,
    })
}<|MERGE_RESOLUTION|>--- conflicted
+++ resolved
@@ -241,7 +241,6 @@
             error: parse_error,
         },
         fixed,
-<<<<<<< HEAD
     ) = match fix_mode {
         flags::FixMode::Apply | flags::FixMode::Diff => {
             if let Ok(FixerResult {
@@ -330,24 +329,6 @@
                             }
                         }
                         flags::FixMode::Generate => {}
-=======
-    ) = if matches!(fix_mode, flags::FixMode::Apply | flags::FixMode::Diff) {
-        if let Ok(FixerResult {
-            result,
-            transformed,
-            fixed,
-        }) = lint_fix(path, package, noqa, settings, &source_kind, source_type)
-        {
-            if !fixed.is_empty() {
-                match fix_mode {
-                    flags::FixMode::Apply => transformed.write(&mut File::create(path)?)?,
-                    flags::FixMode::Diff => {
-                        source_kind.diff(
-                            transformed.as_ref(),
-                            Some(path),
-                            &mut io::stdout().lock(),
-                        )?;
->>>>>>> b64f403d
                     }
                 }
                 (result, fixed)
@@ -439,7 +420,6 @@
             error: parse_error,
         },
         fixed,
-<<<<<<< HEAD
     ) = match fix_mode {
         flags::FixMode::Apply | flags::FixMode::Diff => {
             if let Ok(FixerResult {
@@ -478,30 +458,6 @@
                             stdout.write_all(b"\n")?;
                             stdout.flush()?;
                         }
-=======
-    ) = if matches!(fix_mode, flags::FixMode::Apply | flags::FixMode::Diff) {
-        if let Ok(FixerResult {
-            result,
-            transformed,
-            fixed,
-        }) = lint_fix(
-            path.unwrap_or_else(|| Path::new("-")),
-            package,
-            noqa,
-            &settings.linter,
-            &source_kind,
-            source_type,
-        ) {
-            match fix_mode {
-                flags::FixMode::Apply => {
-                    // Write the contents to stdout, regardless of whether any errors were fixed.
-                    transformed.write(&mut io::stdout().lock())?;
-                }
-                flags::FixMode::Diff => {
-                    // But only write a diff if it's non-empty.
-                    if !fixed.is_empty() {
-                        source_kind.diff(transformed.as_ref(), path, &mut io::stdout().lock())?;
->>>>>>> b64f403d
                     }
                     flags::FixMode::Generate => {}
                 }
