--- conflicted
+++ resolved
@@ -147,7 +147,6 @@
             acc
         });
 
-<<<<<<< HEAD
     debug!("{:#?}", diagnostics.imports);
     let mut cycles: FxHashMap<Arc<str>, FxHashSet<Vec<Arc<str>>>> = FxHashMap::default();
 
@@ -187,8 +186,6 @@
         }
     }
 
-=======
->>>>>>> 81805a45
     diagnostics.messages.sort_unstable();
     let duration = start.elapsed();
     debug!("Checked {:?} files in: {:?}", paths.len(), duration);
