use anyhow::anyhow;
use lsp_types::Url;
use rustc_hash::FxHashMap;
use std::{collections::BTreeMap, path::Path, sync::Arc};

use crate::{
    edit::{DocumentKey, DocumentVersion, NotebookDocument},
    PositionEncoding, TextDocument,
};

use super::{
    settings::{self, ResolvedClientSettings},
    ClientSettings,
};

mod ruff_settings;

pub(crate) use ruff_settings::RuffSettings;

type DocumentIndex = FxHashMap<Url, DocumentController>;
type NotebookCellIndex = FxHashMap<Url, Url>;
type SettingsIndex = BTreeMap<Url, WorkspaceSettings>;

/// Stores and tracks all open documents in a session, along with their associated settings.
#[derive(Default)]
pub(crate) struct Index {
    /// Maps all document file paths to the associated document controller
    documents: DocumentIndex,
    /// Maps opaque cell URLs to a notebook path
    notebook_cells: NotebookCellIndex,
    /// Maps a workspace folder root to its settings.
    settings: SettingsIndex,
}

/// Settings associated with a workspace.
struct WorkspaceSettings {
    client_settings: ResolvedClientSettings,
    workspace_settings_index: ruff_settings::RuffSettingsIndex,
}

/// A mutable handler to an underlying document.
enum DocumentController {
    Text(Arc<TextDocument>),
    Notebook(Arc<NotebookDocument>),
}

/// A read-only query to an open document.
/// This query can 'select' a text document, full notebook, or a specific notebook cell.
/// It also includes document settings.
#[derive(Clone)]
pub(crate) enum DocumentQuery {
    Text {
        file_url: Url,
        document: Arc<TextDocument>,
        settings: Arc<RuffSettings>,
    },
    Notebook {
        /// The selected notebook cell, if it exists.
        cell_url: Option<Url>,
        file_url: Url,
        notebook: Arc<NotebookDocument>,
        settings: Arc<RuffSettings>,
    },
}

impl Index {
    pub(super) fn new(
        workspace_folders: Vec<(Url, ClientSettings)>,
        global_settings: &ClientSettings,
    ) -> Self {
        let mut settings_index = BTreeMap::new();
        for (path, workspace_settings) in workspace_folders {
            Self::register_workspace_settings(
                &mut settings_index,
                path,
                Some(workspace_settings),
                global_settings,
            );
        }

        Self {
            documents: FxHashMap::default(),
            notebook_cells: FxHashMap::default(),
            settings: settings_index,
        }
    }

    pub(super) fn text_document_urls(&self) -> impl Iterator<Item = &Url> + '_ {
        self.documents
            .iter()
            .filter(|(_, doc)| doc.as_text().is_some())
            .map(|(url, _)| url)
    }

    pub(super) fn notebook_document_urls(&self) -> impl Iterator<Item = &Url> + '_ {
        self.documents
            .iter()
            .filter(|(_, doc)| doc.as_notebook().is_some())
            .map(|(url, _)| url)
    }

    pub(super) fn update_text_document(
        &mut self,
        key: &DocumentKey,
        content_changes: Vec<lsp_types::TextDocumentContentChangeEvent>,
        new_version: DocumentVersion,
        encoding: PositionEncoding,
    ) -> crate::Result<()> {
        let controller = self.document_controller_for_key(key)?;
        let Some(document) = controller.as_text_mut() else {
            anyhow::bail!("Text document URI does not point to a text document");
        };

        if content_changes.is_empty() {
            document.update_version(new_version);
            return Ok(());
        }

        document.apply_changes(content_changes, new_version, encoding);

        Ok(())
    }

    pub(super) fn key_from_url(&self, url: &Url) -> DocumentKey {
        if self.notebook_cells.contains_key(url) {
            DocumentKey::NotebookCell(url.clone())
        } else if url.path().ends_with("ipynb") {
            DocumentKey::Notebook(url.clone())
        } else {
            DocumentKey::Text(url.clone())
        }
    }

    pub(super) fn update_notebook_document(
        &mut self,
        key: &DocumentKey,
        cells: Option<lsp_types::NotebookDocumentCellChange>,
        metadata: Option<serde_json::Map<String, serde_json::Value>>,
        new_version: DocumentVersion,
        encoding: PositionEncoding,
    ) -> crate::Result<()> {
        // update notebook cell index
        if let Some(lsp_types::NotebookDocumentCellChangeStructure {
            did_open,
            did_close,
            ..
        }) = cells.as_ref().and_then(|cells| cells.structure.as_ref())
        {
            let Some(path) = self.url_for_key(key).cloned() else {
                anyhow::bail!("Tried to open unavailable document `{key}`");
            };

            for opened_cell in did_open.iter().flatten() {
                self.notebook_cells
                    .insert(opened_cell.uri.clone(), path.clone());
            }
            for closed_cell in did_close.iter().flatten() {
                if self.notebook_cells.remove(&closed_cell.uri).is_none() {
                    tracing::warn!(
                        "Tried to remove a notebook cell that does not exist: {}",
                        closed_cell.uri
                    );
                }
            }
        }

        let controller = self.document_controller_for_key(key)?;
        let Some(notebook) = controller.as_notebook_mut() else {
            anyhow::bail!("Notebook document URI does not point to a notebook document");
        };

        notebook.update(cells, metadata, new_version, encoding)?;
        Ok(())
    }

    pub(super) fn open_workspace_folder(&mut self, url: Url, global_settings: &ClientSettings) {
        // TODO(jane): Find a way for workspace client settings to be added or changed dynamically.
        Self::register_workspace_settings(&mut self.settings, url, None, global_settings);
    }

    fn register_workspace_settings(
        settings_index: &mut SettingsIndex,
        workspace_url: Url,
        workspace_settings: Option<ClientSettings>,
        global_settings: &ClientSettings,
    ) {
        let client_settings = if let Some(workspace_settings) = workspace_settings {
            ResolvedClientSettings::with_workspace(&workspace_settings, global_settings)
        } else {
            ResolvedClientSettings::global(global_settings)
        };
        let workspace_settings_index = ruff_settings::RuffSettingsIndex::new(
            Path::new(workspace_url.path()),
            client_settings.editor_settings(),
        );

        settings_index.insert(
            workspace_url,
            WorkspaceSettings {
                client_settings,
                workspace_settings_index,
            },
        );
    }

    pub(super) fn close_workspace_folder(&mut self, workspace_url: &Url) -> crate::Result<()> {
        let workspace_path = workspace_url.path();
        self.settings.remove(workspace_url).ok_or_else(|| {
            anyhow!(
                "Tried to remove non-existent folder {}",
                workspace_path
            )
        })?;
        // O(n) complexity, which isn't ideal... but this is an uncommon operation.
        self.documents
            .retain(|path, _| !path.path().starts_with(workspace_path));
        self.notebook_cells
            .retain(|_, path| !path.path().starts_with(workspace_path));
        Ok(())
    }

    pub(super) fn make_document_ref(
        &self,
        key: DocumentKey,
        global_settings: &ClientSettings,
    ) -> Option<DocumentQuery> {
        let url = self.url_for_key(&key)?.clone();
        let path = Path::new(url.path());
        let document_settings = self
            .settings_for_path(&url)
            .map(|settings| settings.workspace_settings_index.get(path))
            .unwrap_or_else(|| {
                tracing::warn!(
                    "No settings available for {} - falling back to default settings",
                    path.display()
                );
                let resolved_global = ResolvedClientSettings::global(global_settings);
                let root = path.parent().unwrap_or(path);
                Arc::new(RuffSettings::fallback(
                    resolved_global.editor_settings(),
                    root,
                ))
            });

        let controller = self.documents.get(&url)?;
        let cell_uri = match key {
            DocumentKey::NotebookCell(uri) => Some(uri),
            _ => None,
        };
        Some(controller.make_ref(cell_uri, url, document_settings))
    }

    /// Reloads relevant existing settings files based on a changed settings file path.
    /// This does not currently register new settings files.
    pub(super) fn reload_settings(&mut self, changed_path: &Url) {
        let changed_path = Path::new(changed_path.path());
        let search_path = changed_path.parent().unwrap_or(changed_path);
        for (root, settings) in self.settings.iter_mut().filter(|(path, _)| {
            path.path()
                .starts_with(search_path.as_os_str().to_str().unwrap())
        }) {
            settings.workspace_settings_index = ruff_settings::RuffSettingsIndex::new(
                Path::new(root.path()),
                settings.client_settings.editor_settings(),
            );
        }
    }

    pub(super) fn open_text_document(&mut self, path: Url, document: TextDocument) {
        self.documents
            .insert(path, DocumentController::new_text(document));
    }

    pub(super) fn open_notebook_document(&mut self, path: Url, document: NotebookDocument) {
        for url in document.urls() {
            self.notebook_cells.insert(url.clone(), path.clone());
        }
        self.documents
            .insert(path, DocumentController::new_notebook(document));
    }

    pub(super) fn close_document(&mut self, key: &DocumentKey) -> crate::Result<()> {
        let Some(url) = self.url_for_key(key).cloned() else {
            anyhow::bail!("Tried to open unavailable document `{key}`");
        };

        let Some(controller) = self.documents.remove(&url) else {
            anyhow::bail!(
                "tried to close document that didn't exist at {}",
                url
            )
        };
        if let Some(notebook) = controller.as_notebook() {
            for url in notebook.urls() {
                self.notebook_cells.remove(url).ok_or_else(|| {
                    anyhow!("tried to de-register notebook cell with URL {url} that didn't exist")
                })?;
            }
        }
        Ok(())
    }

    pub(super) fn client_settings(
        &self,
        key: &DocumentKey,
        global_settings: &ClientSettings,
    ) -> settings::ResolvedClientSettings {
        let Some(path) = self.url_for_key(key) else {
            return ResolvedClientSettings::global(global_settings);
        };
        let Some(WorkspaceSettings {
            client_settings, ..
        }) = self.settings_for_path(path)
        else {
            return ResolvedClientSettings::global(global_settings);
        };
        client_settings.clone()
    }

    fn document_controller_for_key(
        &mut self,
        key: &DocumentKey,
    ) -> crate::Result<&mut DocumentController> {
        let Some(url) = self.url_for_key(key).cloned() else {
            anyhow::bail!("Tried to open unavailable document `{key}`");
        };
        let Some(controller) = self.documents.get_mut(&url) else {
            anyhow::bail!("Document controller not available at `{}`", url);
        };
        Ok(controller)
    }

    fn url_for_key<'a>(&'a self, key: &'a DocumentKey) -> Option<&'a Url> {
        match key {
            DocumentKey::Notebook(path) | DocumentKey::Text(path) => Some(path),
            DocumentKey::NotebookCell(uri) => self.notebook_cells.get(uri),
        }
    }

    fn settings_for_path(&self, path: &Url) -> Option<&WorkspaceSettings> {
        self.settings
            .range(..path)
            .next_back()
            .map(|(_, settings)| settings)
    }
}

impl DocumentController {
    fn new_text(document: TextDocument) -> Self {
        Self::Text(Arc::new(document))
    }

    fn new_notebook(document: NotebookDocument) -> Self {
        Self::Notebook(Arc::new(document))
    }

    fn make_ref(
        &self,
        cell_url: Option<Url>,
        file_url: Url,
        settings: Arc<RuffSettings>,
    ) -> DocumentQuery {
        match &self {
            Self::Notebook(notebook) => DocumentQuery::Notebook {
                cell_url,
                file_url,
                notebook: notebook.clone(),
                settings,
            },
            Self::Text(document) => DocumentQuery::Text {
                file_url,
                document: document.clone(),
                settings,
            },
        }
    }

    pub(crate) fn as_notebook_mut(&mut self) -> Option<&mut NotebookDocument> {
        Some(match self {
            Self::Notebook(notebook) => Arc::make_mut(notebook),
            Self::Text(_) => return None,
        })
    }

    pub(crate) fn as_notebook(&self) -> Option<&NotebookDocument> {
        match self {
            Self::Notebook(notebook) => Some(notebook),
            Self::Text(_) => None,
        }
    }

    #[allow(dead_code)]
    pub(crate) fn as_text(&self) -> Option<&TextDocument> {
        match self {
            Self::Text(document) => Some(document),
            Self::Notebook(_) => None,
        }
    }

    pub(crate) fn as_text_mut(&mut self) -> Option<&mut TextDocument> {
        Some(match self {
            Self::Text(document) => Arc::make_mut(document),
            Self::Notebook(_) => return None,
        })
    }
}

impl DocumentQuery {
    /// Retrieve the original key that describes this document query.
    pub(crate) fn make_key(&self) -> DocumentKey {
        match self {
            Self::Text { file_url: file_path, .. } => DocumentKey::Text(file_path.clone()),
            Self::Notebook {
                cell_url: Some(cell_uri),
                ..
            } => DocumentKey::NotebookCell(cell_uri.clone()),
            Self::Notebook { file_url: file_path, .. } => DocumentKey::Notebook(file_path.clone()),
        }
    }

    /// Get the document settings associated with this query.
    pub(crate) fn settings(&self) -> &RuffSettings {
        match self {
            Self::Text { settings, .. } | Self::Notebook { settings, .. } => settings,
        }
    }

    /// Generate a source kind used by the linter.
    pub(crate) fn make_source_kind(&self) -> ruff_linter::source_kind::SourceKind {
        match self {
            Self::Text { document, .. } => {
                ruff_linter::source_kind::SourceKind::Python(document.contents().to_string())
            }
            Self::Notebook { notebook, .. } => {
                ruff_linter::source_kind::SourceKind::IpyNotebook(notebook.make_ruff_notebook())
            }
        }
    }

    /// Attempts to access the underlying notebook document that this query is selecting.
    pub(crate) fn as_notebook(&self) -> Option<&NotebookDocument> {
        match self {
            Self::Notebook { notebook, .. } => Some(notebook),
            Self::Text { .. } => None,
        }
    }

    /// Get the source type of the document associated with this query.
    pub(crate) fn source_type(&self) -> ruff_python_ast::PySourceType {
        match self {
            Self::Text { .. } => ruff_python_ast::PySourceType::from(self.file_path()),
            Self::Notebook { .. } => ruff_python_ast::PySourceType::Ipynb,
        }
    }

    /// Get the version of document selected by this query.
    pub(crate) fn version(&self) -> DocumentVersion {
        match self {
            Self::Text { document, .. } => document.version(),
            Self::Notebook { notebook, .. } => notebook.version(),
        }
    }

    /// Get the underlying file path for the document selected by this query.
<<<<<<< HEAD
    pub(crate) fn file_path(&self) -> &str {
=======
    pub(crate) fn file_path(&self) -> &Path {
>>>>>>> 921bc155
        match self {
            Self::Text { file_url: file_path, .. } | Self::Notebook { file_url: file_path, .. } => file_path.path(),
        }
    }

    /// Attempt to access the single inner text document selected by the query.
    /// If this query is selecting an entire notebook document, this will return `None`.
    pub(crate) fn as_single_document(&self) -> Option<&TextDocument> {
        match self {
            Self::Text { document, .. } => Some(document),
            Self::Notebook {
                notebook, cell_url: cell_uri, ..
            } => cell_uri
                .as_ref()
                .and_then(|cell_uri| notebook.cell_document_by_uri(cell_uri)),
        }
    }
}<|MERGE_RESOLUTION|>--- conflicted
+++ resolved
@@ -205,12 +205,9 @@
 
     pub(super) fn close_workspace_folder(&mut self, workspace_url: &Url) -> crate::Result<()> {
         let workspace_path = workspace_url.path();
-        self.settings.remove(workspace_url).ok_or_else(|| {
-            anyhow!(
-                "Tried to remove non-existent folder {}",
-                workspace_path
-            )
-        })?;
+        self.settings
+            .remove(workspace_url)
+            .ok_or_else(|| anyhow!("Tried to remove non-existent folder {}", workspace_path))?;
         // O(n) complexity, which isn't ideal... but this is an uncommon operation.
         self.documents
             .retain(|path, _| !path.path().starts_with(workspace_path));
@@ -285,10 +282,7 @@
         };
 
         let Some(controller) = self.documents.remove(&url) else {
-            anyhow::bail!(
-                "tried to close document that didn't exist at {}",
-                url
-            )
+            anyhow::bail!("tried to close document that didn't exist at {}", url)
         };
         if let Some(notebook) = controller.as_notebook() {
             for url in notebook.urls() {
@@ -409,12 +403,18 @@
     /// Retrieve the original key that describes this document query.
     pub(crate) fn make_key(&self) -> DocumentKey {
         match self {
-            Self::Text { file_url: file_path, .. } => DocumentKey::Text(file_path.clone()),
+            Self::Text {
+                file_url: file_path,
+                ..
+            } => DocumentKey::Text(file_path.clone()),
             Self::Notebook {
                 cell_url: Some(cell_uri),
                 ..
             } => DocumentKey::NotebookCell(cell_uri.clone()),
-            Self::Notebook { file_url: file_path, .. } => DocumentKey::Notebook(file_path.clone()),
+            Self::Notebook {
+                file_url: file_path,
+                ..
+            } => DocumentKey::Notebook(file_path.clone()),
         }
     }
 
@@ -462,13 +462,16 @@
     }
 
     /// Get the underlying file path for the document selected by this query.
-<<<<<<< HEAD
-    pub(crate) fn file_path(&self) -> &str {
-=======
     pub(crate) fn file_path(&self) -> &Path {
->>>>>>> 921bc155
-        match self {
-            Self::Text { file_url: file_path, .. } | Self::Notebook { file_url: file_path, .. } => file_path.path(),
+        match self {
+            Self::Text {
+                file_url: file_path,
+                ..
+            }
+            | Self::Notebook {
+                file_url: file_path,
+                ..
+            } => Path::new(file_path.path()),
         }
     }
 
@@ -478,7 +481,9 @@
         match self {
             Self::Text { document, .. } => Some(document),
             Self::Notebook {
-                notebook, cell_url: cell_uri, ..
+                notebook,
+                cell_url: cell_uri,
+                ..
             } => cell_uri
                 .as_ref()
                 .and_then(|cell_uri| notebook.cell_document_by_uri(cell_uri)),
