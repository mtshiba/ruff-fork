use std::{ops::Deref, path::PathBuf, str::FromStr};

use lsp_types::Url;
use rustc_hash::FxHashMap;
use serde::Deserialize;

use ruff_linter::{line_width::LineLength, RuleSelector};

/// Maps a workspace URI to its associated client settings. Used during server initialization.
pub(crate) type WorkspaceSettingsMap = FxHashMap<Url, ClientSettings>;

/// Resolved client settings for a specific document. These settings are meant to be
/// used directly by the server, and are *not* a 1:1 representation with how the client
/// sends them.
#[derive(Clone, Debug)]
#[cfg_attr(test, derive(PartialEq, Eq))]
#[allow(clippy::struct_excessive_bools)]
pub(crate) struct ResolvedClientSettings {
    fix_all: bool,
    organize_imports: bool,
    lint_enable: bool,
    disable_rule_comment_enable: bool,
    fix_violation_enable: bool,
    editor_settings: ResolvedEditorSettings,
}

/// Contains the resolved values of 'editor settings' - Ruff configuration for the linter/formatter that was passed in via
/// LSP client settings. These fields are optional because we don't want to override file-based linter/formatting settings
/// if these were un-set.
#[derive(Clone, Debug)]
#[cfg_attr(test, derive(PartialEq, Eq))]
pub(crate) struct ResolvedEditorSettings {
    pub(super) configuration: Option<PathBuf>,
    pub(super) lint_preview: Option<bool>,
    pub(super) format_preview: Option<bool>,
    pub(super) select: Option<Vec<RuleSelector>>,
    pub(super) extend_select: Option<Vec<RuleSelector>>,
    pub(super) ignore: Option<Vec<RuleSelector>>,
    pub(super) exclude: Option<Vec<String>>,
    pub(super) line_length: Option<LineLength>,
    pub(super) configuration_preference: ConfigurationPreference,
}

/// Determines how multiple conflicting configurations should be resolved - in this
/// case, the configuration from the client settings and configuration from local
/// `.toml` files (aka 'workspace' configuration).
#[derive(Clone, Copy, Debug, Deserialize, Default, PartialEq, Eq)]
#[serde(rename_all = "camelCase")]
pub(crate) enum ConfigurationPreference {
    /// Configuration set in the editor takes priority over configuration set in `.toml` files.
    #[default]
    EditorFirst,
    /// Configuration set in `.toml` files takes priority over configuration set in the editor.
    FilesystemFirst,
    /// `.toml` files are ignored completely, and only the editor configuration is used.
    EditorOnly,
}

/// This is a direct representation of the settings schema sent by the client.
#[derive(Debug, Deserialize, Default)]
#[cfg_attr(test, derive(PartialEq, Eq))]
#[serde(rename_all = "camelCase")]
pub(crate) struct ClientSettings {
    configuration: Option<String>,
    fix_all: Option<bool>,
    organize_imports: Option<bool>,
    lint: Option<LintOptions>,
    format: Option<FormatOptions>,
    code_action: Option<CodeActionOptions>,
    exclude: Option<Vec<String>>,
    line_length: Option<LineLength>,
    configuration_preference: Option<ConfigurationPreference>,
}

/// This is a direct representation of the workspace settings schema,
/// which inherits the schema of [`ClientSettings`] and adds extra fields
/// to describe the workspace it applies to.
#[derive(Debug, Deserialize)]
#[cfg_attr(test, derive(PartialEq, Eq))]
#[serde(rename_all = "camelCase")]
struct WorkspaceSettings {
    #[serde(flatten)]
    settings: ClientSettings,
    workspace: Url,
}

#[derive(Debug, Deserialize)]
#[cfg_attr(test, derive(PartialEq, Eq))]
#[serde(rename_all = "camelCase")]
struct LintOptions {
    enable: Option<bool>,
    preview: Option<bool>,
    select: Option<Vec<String>>,
    extend_select: Option<Vec<String>>,
    ignore: Option<Vec<String>>,
}

#[derive(Debug, Default, Deserialize)]
#[cfg_attr(test, derive(PartialEq, Eq))]
#[serde(rename_all = "camelCase")]
struct FormatOptions {
    preview: Option<bool>,
}

#[derive(Debug, Default, Deserialize)]
#[cfg_attr(test, derive(PartialEq, Eq))]
#[serde(rename_all = "camelCase")]
struct CodeActionOptions {
    disable_rule_comment: Option<CodeActionParameters>,
    fix_violation: Option<CodeActionParameters>,
}

#[derive(Debug, Deserialize)]
#[cfg_attr(test, derive(PartialEq, Eq))]
#[serde(rename_all = "camelCase")]
struct CodeActionParameters {
    enable: Option<bool>,
}

/// This is the exact schema for initialization options sent in by the client
/// during initialization.
#[derive(Debug, Deserialize)]
#[cfg_attr(test, derive(PartialEq, Eq))]
#[serde(untagged)]
enum InitializationOptions {
    #[serde(rename_all = "camelCase")]
    HasWorkspaces {
        global_settings: ClientSettings,
        #[serde(rename = "settings")]
        workspace_settings: Vec<WorkspaceSettings>,
    },
    GlobalOnly {
        #[serde(default)]
        settings: ClientSettings,
    },
}

/// Built from the initialization options provided by the client.
pub(crate) struct AllSettings {
    pub(crate) global_settings: ClientSettings,
    /// If this is `None`, the client only passed in global settings.
    pub(crate) workspace_settings: Option<WorkspaceSettingsMap>,
}

impl AllSettings {
    /// Initializes the controller from the serialized initialization options.
    /// This fails if `options` are not valid initialization options.
    pub(crate) fn from_value(options: serde_json::Value) -> Self {
        Self::from_init_options(
            serde_json::from_value(options)
                .map_err(|err| {
                    tracing::error!("Failed to deserialize initialization options: {err}. Falling back to default client settings...");
                    show_err_msg!("Ruff received invalid client settings - falling back to default client settings.");
                })
                .unwrap_or_default(),
        )
    }

    fn from_init_options(options: InitializationOptions) -> Self {
        let (global_settings, workspace_settings) = match options {
            InitializationOptions::GlobalOnly { settings } => (settings, None),
            InitializationOptions::HasWorkspaces {
                global_settings,
                workspace_settings,
            } => (global_settings, Some(workspace_settings)),
        };

        Self {
            global_settings,
            workspace_settings: workspace_settings.map(|workspace_settings| {
                workspace_settings
                    .into_iter()
                    .map(|settings| (settings.workspace, settings.settings))
                    .collect()
            }),
        }
    }
}

impl ResolvedClientSettings {
    /// Resolves a series of client settings, prioritizing workspace settings over global settings.
    /// Any fields not specified by either are set to their defaults.
    pub(super) fn with_workspace(
        workspace_settings: &ClientSettings,
        global_settings: &ClientSettings,
    ) -> Self {
        Self::new_impl(&[workspace_settings, global_settings])
    }

    /// Resolves global settings only.
    pub(super) fn global(global_settings: &ClientSettings) -> Self {
        Self::new_impl(&[global_settings])
    }

    fn new_impl(all_settings: &[&ClientSettings]) -> Self {
        Self {
            fix_all: Self::resolve_or(all_settings, |settings| settings.fix_all, true),
            organize_imports: Self::resolve_or(
                all_settings,
                |settings| settings.organize_imports,
                true,
            ),
            lint_enable: Self::resolve_or(
                all_settings,
                |settings| settings.lint.as_ref()?.enable,
                true,
            ),
            disable_rule_comment_enable: Self::resolve_or(
                all_settings,
                |settings| {
                    settings
                        .code_action
                        .as_ref()?
                        .disable_rule_comment
                        .as_ref()?
                        .enable
                },
                true,
            ),
            fix_violation_enable: Self::resolve_or(
                all_settings,
                |settings| {
                    settings
                        .code_action
                        .as_ref()?
                        .fix_violation
                        .as_ref()?
                        .enable
                },
                true,
            ),
            editor_settings: ResolvedEditorSettings {
                configuration: Self::resolve_optional(all_settings, |settings| {
                    settings
                        .configuration
                        .as_ref()
                        .and_then(|config_path| shellexpand::full(config_path).ok())
                        .map(|config_path| PathBuf::from(config_path.as_ref()))
                }),
                lint_preview: Self::resolve_optional(all_settings, |settings| {
                    settings.lint.as_ref()?.preview
                }),
                format_preview: Self::resolve_optional(all_settings, |settings| {
                    settings.format.as_ref()?.preview
                }),
                select: Self::resolve_optional(all_settings, |settings| {
                    settings
                        .lint
                        .as_ref()?
                        .select
                        .as_ref()?
                        .iter()
                        .map(|rule| RuleSelector::from_str(rule).ok())
                        .collect()
                }),
                extend_select: Self::resolve_optional(all_settings, |settings| {
                    settings
                        .lint
                        .as_ref()?
                        .extend_select
                        .as_ref()?
                        .iter()
                        .map(|rule| RuleSelector::from_str(rule).ok())
                        .collect()
                }),
                ignore: Self::resolve_optional(all_settings, |settings| {
                    settings
                        .lint
                        .as_ref()?
                        .ignore
                        .as_ref()?
                        .iter()
                        .map(|rule| RuleSelector::from_str(rule).ok())
                        .collect()
                }),
                exclude: Self::resolve_optional(all_settings, |settings| settings.exclude.clone()),
                line_length: Self::resolve_optional(all_settings, |settings| settings.line_length),
                configuration_preference: Self::resolve_or(
                    all_settings,
                    |settings| settings.configuration_preference,
                    ConfigurationPreference::EditorFirst,
                ),
            },
        }
    }

    /// Attempts to resolve a setting using a list of available client settings as sources.
    /// Client settings that come earlier in the list take priority. This function is for fields
    /// that do not have a default value and should be left unset.
    /// Use [`ResolvedClientSettings::resolve_or`] for settings that should have default values.
    fn resolve_optional<T>(
        all_settings: &[&ClientSettings],
        get: impl Fn(&ClientSettings) -> Option<T>,
    ) -> Option<T> {
        all_settings.iter().map(Deref::deref).find_map(get)
    }

    /// Attempts to resolve a setting using a list of available client settings as sources.
    /// Client settings that come earlier in the list take priority. `default` will be returned
    /// if none of the settings specify the requested setting.
    /// Use [`ResolvedClientSettings::resolve_optional`] if the setting should be optional instead
    /// of having a default value.
    fn resolve_or<T>(
        all_settings: &[&ClientSettings],
        get: impl Fn(&ClientSettings) -> Option<T>,
        default: T,
    ) -> T {
        Self::resolve_optional(all_settings, get).unwrap_or(default)
    }
}

impl ResolvedClientSettings {
    pub(crate) fn fix_all(&self) -> bool {
        self.fix_all
    }

    pub(crate) fn organize_imports(&self) -> bool {
        self.organize_imports
    }

    pub(crate) fn lint(&self) -> bool {
        self.lint_enable
    }

    pub(crate) fn noqa_comments(&self) -> bool {
        self.disable_rule_comment_enable
    }

    pub(crate) fn fix_violation(&self) -> bool {
        self.fix_violation_enable
    }

    pub(crate) fn editor_settings(&self) -> &ResolvedEditorSettings {
        &self.editor_settings
    }
}

impl Default for InitializationOptions {
    fn default() -> Self {
        Self::GlobalOnly {
            settings: ClientSettings::default(),
        }
    }
}

#[cfg(test)]
mod tests {
    use insta::assert_debug_snapshot;
    use serde::de::DeserializeOwned;

    #[cfg(not(windows))]
    use ruff_linter::registry::Linter;

    use super::*;

<<<<<<< HEAD
    #[allow(dead_code)]
=======
    #[cfg(not(windows))]
>>>>>>> 921bc155
    const VS_CODE_INIT_OPTIONS_FIXTURE: &str =
        include_str!("../../resources/test/fixtures/settings/vs_code_initialization_options.json");
    const GLOBAL_ONLY_INIT_OPTIONS_FIXTURE: &str =
        include_str!("../../resources/test/fixtures/settings/global_only.json");
    const EMPTY_INIT_OPTIONS_FIXTURE: &str =
        include_str!("../../resources/test/fixtures/settings/empty.json");

    fn deserialize_fixture<T: DeserializeOwned>(content: &str) -> T {
        serde_json::from_str(content).expect("test fixture JSON should deserialize")
    }

<<<<<<< HEAD
    #[cfg_attr(not(windows), test)]
    #[allow(dead_code)]
=======
    #[cfg(not(windows))]
    #[test]
>>>>>>> 921bc155
    fn test_vs_code_init_options_deserialize() {
        let options: InitializationOptions = deserialize_fixture(VS_CODE_INIT_OPTIONS_FIXTURE);

        assert_debug_snapshot!(options, @r###"
        HasWorkspaces {
            global_settings: ClientSettings {
                configuration: None,
                fix_all: Some(
                    false,
                ),
                organize_imports: Some(
                    true,
                ),
                lint: Some(
                    LintOptions {
                        enable: Some(
                            true,
                        ),
                        preview: Some(
                            true,
                        ),
                        select: Some(
                            [
                                "F",
                                "I",
                            ],
                        ),
                        extend_select: None,
                        ignore: None,
                    },
                ),
                format: Some(
                    FormatOptions {
                        preview: None,
                    },
                ),
                code_action: Some(
                    CodeActionOptions {
                        disable_rule_comment: Some(
                            CodeActionParameters {
                                enable: Some(
                                    false,
                                ),
                            },
                        ),
                        fix_violation: Some(
                            CodeActionParameters {
                                enable: Some(
                                    false,
                                ),
                            },
                        ),
                    },
                ),
                exclude: None,
                line_length: None,
                configuration_preference: None,
            },
            workspace_settings: [
                WorkspaceSettings {
                    settings: ClientSettings {
                        configuration: None,
                        fix_all: Some(
                            true,
                        ),
                        organize_imports: Some(
                            true,
                        ),
                        lint: Some(
                            LintOptions {
                                enable: Some(
                                    true,
                                ),
                                preview: None,
                                select: None,
                                extend_select: None,
                                ignore: None,
                            },
                        ),
                        format: Some(
                            FormatOptions {
                                preview: None,
                            },
                        ),
                        code_action: Some(
                            CodeActionOptions {
                                disable_rule_comment: Some(
                                    CodeActionParameters {
                                        enable: Some(
                                            false,
                                        ),
                                    },
                                ),
                                fix_violation: Some(
                                    CodeActionParameters {
                                        enable: Some(
                                            false,
                                        ),
                                    },
                                ),
                            },
                        ),
                        exclude: None,
                        line_length: None,
                        configuration_preference: None,
                    },
                    workspace: Url {
                        scheme: "file",
                        cannot_be_a_base: false,
                        username: "",
                        password: None,
                        host: None,
                        port: None,
                        path: "/Users/test/projects/pandas",
                        query: None,
                        fragment: None,
                    },
                },
                WorkspaceSettings {
                    settings: ClientSettings {
                        configuration: None,
                        fix_all: Some(
                            true,
                        ),
                        organize_imports: Some(
                            true,
                        ),
                        lint: Some(
                            LintOptions {
                                enable: Some(
                                    true,
                                ),
                                preview: Some(
                                    false,
                                ),
                                select: None,
                                extend_select: None,
                                ignore: None,
                            },
                        ),
                        format: Some(
                            FormatOptions {
                                preview: None,
                            },
                        ),
                        code_action: Some(
                            CodeActionOptions {
                                disable_rule_comment: Some(
                                    CodeActionParameters {
                                        enable: Some(
                                            true,
                                        ),
                                    },
                                ),
                                fix_violation: Some(
                                    CodeActionParameters {
                                        enable: Some(
                                            false,
                                        ),
                                    },
                                ),
                            },
                        ),
                        exclude: None,
                        line_length: None,
                        configuration_preference: None,
                    },
                    workspace: Url {
                        scheme: "file",
                        cannot_be_a_base: false,
                        username: "",
                        password: None,
                        host: None,
                        port: None,
                        path: "/Users/test/projects/scipy",
                        query: None,
                        fragment: None,
                    },
                },
            ],
        }
        "###);
    }

<<<<<<< HEAD
    #[cfg_attr(not(windows), test)]
    #[allow(dead_code)]
=======
    #[cfg(not(windows))]
    #[test]
>>>>>>> 921bc155
    fn test_vs_code_workspace_settings_resolve() {
        let options = deserialize_fixture(VS_CODE_INIT_OPTIONS_FIXTURE);
        let AllSettings {
            global_settings,
            workspace_settings,
        } = AllSettings::from_init_options(options);
        let path =
            Url::from_str("file:///Users/test/projects/pandas").expect("path should be valid");
        let workspace_settings = workspace_settings.expect("workspace settings should exist");
        assert_eq!(
            ResolvedClientSettings::with_workspace(
                workspace_settings
                    .get(&path)
                    .expect("workspace setting should exist"),
                &global_settings
            ),
            ResolvedClientSettings {
                fix_all: true,
                organize_imports: true,
                lint_enable: true,
                disable_rule_comment_enable: false,
                fix_violation_enable: false,
                editor_settings: ResolvedEditorSettings {
                    configuration: None,
                    lint_preview: Some(true),
                    format_preview: None,
                    select: Some(vec![
                        RuleSelector::Linter(Linter::Pyflakes),
                        RuleSelector::Linter(Linter::Isort)
                    ]),
                    extend_select: None,
                    ignore: None,
                    exclude: None,
                    line_length: None,
                    configuration_preference: ConfigurationPreference::default(),
                }
            }
        );
        let path =
            Url::from_str("file:///Users/test/projects/scipy").expect("path should be valid");
        assert_eq!(
            ResolvedClientSettings::with_workspace(
                workspace_settings
                    .get(&path)
                    .expect("workspace setting should exist"),
                &global_settings
            ),
            ResolvedClientSettings {
                fix_all: true,
                organize_imports: true,
                lint_enable: true,
                disable_rule_comment_enable: true,
                fix_violation_enable: false,
                editor_settings: ResolvedEditorSettings {
                    configuration: None,
                    lint_preview: Some(false),
                    format_preview: None,
                    select: Some(vec![
                        RuleSelector::Linter(Linter::Pyflakes),
                        RuleSelector::Linter(Linter::Isort)
                    ]),
                    extend_select: None,
                    ignore: None,
                    exclude: None,
                    line_length: None,
                    configuration_preference: ConfigurationPreference::EditorFirst,
                }
            }
        );
    }

    #[test]
    fn test_global_only_init_options_deserialize() {
        let options: InitializationOptions = deserialize_fixture(GLOBAL_ONLY_INIT_OPTIONS_FIXTURE);

        assert_debug_snapshot!(options, @r###"
        GlobalOnly {
            settings: ClientSettings {
                configuration: None,
                fix_all: Some(
                    false,
                ),
                organize_imports: None,
                lint: Some(
                    LintOptions {
                        enable: None,
                        preview: None,
                        select: None,
                        extend_select: None,
                        ignore: Some(
                            [
                                "RUF001",
                            ],
                        ),
                    },
                ),
                format: None,
                code_action: Some(
                    CodeActionOptions {
                        disable_rule_comment: Some(
                            CodeActionParameters {
                                enable: Some(
                                    false,
                                ),
                            },
                        ),
                        fix_violation: None,
                    },
                ),
                exclude: Some(
                    [
                        "third_party",
                    ],
                ),
                line_length: Some(
                    LineLength(
                        80,
                    ),
                ),
                configuration_preference: None,
            },
        }
        "###);
    }

    #[test]
    fn test_global_only_resolves_correctly() {
        let options = deserialize_fixture(GLOBAL_ONLY_INIT_OPTIONS_FIXTURE);

        let AllSettings {
            global_settings, ..
        } = AllSettings::from_init_options(options);
        assert_eq!(
            ResolvedClientSettings::global(&global_settings),
            ResolvedClientSettings {
                fix_all: false,
                organize_imports: true,
                lint_enable: true,
                disable_rule_comment_enable: false,
                fix_violation_enable: true,
                editor_settings: ResolvedEditorSettings {
                    configuration: None,
                    lint_preview: None,
                    format_preview: None,
                    select: None,
                    extend_select: None,
                    ignore: Some(vec![RuleSelector::from_str("RUF001").unwrap()]),
                    exclude: Some(vec!["third_party".into()]),
                    line_length: Some(LineLength::try_from(80).unwrap()),
                    configuration_preference: ConfigurationPreference::EditorFirst,
                }
            }
        );
    }

    #[test]
    fn test_empty_init_options_deserialize() {
        let options: InitializationOptions = deserialize_fixture(EMPTY_INIT_OPTIONS_FIXTURE);

        assert_eq!(options, InitializationOptions::default());
    }
}<|MERGE_RESOLUTION|>--- conflicted
+++ resolved
@@ -353,11 +353,7 @@
 
     use super::*;
 
-<<<<<<< HEAD
-    #[allow(dead_code)]
-=======
     #[cfg(not(windows))]
->>>>>>> 921bc155
     const VS_CODE_INIT_OPTIONS_FIXTURE: &str =
         include_str!("../../resources/test/fixtures/settings/vs_code_initialization_options.json");
     const GLOBAL_ONLY_INIT_OPTIONS_FIXTURE: &str =
@@ -369,13 +365,8 @@
         serde_json::from_str(content).expect("test fixture JSON should deserialize")
     }
 
-<<<<<<< HEAD
-    #[cfg_attr(not(windows), test)]
-    #[allow(dead_code)]
-=======
     #[cfg(not(windows))]
     #[test]
->>>>>>> 921bc155
     fn test_vs_code_init_options_deserialize() {
         let options: InitializationOptions = deserialize_fixture(VS_CODE_INIT_OPTIONS_FIXTURE);
 
@@ -560,13 +551,8 @@
         "###);
     }
 
-<<<<<<< HEAD
-    #[cfg_attr(not(windows), test)]
-    #[allow(dead_code)]
-=======
     #[cfg(not(windows))]
     #[test]
->>>>>>> 921bc155
     fn test_vs_code_workspace_settings_resolve() {
         let options = deserialize_fixture(VS_CODE_INIT_OPTIONS_FIXTURE);
         let AllSettings {
