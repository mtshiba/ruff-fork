/// In this module we generate [`Rule`], an enum of all rules, and [`RuleCodePrefix`], an enum of
/// all rules categories. A rule category is something like pyflakes or flake8-todos. Each rule
/// category contains all rules and their common prefixes, i.e. everything you can specify in
/// `--select`. For pylint this is e.g. C0414 and E0118 but also C and E01.
use std::fmt::Formatter;

use crate::registry::{AsRule, Linter};
use crate::rule_selector::is_single_rule_selector;
use crate::rules;

use strum_macros::{AsRefStr, EnumIter};

#[derive(PartialEq, Eq, PartialOrd, Ord)]
pub struct NoqaCode(&'static str, &'static str);

impl NoqaCode {
    /// Return the prefix for the [`NoqaCode`], e.g., `SIM` for `SIM101`.
    pub fn prefix(&self) -> &str {
        self.0
    }

    /// Return the suffix for the [`NoqaCode`], e.g., `101` for `SIM101`.
    pub fn suffix(&self) -> &str {
        self.1
    }
}

impl std::fmt::Debug for NoqaCode {
    fn fmt(&self, f: &mut Formatter<'_>) -> std::fmt::Result {
        std::fmt::Display::fmt(self, f)
    }
}

impl std::fmt::Display for NoqaCode {
    fn fmt(&self, f: &mut Formatter<'_>) -> Result<(), std::fmt::Error> {
        write!(f, "{}{}", self.0, self.1)
    }
}

impl PartialEq<&str> for NoqaCode {
    fn eq(&self, other: &&str) -> bool {
        match other.strip_prefix(self.0) {
            Some(suffix) => suffix == self.1,
            None => false,
        }
    }
}

#[derive(Debug, Copy, Clone)]
pub enum RuleGroup {
    /// The rule is stable.
    Stable,
    /// The rule is unstable, and preview mode must be enabled for usage.
    Preview,
    /// Legacy category for unstable rules, supports backwards compatible selection.
    #[deprecated(note = "Use `RuleGroup::Preview` for new rules instead")]
    Nursery,
}

#[ruff_macros::map_codes]
pub fn code_to_rule(linter: Linter, code: &str) -> Option<(RuleGroup, Rule)> {
    #[allow(clippy::enum_glob_use)]
    use Linter::*;

    #[rustfmt::skip]
    Some(match (linter, code) {
        // pycodestyle errors
        (Pycodestyle, "E101") => (RuleGroup::Stable, rules::pycodestyle::rules::MixedSpacesAndTabs),
        #[allow(deprecated)]
        (Pycodestyle, "E111") => (RuleGroup::Nursery, rules::pycodestyle::rules::logical_lines::IndentationWithInvalidMultiple),
        #[allow(deprecated)]
        (Pycodestyle, "E112") => (RuleGroup::Nursery, rules::pycodestyle::rules::logical_lines::NoIndentedBlock),
        #[allow(deprecated)]
        (Pycodestyle, "E113") => (RuleGroup::Nursery, rules::pycodestyle::rules::logical_lines::UnexpectedIndentation),
        #[allow(deprecated)]
        (Pycodestyle, "E114") => (RuleGroup::Nursery, rules::pycodestyle::rules::logical_lines::IndentationWithInvalidMultipleComment),
        #[allow(deprecated)]
        (Pycodestyle, "E115") => (RuleGroup::Nursery, rules::pycodestyle::rules::logical_lines::NoIndentedBlockComment),
        #[allow(deprecated)]
        (Pycodestyle, "E116") => (RuleGroup::Nursery, rules::pycodestyle::rules::logical_lines::UnexpectedIndentationComment),
        #[allow(deprecated)]
        (Pycodestyle, "E117") => (RuleGroup::Nursery, rules::pycodestyle::rules::logical_lines::OverIndented),
        #[allow(deprecated)]
        (Pycodestyle, "E201") => (RuleGroup::Nursery, rules::pycodestyle::rules::logical_lines::WhitespaceAfterOpenBracket),
        #[allow(deprecated)]
        (Pycodestyle, "E202") => (RuleGroup::Nursery, rules::pycodestyle::rules::logical_lines::WhitespaceBeforeCloseBracket),
        #[allow(deprecated)]
        (Pycodestyle, "E203") => (RuleGroup::Nursery, rules::pycodestyle::rules::logical_lines::WhitespaceBeforePunctuation),
        #[allow(deprecated)]
        (Pycodestyle, "E211") => (RuleGroup::Nursery, rules::pycodestyle::rules::logical_lines::WhitespaceBeforeParameters),
        #[allow(deprecated)]
        (Pycodestyle, "E221") => (RuleGroup::Nursery, rules::pycodestyle::rules::logical_lines::MultipleSpacesBeforeOperator),
        #[allow(deprecated)]
        (Pycodestyle, "E222") => (RuleGroup::Nursery, rules::pycodestyle::rules::logical_lines::MultipleSpacesAfterOperator),
        #[allow(deprecated)]
        (Pycodestyle, "E223") => (RuleGroup::Nursery, rules::pycodestyle::rules::logical_lines::TabBeforeOperator),
        #[allow(deprecated)]
        (Pycodestyle, "E224") => (RuleGroup::Nursery, rules::pycodestyle::rules::logical_lines::TabAfterOperator),
        #[allow(deprecated)]
        (Pycodestyle, "E225") => (RuleGroup::Nursery, rules::pycodestyle::rules::logical_lines::MissingWhitespaceAroundOperator),
        #[allow(deprecated)]
        (Pycodestyle, "E226") => (RuleGroup::Nursery, rules::pycodestyle::rules::logical_lines::MissingWhitespaceAroundArithmeticOperator),
        #[allow(deprecated)]
        (Pycodestyle, "E227") => (RuleGroup::Nursery, rules::pycodestyle::rules::logical_lines::MissingWhitespaceAroundBitwiseOrShiftOperator),
        #[allow(deprecated)]
        (Pycodestyle, "E228") => (RuleGroup::Nursery, rules::pycodestyle::rules::logical_lines::MissingWhitespaceAroundModuloOperator),
        #[allow(deprecated)]
        (Pycodestyle, "E231") => (RuleGroup::Nursery, rules::pycodestyle::rules::logical_lines::MissingWhitespace),
        #[allow(deprecated)]
        (Pycodestyle, "E241") => (RuleGroup::Nursery, rules::pycodestyle::rules::logical_lines::MultipleSpacesAfterComma),
        #[allow(deprecated)]
        (Pycodestyle, "E242") => (RuleGroup::Nursery, rules::pycodestyle::rules::logical_lines::TabAfterComma),
        #[allow(deprecated)]
        (Pycodestyle, "E251") => (RuleGroup::Nursery, rules::pycodestyle::rules::logical_lines::UnexpectedSpacesAroundKeywordParameterEquals),
        #[allow(deprecated)]
        (Pycodestyle, "E252") => (RuleGroup::Nursery, rules::pycodestyle::rules::logical_lines::MissingWhitespaceAroundParameterEquals),
        #[allow(deprecated)]
        (Pycodestyle, "E261") => (RuleGroup::Nursery, rules::pycodestyle::rules::logical_lines::TooFewSpacesBeforeInlineComment),
        #[allow(deprecated)]
        (Pycodestyle, "E262") => (RuleGroup::Nursery, rules::pycodestyle::rules::logical_lines::NoSpaceAfterInlineComment),
        #[allow(deprecated)]
        (Pycodestyle, "E265") => (RuleGroup::Nursery, rules::pycodestyle::rules::logical_lines::NoSpaceAfterBlockComment),
        #[allow(deprecated)]
        (Pycodestyle, "E266") => (RuleGroup::Nursery, rules::pycodestyle::rules::logical_lines::MultipleLeadingHashesForBlockComment),
        #[allow(deprecated)]
        (Pycodestyle, "E271") => (RuleGroup::Nursery, rules::pycodestyle::rules::logical_lines::MultipleSpacesAfterKeyword),
        #[allow(deprecated)]
        (Pycodestyle, "E272") => (RuleGroup::Nursery, rules::pycodestyle::rules::logical_lines::MultipleSpacesBeforeKeyword),
        #[allow(deprecated)]
        (Pycodestyle, "E273") => (RuleGroup::Nursery, rules::pycodestyle::rules::logical_lines::TabAfterKeyword),
        #[allow(deprecated)]
        (Pycodestyle, "E274") => (RuleGroup::Nursery, rules::pycodestyle::rules::logical_lines::TabBeforeKeyword),
        #[allow(deprecated)]
        (Pycodestyle, "E275") => (RuleGroup::Nursery, rules::pycodestyle::rules::logical_lines::MissingWhitespaceAfterKeyword),
        (Pycodestyle, "E401") => (RuleGroup::Stable, rules::pycodestyle::rules::MultipleImportsOnOneLine),
        (Pycodestyle, "E402") => (RuleGroup::Stable, rules::pycodestyle::rules::ModuleImportNotAtTopOfFile),
        (Pycodestyle, "E501") => (RuleGroup::Stable, rules::pycodestyle::rules::LineTooLong),
        (Pycodestyle, "E701") => (RuleGroup::Stable, rules::pycodestyle::rules::MultipleStatementsOnOneLineColon),
        (Pycodestyle, "E702") => (RuleGroup::Stable, rules::pycodestyle::rules::MultipleStatementsOnOneLineSemicolon),
        (Pycodestyle, "E703") => (RuleGroup::Stable, rules::pycodestyle::rules::UselessSemicolon),
        (Pycodestyle, "E711") => (RuleGroup::Stable, rules::pycodestyle::rules::NoneComparison),
        (Pycodestyle, "E712") => (RuleGroup::Stable, rules::pycodestyle::rules::TrueFalseComparison),
        (Pycodestyle, "E713") => (RuleGroup::Stable, rules::pycodestyle::rules::NotInTest),
        (Pycodestyle, "E714") => (RuleGroup::Stable, rules::pycodestyle::rules::NotIsTest),
        (Pycodestyle, "E721") => (RuleGroup::Stable, rules::pycodestyle::rules::TypeComparison),
        (Pycodestyle, "E722") => (RuleGroup::Stable, rules::pycodestyle::rules::BareExcept),
        (Pycodestyle, "E731") => (RuleGroup::Stable, rules::pycodestyle::rules::LambdaAssignment),
        (Pycodestyle, "E741") => (RuleGroup::Stable, rules::pycodestyle::rules::AmbiguousVariableName),
        (Pycodestyle, "E742") => (RuleGroup::Stable, rules::pycodestyle::rules::AmbiguousClassName),
        (Pycodestyle, "E743") => (RuleGroup::Stable, rules::pycodestyle::rules::AmbiguousFunctionName),
        (Pycodestyle, "E902") => (RuleGroup::Stable, rules::pycodestyle::rules::IOError),
        (Pycodestyle, "E999") => (RuleGroup::Stable, rules::pycodestyle::rules::SyntaxError),

        // pycodestyle warnings
        (Pycodestyle, "W191") => (RuleGroup::Stable, rules::pycodestyle::rules::TabIndentation),
        (Pycodestyle, "W291") => (RuleGroup::Stable, rules::pycodestyle::rules::TrailingWhitespace),
        (Pycodestyle, "W292") => (RuleGroup::Stable, rules::pycodestyle::rules::MissingNewlineAtEndOfFile),
        (Pycodestyle, "W293") => (RuleGroup::Stable, rules::pycodestyle::rules::BlankLineWithWhitespace),
        (Pycodestyle, "W505") => (RuleGroup::Stable, rules::pycodestyle::rules::DocLineTooLong),
        (Pycodestyle, "W605") => (RuleGroup::Stable, rules::pycodestyle::rules::InvalidEscapeSequence),

        // pyflakes
        (Pyflakes, "401") => (RuleGroup::Stable, rules::pyflakes::rules::UnusedImport),
        (Pyflakes, "402") => (RuleGroup::Stable, rules::pyflakes::rules::ImportShadowedByLoopVar),
        (Pyflakes, "403") => (RuleGroup::Stable, rules::pyflakes::rules::UndefinedLocalWithImportStar),
        (Pyflakes, "404") => (RuleGroup::Stable, rules::pyflakes::rules::LateFutureImport),
        (Pyflakes, "405") => (RuleGroup::Stable, rules::pyflakes::rules::UndefinedLocalWithImportStarUsage),
        (Pyflakes, "406") => (RuleGroup::Stable, rules::pyflakes::rules::UndefinedLocalWithNestedImportStarUsage),
        (Pyflakes, "407") => (RuleGroup::Stable, rules::pyflakes::rules::FutureFeatureNotDefined),
        (Pyflakes, "501") => (RuleGroup::Stable, rules::pyflakes::rules::PercentFormatInvalidFormat),
        (Pyflakes, "502") => (RuleGroup::Stable, rules::pyflakes::rules::PercentFormatExpectedMapping),
        (Pyflakes, "503") => (RuleGroup::Stable, rules::pyflakes::rules::PercentFormatExpectedSequence),
        (Pyflakes, "504") => (RuleGroup::Stable, rules::pyflakes::rules::PercentFormatExtraNamedArguments),
        (Pyflakes, "505") => (RuleGroup::Stable, rules::pyflakes::rules::PercentFormatMissingArgument),
        (Pyflakes, "506") => (RuleGroup::Stable, rules::pyflakes::rules::PercentFormatMixedPositionalAndNamed),
        (Pyflakes, "507") => (RuleGroup::Stable, rules::pyflakes::rules::PercentFormatPositionalCountMismatch),
        (Pyflakes, "508") => (RuleGroup::Stable, rules::pyflakes::rules::PercentFormatStarRequiresSequence),
        (Pyflakes, "509") => (RuleGroup::Stable, rules::pyflakes::rules::PercentFormatUnsupportedFormatCharacter),
        (Pyflakes, "521") => (RuleGroup::Stable, rules::pyflakes::rules::StringDotFormatInvalidFormat),
        (Pyflakes, "522") => (RuleGroup::Stable, rules::pyflakes::rules::StringDotFormatExtraNamedArguments),
        (Pyflakes, "523") => (RuleGroup::Stable, rules::pyflakes::rules::StringDotFormatExtraPositionalArguments),
        (Pyflakes, "524") => (RuleGroup::Stable, rules::pyflakes::rules::StringDotFormatMissingArguments),
        (Pyflakes, "525") => (RuleGroup::Stable, rules::pyflakes::rules::StringDotFormatMixingAutomatic),
        (Pyflakes, "541") => (RuleGroup::Stable, rules::pyflakes::rules::FStringMissingPlaceholders),
        (Pyflakes, "601") => (RuleGroup::Stable, rules::pyflakes::rules::MultiValueRepeatedKeyLiteral),
        (Pyflakes, "602") => (RuleGroup::Stable, rules::pyflakes::rules::MultiValueRepeatedKeyVariable),
        (Pyflakes, "621") => (RuleGroup::Stable, rules::pyflakes::rules::ExpressionsInStarAssignment),
        (Pyflakes, "622") => (RuleGroup::Stable, rules::pyflakes::rules::MultipleStarredExpressions),
        (Pyflakes, "631") => (RuleGroup::Stable, rules::pyflakes::rules::AssertTuple),
        (Pyflakes, "632") => (RuleGroup::Stable, rules::pyflakes::rules::IsLiteral),
        (Pyflakes, "633") => (RuleGroup::Stable, rules::pyflakes::rules::InvalidPrintSyntax),
        (Pyflakes, "634") => (RuleGroup::Stable, rules::pyflakes::rules::IfTuple),
        (Pyflakes, "701") => (RuleGroup::Stable, rules::pyflakes::rules::BreakOutsideLoop),
        (Pyflakes, "702") => (RuleGroup::Stable, rules::pyflakes::rules::ContinueOutsideLoop),
        (Pyflakes, "704") => (RuleGroup::Stable, rules::pyflakes::rules::YieldOutsideFunction),
        (Pyflakes, "706") => (RuleGroup::Stable, rules::pyflakes::rules::ReturnOutsideFunction),
        (Pyflakes, "707") => (RuleGroup::Stable, rules::pyflakes::rules::DefaultExceptNotLast),
        (Pyflakes, "722") => (RuleGroup::Stable, rules::pyflakes::rules::ForwardAnnotationSyntaxError),
        (Pyflakes, "811") => (RuleGroup::Stable, rules::pyflakes::rules::RedefinedWhileUnused),
        (Pyflakes, "821") => (RuleGroup::Stable, rules::pyflakes::rules::UndefinedName),
        (Pyflakes, "822") => (RuleGroup::Stable, rules::pyflakes::rules::UndefinedExport),
        (Pyflakes, "823") => (RuleGroup::Stable, rules::pyflakes::rules::UndefinedLocal),
        (Pyflakes, "841") => (RuleGroup::Stable, rules::pyflakes::rules::UnusedVariable),
        (Pyflakes, "842") => (RuleGroup::Stable, rules::pyflakes::rules::UnusedAnnotation),
        (Pyflakes, "901") => (RuleGroup::Stable, rules::pyflakes::rules::RaiseNotImplemented),

        // pylint
        (Pylint, "C0105") => (RuleGroup::Stable, rules::pylint::rules::TypeNameIncorrectVariance),
        (Pylint, "C0131") => (RuleGroup::Stable, rules::pylint::rules::TypeBivariance),
        (Pylint, "C0132") => (RuleGroup::Stable, rules::pylint::rules::TypeParamNameMismatch),
        (Pylint, "C0205") => (RuleGroup::Stable, rules::pylint::rules::SingleStringSlots),
        (Pylint, "C0208") => (RuleGroup::Stable, rules::pylint::rules::IterationOverSet),
        (Pylint, "C0414") => (RuleGroup::Stable, rules::pylint::rules::UselessImportAlias),
<<<<<<< HEAD
        (Pylint, "C2401") => (RuleGroup::Preview, rules::pylint::rules::NonAsciiName),
=======
        (Pylint, "C2403") => (RuleGroup::Preview, rules::pylint::rules::NonAsciiImportName),
>>>>>>> 7a5f9883
        #[allow(deprecated)]
        (Pylint, "C1901") => (RuleGroup::Nursery, rules::pylint::rules::CompareToEmptyString),
        (Pylint, "C3002") => (RuleGroup::Stable, rules::pylint::rules::UnnecessaryDirectLambdaCall),
        (Pylint, "E0100") => (RuleGroup::Stable, rules::pylint::rules::YieldInInit),
        (Pylint, "E0101") => (RuleGroup::Stable, rules::pylint::rules::ReturnInInit),
        (Pylint, "E0116") => (RuleGroup::Stable, rules::pylint::rules::ContinueInFinally),
        (Pylint, "E0117") => (RuleGroup::Stable, rules::pylint::rules::NonlocalWithoutBinding),
        (Pylint, "E0118") => (RuleGroup::Stable, rules::pylint::rules::LoadBeforeGlobalDeclaration),
        (Pylint, "E0241") => (RuleGroup::Stable, rules::pylint::rules::DuplicateBases),
        (Pylint, "E0302") => (RuleGroup::Stable, rules::pylint::rules::UnexpectedSpecialMethodSignature),
        (Pylint, "E0307") => (RuleGroup::Stable, rules::pylint::rules::InvalidStrReturnType),
        (Pylint, "E0604") => (RuleGroup::Stable, rules::pylint::rules::InvalidAllObject),
        (Pylint, "E0605") => (RuleGroup::Stable, rules::pylint::rules::InvalidAllFormat),
        (Pylint, "E0704") => (RuleGroup::Preview, rules::pylint::rules::MisplacedBareRaise),
        (Pylint, "E1142") => (RuleGroup::Stable, rules::pylint::rules::AwaitOutsideAsync),
        (Pylint, "E1205") => (RuleGroup::Stable, rules::pylint::rules::LoggingTooManyArgs),
        (Pylint, "E1206") => (RuleGroup::Stable, rules::pylint::rules::LoggingTooFewArgs),
        (Pylint, "E1300") => (RuleGroup::Stable, rules::pylint::rules::BadStringFormatCharacter),
        (Pylint, "E1307") => (RuleGroup::Stable, rules::pylint::rules::BadStringFormatType),
        (Pylint, "E1310") => (RuleGroup::Stable, rules::pylint::rules::BadStrStripCall),
        (Pylint, "E1507") => (RuleGroup::Stable, rules::pylint::rules::InvalidEnvvarValue),
        (Pylint, "E1700") => (RuleGroup::Stable, rules::pylint::rules::YieldFromInAsyncFunction),
        (Pylint, "E2502") => (RuleGroup::Stable, rules::pylint::rules::BidirectionalUnicode),
        (Pylint, "E2510") => (RuleGroup::Stable, rules::pylint::rules::InvalidCharacterBackspace),
        (Pylint, "E2512") => (RuleGroup::Stable, rules::pylint::rules::InvalidCharacterSub),
        (Pylint, "E2513") => (RuleGroup::Stable, rules::pylint::rules::InvalidCharacterEsc),
        (Pylint, "E2514") => (RuleGroup::Stable, rules::pylint::rules::InvalidCharacterNul),
        (Pylint, "E2515") => (RuleGroup::Stable, rules::pylint::rules::InvalidCharacterZeroWidthSpace),
        (Pylint, "R0124") => (RuleGroup::Stable, rules::pylint::rules::ComparisonWithItself),
        (Pylint, "R0133") => (RuleGroup::Stable, rules::pylint::rules::ComparisonOfConstant),
        (Pylint, "R0206") => (RuleGroup::Stable, rules::pylint::rules::PropertyWithParameters),
        (Pylint, "R0402") => (RuleGroup::Stable, rules::pylint::rules::ManualFromImport),
        (Pylint, "R0911") => (RuleGroup::Stable, rules::pylint::rules::TooManyReturnStatements),
        (Pylint, "R0912") => (RuleGroup::Stable, rules::pylint::rules::TooManyBranches),
        (Pylint, "R0913") => (RuleGroup::Stable, rules::pylint::rules::TooManyArguments),
        (Pylint, "R0915") => (RuleGroup::Stable, rules::pylint::rules::TooManyStatements),
        (Pylint, "R0916") => (RuleGroup::Preview, rules::pylint::rules::TooManyBooleanExpressions),
        (Pylint, "R1701") => (RuleGroup::Stable, rules::pylint::rules::RepeatedIsinstanceCalls),
        (Pylint, "R1711") => (RuleGroup::Stable, rules::pylint::rules::UselessReturn),
        (Pylint, "R1714") => (RuleGroup::Stable, rules::pylint::rules::RepeatedEqualityComparison),
        (Pylint, "R1706") => (RuleGroup::Preview, rules::pylint::rules::AndOrTernary),
        (Pylint, "R1722") => (RuleGroup::Stable, rules::pylint::rules::SysExitAlias),
        (Pylint, "R2004") => (RuleGroup::Stable, rules::pylint::rules::MagicValueComparison),
        (Pylint, "R5501") => (RuleGroup::Stable, rules::pylint::rules::CollapsibleElseIf),
        (Pylint, "R6201") => (RuleGroup::Preview, rules::pylint::rules::LiteralMembership),
        #[allow(deprecated)]
        (Pylint, "R6301") => (RuleGroup::Nursery, rules::pylint::rules::NoSelfUse),
        (Pylint, "W0108") => (RuleGroup::Preview, rules::pylint::rules::UnnecessaryLambda),
        (Pylint, "W0120") => (RuleGroup::Stable, rules::pylint::rules::UselessElseOnLoop),
        (Pylint, "W0127") => (RuleGroup::Stable, rules::pylint::rules::SelfAssigningVariable),
        (Pylint, "W0129") => (RuleGroup::Stable, rules::pylint::rules::AssertOnStringLiteral),
        (Pylint, "W0131") => (RuleGroup::Stable, rules::pylint::rules::NamedExprWithoutContext),
        (Pylint, "W0406") => (RuleGroup::Stable, rules::pylint::rules::ImportSelf),
        (Pylint, "W0602") => (RuleGroup::Stable, rules::pylint::rules::GlobalVariableNotAssigned),
        (Pylint, "W0604") => (RuleGroup::Preview, rules::pylint::rules::GlobalAtModuleLevel),
        (Pylint, "W0603") => (RuleGroup::Stable, rules::pylint::rules::GlobalStatement),
        (Pylint, "W0711") => (RuleGroup::Stable, rules::pylint::rules::BinaryOpException),
        (Pylint, "W1508") => (RuleGroup::Stable, rules::pylint::rules::InvalidEnvvarDefault),
        (Pylint, "W1509") => (RuleGroup::Stable, rules::pylint::rules::SubprocessPopenPreexecFn),
        (Pylint, "W1510") => (RuleGroup::Stable, rules::pylint::rules::SubprocessRunWithoutCheck),
        (Pylint, "W1514") => (RuleGroup::Preview, rules::pylint::rules::UnspecifiedEncoding),
        #[allow(deprecated)]
        (Pylint, "W1641") => (RuleGroup::Nursery, rules::pylint::rules::EqWithoutHash),
        (Pylint, "R0904") => (RuleGroup::Preview, rules::pylint::rules::TooManyPublicMethods),
        (Pylint, "W2901") => (RuleGroup::Stable, rules::pylint::rules::RedefinedLoopName),
        #[allow(deprecated)]
        (Pylint, "W3201") => (RuleGroup::Nursery, rules::pylint::rules::BadDunderMethodName),
        (Pylint, "W3301") => (RuleGroup::Stable, rules::pylint::rules::NestedMinMax),

        // flake8-async
        (Flake8Async, "100") => (RuleGroup::Stable, rules::flake8_async::rules::BlockingHttpCallInAsyncFunction),
        (Flake8Async, "101") => (RuleGroup::Stable, rules::flake8_async::rules::OpenSleepOrSubprocessInAsyncFunction),
        (Flake8Async, "102") => (RuleGroup::Stable, rules::flake8_async::rules::BlockingOsCallInAsyncFunction),

        // flake8-builtins
        (Flake8Builtins, "001") => (RuleGroup::Stable, rules::flake8_builtins::rules::BuiltinVariableShadowing),
        (Flake8Builtins, "002") => (RuleGroup::Stable, rules::flake8_builtins::rules::BuiltinArgumentShadowing),
        (Flake8Builtins, "003") => (RuleGroup::Stable, rules::flake8_builtins::rules::BuiltinAttributeShadowing),

        // flake8-bugbear
        (Flake8Bugbear, "002") => (RuleGroup::Stable, rules::flake8_bugbear::rules::UnaryPrefixIncrementDecrement),
        (Flake8Bugbear, "003") => (RuleGroup::Stable, rules::flake8_bugbear::rules::AssignmentToOsEnviron),
        (Flake8Bugbear, "004") => (RuleGroup::Stable, rules::flake8_bugbear::rules::UnreliableCallableCheck),
        (Flake8Bugbear, "005") => (RuleGroup::Stable, rules::flake8_bugbear::rules::StripWithMultiCharacters),
        (Flake8Bugbear, "006") => (RuleGroup::Stable, rules::flake8_bugbear::rules::MutableArgumentDefault),
        (Flake8Bugbear, "007") => (RuleGroup::Stable, rules::flake8_bugbear::rules::UnusedLoopControlVariable),
        (Flake8Bugbear, "008") => (RuleGroup::Stable, rules::flake8_bugbear::rules::FunctionCallInDefaultArgument),
        (Flake8Bugbear, "009") => (RuleGroup::Stable, rules::flake8_bugbear::rules::GetAttrWithConstant),
        (Flake8Bugbear, "010") => (RuleGroup::Stable, rules::flake8_bugbear::rules::SetAttrWithConstant),
        (Flake8Bugbear, "011") => (RuleGroup::Stable, rules::flake8_bugbear::rules::AssertFalse),
        (Flake8Bugbear, "012") => (RuleGroup::Stable, rules::flake8_bugbear::rules::JumpStatementInFinally),
        (Flake8Bugbear, "013") => (RuleGroup::Stable, rules::flake8_bugbear::rules::RedundantTupleInExceptionHandler),
        (Flake8Bugbear, "014") => (RuleGroup::Stable, rules::flake8_bugbear::rules::DuplicateHandlerException),
        (Flake8Bugbear, "015") => (RuleGroup::Stable, rules::flake8_bugbear::rules::UselessComparison),
        (Flake8Bugbear, "016") => (RuleGroup::Stable, rules::flake8_bugbear::rules::RaiseLiteral),
        (Flake8Bugbear, "017") => (RuleGroup::Stable, rules::flake8_bugbear::rules::AssertRaisesException),
        (Flake8Bugbear, "018") => (RuleGroup::Stable, rules::flake8_bugbear::rules::UselessExpression),
        (Flake8Bugbear, "019") => (RuleGroup::Stable, rules::flake8_bugbear::rules::CachedInstanceMethod),
        (Flake8Bugbear, "020") => (RuleGroup::Stable, rules::flake8_bugbear::rules::LoopVariableOverridesIterator),
        (Flake8Bugbear, "021") => (RuleGroup::Stable, rules::flake8_bugbear::rules::FStringDocstring),
        (Flake8Bugbear, "022") => (RuleGroup::Stable, rules::flake8_bugbear::rules::UselessContextlibSuppress),
        (Flake8Bugbear, "023") => (RuleGroup::Stable, rules::flake8_bugbear::rules::FunctionUsesLoopVariable),
        (Flake8Bugbear, "024") => (RuleGroup::Stable, rules::flake8_bugbear::rules::AbstractBaseClassWithoutAbstractMethod),
        (Flake8Bugbear, "025") => (RuleGroup::Stable, rules::flake8_bugbear::rules::DuplicateTryBlockException),
        (Flake8Bugbear, "026") => (RuleGroup::Stable, rules::flake8_bugbear::rules::StarArgUnpackingAfterKeywordArg),
        (Flake8Bugbear, "027") => (RuleGroup::Stable, rules::flake8_bugbear::rules::EmptyMethodWithoutAbstractDecorator),
        (Flake8Bugbear, "028") => (RuleGroup::Stable, rules::flake8_bugbear::rules::NoExplicitStacklevel),
        (Flake8Bugbear, "029") => (RuleGroup::Stable, rules::flake8_bugbear::rules::ExceptWithEmptyTuple),
        (Flake8Bugbear, "030") => (RuleGroup::Stable, rules::flake8_bugbear::rules::ExceptWithNonExceptionClasses),
        (Flake8Bugbear, "031") => (RuleGroup::Stable, rules::flake8_bugbear::rules::ReuseOfGroupbyGenerator),
        (Flake8Bugbear, "032") => (RuleGroup::Stable, rules::flake8_bugbear::rules::UnintentionalTypeAnnotation),
        (Flake8Bugbear, "033") => (RuleGroup::Stable, rules::flake8_bugbear::rules::DuplicateValue),
        (Flake8Bugbear, "034") => (RuleGroup::Stable, rules::flake8_bugbear::rules::ReSubPositionalArgs),
        (Flake8Bugbear, "904") => (RuleGroup::Stable, rules::flake8_bugbear::rules::RaiseWithoutFromInsideExcept),
        (Flake8Bugbear, "905") => (RuleGroup::Stable, rules::flake8_bugbear::rules::ZipWithoutExplicitStrict),

        // flake8-blind-except
        (Flake8BlindExcept, "001") => (RuleGroup::Stable, rules::flake8_blind_except::rules::BlindExcept),

        // flake8-comprehensions
        (Flake8Comprehensions, "00") => (RuleGroup::Stable, rules::flake8_comprehensions::rules::UnnecessaryGeneratorList),
        (Flake8Comprehensions, "01") => (RuleGroup::Stable, rules::flake8_comprehensions::rules::UnnecessaryGeneratorSet),
        (Flake8Comprehensions, "02") => (RuleGroup::Stable, rules::flake8_comprehensions::rules::UnnecessaryGeneratorDict),
        (Flake8Comprehensions, "03") => (RuleGroup::Stable, rules::flake8_comprehensions::rules::UnnecessaryListComprehensionSet),
        (Flake8Comprehensions, "04") => (RuleGroup::Stable, rules::flake8_comprehensions::rules::UnnecessaryListComprehensionDict),
        (Flake8Comprehensions, "05") => (RuleGroup::Stable, rules::flake8_comprehensions::rules::UnnecessaryLiteralSet),
        (Flake8Comprehensions, "06") => (RuleGroup::Stable, rules::flake8_comprehensions::rules::UnnecessaryLiteralDict),
        (Flake8Comprehensions, "08") => (RuleGroup::Stable, rules::flake8_comprehensions::rules::UnnecessaryCollectionCall),
        (Flake8Comprehensions, "09") => (RuleGroup::Stable, rules::flake8_comprehensions::rules::UnnecessaryLiteralWithinTupleCall),
        (Flake8Comprehensions, "10") => (RuleGroup::Stable, rules::flake8_comprehensions::rules::UnnecessaryLiteralWithinListCall),
        (Flake8Comprehensions, "11") => (RuleGroup::Stable, rules::flake8_comprehensions::rules::UnnecessaryListCall),
        (Flake8Comprehensions, "13") => (RuleGroup::Stable, rules::flake8_comprehensions::rules::UnnecessaryCallAroundSorted),
        (Flake8Comprehensions, "14") => (RuleGroup::Stable, rules::flake8_comprehensions::rules::UnnecessaryDoubleCastOrProcess),
        (Flake8Comprehensions, "15") => (RuleGroup::Stable, rules::flake8_comprehensions::rules::UnnecessarySubscriptReversal),
        (Flake8Comprehensions, "16") => (RuleGroup::Stable, rules::flake8_comprehensions::rules::UnnecessaryComprehension),
        (Flake8Comprehensions, "17") => (RuleGroup::Stable, rules::flake8_comprehensions::rules::UnnecessaryMap),
        (Flake8Comprehensions, "18") => (RuleGroup::Stable, rules::flake8_comprehensions::rules::UnnecessaryLiteralWithinDictCall),
        (Flake8Comprehensions, "19") => (RuleGroup::Stable, rules::flake8_comprehensions::rules::UnnecessaryComprehensionAnyAll),

        // flake8-debugger
        (Flake8Debugger, "0") => (RuleGroup::Stable, rules::flake8_debugger::rules::Debugger),

        // mccabe
        (McCabe, "1") => (RuleGroup::Stable, rules::mccabe::rules::ComplexStructure),

        // flake8-tidy-imports
        (Flake8TidyImports, "251") => (RuleGroup::Stable, rules::flake8_tidy_imports::rules::BannedApi),
        (Flake8TidyImports, "252") => (RuleGroup::Stable, rules::flake8_tidy_imports::rules::RelativeImports),
        (Flake8TidyImports, "253") => (RuleGroup::Stable, rules::flake8_tidy_imports::rules::BannedModuleLevelImports),

        // flake8-return
        (Flake8Return, "501") => (RuleGroup::Stable, rules::flake8_return::rules::UnnecessaryReturnNone),
        (Flake8Return, "502") => (RuleGroup::Stable, rules::flake8_return::rules::ImplicitReturnValue),
        (Flake8Return, "503") => (RuleGroup::Stable, rules::flake8_return::rules::ImplicitReturn),
        (Flake8Return, "504") => (RuleGroup::Stable, rules::flake8_return::rules::UnnecessaryAssign),
        (Flake8Return, "505") => (RuleGroup::Stable, rules::flake8_return::rules::SuperfluousElseReturn),
        (Flake8Return, "506") => (RuleGroup::Stable, rules::flake8_return::rules::SuperfluousElseRaise),
        (Flake8Return, "507") => (RuleGroup::Stable, rules::flake8_return::rules::SuperfluousElseContinue),
        (Flake8Return, "508") => (RuleGroup::Stable, rules::flake8_return::rules::SuperfluousElseBreak),

        // flake8-gettext
        (Flake8GetText, "001") => (RuleGroup::Stable, rules::flake8_gettext::rules::FStringInGetTextFuncCall),
        (Flake8GetText, "002") => (RuleGroup::Stable, rules::flake8_gettext::rules::FormatInGetTextFuncCall),
        (Flake8GetText, "003") => (RuleGroup::Stable, rules::flake8_gettext::rules::PrintfInGetTextFuncCall),

        // flake8-implicit-str-concat
        (Flake8ImplicitStrConcat, "001") => (RuleGroup::Stable, rules::flake8_implicit_str_concat::rules::SingleLineImplicitStringConcatenation),
        (Flake8ImplicitStrConcat, "002") => (RuleGroup::Stable, rules::flake8_implicit_str_concat::rules::MultiLineImplicitStringConcatenation),
        (Flake8ImplicitStrConcat, "003") => (RuleGroup::Stable, rules::flake8_implicit_str_concat::rules::ExplicitStringConcatenation),

        // flake8-print
        (Flake8Print, "1") => (RuleGroup::Stable, rules::flake8_print::rules::Print),
        (Flake8Print, "3") => (RuleGroup::Stable, rules::flake8_print::rules::PPrint),

        // flake8-quotes
        (Flake8Quotes, "000") => (RuleGroup::Stable, rules::flake8_quotes::rules::BadQuotesInlineString),
        (Flake8Quotes, "001") => (RuleGroup::Stable, rules::flake8_quotes::rules::BadQuotesMultilineString),
        (Flake8Quotes, "002") => (RuleGroup::Stable, rules::flake8_quotes::rules::BadQuotesDocstring),
        (Flake8Quotes, "003") => (RuleGroup::Stable, rules::flake8_quotes::rules::AvoidableEscapedQuote),

        // flake8-annotations
        (Flake8Annotations, "001") => (RuleGroup::Stable, rules::flake8_annotations::rules::MissingTypeFunctionArgument),
        (Flake8Annotations, "002") => (RuleGroup::Stable, rules::flake8_annotations::rules::MissingTypeArgs),
        (Flake8Annotations, "003") => (RuleGroup::Stable, rules::flake8_annotations::rules::MissingTypeKwargs),
        (Flake8Annotations, "101") => (RuleGroup::Stable, rules::flake8_annotations::rules::MissingTypeSelf),
        (Flake8Annotations, "102") => (RuleGroup::Stable, rules::flake8_annotations::rules::MissingTypeCls),
        (Flake8Annotations, "201") => (RuleGroup::Stable, rules::flake8_annotations::rules::MissingReturnTypeUndocumentedPublicFunction),
        (Flake8Annotations, "202") => (RuleGroup::Stable, rules::flake8_annotations::rules::MissingReturnTypePrivateFunction),
        (Flake8Annotations, "204") => (RuleGroup::Stable, rules::flake8_annotations::rules::MissingReturnTypeSpecialMethod),
        (Flake8Annotations, "205") => (RuleGroup::Stable, rules::flake8_annotations::rules::MissingReturnTypeStaticMethod),
        (Flake8Annotations, "206") => (RuleGroup::Stable, rules::flake8_annotations::rules::MissingReturnTypeClassMethod),
        (Flake8Annotations, "401") => (RuleGroup::Stable, rules::flake8_annotations::rules::AnyType),

        // flake8-future-annotations
        (Flake8FutureAnnotations, "100") => (RuleGroup::Stable, rules::flake8_future_annotations::rules::FutureRewritableTypeAnnotation),
        (Flake8FutureAnnotations, "102") => (RuleGroup::Stable, rules::flake8_future_annotations::rules::FutureRequiredTypeAnnotation),

        // flake8-2020
        (Flake82020, "101") => (RuleGroup::Stable, rules::flake8_2020::rules::SysVersionSlice3),
        (Flake82020, "102") => (RuleGroup::Stable, rules::flake8_2020::rules::SysVersion2),
        (Flake82020, "103") => (RuleGroup::Stable, rules::flake8_2020::rules::SysVersionCmpStr3),
        (Flake82020, "201") => (RuleGroup::Stable, rules::flake8_2020::rules::SysVersionInfo0Eq3),
        (Flake82020, "202") => (RuleGroup::Stable, rules::flake8_2020::rules::SixPY3),
        (Flake82020, "203") => (RuleGroup::Stable, rules::flake8_2020::rules::SysVersionInfo1CmpInt),
        (Flake82020, "204") => (RuleGroup::Stable, rules::flake8_2020::rules::SysVersionInfoMinorCmpInt),
        (Flake82020, "301") => (RuleGroup::Stable, rules::flake8_2020::rules::SysVersion0),
        (Flake82020, "302") => (RuleGroup::Stable, rules::flake8_2020::rules::SysVersionCmpStr10),
        (Flake82020, "303") => (RuleGroup::Stable, rules::flake8_2020::rules::SysVersionSlice1),

        // flake8-simplify
        (Flake8Simplify, "101") => (RuleGroup::Stable, rules::flake8_simplify::rules::DuplicateIsinstanceCall),
        (Flake8Simplify, "102") => (RuleGroup::Stable, rules::flake8_simplify::rules::CollapsibleIf),
        (Flake8Simplify, "103") => (RuleGroup::Stable, rules::flake8_simplify::rules::NeedlessBool),
        (Flake8Simplify, "105") => (RuleGroup::Stable, rules::flake8_simplify::rules::SuppressibleException),
        (Flake8Simplify, "107") => (RuleGroup::Stable, rules::flake8_simplify::rules::ReturnInTryExceptFinally),
        (Flake8Simplify, "108") => (RuleGroup::Stable, rules::flake8_simplify::rules::IfElseBlockInsteadOfIfExp),
        (Flake8Simplify, "109") => (RuleGroup::Stable, rules::flake8_simplify::rules::CompareWithTuple),
        (Flake8Simplify, "110") => (RuleGroup::Stable, rules::flake8_simplify::rules::ReimplementedBuiltin),
        (Flake8Simplify, "112") => (RuleGroup::Stable, rules::flake8_simplify::rules::UncapitalizedEnvironmentVariables),
        (Flake8Simplify, "114") => (RuleGroup::Stable, rules::flake8_simplify::rules::IfWithSameArms),
        (Flake8Simplify, "115") => (RuleGroup::Stable, rules::flake8_simplify::rules::OpenFileWithContextHandler),
        (Flake8Simplify, "116") => (RuleGroup::Stable, rules::flake8_simplify::rules::IfElseBlockInsteadOfDictLookup),
        (Flake8Simplify, "117") => (RuleGroup::Stable, rules::flake8_simplify::rules::MultipleWithStatements),
        (Flake8Simplify, "118") => (RuleGroup::Stable, rules::flake8_simplify::rules::InDictKeys),
        (Flake8Simplify, "201") => (RuleGroup::Stable, rules::flake8_simplify::rules::NegateEqualOp),
        (Flake8Simplify, "202") => (RuleGroup::Stable, rules::flake8_simplify::rules::NegateNotEqualOp),
        (Flake8Simplify, "208") => (RuleGroup::Stable, rules::flake8_simplify::rules::DoubleNegation),
        (Flake8Simplify, "210") => (RuleGroup::Stable, rules::flake8_simplify::rules::IfExprWithTrueFalse),
        (Flake8Simplify, "211") => (RuleGroup::Stable, rules::flake8_simplify::rules::IfExprWithFalseTrue),
        (Flake8Simplify, "212") => (RuleGroup::Stable, rules::flake8_simplify::rules::IfExprWithTwistedArms),
        (Flake8Simplify, "220") => (RuleGroup::Stable, rules::flake8_simplify::rules::ExprAndNotExpr),
        (Flake8Simplify, "221") => (RuleGroup::Stable, rules::flake8_simplify::rules::ExprOrNotExpr),
        (Flake8Simplify, "222") => (RuleGroup::Stable, rules::flake8_simplify::rules::ExprOrTrue),
        (Flake8Simplify, "223") => (RuleGroup::Stable, rules::flake8_simplify::rules::ExprAndFalse),
        (Flake8Simplify, "300") => (RuleGroup::Stable, rules::flake8_simplify::rules::YodaConditions),
        (Flake8Simplify, "401") => (RuleGroup::Stable, rules::flake8_simplify::rules::IfElseBlockInsteadOfDictGet),
        (Flake8Simplify, "910") => (RuleGroup::Stable, rules::flake8_simplify::rules::DictGetWithNoneDefault),

        // flake8-copyright
        #[allow(deprecated)]
        (Flake8Copyright, "001") => (RuleGroup::Nursery, rules::flake8_copyright::rules::MissingCopyrightNotice),

        // pyupgrade
        (Pyupgrade, "001") => (RuleGroup::Stable, rules::pyupgrade::rules::UselessMetaclassType),
        (Pyupgrade, "003") => (RuleGroup::Stable, rules::pyupgrade::rules::TypeOfPrimitive),
        (Pyupgrade, "004") => (RuleGroup::Stable, rules::pyupgrade::rules::UselessObjectInheritance),
        (Pyupgrade, "005") => (RuleGroup::Stable, rules::pyupgrade::rules::DeprecatedUnittestAlias),
        (Pyupgrade, "006") => (RuleGroup::Stable, rules::pyupgrade::rules::NonPEP585Annotation),
        (Pyupgrade, "007") => (RuleGroup::Stable, rules::pyupgrade::rules::NonPEP604Annotation),
        (Pyupgrade, "008") => (RuleGroup::Stable, rules::pyupgrade::rules::SuperCallWithParameters),
        (Pyupgrade, "009") => (RuleGroup::Stable, rules::pyupgrade::rules::UTF8EncodingDeclaration),
        (Pyupgrade, "010") => (RuleGroup::Stable, rules::pyupgrade::rules::UnnecessaryFutureImport),
        (Pyupgrade, "011") => (RuleGroup::Stable, rules::pyupgrade::rules::LRUCacheWithoutParameters),
        (Pyupgrade, "012") => (RuleGroup::Stable, rules::pyupgrade::rules::UnnecessaryEncodeUTF8),
        (Pyupgrade, "013") => (RuleGroup::Stable, rules::pyupgrade::rules::ConvertTypedDictFunctionalToClass),
        (Pyupgrade, "014") => (RuleGroup::Stable, rules::pyupgrade::rules::ConvertNamedTupleFunctionalToClass),
        (Pyupgrade, "015") => (RuleGroup::Stable, rules::pyupgrade::rules::RedundantOpenModes),
        (Pyupgrade, "017") => (RuleGroup::Stable, rules::pyupgrade::rules::DatetimeTimezoneUTC),
        (Pyupgrade, "018") => (RuleGroup::Stable, rules::pyupgrade::rules::NativeLiterals),
        (Pyupgrade, "019") => (RuleGroup::Stable, rules::pyupgrade::rules::TypingTextStrAlias),
        (Pyupgrade, "020") => (RuleGroup::Stable, rules::pyupgrade::rules::OpenAlias),
        (Pyupgrade, "021") => (RuleGroup::Stable, rules::pyupgrade::rules::ReplaceUniversalNewlines),
        (Pyupgrade, "022") => (RuleGroup::Stable, rules::pyupgrade::rules::ReplaceStdoutStderr),
        (Pyupgrade, "023") => (RuleGroup::Stable, rules::pyupgrade::rules::DeprecatedCElementTree),
        (Pyupgrade, "024") => (RuleGroup::Stable, rules::pyupgrade::rules::OSErrorAlias),
        (Pyupgrade, "025") => (RuleGroup::Stable, rules::pyupgrade::rules::UnicodeKindPrefix),
        (Pyupgrade, "026") => (RuleGroup::Stable, rules::pyupgrade::rules::DeprecatedMockImport),
        (Pyupgrade, "027") => (RuleGroup::Stable, rules::pyupgrade::rules::UnpackedListComprehension),
        (Pyupgrade, "028") => (RuleGroup::Stable, rules::pyupgrade::rules::YieldInForLoop),
        (Pyupgrade, "029") => (RuleGroup::Stable, rules::pyupgrade::rules::UnnecessaryBuiltinImport),
        (Pyupgrade, "030") => (RuleGroup::Stable, rules::pyupgrade::rules::FormatLiterals),
        (Pyupgrade, "031") => (RuleGroup::Stable, rules::pyupgrade::rules::PrintfStringFormatting),
        (Pyupgrade, "032") => (RuleGroup::Stable, rules::pyupgrade::rules::FString),
        (Pyupgrade, "033") => (RuleGroup::Stable, rules::pyupgrade::rules::LRUCacheWithMaxsizeNone),
        (Pyupgrade, "034") => (RuleGroup::Stable, rules::pyupgrade::rules::ExtraneousParentheses),
        (Pyupgrade, "035") => (RuleGroup::Stable, rules::pyupgrade::rules::DeprecatedImport),
        (Pyupgrade, "036") => (RuleGroup::Stable, rules::pyupgrade::rules::OutdatedVersionBlock),
        (Pyupgrade, "037") => (RuleGroup::Stable, rules::pyupgrade::rules::QuotedAnnotation),
        (Pyupgrade, "038") => (RuleGroup::Stable, rules::pyupgrade::rules::NonPEP604Isinstance),
        (Pyupgrade, "039") => (RuleGroup::Stable, rules::pyupgrade::rules::UnnecessaryClassParentheses),
        (Pyupgrade, "040") => (RuleGroup::Stable, rules::pyupgrade::rules::NonPEP695TypeAlias),

        // pydocstyle
        (Pydocstyle, "100") => (RuleGroup::Stable, rules::pydocstyle::rules::UndocumentedPublicModule),
        (Pydocstyle, "101") => (RuleGroup::Stable, rules::pydocstyle::rules::UndocumentedPublicClass),
        (Pydocstyle, "102") => (RuleGroup::Stable, rules::pydocstyle::rules::UndocumentedPublicMethod),
        (Pydocstyle, "103") => (RuleGroup::Stable, rules::pydocstyle::rules::UndocumentedPublicFunction),
        (Pydocstyle, "104") => (RuleGroup::Stable, rules::pydocstyle::rules::UndocumentedPublicPackage),
        (Pydocstyle, "105") => (RuleGroup::Stable, rules::pydocstyle::rules::UndocumentedMagicMethod),
        (Pydocstyle, "106") => (RuleGroup::Stable, rules::pydocstyle::rules::UndocumentedPublicNestedClass),
        (Pydocstyle, "107") => (RuleGroup::Stable, rules::pydocstyle::rules::UndocumentedPublicInit),
        (Pydocstyle, "200") => (RuleGroup::Stable, rules::pydocstyle::rules::FitsOnOneLine),
        (Pydocstyle, "201") => (RuleGroup::Stable, rules::pydocstyle::rules::NoBlankLineBeforeFunction),
        (Pydocstyle, "202") => (RuleGroup::Stable, rules::pydocstyle::rules::NoBlankLineAfterFunction),
        (Pydocstyle, "203") => (RuleGroup::Stable, rules::pydocstyle::rules::OneBlankLineBeforeClass),
        (Pydocstyle, "204") => (RuleGroup::Stable, rules::pydocstyle::rules::OneBlankLineAfterClass),
        (Pydocstyle, "205") => (RuleGroup::Stable, rules::pydocstyle::rules::BlankLineAfterSummary),
        (Pydocstyle, "206") => (RuleGroup::Stable, rules::pydocstyle::rules::IndentWithSpaces),
        (Pydocstyle, "207") => (RuleGroup::Stable, rules::pydocstyle::rules::UnderIndentation),
        (Pydocstyle, "208") => (RuleGroup::Stable, rules::pydocstyle::rules::OverIndentation),
        (Pydocstyle, "209") => (RuleGroup::Stable, rules::pydocstyle::rules::NewLineAfterLastParagraph),
        (Pydocstyle, "210") => (RuleGroup::Stable, rules::pydocstyle::rules::SurroundingWhitespace),
        (Pydocstyle, "211") => (RuleGroup::Stable, rules::pydocstyle::rules::BlankLineBeforeClass),
        (Pydocstyle, "212") => (RuleGroup::Stable, rules::pydocstyle::rules::MultiLineSummaryFirstLine),
        (Pydocstyle, "213") => (RuleGroup::Stable, rules::pydocstyle::rules::MultiLineSummarySecondLine),
        (Pydocstyle, "214") => (RuleGroup::Stable, rules::pydocstyle::rules::SectionNotOverIndented),
        (Pydocstyle, "215") => (RuleGroup::Stable, rules::pydocstyle::rules::SectionUnderlineNotOverIndented),
        (Pydocstyle, "300") => (RuleGroup::Stable, rules::pydocstyle::rules::TripleSingleQuotes),
        (Pydocstyle, "301") => (RuleGroup::Stable, rules::pydocstyle::rules::EscapeSequenceInDocstring),
        (Pydocstyle, "400") => (RuleGroup::Stable, rules::pydocstyle::rules::EndsInPeriod),
        (Pydocstyle, "401") => (RuleGroup::Stable, rules::pydocstyle::rules::NonImperativeMood),
        (Pydocstyle, "402") => (RuleGroup::Stable, rules::pydocstyle::rules::NoSignature),
        (Pydocstyle, "403") => (RuleGroup::Stable, rules::pydocstyle::rules::FirstLineCapitalized),
        (Pydocstyle, "404") => (RuleGroup::Stable, rules::pydocstyle::rules::DocstringStartsWithThis),
        (Pydocstyle, "405") => (RuleGroup::Stable, rules::pydocstyle::rules::CapitalizeSectionName),
        (Pydocstyle, "406") => (RuleGroup::Stable, rules::pydocstyle::rules::NewLineAfterSectionName),
        (Pydocstyle, "407") => (RuleGroup::Stable, rules::pydocstyle::rules::DashedUnderlineAfterSection),
        (Pydocstyle, "408") => (RuleGroup::Stable, rules::pydocstyle::rules::SectionUnderlineAfterName),
        (Pydocstyle, "409") => (RuleGroup::Stable, rules::pydocstyle::rules::SectionUnderlineMatchesSectionLength),
        (Pydocstyle, "410") => (RuleGroup::Stable, rules::pydocstyle::rules::NoBlankLineAfterSection),
        (Pydocstyle, "411") => (RuleGroup::Stable, rules::pydocstyle::rules::NoBlankLineBeforeSection),
        (Pydocstyle, "412") => (RuleGroup::Stable, rules::pydocstyle::rules::BlankLinesBetweenHeaderAndContent),
        (Pydocstyle, "413") => (RuleGroup::Stable, rules::pydocstyle::rules::BlankLineAfterLastSection),
        (Pydocstyle, "414") => (RuleGroup::Stable, rules::pydocstyle::rules::EmptyDocstringSection),
        (Pydocstyle, "415") => (RuleGroup::Stable, rules::pydocstyle::rules::EndsInPunctuation),
        (Pydocstyle, "416") => (RuleGroup::Stable, rules::pydocstyle::rules::SectionNameEndsInColon),
        (Pydocstyle, "417") => (RuleGroup::Stable, rules::pydocstyle::rules::UndocumentedParam),
        (Pydocstyle, "418") => (RuleGroup::Stable, rules::pydocstyle::rules::OverloadWithDocstring),
        (Pydocstyle, "419") => (RuleGroup::Stable, rules::pydocstyle::rules::EmptyDocstring),

        // pep8-naming
        (PEP8Naming, "801") => (RuleGroup::Stable, rules::pep8_naming::rules::InvalidClassName),
        (PEP8Naming, "802") => (RuleGroup::Stable, rules::pep8_naming::rules::InvalidFunctionName),
        (PEP8Naming, "803") => (RuleGroup::Stable, rules::pep8_naming::rules::InvalidArgumentName),
        (PEP8Naming, "804") => (RuleGroup::Stable, rules::pep8_naming::rules::InvalidFirstArgumentNameForClassMethod),
        (PEP8Naming, "805") => (RuleGroup::Stable, rules::pep8_naming::rules::InvalidFirstArgumentNameForMethod),
        (PEP8Naming, "806") => (RuleGroup::Stable, rules::pep8_naming::rules::NonLowercaseVariableInFunction),
        (PEP8Naming, "807") => (RuleGroup::Stable, rules::pep8_naming::rules::DunderFunctionName),
        (PEP8Naming, "811") => (RuleGroup::Stable, rules::pep8_naming::rules::ConstantImportedAsNonConstant),
        (PEP8Naming, "812") => (RuleGroup::Stable, rules::pep8_naming::rules::LowercaseImportedAsNonLowercase),
        (PEP8Naming, "813") => (RuleGroup::Stable, rules::pep8_naming::rules::CamelcaseImportedAsLowercase),
        (PEP8Naming, "814") => (RuleGroup::Stable, rules::pep8_naming::rules::CamelcaseImportedAsConstant),
        (PEP8Naming, "815") => (RuleGroup::Stable, rules::pep8_naming::rules::MixedCaseVariableInClassScope),
        (PEP8Naming, "816") => (RuleGroup::Stable, rules::pep8_naming::rules::MixedCaseVariableInGlobalScope),
        (PEP8Naming, "817") => (RuleGroup::Stable, rules::pep8_naming::rules::CamelcaseImportedAsAcronym),
        (PEP8Naming, "818") => (RuleGroup::Stable, rules::pep8_naming::rules::ErrorSuffixOnExceptionName),
        (PEP8Naming, "999") => (RuleGroup::Stable, rules::pep8_naming::rules::InvalidModuleName),

        // isort
        (Isort, "001") => (RuleGroup::Stable, rules::isort::rules::UnsortedImports),
        (Isort, "002") => (RuleGroup::Stable, rules::isort::rules::MissingRequiredImport),

        // eradicate
        (Eradicate, "001") => (RuleGroup::Stable, rules::eradicate::rules::CommentedOutCode),

        // flake8-bandit
        (Flake8Bandit, "101") => (RuleGroup::Stable, rules::flake8_bandit::rules::Assert),
        (Flake8Bandit, "102") => (RuleGroup::Stable, rules::flake8_bandit::rules::ExecBuiltin),
        (Flake8Bandit, "103") => (RuleGroup::Stable, rules::flake8_bandit::rules::BadFilePermissions),
        (Flake8Bandit, "104") => (RuleGroup::Stable, rules::flake8_bandit::rules::HardcodedBindAllInterfaces),
        (Flake8Bandit, "105") => (RuleGroup::Stable, rules::flake8_bandit::rules::HardcodedPasswordString),
        (Flake8Bandit, "106") => (RuleGroup::Stable, rules::flake8_bandit::rules::HardcodedPasswordFuncArg),
        (Flake8Bandit, "107") => (RuleGroup::Stable, rules::flake8_bandit::rules::HardcodedPasswordDefault),
        (Flake8Bandit, "108") => (RuleGroup::Stable, rules::flake8_bandit::rules::HardcodedTempFile),
        (Flake8Bandit, "110") => (RuleGroup::Stable, rules::flake8_bandit::rules::TryExceptPass),
        (Flake8Bandit, "112") => (RuleGroup::Stable, rules::flake8_bandit::rules::TryExceptContinue),
        (Flake8Bandit, "113") => (RuleGroup::Stable, rules::flake8_bandit::rules::RequestWithoutTimeout),
        (Flake8Bandit, "201") => (RuleGroup::Preview, rules::flake8_bandit::rules::FlaskDebugTrue),
        (Flake8Bandit, "301") => (RuleGroup::Stable, rules::flake8_bandit::rules::SuspiciousPickleUsage),
        (Flake8Bandit, "302") => (RuleGroup::Stable, rules::flake8_bandit::rules::SuspiciousMarshalUsage),
        (Flake8Bandit, "303") => (RuleGroup::Stable, rules::flake8_bandit::rules::SuspiciousInsecureHashUsage),
        (Flake8Bandit, "304") => (RuleGroup::Stable, rules::flake8_bandit::rules::SuspiciousInsecureCipherUsage),
        (Flake8Bandit, "305") => (RuleGroup::Stable, rules::flake8_bandit::rules::SuspiciousInsecureCipherModeUsage),
        (Flake8Bandit, "306") => (RuleGroup::Stable, rules::flake8_bandit::rules::SuspiciousMktempUsage),
        (Flake8Bandit, "307") => (RuleGroup::Stable, rules::flake8_bandit::rules::SuspiciousEvalUsage),
        (Flake8Bandit, "308") => (RuleGroup::Stable, rules::flake8_bandit::rules::SuspiciousMarkSafeUsage),
        (Flake8Bandit, "310") => (RuleGroup::Stable, rules::flake8_bandit::rules::SuspiciousURLOpenUsage),
        (Flake8Bandit, "311") => (RuleGroup::Stable, rules::flake8_bandit::rules::SuspiciousNonCryptographicRandomUsage),
        (Flake8Bandit, "312") => (RuleGroup::Stable, rules::flake8_bandit::rules::SuspiciousTelnetUsage),
        (Flake8Bandit, "313") => (RuleGroup::Stable, rules::flake8_bandit::rules::SuspiciousXMLCElementTreeUsage),
        (Flake8Bandit, "314") => (RuleGroup::Stable, rules::flake8_bandit::rules::SuspiciousXMLElementTreeUsage),
        (Flake8Bandit, "315") => (RuleGroup::Stable, rules::flake8_bandit::rules::SuspiciousXMLExpatReaderUsage),
        (Flake8Bandit, "316") => (RuleGroup::Stable, rules::flake8_bandit::rules::SuspiciousXMLExpatBuilderUsage),
        (Flake8Bandit, "317") => (RuleGroup::Stable, rules::flake8_bandit::rules::SuspiciousXMLSaxUsage),
        (Flake8Bandit, "318") => (RuleGroup::Stable, rules::flake8_bandit::rules::SuspiciousXMLMiniDOMUsage),
        (Flake8Bandit, "319") => (RuleGroup::Stable, rules::flake8_bandit::rules::SuspiciousXMLPullDOMUsage),
        (Flake8Bandit, "320") => (RuleGroup::Stable, rules::flake8_bandit::rules::SuspiciousXMLETreeUsage),
        (Flake8Bandit, "321") => (RuleGroup::Stable, rules::flake8_bandit::rules::SuspiciousFTPLibUsage),
        (Flake8Bandit, "323") => (RuleGroup::Stable, rules::flake8_bandit::rules::SuspiciousUnverifiedContextUsage),
        (Flake8Bandit, "324") => (RuleGroup::Stable, rules::flake8_bandit::rules::HashlibInsecureHashFunction),
        (Flake8Bandit, "501") => (RuleGroup::Stable, rules::flake8_bandit::rules::RequestWithNoCertValidation),
        (Flake8Bandit, "505") => (RuleGroup::Preview, rules::flake8_bandit::rules::WeakCryptographicKey),
        (Flake8Bandit, "506") => (RuleGroup::Stable, rules::flake8_bandit::rules::UnsafeYAMLLoad),
        (Flake8Bandit, "507") => (RuleGroup::Preview, rules::flake8_bandit::rules::SSHNoHostKeyVerification),
        (Flake8Bandit, "508") => (RuleGroup::Stable, rules::flake8_bandit::rules::SnmpInsecureVersion),
        (Flake8Bandit, "509") => (RuleGroup::Stable, rules::flake8_bandit::rules::SnmpWeakCryptography),
        (Flake8Bandit, "601") => (RuleGroup::Stable, rules::flake8_bandit::rules::ParamikoCall),
        (Flake8Bandit, "602") => (RuleGroup::Stable, rules::flake8_bandit::rules::SubprocessPopenWithShellEqualsTrue),
        (Flake8Bandit, "603") => (RuleGroup::Stable, rules::flake8_bandit::rules::SubprocessWithoutShellEqualsTrue),
        (Flake8Bandit, "604") => (RuleGroup::Stable, rules::flake8_bandit::rules::CallWithShellEqualsTrue),
        (Flake8Bandit, "605") => (RuleGroup::Stable, rules::flake8_bandit::rules::StartProcessWithAShell),
        (Flake8Bandit, "606") => (RuleGroup::Stable, rules::flake8_bandit::rules::StartProcessWithNoShell),
        (Flake8Bandit, "607") => (RuleGroup::Stable, rules::flake8_bandit::rules::StartProcessWithPartialPath),
        (Flake8Bandit, "608") => (RuleGroup::Stable, rules::flake8_bandit::rules::HardcodedSQLExpression),
        (Flake8Bandit, "609") => (RuleGroup::Stable, rules::flake8_bandit::rules::UnixCommandWildcardInjection),
        (Flake8Bandit, "612") => (RuleGroup::Stable, rules::flake8_bandit::rules::LoggingConfigInsecureListen),
        (Flake8Bandit, "701") => (RuleGroup::Stable, rules::flake8_bandit::rules::Jinja2AutoescapeFalse),

        // flake8-boolean-trap
        (Flake8BooleanTrap, "001") => (RuleGroup::Stable, rules::flake8_boolean_trap::rules::BooleanTypeHintPositionalArgument),
        (Flake8BooleanTrap, "002") => (RuleGroup::Stable, rules::flake8_boolean_trap::rules::BooleanDefaultValuePositionalArgument),
        (Flake8BooleanTrap, "003") => (RuleGroup::Stable, rules::flake8_boolean_trap::rules::BooleanPositionalValueInCall),

        // flake8-unused-arguments
        (Flake8UnusedArguments, "001") => (RuleGroup::Stable, rules::flake8_unused_arguments::rules::UnusedFunctionArgument),
        (Flake8UnusedArguments, "002") => (RuleGroup::Stable, rules::flake8_unused_arguments::rules::UnusedMethodArgument),
        (Flake8UnusedArguments, "003") => (RuleGroup::Stable, rules::flake8_unused_arguments::rules::UnusedClassMethodArgument),
        (Flake8UnusedArguments, "004") => (RuleGroup::Stable, rules::flake8_unused_arguments::rules::UnusedStaticMethodArgument),
        (Flake8UnusedArguments, "005") => (RuleGroup::Stable, rules::flake8_unused_arguments::rules::UnusedLambdaArgument),

        // flake8-import-conventions
        (Flake8ImportConventions, "001") => (RuleGroup::Stable, rules::flake8_import_conventions::rules::UnconventionalImportAlias),
        (Flake8ImportConventions, "002") => (RuleGroup::Stable, rules::flake8_import_conventions::rules::BannedImportAlias),
        (Flake8ImportConventions, "003") => (RuleGroup::Stable, rules::flake8_import_conventions::rules::BannedImportFrom),

        // flake8-datetimez
        (Flake8Datetimez, "001") => (RuleGroup::Stable, rules::flake8_datetimez::rules::CallDatetimeWithoutTzinfo),
        (Flake8Datetimez, "002") => (RuleGroup::Stable, rules::flake8_datetimez::rules::CallDatetimeToday),
        (Flake8Datetimez, "003") => (RuleGroup::Stable, rules::flake8_datetimez::rules::CallDatetimeUtcnow),
        (Flake8Datetimez, "004") => (RuleGroup::Stable, rules::flake8_datetimez::rules::CallDatetimeUtcfromtimestamp),
        (Flake8Datetimez, "005") => (RuleGroup::Stable, rules::flake8_datetimez::rules::CallDatetimeNowWithoutTzinfo),
        (Flake8Datetimez, "006") => (RuleGroup::Stable, rules::flake8_datetimez::rules::CallDatetimeFromtimestamp),
        (Flake8Datetimez, "007") => (RuleGroup::Stable, rules::flake8_datetimez::rules::CallDatetimeStrptimeWithoutZone),
        (Flake8Datetimez, "011") => (RuleGroup::Stable, rules::flake8_datetimez::rules::CallDateToday),
        (Flake8Datetimez, "012") => (RuleGroup::Stable, rules::flake8_datetimez::rules::CallDateFromtimestamp),

        // pygrep-hooks
        (PygrepHooks, "001") => (RuleGroup::Stable, rules::pygrep_hooks::rules::Eval),
        (PygrepHooks, "002") => (RuleGroup::Stable, rules::pygrep_hooks::rules::DeprecatedLogWarn),
        (PygrepHooks, "003") => (RuleGroup::Stable, rules::pygrep_hooks::rules::BlanketTypeIgnore),
        (PygrepHooks, "004") => (RuleGroup::Stable, rules::pygrep_hooks::rules::BlanketNOQA),
        (PygrepHooks, "005") => (RuleGroup::Stable, rules::pygrep_hooks::rules::InvalidMockAccess),

        // pandas-vet
        (PandasVet, "002") => (RuleGroup::Stable, rules::pandas_vet::rules::PandasUseOfInplaceArgument),
        (PandasVet, "003") => (RuleGroup::Stable, rules::pandas_vet::rules::PandasUseOfDotIsNull),
        (PandasVet, "004") => (RuleGroup::Stable, rules::pandas_vet::rules::PandasUseOfDotNotNull),
        (PandasVet, "007") => (RuleGroup::Stable, rules::pandas_vet::rules::PandasUseOfDotIx),
        (PandasVet, "008") => (RuleGroup::Stable, rules::pandas_vet::rules::PandasUseOfDotAt),
        (PandasVet, "009") => (RuleGroup::Stable, rules::pandas_vet::rules::PandasUseOfDotIat),
        (PandasVet, "010") => (RuleGroup::Stable, rules::pandas_vet::rules::PandasUseOfDotPivotOrUnstack),
        (PandasVet, "011") => (RuleGroup::Stable, rules::pandas_vet::rules::PandasUseOfDotValues),
        (PandasVet, "012") => (RuleGroup::Stable, rules::pandas_vet::rules::PandasUseOfDotReadTable),
        (PandasVet, "013") => (RuleGroup::Stable, rules::pandas_vet::rules::PandasUseOfDotStack),
        (PandasVet, "015") => (RuleGroup::Stable, rules::pandas_vet::rules::PandasUseOfPdMerge),
        (PandasVet, "101") => (RuleGroup::Stable, rules::pandas_vet::rules::PandasNuniqueConstantSeriesCheck),
        (PandasVet, "901") => (RuleGroup::Stable, rules::pandas_vet::rules::PandasDfVariableName),

        // flake8-errmsg
        (Flake8ErrMsg, "101") => (RuleGroup::Stable, rules::flake8_errmsg::rules::RawStringInException),
        (Flake8ErrMsg, "102") => (RuleGroup::Stable, rules::flake8_errmsg::rules::FStringInException),
        (Flake8ErrMsg, "103") => (RuleGroup::Stable, rules::flake8_errmsg::rules::DotFormatInException),

        // flake8-pyi
        (Flake8Pyi, "001") => (RuleGroup::Stable, rules::flake8_pyi::rules::UnprefixedTypeParam),
        (Flake8Pyi, "002") => (RuleGroup::Stable, rules::flake8_pyi::rules::ComplexIfStatementInStub),
        (Flake8Pyi, "003") => (RuleGroup::Stable, rules::flake8_pyi::rules::UnrecognizedVersionInfoCheck),
        (Flake8Pyi, "004") => (RuleGroup::Stable, rules::flake8_pyi::rules::PatchVersionComparison),
        (Flake8Pyi, "005") => (RuleGroup::Stable, rules::flake8_pyi::rules::WrongTupleLengthVersionComparison),
        (Flake8Pyi, "006") => (RuleGroup::Stable, rules::flake8_pyi::rules::BadVersionInfoComparison),
        (Flake8Pyi, "007") => (RuleGroup::Stable, rules::flake8_pyi::rules::UnrecognizedPlatformCheck),
        (Flake8Pyi, "008") => (RuleGroup::Stable, rules::flake8_pyi::rules::UnrecognizedPlatformName),
        (Flake8Pyi, "009") => (RuleGroup::Stable, rules::flake8_pyi::rules::PassStatementStubBody),
        (Flake8Pyi, "010") => (RuleGroup::Stable, rules::flake8_pyi::rules::NonEmptyStubBody),
        (Flake8Pyi, "011") => (RuleGroup::Stable, rules::flake8_pyi::rules::TypedArgumentDefaultInStub),
        (Flake8Pyi, "012") => (RuleGroup::Stable, rules::flake8_pyi::rules::PassInClassBody),
        (Flake8Pyi, "013") => (RuleGroup::Stable, rules::flake8_pyi::rules::EllipsisInNonEmptyClassBody),
        (Flake8Pyi, "014") => (RuleGroup::Stable, rules::flake8_pyi::rules::ArgumentDefaultInStub),
        (Flake8Pyi, "015") => (RuleGroup::Stable, rules::flake8_pyi::rules::AssignmentDefaultInStub),
        (Flake8Pyi, "016") => (RuleGroup::Stable, rules::flake8_pyi::rules::DuplicateUnionMember),
        (Flake8Pyi, "017") => (RuleGroup::Stable, rules::flake8_pyi::rules::ComplexAssignmentInStub),
        (Flake8Pyi, "018") => (RuleGroup::Stable, rules::flake8_pyi::rules::UnusedPrivateTypeVar),
        (Flake8Pyi, "019") => (RuleGroup::Stable, rules::flake8_pyi::rules::CustomTypeVarReturnType),
        (Flake8Pyi, "020") => (RuleGroup::Stable, rules::flake8_pyi::rules::QuotedAnnotationInStub),
        (Flake8Pyi, "021") => (RuleGroup::Stable, rules::flake8_pyi::rules::DocstringInStub),
        (Flake8Pyi, "024") => (RuleGroup::Stable, rules::flake8_pyi::rules::CollectionsNamedTuple),
        (Flake8Pyi, "025") => (RuleGroup::Stable, rules::flake8_pyi::rules::UnaliasedCollectionsAbcSetImport),
        (Flake8Pyi, "026") => (RuleGroup::Stable, rules::flake8_pyi::rules::TypeAliasWithoutAnnotation),
        (Flake8Pyi, "029") => (RuleGroup::Stable, rules::flake8_pyi::rules::StrOrReprDefinedInStub),
        (Flake8Pyi, "030") => (RuleGroup::Stable, rules::flake8_pyi::rules::UnnecessaryLiteralUnion),
        (Flake8Pyi, "032") => (RuleGroup::Stable, rules::flake8_pyi::rules::AnyEqNeAnnotation),
        (Flake8Pyi, "033") => (RuleGroup::Stable, rules::flake8_pyi::rules::TypeCommentInStub),
        (Flake8Pyi, "034") => (RuleGroup::Stable, rules::flake8_pyi::rules::NonSelfReturnType),
        (Flake8Pyi, "035") => (RuleGroup::Stable, rules::flake8_pyi::rules::UnassignedSpecialVariableInStub),
        (Flake8Pyi, "036") => (RuleGroup::Stable, rules::flake8_pyi::rules::BadExitAnnotation),
        (Flake8Pyi, "041") => (RuleGroup::Stable, rules::flake8_pyi::rules::RedundantNumericUnion),
        (Flake8Pyi, "042") => (RuleGroup::Stable, rules::flake8_pyi::rules::SnakeCaseTypeAlias),
        (Flake8Pyi, "043") => (RuleGroup::Stable, rules::flake8_pyi::rules::TSuffixedTypeAlias),
        (Flake8Pyi, "044") => (RuleGroup::Stable, rules::flake8_pyi::rules::FutureAnnotationsInStub),
        (Flake8Pyi, "045") => (RuleGroup::Stable, rules::flake8_pyi::rules::IterMethodReturnIterable),
        (Flake8Pyi, "046") => (RuleGroup::Stable, rules::flake8_pyi::rules::UnusedPrivateProtocol),
        (Flake8Pyi, "047") => (RuleGroup::Stable, rules::flake8_pyi::rules::UnusedPrivateTypeAlias),
        (Flake8Pyi, "048") => (RuleGroup::Stable, rules::flake8_pyi::rules::StubBodyMultipleStatements),
        (Flake8Pyi, "049") => (RuleGroup::Stable, rules::flake8_pyi::rules::UnusedPrivateTypedDict),
        (Flake8Pyi, "050") => (RuleGroup::Stable, rules::flake8_pyi::rules::NoReturnArgumentAnnotationInStub),
        (Flake8Pyi, "051") => (RuleGroup::Stable, rules::flake8_pyi::rules::RedundantLiteralUnion),
        (Flake8Pyi, "052") => (RuleGroup::Stable, rules::flake8_pyi::rules::UnannotatedAssignmentInStub),
        (Flake8Pyi, "054") => (RuleGroup::Stable, rules::flake8_pyi::rules::NumericLiteralTooLong),
        (Flake8Pyi, "053") => (RuleGroup::Stable, rules::flake8_pyi::rules::StringOrBytesTooLong),
        (Flake8Pyi, "055") => (RuleGroup::Stable, rules::flake8_pyi::rules::UnnecessaryTypeUnion),
        (Flake8Pyi, "056") => (RuleGroup::Stable, rules::flake8_pyi::rules::UnsupportedMethodCallOnAll),

        // flake8-pytest-style
        (Flake8PytestStyle, "001") => (RuleGroup::Stable, rules::flake8_pytest_style::rules::PytestFixtureIncorrectParenthesesStyle),
        (Flake8PytestStyle, "002") => (RuleGroup::Stable, rules::flake8_pytest_style::rules::PytestFixturePositionalArgs),
        (Flake8PytestStyle, "003") => (RuleGroup::Stable, rules::flake8_pytest_style::rules::PytestExtraneousScopeFunction),
        (Flake8PytestStyle, "004") => (RuleGroup::Stable, rules::flake8_pytest_style::rules::PytestMissingFixtureNameUnderscore),
        (Flake8PytestStyle, "005") => (RuleGroup::Stable, rules::flake8_pytest_style::rules::PytestIncorrectFixtureNameUnderscore),
        (Flake8PytestStyle, "006") => (RuleGroup::Stable, rules::flake8_pytest_style::rules::PytestParametrizeNamesWrongType),
        (Flake8PytestStyle, "007") => (RuleGroup::Stable, rules::flake8_pytest_style::rules::PytestParametrizeValuesWrongType),
        (Flake8PytestStyle, "008") => (RuleGroup::Stable, rules::flake8_pytest_style::rules::PytestPatchWithLambda),
        (Flake8PytestStyle, "009") => (RuleGroup::Stable, rules::flake8_pytest_style::rules::PytestUnittestAssertion),
        (Flake8PytestStyle, "010") => (RuleGroup::Stable, rules::flake8_pytest_style::rules::PytestRaisesWithoutException),
        (Flake8PytestStyle, "011") => (RuleGroup::Stable, rules::flake8_pytest_style::rules::PytestRaisesTooBroad),
        (Flake8PytestStyle, "012") => (RuleGroup::Stable, rules::flake8_pytest_style::rules::PytestRaisesWithMultipleStatements),
        (Flake8PytestStyle, "013") => (RuleGroup::Stable, rules::flake8_pytest_style::rules::PytestIncorrectPytestImport),
        (Flake8PytestStyle, "014") => (RuleGroup::Stable, rules::flake8_pytest_style::rules::PytestDuplicateParametrizeTestCases),
        (Flake8PytestStyle, "015") => (RuleGroup::Stable, rules::flake8_pytest_style::rules::PytestAssertAlwaysFalse),
        (Flake8PytestStyle, "016") => (RuleGroup::Stable, rules::flake8_pytest_style::rules::PytestFailWithoutMessage),
        (Flake8PytestStyle, "017") => (RuleGroup::Stable, rules::flake8_pytest_style::rules::PytestAssertInExcept),
        (Flake8PytestStyle, "018") => (RuleGroup::Stable, rules::flake8_pytest_style::rules::PytestCompositeAssertion),
        (Flake8PytestStyle, "019") => (RuleGroup::Stable, rules::flake8_pytest_style::rules::PytestFixtureParamWithoutValue),
        (Flake8PytestStyle, "020") => (RuleGroup::Stable, rules::flake8_pytest_style::rules::PytestDeprecatedYieldFixture),
        (Flake8PytestStyle, "021") => (RuleGroup::Stable, rules::flake8_pytest_style::rules::PytestFixtureFinalizerCallback),
        (Flake8PytestStyle, "022") => (RuleGroup::Stable, rules::flake8_pytest_style::rules::PytestUselessYieldFixture),
        (Flake8PytestStyle, "023") => (RuleGroup::Stable, rules::flake8_pytest_style::rules::PytestIncorrectMarkParenthesesStyle),
        (Flake8PytestStyle, "024") => (RuleGroup::Stable, rules::flake8_pytest_style::rules::PytestUnnecessaryAsyncioMarkOnFixture),
        (Flake8PytestStyle, "025") => (RuleGroup::Stable, rules::flake8_pytest_style::rules::PytestErroneousUseFixturesOnFixture),
        (Flake8PytestStyle, "026") => (RuleGroup::Stable, rules::flake8_pytest_style::rules::PytestUseFixturesWithoutParameters),
        (Flake8PytestStyle, "027") => (RuleGroup::Stable, rules::flake8_pytest_style::rules::PytestUnittestRaisesAssertion),

        // flake8-pie
        (Flake8Pie, "790") => (RuleGroup::Stable, rules::flake8_pie::rules::UnnecessaryPass),
        (Flake8Pie, "794") => (RuleGroup::Stable, rules::flake8_pie::rules::DuplicateClassFieldDefinition),
        (Flake8Pie, "796") => (RuleGroup::Stable, rules::flake8_pie::rules::NonUniqueEnums),
        (Flake8Pie, "800") => (RuleGroup::Stable, rules::flake8_pie::rules::UnnecessarySpread),
        (Flake8Pie, "804") => (RuleGroup::Stable, rules::flake8_pie::rules::UnnecessaryDictKwargs),
        (Flake8Pie, "807") => (RuleGroup::Stable, rules::flake8_pie::rules::ReimplementedListBuiltin),
        (Flake8Pie, "808") => (RuleGroup::Stable, rules::flake8_pie::rules::UnnecessaryRangeStart),
        (Flake8Pie, "810") => (RuleGroup::Stable, rules::flake8_pie::rules::MultipleStartsEndsWith),

        // flake8-commas
        (Flake8Commas, "812") => (RuleGroup::Stable, rules::flake8_commas::rules::MissingTrailingComma),
        (Flake8Commas, "818") => (RuleGroup::Stable, rules::flake8_commas::rules::TrailingCommaOnBareTuple),
        (Flake8Commas, "819") => (RuleGroup::Stable, rules::flake8_commas::rules::ProhibitedTrailingComma),

        // flake8-no-pep420
        (Flake8NoPep420, "001") => (RuleGroup::Stable, rules::flake8_no_pep420::rules::ImplicitNamespacePackage),

        // flake8-executable
        (Flake8Executable, "001") => (RuleGroup::Stable, rules::flake8_executable::rules::ShebangNotExecutable),
        (Flake8Executable, "002") => (RuleGroup::Stable, rules::flake8_executable::rules::ShebangMissingExecutableFile),
        (Flake8Executable, "003") => (RuleGroup::Stable, rules::flake8_executable::rules::ShebangMissingPython),
        (Flake8Executable, "004") => (RuleGroup::Stable, rules::flake8_executable::rules::ShebangLeadingWhitespace),
        (Flake8Executable, "005") => (RuleGroup::Stable, rules::flake8_executable::rules::ShebangNotFirstLine),

        // flake8-type-checking
        (Flake8TypeChecking, "001") => (RuleGroup::Stable, rules::flake8_type_checking::rules::TypingOnlyFirstPartyImport),
        (Flake8TypeChecking, "002") => (RuleGroup::Stable, rules::flake8_type_checking::rules::TypingOnlyThirdPartyImport),
        (Flake8TypeChecking, "003") => (RuleGroup::Stable, rules::flake8_type_checking::rules::TypingOnlyStandardLibraryImport),
        (Flake8TypeChecking, "004") => (RuleGroup::Stable, rules::flake8_type_checking::rules::RuntimeImportInTypeCheckingBlock),
        (Flake8TypeChecking, "005") => (RuleGroup::Stable, rules::flake8_type_checking::rules::EmptyTypeCheckingBlock),

        // tryceratops
        (Tryceratops, "002") => (RuleGroup::Stable, rules::tryceratops::rules::RaiseVanillaClass),
        (Tryceratops, "003") => (RuleGroup::Stable, rules::tryceratops::rules::RaiseVanillaArgs),
        (Tryceratops, "004") => (RuleGroup::Stable, rules::tryceratops::rules::TypeCheckWithoutTypeError),
        (Tryceratops, "200") => (RuleGroup::Stable, rules::tryceratops::rules::ReraiseNoCause),
        (Tryceratops, "201") => (RuleGroup::Stable, rules::tryceratops::rules::VerboseRaise),
        (Tryceratops, "300") => (RuleGroup::Stable, rules::tryceratops::rules::TryConsiderElse),
        (Tryceratops, "301") => (RuleGroup::Stable, rules::tryceratops::rules::RaiseWithinTry),
        (Tryceratops, "302") => (RuleGroup::Stable, rules::tryceratops::rules::UselessTryExcept),
        (Tryceratops, "400") => (RuleGroup::Stable, rules::tryceratops::rules::ErrorInsteadOfException),
        (Tryceratops, "401") => (RuleGroup::Stable, rules::tryceratops::rules::VerboseLogMessage),

        // flake8-use-pathlib
        (Flake8UsePathlib, "100") => (RuleGroup::Stable, rules::flake8_use_pathlib::violations::OsPathAbspath),
        (Flake8UsePathlib, "101") => (RuleGroup::Stable, rules::flake8_use_pathlib::violations::OsChmod),
        (Flake8UsePathlib, "102") => (RuleGroup::Stable, rules::flake8_use_pathlib::violations::OsMkdir),
        (Flake8UsePathlib, "103") => (RuleGroup::Stable, rules::flake8_use_pathlib::violations::OsMakedirs),
        (Flake8UsePathlib, "104") => (RuleGroup::Stable, rules::flake8_use_pathlib::violations::OsRename),
        (Flake8UsePathlib, "105") => (RuleGroup::Stable, rules::flake8_use_pathlib::violations::OsReplace),
        (Flake8UsePathlib, "106") => (RuleGroup::Stable, rules::flake8_use_pathlib::violations::OsRmdir),
        (Flake8UsePathlib, "107") => (RuleGroup::Stable, rules::flake8_use_pathlib::violations::OsRemove),
        (Flake8UsePathlib, "108") => (RuleGroup::Stable, rules::flake8_use_pathlib::violations::OsUnlink),
        (Flake8UsePathlib, "109") => (RuleGroup::Stable, rules::flake8_use_pathlib::violations::OsGetcwd),
        (Flake8UsePathlib, "110") => (RuleGroup::Stable, rules::flake8_use_pathlib::violations::OsPathExists),
        (Flake8UsePathlib, "111") => (RuleGroup::Stable, rules::flake8_use_pathlib::violations::OsPathExpanduser),
        (Flake8UsePathlib, "112") => (RuleGroup::Stable, rules::flake8_use_pathlib::violations::OsPathIsdir),
        (Flake8UsePathlib, "113") => (RuleGroup::Stable, rules::flake8_use_pathlib::violations::OsPathIsfile),
        (Flake8UsePathlib, "114") => (RuleGroup::Stable, rules::flake8_use_pathlib::violations::OsPathIslink),
        (Flake8UsePathlib, "115") => (RuleGroup::Stable, rules::flake8_use_pathlib::violations::OsReadlink),
        (Flake8UsePathlib, "116") => (RuleGroup::Stable, rules::flake8_use_pathlib::violations::OsStat),
        (Flake8UsePathlib, "117") => (RuleGroup::Stable, rules::flake8_use_pathlib::violations::OsPathIsabs),
        (Flake8UsePathlib, "118") => (RuleGroup::Stable, rules::flake8_use_pathlib::violations::OsPathJoin),
        (Flake8UsePathlib, "119") => (RuleGroup::Stable, rules::flake8_use_pathlib::violations::OsPathBasename),
        (Flake8UsePathlib, "120") => (RuleGroup::Stable, rules::flake8_use_pathlib::violations::OsPathDirname),
        (Flake8UsePathlib, "121") => (RuleGroup::Stable, rules::flake8_use_pathlib::violations::OsPathSamefile),
        (Flake8UsePathlib, "122") => (RuleGroup::Stable, rules::flake8_use_pathlib::violations::OsPathSplitext),
        (Flake8UsePathlib, "123") => (RuleGroup::Stable, rules::flake8_use_pathlib::violations::BuiltinOpen),
        (Flake8UsePathlib, "124") => (RuleGroup::Stable, rules::flake8_use_pathlib::violations::PyPath),
        (Flake8UsePathlib, "201") => (RuleGroup::Stable, rules::flake8_use_pathlib::rules::PathConstructorCurrentDirectory),
        (Flake8UsePathlib, "202") => (RuleGroup::Stable, rules::flake8_use_pathlib::rules::OsPathGetsize),
        (Flake8UsePathlib, "202") => (RuleGroup::Stable, rules::flake8_use_pathlib::rules::OsPathGetsize),
        (Flake8UsePathlib, "203") => (RuleGroup::Stable, rules::flake8_use_pathlib::rules::OsPathGetatime),
        (Flake8UsePathlib, "204") => (RuleGroup::Stable, rules::flake8_use_pathlib::rules::OsPathGetmtime),
        (Flake8UsePathlib, "205") => (RuleGroup::Stable, rules::flake8_use_pathlib::rules::OsPathGetctime),
        (Flake8UsePathlib, "206") => (RuleGroup::Stable, rules::flake8_use_pathlib::rules::OsSepSplit),
        (Flake8UsePathlib, "207") => (RuleGroup::Stable, rules::flake8_use_pathlib::rules::Glob),

        // flake8-logging-format
        (Flake8LoggingFormat, "001") => (RuleGroup::Stable, rules::flake8_logging_format::violations::LoggingStringFormat),
        (Flake8LoggingFormat, "002") => (RuleGroup::Stable, rules::flake8_logging_format::violations::LoggingPercentFormat),
        (Flake8LoggingFormat, "003") => (RuleGroup::Stable, rules::flake8_logging_format::violations::LoggingStringConcat),
        (Flake8LoggingFormat, "004") => (RuleGroup::Stable, rules::flake8_logging_format::violations::LoggingFString),
        (Flake8LoggingFormat, "010") => (RuleGroup::Stable, rules::flake8_logging_format::violations::LoggingWarn),
        (Flake8LoggingFormat, "101") => (RuleGroup::Stable, rules::flake8_logging_format::violations::LoggingExtraAttrClash),
        (Flake8LoggingFormat, "201") => (RuleGroup::Stable, rules::flake8_logging_format::violations::LoggingExcInfo),
        (Flake8LoggingFormat, "202") => (RuleGroup::Stable, rules::flake8_logging_format::violations::LoggingRedundantExcInfo),

        // flake8-raise
        (Flake8Raise, "102") => (RuleGroup::Stable, rules::flake8_raise::rules::UnnecessaryParenOnRaiseException),

        // flake8-self
        (Flake8Self, "001") => (RuleGroup::Stable, rules::flake8_self::rules::PrivateMemberAccess),

        // numpy
        (Numpy, "001") => (RuleGroup::Stable, rules::numpy::rules::NumpyDeprecatedTypeAlias),
        (Numpy, "002") => (RuleGroup::Stable, rules::numpy::rules::NumpyLegacyRandom),
        (Numpy, "003") => (RuleGroup::Stable, rules::numpy::rules::NumpyDeprecatedFunction),

        // ruff
        (Ruff, "001") => (RuleGroup::Stable, rules::ruff::rules::AmbiguousUnicodeCharacterString),
        (Ruff, "002") => (RuleGroup::Stable, rules::ruff::rules::AmbiguousUnicodeCharacterDocstring),
        (Ruff, "003") => (RuleGroup::Stable, rules::ruff::rules::AmbiguousUnicodeCharacterComment),
        (Ruff, "005") => (RuleGroup::Stable, rules::ruff::rules::CollectionLiteralConcatenation),
        (Ruff, "006") => (RuleGroup::Stable, rules::ruff::rules::AsyncioDanglingTask),
        (Ruff, "007") => (RuleGroup::Stable, rules::ruff::rules::PairwiseOverZipped),
        (Ruff, "008") => (RuleGroup::Stable, rules::ruff::rules::MutableDataclassDefault),
        (Ruff, "009") => (RuleGroup::Stable, rules::ruff::rules::FunctionCallInDataclassDefaultArgument),
        (Ruff, "010") => (RuleGroup::Stable, rules::ruff::rules::ExplicitFStringTypeConversion),
        (Ruff, "011") => (RuleGroup::Stable, rules::ruff::rules::StaticKeyDictComprehension),
        (Ruff, "012") => (RuleGroup::Stable, rules::ruff::rules::MutableClassDefault),
        (Ruff, "013") => (RuleGroup::Stable, rules::ruff::rules::ImplicitOptional),
        #[cfg(feature = "unreachable-code")] // When removing this feature gate, also update rules_selector.rs
        #[allow(deprecated)]
        (Ruff, "014") => (RuleGroup::Nursery, rules::ruff::rules::UnreachableCode),
        (Ruff, "015") => (RuleGroup::Stable, rules::ruff::rules::UnnecessaryIterableAllocationForFirstElement),
        (Ruff, "016") => (RuleGroup::Stable, rules::ruff::rules::InvalidIndexType),
        #[allow(deprecated)]
        (Ruff, "017") => (RuleGroup::Nursery, rules::ruff::rules::QuadraticListSummation),
        (Ruff, "018") => (RuleGroup::Preview, rules::ruff::rules::AssignmentInAssert),
        (Ruff, "019") => (RuleGroup::Preview, rules::ruff::rules::UnnecessaryKeyCheck),
        (Ruff, "100") => (RuleGroup::Stable, rules::ruff::rules::UnusedNOQA),
        (Ruff, "200") => (RuleGroup::Stable, rules::ruff::rules::InvalidPyprojectToml),

        // flake8-django
        (Flake8Django, "001") => (RuleGroup::Stable, rules::flake8_django::rules::DjangoNullableModelStringField),
        (Flake8Django, "003") => (RuleGroup::Stable, rules::flake8_django::rules::DjangoLocalsInRenderFunction),
        (Flake8Django, "006") => (RuleGroup::Stable, rules::flake8_django::rules::DjangoExcludeWithModelForm),
        (Flake8Django, "007") => (RuleGroup::Stable, rules::flake8_django::rules::DjangoAllWithModelForm),
        (Flake8Django, "008") => (RuleGroup::Stable, rules::flake8_django::rules::DjangoModelWithoutDunderStr),
        (Flake8Django, "012") => (RuleGroup::Stable, rules::flake8_django::rules::DjangoUnorderedBodyContentInModel),
        (Flake8Django, "013") => (RuleGroup::Stable, rules::flake8_django::rules::DjangoNonLeadingReceiverDecorator),

        // flynt
        // Reserved: (Flynt, "001") => (RuleGroup::Stable, Rule: :StringConcatenationToFString),
        (Flynt, "002") => (RuleGroup::Stable, rules::flynt::rules::StaticJoinToFString),

        // flake8-todos
        (Flake8Todos, "001") => (RuleGroup::Stable, rules::flake8_todos::rules::InvalidTodoTag),
        (Flake8Todos, "002") => (RuleGroup::Stable, rules::flake8_todos::rules::MissingTodoAuthor),
        (Flake8Todos, "003") => (RuleGroup::Stable, rules::flake8_todos::rules::MissingTodoLink),
        (Flake8Todos, "004") => (RuleGroup::Stable, rules::flake8_todos::rules::MissingTodoColon),
        (Flake8Todos, "005") => (RuleGroup::Stable, rules::flake8_todos::rules::MissingTodoDescription),
        (Flake8Todos, "006") => (RuleGroup::Stable, rules::flake8_todos::rules::InvalidTodoCapitalization),
        (Flake8Todos, "007") => (RuleGroup::Stable, rules::flake8_todos::rules::MissingSpaceAfterTodoColon),

        // airflow
        (Airflow, "001") => (RuleGroup::Stable, rules::airflow::rules::AirflowVariableNameTaskIdMismatch),

        // perflint
        (Perflint, "101") => (RuleGroup::Stable, rules::perflint::rules::UnnecessaryListCast),
        (Perflint, "102") => (RuleGroup::Stable, rules::perflint::rules::IncorrectDictIterator),
        (Perflint, "203") => (RuleGroup::Stable, rules::perflint::rules::TryExceptInLoop),
        (Perflint, "401") => (RuleGroup::Stable, rules::perflint::rules::ManualListComprehension),
        (Perflint, "402") => (RuleGroup::Stable, rules::perflint::rules::ManualListCopy),
        (Perflint, "403") => (RuleGroup::Preview, rules::perflint::rules::ManualDictComprehension),

        // flake8-fixme
        (Flake8Fixme, "001") => (RuleGroup::Stable, rules::flake8_fixme::rules::LineContainsFixme),
        (Flake8Fixme, "002") => (RuleGroup::Stable, rules::flake8_fixme::rules::LineContainsTodo),
        (Flake8Fixme, "003") => (RuleGroup::Stable, rules::flake8_fixme::rules::LineContainsXxx),
        (Flake8Fixme, "004") => (RuleGroup::Stable, rules::flake8_fixme::rules::LineContainsHack),

        // flake8-slots
        (Flake8Slots, "000") => (RuleGroup::Stable, rules::flake8_slots::rules::NoSlotsInStrSubclass),
        (Flake8Slots, "001") => (RuleGroup::Stable, rules::flake8_slots::rules::NoSlotsInTupleSubclass),
        (Flake8Slots, "002") => (RuleGroup::Stable, rules::flake8_slots::rules::NoSlotsInNamedtupleSubclass),

        // refurb
        (Refurb, "101") => (RuleGroup::Preview, rules::refurb::rules::ReadWholeFile),
        (Refurb, "105") => (RuleGroup::Preview, rules::refurb::rules::PrintEmptyString),
        #[allow(deprecated)]
        (Refurb, "113") => (RuleGroup::Nursery, rules::refurb::rules::RepeatedAppend),
        #[allow(deprecated)]
        (Refurb, "131") => (RuleGroup::Nursery, rules::refurb::rules::DeleteFullSlice),
        #[allow(deprecated)]
        (Refurb, "132") => (RuleGroup::Nursery, rules::refurb::rules::CheckAndRemoveFromSet),
        (Refurb, "140") => (RuleGroup::Preview, rules::refurb::rules::ReimplementedStarmap),
        (Refurb, "145") => (RuleGroup::Preview, rules::refurb::rules::SliceCopy),
        (Refurb, "148") => (RuleGroup::Preview, rules::refurb::rules::UnnecessaryEnumerate),
        (Refurb, "171") => (RuleGroup::Preview, rules::refurb::rules::SingleItemMembershipTest),
        (Refurb, "177") => (RuleGroup::Preview, rules::refurb::rules::ImplicitCwd),

        // flake8-logging
        (Flake8Logging, "001") => (RuleGroup::Preview, rules::flake8_logging::rules::DirectLoggerInstantiation),
        (Flake8Logging, "002") => (RuleGroup::Preview, rules::flake8_logging::rules::InvalidGetLoggerArgument),
        (Flake8Logging, "007") => (RuleGroup::Preview, rules::flake8_logging::rules::ExceptionWithoutExcInfo),
        (Flake8Logging, "009") => (RuleGroup::Preview, rules::flake8_logging::rules::UndocumentedWarn),

        _ => return None,
    })
}<|MERGE_RESOLUTION|>--- conflicted
+++ resolved
@@ -211,11 +211,8 @@
         (Pylint, "C0205") => (RuleGroup::Stable, rules::pylint::rules::SingleStringSlots),
         (Pylint, "C0208") => (RuleGroup::Stable, rules::pylint::rules::IterationOverSet),
         (Pylint, "C0414") => (RuleGroup::Stable, rules::pylint::rules::UselessImportAlias),
-<<<<<<< HEAD
         (Pylint, "C2401") => (RuleGroup::Preview, rules::pylint::rules::NonAsciiName),
-=======
         (Pylint, "C2403") => (RuleGroup::Preview, rules::pylint::rules::NonAsciiImportName),
->>>>>>> 7a5f9883
         #[allow(deprecated)]
         (Pylint, "C1901") => (RuleGroup::Nursery, rules::pylint::rules::CompareToEmptyString),
         (Pylint, "C3002") => (RuleGroup::Stable, rules::pylint::rules::UnnecessaryDirectLambdaCall),
