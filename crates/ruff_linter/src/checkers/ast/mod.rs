//! [`Checker`] for AST-based lint rules.
//!
//! The [`Checker`] is responsible for traversing over the AST, building up the [`SemanticModel`],
//! and running any enabled [`Rule`]s at the appropriate place and time.
//!
//! The [`Checker`] is structured as a single pass over the AST that proceeds in "evaluation" order.
//! That is: the [`Checker`] typically iterates over nodes in the order in which they're evaluated
//! by the Python interpreter. This includes, e.g., deferring function body traversal until after
//! parent scopes have been fully traversed. Individual rules may also perform internal traversals
//! of the AST.
//!
//! While the [`Checker`] is typically passed by mutable reference to the individual lint rule
//! implementations, most of its constituent components are intended to be treated immutably, with
//! the exception of the [`Diagnostic`] vector, which is intended to be mutated by the individual
//! lint rules. In the future, this should be formalized in the API.
//!
//! The individual [`Visitor`] implementations within the [`Checker`] typically proceed in four
//! steps:
//!
//! 1. Binding: Bind any names introduced by the current node.
//! 2. Traversal: Recurse into the children of the current node.
//! 3. Clean-up: Perform any necessary clean-up after the current node has been fully traversed.
//! 4. Analysis: Run any relevant lint rules on the current node.
//!
//! The first three steps together compose the semantic analysis phase, while the last step
//! represents the lint-rule analysis phase. In the future, these steps may be separated into
//! distinct passes over the AST.

use std::cell::RefCell;
use std::path::Path;

use itertools::Itertools;
use log::debug;
use rustc_hash::FxHashMap;

use ruff_diagnostics::{Diagnostic, IsolationLevel};
use ruff_notebook::{CellOffsets, NotebookIndex};
use ruff_python_ast::helpers::{collect_import_from_member, is_docstring_stmt, to_module_path};
use ruff_python_ast::identifier::Identifier;
use ruff_python_ast::name::QualifiedName;
use ruff_python_ast::str::Quote;
use ruff_python_ast::visitor::{walk_except_handler, walk_pattern, Visitor};
use ruff_python_ast::{
    self as ast, AnyParameterRef, Comprehension, ElifElseClause, ExceptHandler, Expr, ExprContext,
    FStringElement, Keyword, MatchCase, ModModule, Parameter, Parameters, Pattern, Stmt, Suite,
    UnaryOp,
};
use ruff_python_ast::{helpers, str, visitor, PySourceType};
use ruff_python_codegen::{Generator, Stylist};
use ruff_python_index::Indexer;
use ruff_python_parser::typing::{parse_type_annotation, AnnotationKind, ParsedAnnotation};
use ruff_python_parser::{Parsed, Tokens};
use ruff_python_semantic::all::{DunderAllDefinition, DunderAllFlags};
use ruff_python_semantic::analyze::{imports, typing};
use ruff_python_semantic::{
    BindingFlags, BindingId, BindingKind, Exceptions, Export, FromImport, Globals, Import, Module,
    ModuleKind, ModuleSource, NodeId, ScopeId, ScopeKind, SemanticModel, SemanticModelFlags,
    StarImport, SubmoduleImport,
};
use ruff_python_stdlib::builtins::{python_builtins, IPYTHON_BUILTINS, MAGIC_GLOBALS};
use ruff_python_trivia::CommentRanges;
use ruff_source_file::{Locator, OneIndexed, SourceRow};
use ruff_text_size::{Ranged, TextRange, TextSize};

use crate::checkers::ast::annotation::AnnotationContext;
use crate::docstrings::extraction::ExtractionTarget;
use crate::importer::Importer;
use crate::noqa::NoqaMapping;
use crate::registry::Rule;
use crate::rules::{flake8_pyi, flake8_type_checking, pyflakes, pyupgrade};
use crate::settings::{flags, LinterSettings};
use crate::{docstrings, noqa};

mod analyze;
mod annotation;
mod deferred;

/// State representing whether a docstring is expected or not for the next statement.
#[derive(Debug, Copy, Clone, PartialEq)]
enum DocstringState {
    /// The next statement is expected to be a docstring, but not necessarily so.
    ///
    /// For example, in the following code:
    ///
    /// ```python
    /// class Foo:
    ///     pass
    ///
    ///
    /// def bar(x, y):
    ///     """Docstring."""
    ///     return x +  y
    /// ```
    ///
    /// For `Foo`, the state is expected when the checker is visiting the class
    /// body but isn't going to be present. While, for `bar` function, the docstring
    /// is expected and present.
    Expected(ExpectedDocstringKind),
    Other,
}

impl Default for DocstringState {
    /// Returns the default docstring state which is to expect a module-level docstring.
    fn default() -> Self {
        Self::Expected(ExpectedDocstringKind::Module)
    }
}

impl DocstringState {
    /// Returns the docstring kind if the state is expecting a docstring.
    const fn expected_kind(self) -> Option<ExpectedDocstringKind> {
        match self {
            DocstringState::Expected(kind) => Some(kind),
            DocstringState::Other => None,
        }
    }
}

/// The kind of an expected docstring.
#[derive(Debug, Copy, Clone, PartialEq)]
enum ExpectedDocstringKind {
    /// A module-level docstring.
    ///
    /// For example,
    /// ```python
    /// """This is a module-level docstring."""
    ///
    /// a = 1
    /// ```
    Module,

    /// A class-level docstring.
    ///
    /// For example,
    /// ```python
    /// class Foo:
    ///     """This is the docstring for `Foo` class."""
    ///
    ///     def __init__(self) -> None:
    ///         ...
    /// ```
    Class,

    /// A function-level docstring.
    ///
    /// For example,
    /// ```python
    /// def foo():
    ///     """This is the docstring for `foo` function."""
    ///     pass
    /// ```
    Function,

    /// An attribute-level docstring.
    ///
    /// For example,
    /// ```python
    /// a = 1
    /// """This is the docstring for `a` variable."""
    ///
    ///
    /// class Foo:
    ///     b = 1
    ///     """This is the docstring for `Foo.b` class variable."""
    /// ```
    Attribute,
}

impl ExpectedDocstringKind {
    /// Returns the semantic model flag that represents the current docstring state.
    const fn as_flag(self) -> SemanticModelFlags {
        match self {
            ExpectedDocstringKind::Attribute => SemanticModelFlags::ATTRIBUTE_DOCSTRING,
            _ => SemanticModelFlags::PEP_257_DOCSTRING,
        }
    }
}

pub(crate) struct Checker<'a> {
    /// The [`Parsed`] output for the source code.
    parsed: &'a Parsed<ModModule>,
    /// An internal cache for parsed string annotations
    parsed_annotations_cache: ParsedAnnotationsCache<'a>,
    /// The [`Parsed`] output for the type annotation the checker is currently in.
    parsed_type_annotation: Option<&'a ParsedAnnotation>,
    /// The [`Path`] to the file under analysis.
    path: &'a Path,
    /// The [`Path`] to the package containing the current file.
    package: Option<&'a Path>,
    /// The module representation of the current file (e.g., `foo.bar`).
    module: Module<'a>,
    /// The [`PySourceType`] of the current file.
    pub(crate) source_type: PySourceType,
    /// The [`CellOffsets`] for the current file, if it's a Jupyter notebook.
    cell_offsets: Option<&'a CellOffsets>,
    /// The [`NotebookIndex`] for the current file, if it's a Jupyter notebook.
    notebook_index: Option<&'a NotebookIndex>,
    /// The [`flags::Noqa`] for the current analysis (i.e., whether to respect suppression
    /// comments).
    noqa: flags::Noqa,
    /// The [`NoqaMapping`] for the current analysis (i.e., the mapping from line number to
    /// suppression commented line number).
    noqa_line_for: &'a NoqaMapping,
    /// The [`LinterSettings`] for the current analysis, including the enabled rules.
    pub(crate) settings: &'a LinterSettings,
    /// The [`Locator`] for the current file, which enables extraction of source code from byte
    /// offsets.
    locator: &'a Locator<'a>,
    /// The [`Stylist`] for the current file, which detects the current line ending, quote, and
    /// indentation style.
    stylist: &'a Stylist<'a>,
    /// The [`Indexer`] for the current file, which contains the offsets of all comments and more.
    indexer: &'a Indexer,
    /// The [`Importer`] for the current file, which enables importing of other modules.
    importer: Importer<'a>,
    /// The [`SemanticModel`], built up over the course of the AST traversal.
    semantic: SemanticModel<'a>,
    /// A set of deferred nodes to be visited after the current traversal (e.g., function bodies).
    visit: deferred::Visit<'a>,
    /// A set of deferred nodes to be analyzed after the AST traversal (e.g., `for` loops).
    analyze: deferred::Analyze,
    /// The cumulative set of diagnostics computed across all lint rules.
    pub(crate) diagnostics: Vec<Diagnostic>,
    /// The list of names already seen by flake8-bugbear diagnostics, to avoid duplicate violations..
    pub(crate) flake8_bugbear_seen: Vec<TextRange>,
    /// The end offset of the last visited statement.
    last_stmt_end: TextSize,
    /// A state describing if a docstring is expected or not.
    docstring_state: DocstringState,
}

impl<'a> Checker<'a> {
    #[allow(clippy::too_many_arguments)]
    pub(crate) fn new(
        parsed: &'a Parsed<ModModule>,
        parsed_annotations_arena: &'a typed_arena::Arena<ParsedAnnotation>,
        settings: &'a LinterSettings,
        noqa_line_for: &'a NoqaMapping,
        noqa: flags::Noqa,
        path: &'a Path,
        package: Option<&'a Path>,
        module: Module<'a>,
        locator: &'a Locator,
        stylist: &'a Stylist,
        indexer: &'a Indexer,
        source_type: PySourceType,
        cell_offsets: Option<&'a CellOffsets>,
        notebook_index: Option<&'a NotebookIndex>,
    ) -> Checker<'a> {
        Checker {
            parsed,
            parsed_type_annotation: None,
            parsed_annotations_cache: ParsedAnnotationsCache::new(parsed_annotations_arena),
            settings,
            noqa_line_for,
            noqa,
            path,
            package,
            module,
            source_type,
            locator,
            stylist,
            indexer,
            importer: Importer::new(parsed, locator, stylist),
            semantic: SemanticModel::new(&settings.typing_modules, path, module),
            visit: deferred::Visit::default(),
            analyze: deferred::Analyze::default(),
            diagnostics: Vec::default(),
            flake8_bugbear_seen: Vec::default(),
            cell_offsets,
            notebook_index,
            last_stmt_end: TextSize::default(),
            docstring_state: DocstringState::default(),
        }
    }
}

impl<'a> Checker<'a> {
    /// Return `true` if a [`Rule`] is disabled by a `noqa` directive.
    pub(crate) fn rule_is_ignored(&self, code: Rule, offset: TextSize) -> bool {
        // TODO(charlie): `noqa` directives are mostly enforced in `check_lines.rs`.
        // However, in rare cases, we need to check them here. For example, when
        // removing unused imports, we create a single fix that's applied to all
        // unused members on a single import. We need to pre-emptively omit any
        // members from the fix that will eventually be excluded by a `noqa`.
        // Unfortunately, we _do_ want to register a `Diagnostic` for each
        // eventually-ignored import, so that our `noqa` counts are accurate.
        if !self.noqa.is_enabled() {
            return false;
        }
        noqa::rule_is_ignored(code, offset, self.noqa_line_for, self.locator)
    }

    /// Create a [`Generator`] to generate source code based on the current AST state.
    pub(crate) fn generator(&self) -> Generator {
        Generator::new(
            self.stylist.indentation(),
            self.f_string_quote_style().unwrap_or(self.stylist.quote()),
            self.stylist.line_ending(),
        )
    }

    /// Returns the appropriate quoting for f-string by reversing the one used outside of
    /// the f-string.
    ///
    /// If the current expression in the context is not an f-string, returns ``None``.
    pub(crate) fn f_string_quote_style(&self) -> Option<Quote> {
        if !self.semantic.in_f_string() {
            return None;
        }

        // Find the quote character used to start the containing f-string.
        let ast::ExprFString { value, .. } = self
            .semantic
            .current_expressions()
            .find_map(|expr| expr.as_f_string_expr())?;
        Some(value.iter().next()?.quote_style().opposite())
    }

    /// Returns the [`SourceRow`] for the given offset.
    pub(crate) fn compute_source_row(&self, offset: TextSize) -> SourceRow {
        #[allow(deprecated)]
        let line = self.locator.compute_line_index(offset);

        if let Some(notebook_index) = self.notebook_index {
            let cell = notebook_index.cell(line).unwrap_or(OneIndexed::MIN);
            let line = notebook_index.cell_row(line).unwrap_or(OneIndexed::MIN);
            SourceRow::Notebook { cell, line }
        } else {
            SourceRow::SourceFile { line }
        }
    }

    /// Returns the [`CommentRanges`] for the parsed source code.
    pub(crate) fn comment_ranges(&self) -> &'a CommentRanges {
        self.indexer.comment_ranges()
    }

    /// Returns the [`Tokens`] for the parsed type annotation if the checker is in a typing context
    /// or the parsed source code.
    pub(crate) fn tokens(&self) -> &'a Tokens {
        if let Some(type_annotation) = self.parsed_type_annotation {
            type_annotation.parsed().tokens()
        } else {
            self.parsed.tokens()
        }
    }

    /// The [`Locator`] for the current file, which enables extraction of source code from byte
    /// offsets.
    pub(crate) const fn locator(&self) -> &'a Locator<'a> {
        self.locator
    }

    /// The [`Stylist`] for the current file, which detects the current line ending, quote, and
    /// indentation style.
    pub(crate) const fn stylist(&self) -> &'a Stylist<'a> {
        self.stylist
    }

    /// The [`Indexer`] for the current file, which contains the offsets of all comments and more.
    pub(crate) const fn indexer(&self) -> &'a Indexer {
        self.indexer
    }

    /// The [`Importer`] for the current file, which enables importing of other modules.
    pub(crate) const fn importer(&self) -> &Importer<'a> {
        &self.importer
    }

    /// The [`SemanticModel`], built up over the course of the AST traversal.
    pub(crate) const fn semantic(&self) -> &SemanticModel<'a> {
        &self.semantic
    }

    /// The [`Path`] to the file under analysis.
    pub(crate) const fn path(&self) -> &'a Path {
        self.path
    }

    /// The [`Path`] to the package containing the current file.
    pub(crate) const fn package(&self) -> Option<&'a Path> {
        self.package
    }

    /// The [`CellOffsets`] for the current file, if it's a Jupyter notebook.
    pub(crate) const fn cell_offsets(&self) -> Option<&'a CellOffsets> {
        self.cell_offsets
    }

    /// Returns whether the given rule should be checked.
    #[inline]
    pub(crate) const fn enabled(&self, rule: Rule) -> bool {
        self.settings.rules.enabled(rule)
    }

    /// Returns whether any of the given rules should be checked.
    #[inline]
    pub(crate) const fn any_enabled(&self, rules: &[Rule]) -> bool {
        self.settings.rules.any_enabled(rules)
    }

    /// Returns the [`IsolationLevel`] to isolate fixes for a given node.
    ///
    /// The primary use-case for fix isolation is to ensure that we don't delete all statements
    /// in a given indented block, which would cause a syntax error. We therefore need to ensure
    /// that we delete at most one statement per indented block per fixer pass. Fix isolation should
    /// thus be applied whenever we delete a statement, but can otherwise be omitted.
    pub(crate) fn isolation(node_id: Option<NodeId>) -> IsolationLevel {
        node_id
            .map(|node_id| IsolationLevel::Group(node_id.into()))
            .unwrap_or_default()
    }

    /// Parse a stringified type annotation as an AST expression,
    /// e.g. `"List[str]"` in `x: "List[str]"`
    ///
    /// This method is a wrapper around [`ruff_python_parser::typing::parse_type_annotation`]
    /// that adds caching.
    pub(crate) fn parse_type_annotation(
        &self,
        annotation: &ast::ExprStringLiteral,
    ) -> Option<&'a ParsedAnnotation> {
        self.parsed_annotations_cache
            .lookup_or_parse(annotation, self.locator.contents())
    }
}

impl<'a> Visitor<'a> for Checker<'a> {
    fn visit_stmt(&mut self, stmt: &'a Stmt) {
        // Step 0: Pre-processing
        self.semantic.push_node(stmt);

        // For Jupyter Notebooks, we'll reset the `IMPORT_BOUNDARY` flag when
        // we encounter a cell boundary.
        if self.source_type.is_ipynb()
            && self.semantic.at_top_level()
            && self.semantic.seen_import_boundary()
            && self.cell_offsets.is_some_and(|cell_offsets| {
                cell_offsets.has_cell_boundary(TextRange::new(self.last_stmt_end, stmt.start()))
            })
        {
            self.semantic.flags -= SemanticModelFlags::IMPORT_BOUNDARY;
        }

        // Track whether we've seen module docstrings, non-imports, etc.
        match stmt {
            Stmt::Expr(ast::StmtExpr { value, .. })
                if !self.semantic.seen_module_docstring_boundary()
                    && value.is_string_literal_expr() =>
            {
                self.semantic.flags |= SemanticModelFlags::MODULE_DOCSTRING_BOUNDARY;
            }
            Stmt::ImportFrom(ast::StmtImportFrom { module, names, .. }) => {
                self.semantic.flags |= SemanticModelFlags::MODULE_DOCSTRING_BOUNDARY;

                // Allow __future__ imports until we see a non-__future__ import.
                if let Some("__future__") = module.as_deref() {
                    if names
                        .iter()
                        .any(|alias| alias.name.as_str() == "annotations")
                    {
                        self.semantic.flags |= SemanticModelFlags::FUTURE_ANNOTATIONS;
                    }
                } else {
                    self.semantic.flags |= SemanticModelFlags::FUTURES_BOUNDARY;
                }
            }
            Stmt::Import(_) => {
                self.semantic.flags |= SemanticModelFlags::MODULE_DOCSTRING_BOUNDARY;
                self.semantic.flags |= SemanticModelFlags::FUTURES_BOUNDARY;
            }
            _ => {
                self.semantic.flags |= SemanticModelFlags::MODULE_DOCSTRING_BOUNDARY;
                self.semantic.flags |= SemanticModelFlags::FUTURES_BOUNDARY;
                if !(self.semantic.seen_import_boundary()
                    || stmt.is_ipy_escape_command_stmt()
                    || helpers::is_assignment_to_a_dunder(stmt)
                    || helpers::in_nested_block(self.semantic.current_statements())
                    || imports::is_matplotlib_activation(stmt, self.semantic())
                    || imports::is_sys_path_modification(stmt, self.semantic())
                    || imports::is_os_environ_modification(stmt, self.semantic()))
                {
                    self.semantic.flags |= SemanticModelFlags::IMPORT_BOUNDARY;
                }
            }
        }

        // Store the flags prior to any further descent, so that we can restore them after visiting
        // the node.
        let flags_snapshot = self.semantic.flags;

        // Update the semantic model if it is in a docstring. This should be done after the
        // flags snapshot to ensure that it gets reset once the statement is analyzed.
        if let Some(kind) = self.docstring_state.expected_kind() {
            if is_docstring_stmt(stmt) {
                self.semantic.flags |= kind.as_flag();
            }
            // Reset the state irrespective of whether the statement is a docstring or not.
            self.docstring_state = DocstringState::Other;
        }

        // Step 1: Binding
        match stmt {
            Stmt::AugAssign(ast::StmtAugAssign {
                target,
                op: _,
                value: _,
                range: _,
            }) => {
                self.handle_node_load(target);
            }
            Stmt::Import(ast::StmtImport { names, range: _ }) => {
                if self.semantic.at_top_level() {
                    self.importer.visit_import(stmt);
                }

                for alias in names {
                    // Given `import foo.bar`, `module` would be "foo", and `call_path` would be
                    // `["foo", "bar"]`.
                    let module = alias.name.split('.').next().unwrap();

                    // Mark the top-level module as "seen" by the semantic model.
                    self.semantic.add_module(module);

                    if alias.asname.is_none() && alias.name.contains('.') {
                        let qualified_name = QualifiedName::user_defined(&alias.name);
                        self.add_binding(
                            module,
                            alias.identifier(),
                            BindingKind::SubmoduleImport(SubmoduleImport {
                                qualified_name: Box::new(qualified_name),
                            }),
                            BindingFlags::EXTERNAL,
                        );
                    } else {
                        let mut flags = BindingFlags::EXTERNAL;
                        if alias.asname.is_some() {
                            flags |= BindingFlags::ALIAS;
                        }
                        if alias
                            .asname
                            .as_ref()
                            .is_some_and(|asname| asname.as_str() == alias.name.as_str())
                        {
                            flags |= BindingFlags::EXPLICIT_EXPORT;
                        }

                        let name = alias.asname.as_ref().unwrap_or(&alias.name);
                        let qualified_name = QualifiedName::user_defined(&alias.name);
                        self.add_binding(
                            name,
                            alias.identifier(),
                            BindingKind::Import(Import {
                                qualified_name: Box::new(qualified_name),
                            }),
                            flags,
                        );
                    }
                }
            }
            Stmt::ImportFrom(ast::StmtImportFrom {
                names,
                module,
                level,
                range: _,
            }) => {
                if self.semantic.at_top_level() {
                    self.importer.visit_import(stmt);
                }

                let module = module.as_deref();
                let level = *level;

                // Mark the top-level module as "seen" by the semantic model.
                if level == 0 {
                    if let Some(module) = module.and_then(|module| module.split('.').next()) {
                        self.semantic.add_module(module);
                    }
                }

                for alias in names {
                    if let Some("__future__") = module {
                        let name = alias.asname.as_ref().unwrap_or(&alias.name);
                        self.add_binding(
                            name,
                            alias.identifier(),
                            BindingKind::FutureImport,
                            BindingFlags::empty(),
                        );
                    } else if &alias.name == "*" {
                        self.semantic
                            .current_scope_mut()
                            .add_star_import(StarImport { level, module });
                    } else {
                        let mut flags = BindingFlags::EXTERNAL;
                        if alias.asname.is_some() {
                            flags |= BindingFlags::ALIAS;
                        }
                        if alias
                            .asname
                            .as_ref()
                            .is_some_and(|asname| asname.as_str() == alias.name.as_str())
                        {
                            flags |= BindingFlags::EXPLICIT_EXPORT;
                        }

                        // Given `from foo import bar`, `name` would be "bar" and `qualified_name` would
                        // be "foo.bar". Given `from foo import bar as baz`, `name` would be "baz"
                        // and `qualified_name` would be "foo.bar".
                        let name = alias.asname.as_ref().unwrap_or(&alias.name);

                        // Attempt to resolve any relative imports; but if we don't know the current
                        // module path, or the relative import extends beyond the package root,
                        // fallback to a literal representation (e.g., `[".", "foo"]`).
                        let qualified_name = collect_import_from_member(level, module, &alias.name);
                        self.add_binding(
                            name,
                            alias.identifier(),
                            BindingKind::FromImport(FromImport {
                                qualified_name: Box::new(qualified_name),
                            }),
                            flags,
                        );
                    }
                }
            }
            Stmt::Global(ast::StmtGlobal { names, range: _ }) => {
                if !self.semantic.scope_id.is_global() {
                    for name in names {
                        let binding_id = self.semantic.global_scope().get(name);

                        // Mark the binding in the global scope as "rebound" in the current scope.
                        if let Some(binding_id) = binding_id {
                            self.semantic
                                .add_rebinding_scope(binding_id, self.semantic.scope_id);
                        }

                        // Add a binding to the current scope.
                        let binding_id = self.semantic.push_binding(
                            name.range(),
                            BindingKind::Global(binding_id),
                            BindingFlags::GLOBAL,
                        );
                        let scope = self.semantic.current_scope_mut();
                        scope.add(name, binding_id);
                    }
                }
            }
            Stmt::Nonlocal(ast::StmtNonlocal { names, range: _ }) => {
                if !self.semantic.scope_id.is_global() {
                    for name in names {
                        if let Some((scope_id, binding_id)) = self.semantic.nonlocal(name) {
                            // Mark the binding as "used", since the `nonlocal` requires an existing
                            // binding.
                            self.semantic.add_local_reference(
                                binding_id,
                                ExprContext::Load,
                                name.range(),
                            );

                            // Mark the binding in the enclosing scope as "rebound" in the current
                            // scope.
                            self.semantic
                                .add_rebinding_scope(binding_id, self.semantic.scope_id);

                            // Add a binding to the current scope.
                            let binding_id = self.semantic.push_binding(
                                name.range(),
                                BindingKind::Nonlocal(binding_id, scope_id),
                                BindingFlags::NONLOCAL,
                            );
                            let scope = self.semantic.current_scope_mut();
                            scope.add(name, binding_id);
                        }
                    }
                }
            }
            _ => {}
        }

        // Step 2: Traversal
        match stmt {
            Stmt::FunctionDef(
                function_def @ ast::StmtFunctionDef {
                    name,
                    body,
                    parameters,
                    decorator_list,
                    returns,
                    type_params,
                    ..
                },
            ) => {
                // Visit the decorators and arguments, but avoid the body, which will be
                // deferred.
                for decorator in decorator_list {
                    self.visit_decorator(decorator);
                }

                // Function annotations are always evaluated at runtime, unless future annotations
                // are enabled.
                let annotation =
                    AnnotationContext::from_function(function_def, &self.semantic, self.settings);

                // The first parameter may be a single dispatch.
                let singledispatch =
                    flake8_type_checking::helpers::is_singledispatch_implementation(
                        function_def,
                        self.semantic(),
                    );

                // The default values of the parameters needs to be evaluated in the enclosing
                // scope.
                for parameter in &**parameters {
                    if let Some(expr) = parameter.default() {
                        self.visit_expr(expr);
                    }
                }

                self.semantic.push_scope(ScopeKind::Type);

                if let Some(type_params) = type_params {
                    self.visit_type_params(type_params);
                }

                for parameter in &**parameters {
                    if let Some(expr) = parameter.annotation() {
                        if singledispatch && !parameter.is_variadic() {
                            self.visit_runtime_required_annotation(expr);
                        } else {
                            match annotation {
                                AnnotationContext::RuntimeRequired => {
                                    self.visit_runtime_required_annotation(expr);
                                }
                                AnnotationContext::RuntimeEvaluated => {
                                    self.visit_runtime_evaluated_annotation(expr);
                                }
                                AnnotationContext::TypingOnly => {
                                    self.visit_annotation(expr);
                                }
                            }
                        }
                    }
                }
                if let Some(expr) = returns {
                    match annotation {
                        AnnotationContext::RuntimeRequired => {
                            self.visit_runtime_required_annotation(expr);
                        }
                        AnnotationContext::RuntimeEvaluated => {
                            self.visit_runtime_evaluated_annotation(expr);
                        }
                        AnnotationContext::TypingOnly => {
                            self.visit_annotation(expr);
                        }
                    }
                }

                let definition = docstrings::extraction::extract_definition(
                    ExtractionTarget::Function(function_def),
                    self.semantic.definition_id,
                    &self.semantic.definitions,
                );
                self.semantic.push_definition(definition);
                self.semantic.push_scope(ScopeKind::Function(function_def));
                self.semantic.flags -= SemanticModelFlags::EXCEPTION_HANDLER;

                self.visit.functions.push(self.semantic.snapshot());

                // Extract any global bindings from the function body.
                if let Some(globals) = Globals::from_body(body) {
                    self.semantic.set_globals(globals);
                }
                let scope_id = self.semantic.scope_id;
                self.analyze.scopes.push(scope_id);
                self.semantic.pop_scope(); // Function scope
                self.semantic.pop_definition();
                self.semantic.pop_scope(); // Type parameter scope
                self.add_binding(
                    name,
                    stmt.identifier(),
                    BindingKind::FunctionDefinition(scope_id),
                    BindingFlags::empty(),
                );
            }
            Stmt::ClassDef(
                class_def @ ast::StmtClassDef {
                    name,
                    body,
                    arguments,
                    decorator_list,
                    type_params,
                    ..
                },
            ) => {
                for decorator in decorator_list {
                    self.visit_decorator(decorator);
                }

                self.semantic.push_scope(ScopeKind::Type);

                if let Some(type_params) = type_params {
                    self.visit_type_params(type_params);
                }

                if let Some(arguments) = arguments {
                    self.semantic.flags |= SemanticModelFlags::CLASS_BASE;
                    self.visit_arguments(arguments);
                    self.semantic.flags -= SemanticModelFlags::CLASS_BASE;
                }

                let definition = docstrings::extraction::extract_definition(
                    ExtractionTarget::Class(class_def),
                    self.semantic.definition_id,
                    &self.semantic.definitions,
                );
                self.semantic.push_definition(definition);
                self.semantic.push_scope(ScopeKind::Class(class_def));
                self.semantic.flags -= SemanticModelFlags::EXCEPTION_HANDLER;

                // Extract any global bindings from the class body.
                if let Some(globals) = Globals::from_body(body) {
                    self.semantic.set_globals(globals);
                }

                // Set the docstring state before visiting the class body.
                self.docstring_state = DocstringState::Expected(ExpectedDocstringKind::Class);
                self.visit_body(body);

                let scope_id = self.semantic.scope_id;
                self.analyze.scopes.push(scope_id);
                self.semantic.pop_scope(); // Class scope
                self.semantic.pop_definition();
                self.semantic.pop_scope(); // Type parameter scope
                self.add_binding(
                    name,
                    stmt.identifier(),
                    BindingKind::ClassDefinition(scope_id),
                    BindingFlags::empty(),
                );
            }
            Stmt::TypeAlias(ast::StmtTypeAlias {
                range: _,
                name,
                type_params,
                value,
            }) => {
                self.semantic.push_scope(ScopeKind::Type);
                if let Some(type_params) = type_params {
                    self.visit_type_params(type_params);
                }
                self.visit_generic_type_alias(value);
                self.semantic.pop_scope();
                self.visit_expr(name);
            }
            Stmt::Try(
                try_node @ ast::StmtTry {
                    body,
                    handlers,
                    orelse,
                    finalbody,
                    ..
                },
            ) => {
                // Iterate over the `body`, then the `handlers`, then the `orelse`, then the
                // `finalbody`, but treat the body and the `orelse` as a single branch for
                // flow analysis purposes.
                let branch = self.semantic.push_branch();
                self.semantic
                    .handled_exceptions
                    .push(Exceptions::from_try_stmt(try_node, &self.semantic));
                self.visit_body(body);
                self.semantic.handled_exceptions.pop();
                self.semantic.pop_branch();

                for except_handler in handlers {
                    self.semantic.push_branch();
                    self.visit_except_handler(except_handler);
                    self.semantic.pop_branch();
                }

                self.semantic.set_branch(branch);
                self.visit_body(orelse);
                self.semantic.pop_branch();

                self.semantic.push_branch();
                self.visit_body(finalbody);
                self.semantic.pop_branch();
            }
            Stmt::AnnAssign(ast::StmtAnnAssign {
                target,
                annotation,
                value,
                ..
            }) => {
                match AnnotationContext::from_model(&self.semantic, self.settings) {
                    AnnotationContext::RuntimeRequired => {
                        self.visit_runtime_required_annotation(annotation);
                    }
                    AnnotationContext::RuntimeEvaluated => {
                        self.visit_runtime_evaluated_annotation(annotation);
                    }
                    AnnotationContext::TypingOnly
                        if flake8_type_checking::helpers::is_dataclass_meta_annotation(
                            annotation,
                            self.semantic(),
                        ) =>
                    {
                        if let Expr::Subscript(subscript) = &**annotation {
                            // Ex) `InitVar[str]`
                            self.visit_runtime_required_annotation(&subscript.value);
                            self.visit_annotation(&subscript.slice);
                        } else {
                            // Ex) `InitVar`
                            self.visit_runtime_required_annotation(annotation);
                        }
                    }
                    AnnotationContext::TypingOnly => self.visit_annotation(annotation),
                }

                if let Some(expr) = value {
                    if self.semantic.match_typing_expr(annotation, "TypeAlias") {
                        self.visit_explicit_type_alias(expr);
                    } else {
                        self.visit_expr(expr);
                    }
                }
                self.visit_expr(target);
            }
            Stmt::Assert(ast::StmtAssert {
                test,
                msg,
                range: _,
            }) => {
                self.visit_boolean_test(test);
                if let Some(expr) = msg {
                    self.visit_expr(expr);
                }
            }
            Stmt::With(ast::StmtWith {
                items,
                body,
                is_async: _,
                range: _,
            }) => {
                for item in items {
                    self.visit_with_item(item);
                }
                self.semantic.push_branch();
                self.visit_body(body);
                self.semantic.pop_branch();
            }
            Stmt::While(ast::StmtWhile {
                test,
                body,
                orelse,
                range: _,
            }) => {
                self.visit_boolean_test(test);
                self.visit_body(body);
                self.visit_body(orelse);
            }
            Stmt::If(
                stmt_if @ ast::StmtIf {
                    test,
                    body,
                    elif_else_clauses,
                    range: _,
                },
            ) => {
                self.visit_boolean_test(test);

                self.semantic.push_branch();
                if typing::is_type_checking_block(stmt_if, &self.semantic) {
                    if self.semantic.at_top_level() {
                        self.importer.visit_type_checking_block(stmt);
                    }
                    self.visit_type_checking_block(body);
                } else {
                    self.visit_body(body);
                }
                self.semantic.pop_branch();

                for clause in elif_else_clauses {
                    self.semantic.push_branch();
                    self.visit_elif_else_clause(clause);
                    self.semantic.pop_branch();
                }
            }
            _ => visitor::walk_stmt(self, stmt),
        };

        if self.semantic().at_top_level() || self.semantic().current_scope().kind.is_class() {
            match stmt {
                Stmt::Assign(ast::StmtAssign { targets, .. }) => {
                    if let [Expr::Name(_)] = targets.as_slice() {
                        self.docstring_state =
                            DocstringState::Expected(ExpectedDocstringKind::Attribute);
                    }
                }
                Stmt::AnnAssign(ast::StmtAnnAssign { target, .. }) => {
                    if target.is_name_expr() {
                        self.docstring_state =
                            DocstringState::Expected(ExpectedDocstringKind::Attribute);
                    }
                }
                _ => {}
            }
        }

        // Step 3: Clean-up

        // Step 4: Analysis
        analyze::statement(stmt, self);

        self.semantic.flags = flags_snapshot;
        self.semantic.pop_node();
        self.last_stmt_end = stmt.end();
    }

    fn visit_annotation(&mut self, expr: &'a Expr) {
        let flags_snapshot = self.semantic.flags;
        self.semantic.flags |= SemanticModelFlags::TYPING_ONLY_ANNOTATION;
        self.visit_type_definition(expr);
        self.semantic.flags = flags_snapshot;
    }

    fn visit_expr(&mut self, expr: &'a Expr) {
        // Step 0: Pre-processing
        if self.source_type.is_stub()
            && self.semantic.in_class_base()
            && !self.semantic.in_deferred_class_base()
        {
            self.visit
                .class_bases
                .push((expr, self.semantic.snapshot()));
            return;
        }

        if !self.semantic.in_typing_literal()
            // `in_deferred_type_definition()` will only be `true` if we're now visiting the deferred nodes
            // after having already traversed the source tree once. If we're now visiting the deferred nodes,
            // we can't defer again, or we'll infinitely recurse!
            && !self.semantic.in_deferred_type_definition()
            && self.semantic.in_type_definition()
            && self.semantic.future_annotations_or_stub()
            && (self.semantic.in_annotation() || self.source_type.is_stub())
        {
            if let Expr::StringLiteral(string_literal) = expr {
                self.visit
                    .string_type_definitions
                    .push((string_literal, self.semantic.snapshot()));
            } else {
                self.visit
                    .future_type_definitions
                    .push((expr, self.semantic.snapshot()));
            }
            return;
        }

        self.semantic.push_node(expr);

        // Store the flags prior to any further descent, so that we can restore them after visiting
        // the node.
        let flags_snapshot = self.semantic.flags;

        // If we're in a boolean test (e.g., the `test` of a `Stmt::If`), but now within a
        // subexpression (e.g., `a` in `f(a)`), then we're no longer in a boolean test.
        if !matches!(
            expr,
            Expr::BoolOp(_)
                | Expr::UnaryOp(ast::ExprUnaryOp {
                    op: UnaryOp::Not,
                    ..
                })
        ) {
            self.semantic.flags -= SemanticModelFlags::BOOLEAN_TEST;
        }

        // Step 1: Binding
        match expr {
            Expr::Call(ast::ExprCall {
                func,
                arguments: _,
                range: _,
            }) => {
                if let Expr::Name(ast::ExprName { id, ctx, range: _ }) = func.as_ref() {
                    if id == "locals" && ctx.is_load() {
                        let scope = self.semantic.current_scope_mut();
                        scope.set_uses_locals();
                    }
                }
            }
            Expr::Name(ast::ExprName { id, ctx, range: _ }) => match ctx {
                ExprContext::Load => self.handle_node_load(expr),
                ExprContext::Store => self.handle_node_store(id, expr),
                ExprContext::Del => self.handle_node_delete(expr),
                ExprContext::Invalid => {}
            },
            _ => {}
        }

        // Step 2: Traversal
        match expr {
            Expr::ListComp(ast::ExprListComp {
                elt,
                generators,
                range: _,
            })
            | Expr::SetComp(ast::ExprSetComp {
                elt,
                generators,
                range: _,
            })
            | Expr::Generator(ast::ExprGenerator {
                elt,
                generators,
                range: _,
                parenthesized: _,
            }) => {
                self.visit_generators(generators);
                self.visit_expr(elt);
            }
            Expr::DictComp(ast::ExprDictComp {
                key,
                value,
                generators,
                range: _,
            }) => {
                self.visit_generators(generators);
                self.visit_expr(key);
                self.visit_expr(value);
            }
            Expr::Lambda(
                lambda @ ast::ExprLambda {
                    parameters,
                    body: _,
                    range: _,
                },
            ) => {
                // Visit the default arguments, but avoid the body, which will be deferred.
                if let Some(parameters) = parameters {
                    for default in parameters
                        .iter_non_variadic_params()
                        .filter_map(|param| param.default.as_deref())
                    {
                        self.visit_expr(default);
                    }
                }

                self.semantic.push_scope(ScopeKind::Lambda(lambda));
                self.visit.lambdas.push(self.semantic.snapshot());
                self.analyze.lambdas.push(self.semantic.snapshot());
            }
            Expr::If(ast::ExprIf {
                test,
                body,
                orelse,
                range: _,
            }) => {
                self.visit_boolean_test(test);
                self.visit_expr(body);
                self.visit_expr(orelse);
            }
            Expr::UnaryOp(ast::ExprUnaryOp {
                op: UnaryOp::Not,
                operand,
                range: _,
            }) => {
                self.visit_boolean_test(operand);
            }
            Expr::Call(ast::ExprCall {
                func,
                arguments,
                range: _,
            }) => {
                self.visit_expr(func);

                let callable =
                    self.semantic
                        .resolve_qualified_name(func)
                        .and_then(|qualified_name| {
                            if self
                                .semantic
                                .match_typing_qualified_name(&qualified_name, "cast")
                            {
                                Some(typing::Callable::Cast)
                            } else if self
                                .semantic
                                .match_typing_qualified_name(&qualified_name, "NewType")
                            {
                                Some(typing::Callable::NewType)
                            } else if self
                                .semantic
                                .match_typing_qualified_name(&qualified_name, "TypeVar")
                            {
                                Some(typing::Callable::TypeVar)
                            } else if self
                                .semantic
                                .match_typing_qualified_name(&qualified_name, "NamedTuple")
                            {
                                Some(typing::Callable::NamedTuple)
                            } else if self
                                .semantic
                                .match_typing_qualified_name(&qualified_name, "TypedDict")
                            {
                                Some(typing::Callable::TypedDict)
                            } else if matches!(
                                qualified_name.segments(),
                                [
                                    "mypy_extensions",
                                    "Arg"
                                        | "DefaultArg"
                                        | "NamedArg"
                                        | "DefaultNamedArg"
                                        | "VarArg"
                                        | "KwArg"
                                ]
                            ) {
                                Some(typing::Callable::MypyExtension)
                            } else if matches!(qualified_name.segments(), ["" | "builtins", "bool"])
                            {
                                Some(typing::Callable::Bool)
                            } else {
                                None
                            }
                        });
                match callable {
                    Some(typing::Callable::Bool) => {
                        let mut args = arguments.args.iter();
                        if let Some(arg) = args.next() {
                            self.visit_boolean_test(arg);
                        }
                        for arg in args {
                            self.visit_expr(arg);
                        }
                    }
                    Some(typing::Callable::Cast) => {
                        let mut args = arguments.args.iter();
                        if let Some(arg) = args.next() {
                            self.visit_type_definition(arg);
                        }
                        for arg in args {
                            self.visit_expr(arg);
                        }
                    }
                    Some(typing::Callable::NewType) => {
                        let mut args = arguments.args.iter();
                        if let Some(arg) = args.next() {
                            self.visit_non_type_definition(arg);
                        }
                        for arg in args {
                            self.visit_type_definition(arg);
                        }
                    }
                    Some(typing::Callable::TypeVar) => {
                        let mut args = arguments.args.iter();
                        if let Some(arg) = args.next() {
                            self.visit_non_type_definition(arg);
                        }
                        for arg in args {
                            self.visit_type_definition(arg);
                        }
                        for keyword in &*arguments.keywords {
                            let Keyword {
                                arg,
                                value,
                                range: _,
                            } = keyword;
                            if let Some(id) = arg {
                                if id.as_str() == "bound" {
                                    self.visit_type_definition(value);
                                } else {
                                    self.visit_non_type_definition(value);
                                }
                            }
                        }
                    }
                    Some(typing::Callable::NamedTuple) => {
                        // Ex) NamedTuple("a", [("a", int)])
                        let mut args = arguments.args.iter();
                        if let Some(arg) = args.next() {
                            self.visit_non_type_definition(arg);
                        }

                        for arg in args {
                            match arg {
                                // Ex) NamedTuple("a", [("a", int)])
                                Expr::List(ast::ExprList { elts, .. })
                                | Expr::Tuple(ast::ExprTuple { elts, .. }) => {
                                    for elt in elts {
                                        match elt {
                                            Expr::List(ast::ExprList { elts, .. })
                                            | Expr::Tuple(ast::ExprTuple { elts, .. })
                                                if elts.len() == 2 =>
                                            {
                                                self.visit_non_type_definition(&elts[0]);
                                                self.visit_type_definition(&elts[1]);
                                            }
                                            _ => {
                                                self.visit_non_type_definition(elt);
                                            }
                                        }
                                    }
                                }
                                _ => self.visit_non_type_definition(arg),
                            }
                        }

                        for keyword in &*arguments.keywords {
                            let Keyword { arg, value, .. } = keyword;
                            match (arg.as_ref(), value) {
                                // Ex) NamedTuple("a", **{"a": int})
                                (None, Expr::Dict(dict)) => {
                                    for ast::DictItem { key, value } in dict {
                                        if let Some(key) = key.as_ref() {
                                            self.visit_non_type_definition(key);
                                            self.visit_type_definition(value);
                                        } else {
                                            self.visit_non_type_definition(value);
                                        }
                                    }
                                }
                                // Ex) NamedTuple("a", **obj)
                                (None, _) => {
                                    self.visit_non_type_definition(value);
                                }
                                // Ex) NamedTuple("a", a=int)
                                _ => {
                                    self.visit_type_definition(value);
                                }
                            }
                        }
                    }
                    Some(typing::Callable::TypedDict) => {
                        // Ex) TypedDict("a", {"a": int})
                        let mut args = arguments.args.iter();
                        if let Some(arg) = args.next() {
                            self.visit_non_type_definition(arg);
                        }
                        for arg in args {
                            if let Expr::Dict(ast::ExprDict { items, range: _ }) = arg {
                                for ast::DictItem { key, value } in items {
                                    if let Some(key) = key {
                                        self.visit_non_type_definition(key);
                                    }
                                    self.visit_type_definition(value);
                                }
                            } else {
                                self.visit_non_type_definition(arg);
                            }
                        }

                        // Ex) TypedDict("a", a=int)
                        for keyword in &*arguments.keywords {
                            let Keyword { value, .. } = keyword;
                            self.visit_type_definition(value);
                        }
                    }
                    Some(typing::Callable::MypyExtension) => {
                        let mut args = arguments.args.iter();
                        if let Some(arg) = args.next() {
                            // Ex) DefaultNamedArg(bool | None, name="some_prop_name")
                            self.visit_type_definition(arg);

                            for arg in args {
                                self.visit_non_type_definition(arg);
                            }
                            for keyword in &*arguments.keywords {
                                let Keyword { value, .. } = keyword;
                                self.visit_non_type_definition(value);
                            }
                        } else {
                            // Ex) DefaultNamedArg(type="bool", name="some_prop_name")
                            for keyword in &*arguments.keywords {
                                let Keyword {
                                    value,
                                    arg,
                                    range: _,
                                } = keyword;
                                if arg.as_ref().is_some_and(|arg| arg == "type") {
                                    self.visit_type_definition(value);
                                } else {
                                    self.visit_non_type_definition(value);
                                }
                            }
                        }
                    }
                    None => {
                        // If we're in a type definition, we need to treat the arguments to any
                        // other callables as non-type definitions (i.e., we don't want to treat
                        // any strings as deferred type definitions).
                        for arg in &*arguments.args {
                            self.visit_non_type_definition(arg);
                        }
                        for keyword in &*arguments.keywords {
                            let Keyword { value, .. } = keyword;
                            self.visit_non_type_definition(value);
                        }
                    }
                }
            }
            Expr::Subscript(ast::ExprSubscript {
                value,
                slice,
                ctx,
                range: _,
            }) => {
                // Only allow annotations in `ExprContext::Load`. If we have, e.g.,
                // `obj["foo"]["bar"]`, we need to avoid treating the `obj["foo"]`
                // portion as an annotation, despite having `ExprContext::Load`. Thus, we track
                // the `ExprContext` at the top-level.
                if self.semantic.in_subscript() {
                    visitor::walk_expr(self, expr);
                } else if matches!(ctx, ExprContext::Store | ExprContext::Del) {
                    self.semantic.flags |= SemanticModelFlags::SUBSCRIPT;
                    visitor::walk_expr(self, expr);
                } else {
                    self.visit_expr(value);

                    match typing::match_annotated_subscript(
                        value,
                        &self.semantic,
                        self.settings.typing_modules.iter().map(String::as_str),
                        &self.settings.pyflakes.extend_generics,
                    ) {
                        // Ex) Literal["Class"]
                        Some(typing::SubscriptKind::Literal) => {
                            self.semantic.flags |= SemanticModelFlags::TYPING_LITERAL;

                            self.visit_expr(slice);
                            self.visit_expr_context(ctx);
                        }
                        // Ex) Optional[int]
                        Some(typing::SubscriptKind::Generic) => {
                            self.visit_type_definition(slice);
                            self.visit_expr_context(ctx);
                        }
                        // Ex) Annotated[int, "Hello, world!"]
                        Some(typing::SubscriptKind::PEP593Annotation) => {
                            // First argument is a type (including forward references); the
                            // rest are arbitrary Python objects.
                            if let Expr::Tuple(ast::ExprTuple {
                                elts,
                                ctx,
                                range: _,
                                parenthesized: _,
                            }) = slice.as_ref()
                            {
                                let mut iter = elts.iter();
                                if let Some(expr) = iter.next() {
                                    self.visit_type_definition(expr);
                                }
                                for expr in iter {
                                    self.visit_non_type_definition(expr);
                                }
                                self.visit_expr_context(ctx);
                            } else {
                                debug!("Found non-Expr::Tuple argument to PEP 593 Annotation.");
                            }
                        }
                        None => {
                            self.visit_expr(slice);
                            self.visit_expr_context(ctx);
                        }
                    }
                }
            }
            Expr::StringLiteral(string_literal) => {
                if self.semantic.in_type_definition() && !self.semantic.in_typing_literal() {
                    self.visit
                        .string_type_definitions
                        .push((string_literal, self.semantic.snapshot()));
                }
            }
            Expr::FString(_) => {
                self.semantic.flags |= SemanticModelFlags::F_STRING;
                visitor::walk_expr(self, expr);
            }
            Expr::Named(ast::ExprNamed {
                target,
                value,
                range: _,
            }) => {
                self.visit_expr(value);

                self.semantic.flags |= SemanticModelFlags::NAMED_EXPRESSION_ASSIGNMENT;
                self.visit_expr(target);
            }
            _ => visitor::walk_expr(self, expr),
        }

        // Step 3: Clean-up
        match expr {
            Expr::Lambda(_)
            | Expr::Generator(_)
            | Expr::ListComp(_)
            | Expr::DictComp(_)
            | Expr::SetComp(_) => {
                self.analyze.scopes.push(self.semantic.scope_id);
                self.semantic.pop_scope();
            }
            _ => {}
        };

        // Step 4: Analysis
        analyze::expression(expr, self);
        match expr {
            Expr::StringLiteral(string_literal) => {
                analyze::string_like(string_literal.into(), self);
            }
            Expr::BytesLiteral(bytes_literal) => analyze::string_like(bytes_literal.into(), self),
            Expr::FString(f_string) => analyze::string_like(f_string.into(), self),
            _ => {}
        }

        self.semantic.flags = flags_snapshot;
        self.semantic.pop_node();
    }

    fn visit_except_handler(&mut self, except_handler: &'a ExceptHandler) {
        let flags_snapshot = self.semantic.flags;
        self.semantic.flags |= SemanticModelFlags::EXCEPTION_HANDLER;

        // Step 1: Binding
        let binding = match except_handler {
            ExceptHandler::ExceptHandler(ast::ExceptHandlerExceptHandler {
                type_: _,
                name,
                body: _,
                range: _,
            }) => {
                if let Some(name) = name {
                    // Store the existing binding, if any.
                    let binding_id = self.semantic.lookup_symbol(name.as_str());

                    // Add the bound exception name to the scope.
                    self.add_binding(
                        name.as_str(),
                        name.range(),
                        BindingKind::BoundException,
                        BindingFlags::empty(),
                    );

                    Some((name, binding_id))
                } else {
                    None
                }
            }
        };

        // Step 2: Traversal
        walk_except_handler(self, except_handler);

        // Step 3: Clean-up
        if let Some((name, binding_id)) = binding {
            self.add_binding(
                name.as_str(),
                name.range(),
                BindingKind::UnboundException(binding_id),
                BindingFlags::empty(),
            );
        }

        // Step 4: Analysis
        analyze::except_handler(except_handler, self);

        self.semantic.flags = flags_snapshot;
    }

    fn visit_parameters(&mut self, parameters: &'a Parameters) {
        // Step 1: Binding.
        // Bind, but intentionally avoid walking default expressions, as we handle them
        // upstream.
        for parameter in parameters.iter().map(AnyParameterRef::as_parameter) {
            self.visit_parameter(parameter);
        }

        // Step 4: Analysis
        analyze::parameters(parameters, self);
    }

    fn visit_parameter(&mut self, parameter: &'a Parameter) {
        // Step 1: Binding.
        // Bind, but intentionally avoid walking the annotation, as we handle it
        // upstream.
        self.add_binding(
            &parameter.name,
            parameter.identifier(),
            BindingKind::Argument,
            BindingFlags::empty(),
        );

        // Step 4: Analysis
        analyze::parameter(parameter, self);
    }

    fn visit_pattern(&mut self, pattern: &'a Pattern) {
        // Step 1: Binding
        if let Pattern::MatchAs(ast::PatternMatchAs {
            name: Some(name), ..
        })
        | Pattern::MatchStar(ast::PatternMatchStar {
            name: Some(name),
            range: _,
        })
        | Pattern::MatchMapping(ast::PatternMatchMapping {
            rest: Some(name), ..
        }) = pattern
        {
            self.add_binding(
                name,
                name.range(),
                BindingKind::Assignment,
                BindingFlags::empty(),
            );
        }

        // Step 2: Traversal
        walk_pattern(self, pattern);
    }

    fn visit_body(&mut self, body: &'a [Stmt]) {
        // Step 4: Analysis
        analyze::suite(body, self);

        // Step 2: Traversal
        for stmt in body {
            self.visit_stmt(stmt);
        }
    }

    fn visit_match_case(&mut self, match_case: &'a MatchCase) {
        self.visit_pattern(&match_case.pattern);
        if let Some(expr) = &match_case.guard {
            self.visit_boolean_test(expr);
        }

        self.semantic.push_branch();
        self.visit_body(&match_case.body);
        self.semantic.pop_branch();
    }

    fn visit_type_param(&mut self, type_param: &'a ast::TypeParam) {
        // Step 1: Binding
        match type_param {
            ast::TypeParam::TypeVar(ast::TypeParamTypeVar { name, range, .. })
            | ast::TypeParam::TypeVarTuple(ast::TypeParamTypeVarTuple { name, range, .. })
            | ast::TypeParam::ParamSpec(ast::TypeParamParamSpec { name, range, .. }) => {
                self.add_binding(
                    name.as_str(),
                    *range,
                    BindingKind::TypeParam,
                    BindingFlags::empty(),
                );
            }
        }
        // Step 2: Traversal
        match type_param {
            ast::TypeParam::TypeVar(ast::TypeParamTypeVar {
                bound,
                default,
                name: _,
                range: _,
            }) => {
                if let Some(expr) = bound {
                    self.visit
                        .type_param_definitions
                        .push((expr, self.semantic.snapshot()));
                }
                if let Some(expr) = default {
                    self.visit
                        .type_param_definitions
                        .push((expr, self.semantic.snapshot()));
                }
            }
            ast::TypeParam::TypeVarTuple(ast::TypeParamTypeVarTuple {
                default,
                name: _,
                range: _,
            }) => {
                if let Some(expr) = default {
                    self.visit
                        .type_param_definitions
                        .push((expr, self.semantic.snapshot()));
                }
            }
            ast::TypeParam::ParamSpec(ast::TypeParamParamSpec {
                default,
                name: _,
                range: _,
            }) => {
                if let Some(expr) = default {
                    self.visit
                        .type_param_definitions
                        .push((expr, self.semantic.snapshot()));
                }
            }
        }
    }

    fn visit_f_string_element(&mut self, f_string_element: &'a FStringElement) {
        let snapshot = self.semantic.flags;
        if f_string_element.is_expression() {
            self.semantic.flags |= SemanticModelFlags::F_STRING_REPLACEMENT_FIELD;
        }
        visitor::walk_f_string_element(self, f_string_element);
        self.semantic.flags = snapshot;
    }
}

impl<'a> Checker<'a> {
    /// Visit a [`Module`]. Returns `true` if the module contains a module-level docstring.
    fn visit_module(&mut self, python_ast: &'a Suite) {
        analyze::module(python_ast, self);
    }

    /// Visit a list of [`Comprehension`] nodes, assumed to be the comprehensions that compose a
    /// generator expression, like a list or set comprehension.
    fn visit_generators(&mut self, generators: &'a [Comprehension]) {
        let mut iterator = generators.iter();

        let Some(generator) = iterator.next() else {
            unreachable!("Generator expression must contain at least one generator");
        };

        let flags = self.semantic.flags;

        // Generators are compiled as nested functions. (This may change with PEP 709.)
        // As such, the `iter` of the first generator is evaluated in the outer scope, while all
        // subsequent nodes are evaluated in the inner scope.
        //
        // For example, given:
        // ```python
        // class A:
        //     T = range(10)
        //
        //     L = [x for x in T for y in T]
        // ```
        //
        // Conceptually, this is compiled as:
        // ```python
        // class A:
        //     T = range(10)
        //
        //     def foo(x=T):
        //         def bar(y=T):
        //             pass
        //         return bar()
        //     foo()
        // ```
        //
        // Following Python's scoping rules, the `T` in `x=T` is thus evaluated in the outer scope,
        // while all subsequent reads and writes are evaluated in the inner scope. In particular,
        // `x` is local to `foo`, and the `T` in `y=T` skips the class scope when resolving.
        self.visit_expr(&generator.iter);
        self.semantic.push_scope(ScopeKind::Generator);

        self.semantic.flags = flags | SemanticModelFlags::COMPREHENSION_ASSIGNMENT;
        self.visit_expr(&generator.target);
        self.semantic.flags = flags;

        for expr in &generator.ifs {
            self.visit_boolean_test(expr);
        }

        for generator in iterator {
            self.visit_expr(&generator.iter);

            self.semantic.flags = flags | SemanticModelFlags::COMPREHENSION_ASSIGNMENT;
            self.visit_expr(&generator.target);
            self.semantic.flags = flags;

            for expr in &generator.ifs {
                self.visit_boolean_test(expr);
            }
        }

        // Step 4: Analysis
        for generator in generators {
            analyze::comprehension(generator, self);
        }
    }

    /// Visit an body of [`Stmt`] nodes within a type-checking block.
    fn visit_type_checking_block(&mut self, body: &'a [Stmt]) {
        let snapshot = self.semantic.flags;
        self.semantic.flags |= SemanticModelFlags::TYPE_CHECKING_BLOCK;
        self.visit_body(body);
        self.semantic.flags = snapshot;
    }

    /// Visit an [`Expr`], and treat it as a runtime-evaluated type annotation.
    fn visit_runtime_evaluated_annotation(&mut self, expr: &'a Expr) {
        let snapshot = self.semantic.flags;
        self.semantic.flags |= SemanticModelFlags::RUNTIME_EVALUATED_ANNOTATION;
        self.visit_type_definition(expr);
        self.semantic.flags = snapshot;
    }

    /// Visit an [`Expr`], and treat it as a runtime-required type annotation.
    fn visit_runtime_required_annotation(&mut self, expr: &'a Expr) {
        let snapshot = self.semantic.flags;
        self.semantic.flags |= SemanticModelFlags::RUNTIME_REQUIRED_ANNOTATION;
        self.visit_type_definition(expr);
        self.semantic.flags = snapshot;
    }

    /// Visit an [`Expr`], and treat it as a [PEP 613] explicit type alias.
    ///
    /// [PEP 613]: https://peps.python.org/pep-0613/
    fn visit_explicit_type_alias(&mut self, expr: &'a Expr) {
        let snapshot = self.semantic.flags;
        self.semantic.flags |= SemanticModelFlags::EXPLICIT_TYPE_ALIAS;
        self.visit_type_definition(expr);
        self.semantic.flags = snapshot;
    }

    /// Visit an [`Expr`], and treat it as a [PEP 695] generic type alias.
    ///
    /// [PEP 695]: https://peps.python.org/pep-0695/#generic-type-alias
    fn visit_generic_type_alias(&mut self, expr: &'a Expr) {
        let snapshot = self.semantic.flags;
        self.semantic.flags |= SemanticModelFlags::GENERIC_TYPE_ALIAS;
        self.visit
            .type_param_definitions
            .push((expr, self.semantic.snapshot()));
        self.semantic.flags = snapshot;
    }

    /// Visit an [`Expr`], and treat it as a type definition.
    fn visit_type_definition(&mut self, expr: &'a Expr) {
        let snapshot = self.semantic.flags;
        self.semantic.flags |= SemanticModelFlags::TYPE_DEFINITION;
        self.visit_expr(expr);
        self.semantic.flags = snapshot;
    }

    /// Visit an [`Expr`], and treat it as _not_ a type definition.
    fn visit_non_type_definition(&mut self, expr: &'a Expr) {
        let snapshot = self.semantic.flags;
        self.semantic.flags -= SemanticModelFlags::TYPE_DEFINITION;
        self.visit_expr(expr);
        self.semantic.flags = snapshot;
    }

    /// Visit an [`Expr`], and treat it as a boolean test. This is useful for detecting whether an
    /// expressions return value is significant, or whether the calling context only relies on
    /// its truthiness.
    fn visit_boolean_test(&mut self, expr: &'a Expr) {
        let snapshot = self.semantic.flags;
        self.semantic.flags |= SemanticModelFlags::BOOLEAN_TEST;
        self.visit_expr(expr);
        self.semantic.flags = snapshot;
    }

    /// Visit an [`ElifElseClause`]
    fn visit_elif_else_clause(&mut self, clause: &'a ElifElseClause) {
        if let Some(test) = &clause.test {
            self.visit_boolean_test(test);
        }
        self.visit_body(&clause.body);
    }

    /// Add a [`Binding`] to the current scope, bound to the given name.
    fn add_binding(
        &mut self,
        name: &'a str,
        range: TextRange,
        kind: BindingKind<'a>,
        mut flags: BindingFlags,
    ) -> BindingId {
        // Determine the scope to which the binding belongs.
        // Per [PEP 572](https://peps.python.org/pep-0572/#scope-of-the-target), named
        // expressions in generators and comprehensions bind to the scope that contains the
        // outermost comprehension.
        let scope_id = if kind.is_named_expr_assignment() {
            self.semantic
                .scopes
                .ancestor_ids(self.semantic.scope_id)
                .find_or_last(|scope_id| !self.semantic.scopes[*scope_id].kind.is_generator())
                .unwrap_or(self.semantic.scope_id)
        } else {
            self.semantic.scope_id
        };

        if self.semantic.in_exception_handler() {
            flags |= BindingFlags::IN_EXCEPT_HANDLER;
        }

        // Create the `Binding`.
        let binding_id = self.semantic.push_binding(range, kind, flags);

        // If the name is private, mark is as such.
        if name.starts_with('_') {
            self.semantic.bindings[binding_id].flags |= BindingFlags::PRIVATE_DECLARATION;
        }

        // If there's an existing binding in this scope, copy its references.
        if let Some(shadowed_id) = self.semantic.scopes[scope_id].get(name) {
            // If this is an annotation, and we already have an existing value in the same scope,
            // don't treat it as an assignment, but track it as a delayed annotation.
            if self.semantic.binding(binding_id).kind.is_annotation() {
                self.semantic
                    .add_delayed_annotation(shadowed_id, binding_id);
                return binding_id;
            }

            // Avoid shadowing builtins.
            let shadowed = &self.semantic.bindings[shadowed_id];
            if !matches!(
                shadowed.kind,
                BindingKind::Builtin | BindingKind::Deletion | BindingKind::UnboundException(_)
            ) {
                let references = shadowed.references.clone();
                let is_global = shadowed.is_global();
                let is_nonlocal = shadowed.is_nonlocal();

                // If the shadowed binding was global, then this one is too.
                if is_global {
                    self.semantic.bindings[binding_id].flags |= BindingFlags::GLOBAL;
                }

                // If the shadowed binding was non-local, then this one is too.
                if is_nonlocal {
                    self.semantic.bindings[binding_id].flags |= BindingFlags::NONLOCAL;
                }

                self.semantic.bindings[binding_id].references = references;
            }
        } else if let Some(shadowed_id) = self
            .semantic
            .scopes
            .ancestors(scope_id)
            .skip(1)
            .filter(|scope| scope.kind.is_function() || scope.kind.is_module())
            .find_map(|scope| scope.get(name))
        {
            // Otherwise, if there's an existing binding in a parent scope, mark it as shadowed.
            self.semantic
                .shadowed_bindings
                .insert(binding_id, shadowed_id);
        }

        // Add the binding to the scope.
        let scope = &mut self.semantic.scopes[scope_id];
        scope.add(name, binding_id);

        binding_id
    }

    fn bind_builtins(&mut self) {
        for builtin in python_builtins(self.settings.target_version.minor())
            .iter()
            .chain(MAGIC_GLOBALS.iter())
            .chain(
                self.source_type
                    .is_ipynb()
                    .then_some(IPYTHON_BUILTINS)
                    .into_iter()
                    .flatten(),
            )
            .copied()
            .chain(self.settings.builtins.iter().map(String::as_str))
        {
            // Add the builtin to the scope.
            let binding_id = self.semantic.push_builtin();
            let scope = self.semantic.global_scope_mut();
            scope.add(builtin, binding_id);
        }
    }

    fn handle_node_load(&mut self, expr: &Expr) {
        let Expr::Name(expr) = expr else {
            return;
        };
        self.semantic.resolve_load(expr);
    }

    fn handle_node_store(&mut self, id: &'a str, expr: &Expr) {
        let parent = self.semantic.current_statement();

        let mut flags = BindingFlags::empty();
        if helpers::is_unpacking_assignment(parent, expr) {
            flags.insert(BindingFlags::UNPACKED_ASSIGNMENT);
        }

        match parent {
            Stmt::TypeAlias(_) => flags.insert(BindingFlags::GENERIC_TYPE_ALIAS),
            Stmt::AnnAssign(ast::StmtAnnAssign { annotation, .. }) => {
                // TODO: It is a bit unfortunate that we do this check twice
                //       maybe we should change how we visit this statement
                //       so the semantic flag for the type alias sticks around
                //       until after we've handled this store, so we can check
                //       the flag instead of duplicating this check
                if self.semantic.match_typing_expr(annotation, "TypeAlias") {
                    flags.insert(BindingFlags::EXPLICIT_TYPE_ALIAS);
                }
            }
            _ => {}
        }

        let scope = self.semantic.current_scope();

        if scope.kind.is_module()
            && match parent {
                Stmt::Assign(ast::StmtAssign { targets, .. }) => {
                    if let Some(Expr::Name(ast::ExprName { id, .. })) = targets.first() {
                        id == "__all__"
                    } else {
                        false
                    }
                }
                Stmt::AugAssign(ast::StmtAugAssign { target, .. }) => {
                    if let Expr::Name(ast::ExprName { id, .. }) = target.as_ref() {
                        id == "__all__"
                    } else {
                        false
                    }
                }
                Stmt::AnnAssign(ast::StmtAnnAssign { target, .. }) => {
                    if let Expr::Name(ast::ExprName { id, .. }) = target.as_ref() {
                        id == "__all__"
                    } else {
                        false
                    }
                }
                _ => false,
            }
        {
            let (all_names, all_flags) = self.semantic.extract_dunder_all_names(parent);

            if all_flags.intersects(DunderAllFlags::INVALID_OBJECT) {
                flags |= BindingFlags::INVALID_ALL_OBJECT;
            }
            if all_flags.intersects(DunderAllFlags::INVALID_FORMAT) {
                flags |= BindingFlags::INVALID_ALL_FORMAT;
            }

            self.add_binding(
                id,
                expr.range(),
                BindingKind::Export(Export {
                    names: all_names.into_boxed_slice(),
                }),
                flags,
            );
            return;
        }

        // If the expression is the left-hand side of a walrus operator, then it's a named
        // expression assignment, as in:
        // ```python
        // if (x := 10) > 5:
        //     ...
        // ```
        if self.semantic.in_named_expression_assignment() {
            self.add_binding(id, expr.range(), BindingKind::NamedExprAssignment, flags);
            return;
        }

        // Match the left-hand side of an annotated assignment without a value,
        // like `x` in `x: int`. N.B. In stub files, these should be viewed
        // as assignments on par with statements such as `x: int = 5`.
        if matches!(
            parent,
            Stmt::AnnAssign(ast::StmtAnnAssign { value: None, .. })
        ) && !self.semantic.in_annotation()
        {
            self.add_binding(id, expr.range(), BindingKind::Annotation, flags);
            return;
        }

        // A binding within a `for` must be a loop variable, as in:
        // ```python
        // for x in range(10):
        //     ...
        // ```
        if parent.is_for_stmt() {
            self.add_binding(id, expr.range(), BindingKind::LoopVar, flags);
            return;
        }

        // A binding within a `with` must be an item, as in:
        // ```python
        // with open("file.txt") as fp:
        //     ...
        // ```
        if parent.is_with_stmt() {
            self.add_binding(id, expr.range(), BindingKind::WithItemVar, flags);
            return;
        }

        self.add_binding(id, expr.range(), BindingKind::Assignment, flags);
    }

    fn handle_node_delete(&mut self, expr: &'a Expr) {
        let Expr::Name(ast::ExprName { id, .. }) = expr else {
            return;
        };

        self.semantic.resolve_del(id, expr.range());

        if helpers::on_conditional_branch(&mut self.semantic.current_statements()) {
            return;
        }

        // Create a binding to model the deletion.
        let binding_id =
            self.semantic
                .push_binding(expr.range(), BindingKind::Deletion, BindingFlags::empty());
        let scope = self.semantic.current_scope_mut();
        scope.add(id, binding_id);
    }

    /// After initial traversal of the AST, visit all class bases that were deferred.
    ///
    /// This method should only be relevant in stub files, where forward references are
    /// legal in class bases. For other kinds of Python files, using a forward reference
    /// in a class base is never legal, so `self.visit.class_bases` should always be empty.
    ///
    /// For example, in a stub file:
    /// ```python
    /// class Foo(list[Bar]): ...  # <-- `Bar` is a forward reference in a class base
    /// class Bar: ...
    /// ```
    fn visit_deferred_class_bases(&mut self) {
        let snapshot = self.semantic.snapshot();
        let deferred_bases = std::mem::take(&mut self.visit.class_bases);
        debug_assert!(
            self.source_type.is_stub() || deferred_bases.is_empty(),
            "Class bases should never be deferred outside of stub files"
        );
        for (expr, snapshot) in deferred_bases {
            self.semantic.restore(snapshot);
            // Set this flag to avoid infinite recursion, or we'll just defer it again:
            self.semantic.flags |= SemanticModelFlags::DEFERRED_CLASS_BASE;
            self.visit_expr(expr);
        }
        self.semantic.restore(snapshot);
    }

    /// After initial traversal of the AST, visit all "future type definitions".
    ///
    /// A "future type definition" is a type definition where [PEP 563] semantics
    /// apply (i.e., an annotation in a module that has `from __future__ import annotations`
    /// at the top of the file, or an annotation in a stub file). These type definitions
    /// support forward references, so they are deferred on initial traversal
    /// of the source tree.
    ///
    /// For example:
    /// ```python
    /// from __future__ import annotations
    ///
    /// def foo() -> Bar:  # <-- return annotation is a "future type definition"
    ///     return Bar()
    ///
    /// class Bar: pass
    /// ```
    ///
    /// [PEP 563]: https://peps.python.org/pep-0563/
    fn visit_deferred_future_type_definitions(&mut self) {
        let snapshot = self.semantic.snapshot();
        while !self.visit.future_type_definitions.is_empty() {
            let type_definitions = std::mem::take(&mut self.visit.future_type_definitions);
            for (expr, snapshot) in type_definitions {
                self.semantic.restore(snapshot);

                // Type definitions should only be considered "`__future__` type definitions"
                // if they are annotations in a module where `from __future__ import
                // annotations` is active, or they are type definitions in a stub file.
                debug_assert!(
                    self.semantic.future_annotations_or_stub()
                        && (self.source_type.is_stub() || self.semantic.in_annotation())
                );

                self.semantic.flags |= SemanticModelFlags::TYPE_DEFINITION
                    | SemanticModelFlags::FUTURE_TYPE_DEFINITION;
                self.visit_expr(expr);
            }
        }
        self.semantic.restore(snapshot);
    }

    /// After initial traversal of the AST, visit all [type parameter definitions].
    ///
    /// Type parameters natively support forward references,
    /// so are always deferred during initial traversal of the source tree.
    ///
    /// For example:
    /// ```python
    /// class Foo[T: Bar]: pass  # <-- Forward reference used in definition of type parameter `T`
    /// type X[T: Bar] = Foo[T]  # <-- Ditto
    /// class Bar: pass
    /// ```
    ///
    /// [type parameter definitions]: https://docs.python.org/3/reference/executionmodel.html#annotation-scopes
    fn visit_deferred_type_param_definitions(&mut self) {
        let snapshot = self.semantic.snapshot();
        while !self.visit.type_param_definitions.is_empty() {
            let type_params = std::mem::take(&mut self.visit.type_param_definitions);
            for (type_param, snapshot) in type_params {
                self.semantic.restore(snapshot);

                self.semantic.flags |=
                    SemanticModelFlags::TYPE_PARAM_DEFINITION | SemanticModelFlags::TYPE_DEFINITION;
                self.visit_expr(type_param);
            }
        }
        self.semantic.restore(snapshot);
    }

    /// After initial traversal of the AST, visit all "string type definitions",
    /// i.e., type definitions that are enclosed within quotes so as to allow
    /// the type definition to use forward references.
    ///
    /// For example:
    /// ```python
    /// def foo() -> "Bar":  # <-- return annotation is a "string type definition"
    ///     return Bar()
    ///
    /// class Bar: pass
    /// ```
    fn visit_deferred_string_type_definitions(&mut self) {
        let snapshot = self.semantic.snapshot();
        while !self.visit.string_type_definitions.is_empty() {
            let type_definitions = std::mem::take(&mut self.visit.string_type_definitions);
            for (string_expr, snapshot) in type_definitions {
                let annotation_parse_result = self.parse_type_annotation(string_expr);
                if let Some(parsed_annotation) = annotation_parse_result {
                    self.parsed_type_annotation = Some(parsed_annotation);

                    let annotation = string_expr.value.to_str();
                    let range = string_expr.range();

                    self.semantic.restore(snapshot);

                    if self.semantic.in_annotation() && self.semantic.in_typing_only_annotation() {
                        if self.enabled(Rule::QuotedAnnotation) {
                            pyupgrade::rules::quoted_annotation(self, annotation, range);
                        }
                    }
                    if self.source_type.is_stub() {
                        if self.enabled(Rule::QuotedAnnotationInStub) {
                            flake8_pyi::rules::quoted_annotation_in_stub(self, annotation, range);
                        }
                    }

                    let type_definition_flag = match parsed_annotation.kind() {
                        AnnotationKind::Simple => SemanticModelFlags::SIMPLE_STRING_TYPE_DEFINITION,
                        AnnotationKind::Complex => {
                            SemanticModelFlags::COMPLEX_STRING_TYPE_DEFINITION
                        }
                    };

                    self.semantic.flags |=
                        SemanticModelFlags::TYPE_DEFINITION | type_definition_flag;
<<<<<<< HEAD
                    let parsed_expr = parsed_annotation.expr();
                    self.visit_expr(parsed_expr);
                    if self.semantic.in_type_alias() {
                        if self.enabled(Rule::QuotedTypeAlias) {
                            flake8_type_checking::rules::quoted_type_alias(
                                self,
                                parsed_expr,
                                annotation,
                                range,
                            );
                        }
                    }
=======
                    self.visit_expr(parsed_annotation.expression());
>>>>>>> b7c7b4b3
                    self.parsed_type_annotation = None;
                } else {
                    if self.enabled(Rule::ForwardAnnotationSyntaxError) {
                        self.diagnostics.push(Diagnostic::new(
                            pyflakes::rules::ForwardAnnotationSyntaxError {
                                body: string_expr.value.to_string(),
                            },
                            string_expr.range(),
                        ));
                    }
                }
            }

            // If we're parsing string annotations inside string annotations
            // (which is the only reason we might enter a second iteration of this loop),
            // the cache is no longer valid. We must invalidate it to avoid an infinite loop.
            //
            // For example, consider the following annotation:
            // ```python
            // x: "list['str']"
            // ```
            //
            // The first time we visit the AST, we see `"list['str']"`
            // and identify it as a stringified annotation.
            // We store it in `self.visit.string_type_definitions` to be analyzed later.
            //
            // After the entire tree has been visited, we look through
            // `self.visit.string_type_definitions` and find `"list['str']"`.
            // We parse it, and it becomes `list['str']`.
            // After parsing it, we call `self.visit_expr()` on the `list['str']` node,
            // and that `visit_expr` call is going to find `'str'` inside that node and
            // identify it as a string type definition, appending it to
            // `self.visit.string_type_definitions`, ensuring that there will be one
            // more iteration of this loop.
            //
            // Unfortunately, the `TextRange` of `'str'`
            // here will be *relative to the parsed `list['str']` node* rather than
            // *relative to the original module*, meaning the cache
            // (which uses `TextSize` as the key) becomes invalid on the second
            // iteration of this loop.
            self.parsed_annotations_cache.clear();
        }
        self.semantic.restore(snapshot);
    }

    /// After initial traversal of the AST, visit all function bodies.
    ///
    /// Function bodies are always deferred on initial traversal of the source tree,
    /// as the body of a function may validly contain references to global-scope symbols
    /// that were not yet defined at the point when the function was defined.
    fn visit_deferred_functions(&mut self) {
        let snapshot = self.semantic.snapshot();
        while !self.visit.functions.is_empty() {
            let deferred_functions = std::mem::take(&mut self.visit.functions);
            for snapshot in deferred_functions {
                self.semantic.restore(snapshot);

                let Stmt::FunctionDef(ast::StmtFunctionDef {
                    body, parameters, ..
                }) = self.semantic.current_statement()
                else {
                    unreachable!("Expected Stmt::FunctionDef")
                };

                self.visit_parameters(parameters);
                // Set the docstring state before visiting the function body.
                self.docstring_state = DocstringState::Expected(ExpectedDocstringKind::Function);
                self.visit_body(body);
            }
        }
        self.semantic.restore(snapshot);
    }

    /// After initial traversal of the source tree has been completed,
    /// visit all lambdas. Lambdas are deferred during the initial traversal
    /// for the same reason as function bodies.
    fn visit_deferred_lambdas(&mut self) {
        let snapshot = self.semantic.snapshot();
        while !self.visit.lambdas.is_empty() {
            let lambdas = std::mem::take(&mut self.visit.lambdas);
            for snapshot in lambdas {
                self.semantic.restore(snapshot);

                let Some(Expr::Lambda(ast::ExprLambda {
                    parameters,
                    body,
                    range: _,
                })) = self.semantic.current_expression()
                else {
                    unreachable!("Expected Expr::Lambda");
                };

                if let Some(parameters) = parameters {
                    self.visit_parameters(parameters);
                }
                self.visit_expr(body);
            }
        }
        self.semantic.restore(snapshot);
    }

    /// After initial traversal of the source tree has been completed,
    /// recursively visit all AST nodes that were deferred on the first pass.
    /// This includes lambdas, functions, type parameters, and type annotations.
    fn visit_deferred(&mut self) {
        while !self.visit.is_empty() {
            self.visit_deferred_class_bases();
            self.visit_deferred_functions();
            self.visit_deferred_type_param_definitions();
            self.visit_deferred_lambdas();
            self.visit_deferred_future_type_definitions();
            self.visit_deferred_string_type_definitions();
        }
    }

    /// Run any lint rules that operate over the module exports (i.e., members of `__all__`).
    fn visit_exports(&mut self) {
        let snapshot = self.semantic.snapshot();

        let definitions: Vec<DunderAllDefinition> = self
            .semantic
            .global_scope()
            .get_all("__all__")
            .map(|binding_id| &self.semantic.bindings[binding_id])
            .filter_map(|binding| match &binding.kind {
                BindingKind::Export(Export { names }) => {
                    Some(DunderAllDefinition::new(binding.range(), names.to_vec()))
                }
                _ => None,
            })
            .collect();

        for definition in definitions {
            for export in definition.names() {
                let (name, range) = (export.name(), export.range());
                if let Some(binding_id) = self.semantic.global_scope().get(name) {
                    self.semantic.flags |= SemanticModelFlags::DUNDER_ALL_DEFINITION;
                    // Mark anything referenced in `__all__` as used.
                    self.semantic
                        .add_global_reference(binding_id, ExprContext::Load, range);
                    self.semantic.flags -= SemanticModelFlags::DUNDER_ALL_DEFINITION;
                } else {
                    if self.semantic.global_scope().uses_star_imports() {
                        if self.enabled(Rule::UndefinedLocalWithImportStarUsage) {
                            self.diagnostics.push(
                                Diagnostic::new(
                                    pyflakes::rules::UndefinedLocalWithImportStarUsage {
                                        name: name.to_string(),
                                    },
                                    range,
                                )
                                .with_parent(definition.start()),
                            );
                        }
                    } else {
                        if self.enabled(Rule::UndefinedExport) {
                            if self.settings.preview.is_enabled()
                                || !self.path.ends_with("__init__.py")
                            {
                                self.diagnostics.push(
                                    Diagnostic::new(
                                        pyflakes::rules::UndefinedExport {
                                            name: name.to_string(),
                                        },
                                        range,
                                    )
                                    .with_parent(definition.start()),
                                );
                            }
                        }
                    }
                }
            }
        }

        self.semantic.restore(snapshot);
    }
}

struct ParsedAnnotationsCache<'a> {
    arena: &'a typed_arena::Arena<ParsedAnnotation>,
    by_offset: RefCell<FxHashMap<TextSize, Option<&'a ParsedAnnotation>>>,
}

impl<'a> ParsedAnnotationsCache<'a> {
    fn new(arena: &'a typed_arena::Arena<ParsedAnnotation>) -> Self {
        Self {
            arena,
            by_offset: RefCell::default(),
        }
    }

    fn lookup_or_parse(
        &self,
        annotation: &ast::ExprStringLiteral,
        source: &str,
    ) -> Option<&'a ParsedAnnotation> {
        *self
            .by_offset
            .borrow_mut()
            .entry(annotation.start())
            .or_insert_with(|| {
                if let Ok(annotation) = parse_type_annotation(annotation, source) {
                    Some(self.arena.alloc(annotation))
                } else {
                    None
                }
            })
    }

    fn clear(&self) {
        self.by_offset.borrow_mut().clear();
    }
}

#[allow(clippy::too_many_arguments)]
pub(crate) fn check_ast(
    parsed: &Parsed<ModModule>,
    locator: &Locator,
    stylist: &Stylist,
    indexer: &Indexer,
    noqa_line_for: &NoqaMapping,
    settings: &LinterSettings,
    noqa: flags::Noqa,
    path: &Path,
    package: Option<&Path>,
    source_type: PySourceType,
    cell_offsets: Option<&CellOffsets>,
    notebook_index: Option<&NotebookIndex>,
) -> Vec<Diagnostic> {
    let module_path = package.and_then(|package| to_module_path(package, path));
    let module = Module {
        kind: if path.ends_with("__init__.py") {
            ModuleKind::Package
        } else {
            ModuleKind::Module
        },
        name: if let Some(module_path) = &module_path {
            module_path.last().map(String::as_str)
        } else {
            path.file_stem().and_then(std::ffi::OsStr::to_str)
        },
        source: if let Some(module_path) = module_path.as_ref() {
            ModuleSource::Path(module_path)
        } else {
            ModuleSource::File(path)
        },
        python_ast: parsed.suite(),
    };

    let allocator = typed_arena::Arena::new();
    let mut checker = Checker::new(
        parsed,
        &allocator,
        settings,
        noqa_line_for,
        noqa,
        path,
        package,
        module,
        locator,
        stylist,
        indexer,
        source_type,
        cell_offsets,
        notebook_index,
    );
    checker.bind_builtins();

    // Iterate over the AST.
    checker.visit_module(parsed.suite());
    checker.visit_body(parsed.suite());

    // Visit any deferred syntax nodes. Take care to visit in order, such that we avoid adding
    // new deferred nodes after visiting nodes of that kind. For example, visiting a deferred
    // function can add a deferred lambda, but the opposite is not true.
    checker.visit_deferred();
    checker.visit_exports();

    // Check docstrings, bindings, and unresolved references.
    analyze::deferred_lambdas(&mut checker);
    analyze::deferred_for_loops(&mut checker);
    analyze::definitions(&mut checker);
    analyze::bindings(&mut checker);
    analyze::unresolved_references(&mut checker);

    // Reset the scope to module-level, and check all consumed scopes.
    checker.semantic.scope_id = ScopeId::global();
    checker.analyze.scopes.push(ScopeId::global());
    analyze::deferred_scopes(&mut checker);

    checker.diagnostics
}<|MERGE_RESOLUTION|>--- conflicted
+++ resolved
@@ -2256,8 +2256,7 @@
 
                     self.semantic.flags |=
                         SemanticModelFlags::TYPE_DEFINITION | type_definition_flag;
-<<<<<<< HEAD
-                    let parsed_expr = parsed_annotation.expr();
+                    let parsed_expr = parsed_annotation.expression();
                     self.visit_expr(parsed_expr);
                     if self.semantic.in_type_alias() {
                         if self.enabled(Rule::QuotedTypeAlias) {
@@ -2269,9 +2268,6 @@
                             );
                         }
                     }
-=======
-                    self.visit_expr(parsed_annotation.expression());
->>>>>>> b7c7b4b3
                     self.parsed_type_annotation = None;
                 } else {
                     if self.enabled(Rule::ForwardAnnotationSyntaxError) {
