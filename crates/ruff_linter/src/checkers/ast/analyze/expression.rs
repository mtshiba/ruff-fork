use ruff_python_ast::{self as ast, Arguments, Expr, ExprContext, Operator};
use ruff_python_literal::cformat::{CFormatError, CFormatErrorType};

use ruff_diagnostics::Diagnostic;

use ruff_python_ast::types::Node;
use ruff_python_semantic::analyze::typing;
use ruff_python_semantic::ScopeKind;
use ruff_text_size::Ranged;

use crate::checkers::ast::Checker;
use crate::registry::Rule;
use crate::rules::{
    airflow, flake8_2020, flake8_async, flake8_bandit, flake8_boolean_trap, flake8_bugbear,
    flake8_builtins, flake8_comprehensions, flake8_datetimez, flake8_debugger, flake8_django,
    flake8_future_annotations, flake8_gettext, flake8_implicit_str_concat, flake8_logging,
    flake8_logging_format, flake8_pie, flake8_print, flake8_pyi, flake8_pytest_style, flake8_self,
    flake8_simplify, flake8_tidy_imports, flake8_type_checking, flake8_use_pathlib, flynt, numpy,
    pandas_vet, pep8_naming, pycodestyle, pyflakes, pylint, pyupgrade, refurb, ruff,
};
use crate::settings::types::PythonVersion;

/// Run lint rules over an [`Expr`] syntax node.
pub(crate) fn expression(expr: &Expr, checker: &mut Checker) {
    match expr {
        Expr::Subscript(subscript @ ast::ExprSubscript { value, slice, .. }) => {
            // Ex) Optional[...], Union[...]
            if checker.any_enabled(&[
                Rule::FutureRewritableTypeAnnotation,
                Rule::NonPEP604Annotation,
            ]) {
                if let Some(operator) = typing::to_pep604_operator(value, slice, &checker.semantic)
                {
                    if checker.enabled(Rule::FutureRewritableTypeAnnotation) {
                        if !checker.semantic.future_annotations_or_stub()
                            && checker.settings.target_version < PythonVersion::Py310
                            && checker.settings.target_version >= PythonVersion::Py37
                            && checker.semantic.in_annotation()
                            && !checker.settings.pyupgrade.keep_runtime_typing
                        {
                            flake8_future_annotations::rules::future_rewritable_type_annotation(
                                checker, value,
                            );
                        }
                    }
                    if checker.enabled(Rule::NonPEP604Annotation) {
                        if checker.source_type.is_stub()
                            || checker.settings.target_version >= PythonVersion::Py310
                            || (checker.settings.target_version >= PythonVersion::Py37
                                && checker.semantic.future_annotations_or_stub()
                                && checker.semantic.in_annotation()
                                && !checker.settings.pyupgrade.keep_runtime_typing)
                        {
                            pyupgrade::rules::use_pep604_annotation(checker, expr, slice, operator);
                        }
                    }
                }
            }

            // Ex) list[...]
            if checker.enabled(Rule::FutureRequiredTypeAnnotation) {
                if !checker.semantic.future_annotations_or_stub()
                    && checker.settings.target_version < PythonVersion::Py39
                    && checker.semantic.in_annotation()
                    && checker.semantic.in_runtime_evaluated_annotation()
                    && !checker.semantic.in_string_type_definition()
                    && typing::is_pep585_generic(value, &checker.semantic)
                {
                    flake8_future_annotations::rules::future_required_type_annotation(
                        checker,
                        expr,
                        flake8_future_annotations::rules::Reason::PEP585,
                    );
                }
            }

            // Ex) Union[...]
            if checker.any_enabled(&[
                Rule::UnnecessaryLiteralUnion,
                Rule::DuplicateUnionMember,
                Rule::RedundantLiteralUnion,
                Rule::UnnecessaryTypeUnion,
                Rule::NoneNotAtEndOfUnion,
            ]) {
                // Avoid duplicate checks if the parent is a union, since these rules already
                // traverse nested unions.
                if !checker.semantic.in_nested_union() {
                    if checker.enabled(Rule::UnnecessaryLiteralUnion) {
                        flake8_pyi::rules::unnecessary_literal_union(checker, expr);
                    }
                    if checker.enabled(Rule::DuplicateUnionMember) {
                        flake8_pyi::rules::duplicate_union_member(checker, expr);
                    }
                    if checker.enabled(Rule::RedundantLiteralUnion) {
                        flake8_pyi::rules::redundant_literal_union(checker, expr);
                    }
                    if checker.enabled(Rule::UnnecessaryTypeUnion) {
                        flake8_pyi::rules::unnecessary_type_union(checker, expr);
                    }
                    if checker.enabled(Rule::NoneNotAtEndOfUnion) {
                        ruff::rules::none_not_at_end_of_union(checker, expr);
                    }
                }
            }

            // Ex) Literal[...]
            if checker.any_enabled(&[
                Rule::DuplicateLiteralMember,
                Rule::RedundantBoolLiteral,
                Rule::RedundantNoneLiteral,
                Rule::UnnecessaryNestedLiteral,
            ]) {
                if !checker.semantic.in_nested_literal() {
                    if checker.enabled(Rule::DuplicateLiteralMember) {
                        flake8_pyi::rules::duplicate_literal_member(checker, expr);
                    }
                    if checker.enabled(Rule::RedundantBoolLiteral) {
                        ruff::rules::redundant_bool_literal(checker, expr);
                    }
                    if checker.enabled(Rule::RedundantNoneLiteral) {
                        flake8_pyi::rules::redundant_none_literal(checker, expr);
                    }
                    if checker.enabled(Rule::UnnecessaryNestedLiteral) {
                        ruff::rules::unnecessary_nested_literal(checker, expr);
                    }
                }
            }

            if checker.enabled(Rule::NeverUnion) {
                ruff::rules::never_union(checker, expr);
            }

            if checker.enabled(Rule::UnnecessaryDefaultTypeArgs) {
                if checker.settings.target_version >= PythonVersion::Py313 {
                    pyupgrade::rules::unnecessary_default_type_args(checker, expr);
                }
            }

            if checker.any_enabled(&[
                Rule::SysVersionSlice3,
                Rule::SysVersion2,
                Rule::SysVersion0,
                Rule::SysVersionSlice1,
            ]) {
                flake8_2020::rules::subscript(checker, value, slice);
            }
            if checker.enabled(Rule::UncapitalizedEnvironmentVariables) {
                flake8_simplify::rules::use_capital_environment_variables(checker, expr);
            }
            if checker.enabled(Rule::UnnecessaryIterableAllocationForFirstElement) {
                ruff::rules::unnecessary_iterable_allocation_for_first_element(checker, expr);
            }
            if checker.enabled(Rule::InvalidIndexType) {
                ruff::rules::invalid_index_type(checker, subscript);
            }
            if checker.enabled(Rule::SliceCopy) {
                refurb::rules::slice_copy(checker, subscript);
            }
            if checker.enabled(Rule::PotentialIndexError) {
                pylint::rules::potential_index_error(checker, value, slice);
            }
            if checker.enabled(Rule::SortedMinMax) {
                refurb::rules::sorted_min_max(checker, subscript);
            }
            if checker.enabled(Rule::FStringNumberFormat) {
                refurb::rules::fstring_number_format(checker, subscript);
            }
            if checker.enabled(Rule::IncorrectlyParenthesizedTupleInSubscript) {
                ruff::rules::subscript_with_parenthesized_tuple(checker, subscript);
            }
            if checker.enabled(Rule::NonPEP646Unpack) {
                pyupgrade::rules::use_pep646_unpack(checker, subscript);
            }

            pandas_vet::rules::subscript(checker, value, expr);
        }
        Expr::Tuple(ast::ExprTuple {
            elts,
            ctx,
            range: _,
            parenthesized: _,
        })
        | Expr::List(ast::ExprList {
            elts,
            ctx,
            range: _,
        }) => {
            if ctx.is_store() {
                let check_too_many_expressions = checker.enabled(Rule::ExpressionsInStarAssignment);
                let check_two_starred_expressions =
                    checker.enabled(Rule::MultipleStarredExpressions);
                if let Some(diagnostic) = pyflakes::rules::starred_expressions(
                    elts,
                    check_too_many_expressions,
                    check_two_starred_expressions,
                    expr.range(),
                ) {
                    checker.diagnostics.push(diagnostic);
                }
            }
        }
        Expr::Name(ast::ExprName { id, ctx, range }) => {
            match ctx {
                ExprContext::Load => {
                    if checker.enabled(Rule::TypingTextStrAlias) {
                        pyupgrade::rules::typing_text_str_alias(checker, expr);
                    }
                    if checker.enabled(Rule::NumpyDeprecatedTypeAlias) {
                        numpy::rules::deprecated_type_alias(checker, expr);
                    }
                    if checker.enabled(Rule::NumpyDeprecatedFunction) {
                        numpy::rules::deprecated_function(checker, expr);
                    }
                    if checker.enabled(Rule::Numpy2Deprecation) {
                        numpy::rules::numpy_2_0_deprecation(checker, expr);
                    }
                    if checker.enabled(Rule::CollectionsNamedTuple) {
                        flake8_pyi::rules::collections_named_tuple(checker, expr);
                    }
                    if checker.enabled(Rule::RegexFlagAlias) {
                        refurb::rules::regex_flag_alias(checker, expr);
                    }
                    if checker.enabled(Rule::Airflow3Removal) {
                        airflow::rules::removed_in_3(checker, expr);
                    }

                    // Ex) List[...]
                    if checker.any_enabled(&[
                        Rule::FutureRewritableTypeAnnotation,
                        Rule::NonPEP585Annotation,
                    ]) {
                        if let Some(replacement) =
                            typing::to_pep585_generic(expr, &checker.semantic)
                        {
                            if checker.enabled(Rule::FutureRewritableTypeAnnotation) {
                                if !checker.semantic.future_annotations_or_stub()
                                    && checker.settings.target_version < PythonVersion::Py39
                                    && checker.settings.target_version >= PythonVersion::Py37
                                    && checker.semantic.in_annotation()
                                    && !checker.settings.pyupgrade.keep_runtime_typing
                                {
                                    flake8_future_annotations::rules::future_rewritable_type_annotation(checker, expr);
                                }
                            }
                            if checker.enabled(Rule::NonPEP585Annotation) {
                                if checker.source_type.is_stub()
                                    || checker.settings.target_version >= PythonVersion::Py39
                                    || (checker.settings.target_version >= PythonVersion::Py37
                                        && checker.semantic.future_annotations_or_stub()
                                        && checker.semantic.in_annotation()
                                        && !checker.settings.pyupgrade.keep_runtime_typing)
                                {
                                    pyupgrade::rules::use_pep585_annotation(
                                        checker,
                                        expr,
                                        &replacement,
                                    );
                                }
                            }
                        }
                    }
                }
                ExprContext::Store => {
                    if checker.enabled(Rule::NonLowercaseVariableInFunction) {
                        if checker.semantic.current_scope().kind.is_function() {
                            pep8_naming::rules::non_lowercase_variable_in_function(
                                checker, expr, id,
                            );
                        }
                    }
                    if checker.enabled(Rule::MixedCaseVariableInClassScope) {
                        if let ScopeKind::Class(class_def) = &checker.semantic.current_scope().kind
                        {
                            pep8_naming::rules::mixed_case_variable_in_class_scope(
                                checker, expr, id, class_def,
                            );
                        }
                    }
                    if checker.enabled(Rule::MixedCaseVariableInGlobalScope) {
                        if matches!(checker.semantic.current_scope().kind, ScopeKind::Module) {
                            pep8_naming::rules::mixed_case_variable_in_global_scope(
                                checker, expr, id,
                            );
                        }
                    }
                    if checker.enabled(Rule::AmbiguousVariableName) {
                        pycodestyle::rules::ambiguous_variable_name(checker, id, expr.range());
                    }
                    if !checker.semantic.current_scope().kind.is_class() {
                        if checker.enabled(Rule::BuiltinVariableShadowing) {
                            flake8_builtins::rules::builtin_variable_shadowing(checker, id, *range);
                        }
                    }
                }
                _ => {}
            }
            if checker.enabled(Rule::SixPY3) {
                flake8_2020::rules::name_or_attribute(checker, expr);
            }
            if checker.enabled(Rule::UndocumentedWarn) {
                flake8_logging::rules::undocumented_warn(checker, expr);
            }
            if checker.enabled(Rule::LoadBeforeGlobalDeclaration) {
                pylint::rules::load_before_global_declaration(checker, id, expr);
            }
        }
        Expr::Attribute(attribute) => {
            // Ex) typing.List[...]
            if checker.any_enabled(&[
                Rule::FutureRewritableTypeAnnotation,
                Rule::NonPEP585Annotation,
            ]) {
                if let Some(replacement) = typing::to_pep585_generic(expr, &checker.semantic) {
                    if checker.enabled(Rule::FutureRewritableTypeAnnotation) {
                        if !checker.semantic.future_annotations_or_stub()
                            && checker.settings.target_version < PythonVersion::Py39
                            && checker.settings.target_version >= PythonVersion::Py37
                            && checker.semantic.in_annotation()
                            && !checker.settings.pyupgrade.keep_runtime_typing
                        {
                            flake8_future_annotations::rules::future_rewritable_type_annotation(
                                checker, expr,
                            );
                        }
                    }
                    if checker.enabled(Rule::NonPEP585Annotation) {
                        if checker.source_type.is_stub()
                            || checker.settings.target_version >= PythonVersion::Py39
                            || (checker.settings.target_version >= PythonVersion::Py37
                                && checker.semantic.future_annotations_or_stub()
                                && checker.semantic.in_annotation()
                                && !checker.settings.pyupgrade.keep_runtime_typing)
                        {
                            pyupgrade::rules::use_pep585_annotation(checker, expr, &replacement);
                        }
                    }
                }
            }
            if checker.enabled(Rule::RegexFlagAlias) {
                refurb::rules::regex_flag_alias(checker, expr);
            }
            if checker.enabled(Rule::DatetimeTimezoneUTC) {
                if checker.settings.target_version >= PythonVersion::Py311 {
                    pyupgrade::rules::datetime_utc_alias(checker, expr);
                }
            }
            if checker.enabled(Rule::TypingTextStrAlias) {
                pyupgrade::rules::typing_text_str_alias(checker, expr);
            }
            if checker.enabled(Rule::NumpyDeprecatedTypeAlias) {
                numpy::rules::deprecated_type_alias(checker, expr);
            }
            if checker.enabled(Rule::NumpyDeprecatedFunction) {
                numpy::rules::deprecated_function(checker, expr);
            }
            if checker.enabled(Rule::Numpy2Deprecation) {
                numpy::rules::numpy_2_0_deprecation(checker, expr);
            }
            if checker.enabled(Rule::DeprecatedMockImport) {
                pyupgrade::rules::deprecated_mock_attribute(checker, attribute);
            }
            if checker.enabled(Rule::SixPY3) {
                flake8_2020::rules::name_or_attribute(checker, expr);
            }
            if checker.enabled(Rule::DatetimeMinMax) {
                flake8_datetimez::rules::datetime_max_min(checker, expr);
            }
            if checker.enabled(Rule::BannedApi) {
                flake8_tidy_imports::rules::banned_attribute_access(checker, expr);
            }
            if checker.enabled(Rule::PrivateMemberAccess) {
                flake8_self::rules::private_member_access(checker, expr);
            }
            if checker.enabled(Rule::CollectionsNamedTuple) {
                flake8_pyi::rules::collections_named_tuple(checker, expr);
            }
            if checker.enabled(Rule::UndocumentedWarn) {
                flake8_logging::rules::undocumented_warn(checker, expr);
            }
            if checker.enabled(Rule::PandasUseOfDotValues) {
                pandas_vet::rules::attr(checker, attribute);
            }
            if checker.enabled(Rule::ByteStringUsage) {
                flake8_pyi::rules::bytestring_attribute(checker, expr);
            }
            if checker.enabled(Rule::Airflow3Removal) {
                airflow::rules::removed_in_3(checker, expr);
            }
        }
        Expr::Call(
            call @ ast::ExprCall {
                func,
                arguments:
                    Arguments {
                        args,
                        keywords,
                        range: _,
                    },
                range: _,
            },
        ) => {
            if checker.any_enabled(&[
                // pylint
                Rule::BadStringFormatCharacter,
                // pyflakes
                Rule::StringDotFormatInvalidFormat,
                Rule::StringDotFormatExtraNamedArguments,
                Rule::StringDotFormatExtraPositionalArguments,
                Rule::StringDotFormatMissingArguments,
                Rule::StringDotFormatMixingAutomatic,
                // pyupgrade
                Rule::FormatLiterals,
                Rule::FString,
                // flynt
                Rule::StaticJoinToFString,
                // refurb
                Rule::HashlibDigestHex,
                // flake8-simplify
                Rule::SplitStaticString,
            ]) {
                if let Expr::Attribute(ast::ExprAttribute { value, attr, .. }) = func.as_ref() {
                    let attr = attr.as_str();
                    if let Expr::StringLiteral(ast::ExprStringLiteral {
                        value: string_value,
                        ..
                    }) = value.as_ref()
                    {
                        if attr == "join" {
                            // "...".join(...) call
                            if checker.enabled(Rule::StaticJoinToFString) {
                                flynt::rules::static_join_to_fstring(
                                    checker,
                                    expr,
                                    string_value.to_str(),
                                );
                            }
                        } else if matches!(attr, "split" | "rsplit") {
                            // "...".split(...) call
                            if checker.enabled(Rule::SplitStaticString) {
                                flake8_simplify::rules::split_static_string(
                                    checker,
                                    attr,
                                    call,
                                    string_value.to_str(),
                                );
                            }
                        } else if attr == "format" {
                            // "...".format(...) call
                            let location = expr.range();
                            match pyflakes::format::FormatSummary::try_from(string_value.to_str()) {
                                Err(e) => {
                                    if checker.enabled(Rule::StringDotFormatInvalidFormat) {
                                        checker.diagnostics.push(Diagnostic::new(
                                            pyflakes::rules::StringDotFormatInvalidFormat {
                                                message: pyflakes::format::error_to_string(&e),
                                            },
                                            location,
                                        ));
                                    }
                                }
                                Ok(summary) => {
                                    if checker.enabled(Rule::StringDotFormatExtraNamedArguments) {
                                        pyflakes::rules::string_dot_format_extra_named_arguments(
                                            checker, call, &summary, keywords,
                                        );
                                    }
                                    if checker
                                        .enabled(Rule::StringDotFormatExtraPositionalArguments)
                                    {
                                        pyflakes::rules::string_dot_format_extra_positional_arguments(
                                            checker, call, &summary, args,
                                        );
                                    }
                                    if checker.enabled(Rule::StringDotFormatMissingArguments) {
                                        pyflakes::rules::string_dot_format_missing_argument(
                                            checker, call, &summary, args, keywords,
                                        );
                                    }
                                    if checker.enabled(Rule::StringDotFormatMixingAutomatic) {
                                        pyflakes::rules::string_dot_format_mixing_automatic(
                                            checker, call, &summary,
                                        );
                                    }
                                    if checker.enabled(Rule::FormatLiterals) {
                                        pyupgrade::rules::format_literals(checker, call, &summary);
                                    }
                                    if checker.enabled(Rule::FString) {
                                        pyupgrade::rules::f_strings(checker, call, &summary);
                                    }
                                }
                            }

                            if checker.enabled(Rule::BadStringFormatCharacter) {
                                pylint::rules::bad_string_format_character::call(
                                    checker,
                                    string_value.to_str(),
                                    location,
                                );
                            }
                        }
                    }
                }
            }
            if checker.enabled(Rule::SuperWithoutBrackets) {
                pylint::rules::super_without_brackets(checker, func);
            }
            if checker.enabled(Rule::LenTest) {
                pylint::rules::len_test(checker, call);
            }
            if checker.enabled(Rule::BitCount) {
                refurb::rules::bit_count(checker, call);
            }
            if checker.enabled(Rule::TypeOfPrimitive) {
                pyupgrade::rules::type_of_primitive(checker, expr, func, args);
            }
            if checker.enabled(Rule::DeprecatedUnittestAlias) {
                pyupgrade::rules::deprecated_unittest_alias(checker, func);
            }
            if checker.enabled(Rule::SuperCallWithParameters) {
                pyupgrade::rules::super_call_with_parameters(checker, call);
            }
            if checker.enabled(Rule::UnnecessaryEncodeUTF8) {
                pyupgrade::rules::unnecessary_encode_utf8(checker, call);
            }
            if checker.enabled(Rule::RedundantOpenModes) {
                pyupgrade::rules::redundant_open_modes(checker, call);
            }
            if checker.enabled(Rule::NativeLiterals) {
                pyupgrade::rules::native_literals(
                    checker,
                    call,
                    checker.semantic().current_expression_parent(),
                );
            }
            if checker.enabled(Rule::OpenAlias) {
                pyupgrade::rules::open_alias(checker, expr, func);
            }
            if checker.enabled(Rule::ReplaceUniversalNewlines) {
                pyupgrade::rules::replace_universal_newlines(checker, call);
            }
            if checker.enabled(Rule::ReplaceStdoutStderr) {
                pyupgrade::rules::replace_stdout_stderr(checker, call);
            }
            if checker.enabled(Rule::OSErrorAlias) {
                pyupgrade::rules::os_error_alias_call(checker, func);
            }
            if checker.enabled(Rule::TimeoutErrorAlias) {
                if checker.settings.target_version >= PythonVersion::Py310 {
                    pyupgrade::rules::timeout_error_alias_call(checker, func);
                }
            }
            if checker.enabled(Rule::NonPEP604Isinstance) {
                if checker.settings.target_version >= PythonVersion::Py310 {
                    pyupgrade::rules::use_pep604_isinstance(checker, expr, func, args);
                }
            }
            if checker.enabled(Rule::BlockingHttpCallInAsyncFunction) {
                flake8_async::rules::blocking_http_call(checker, call);
            }
            if checker.enabled(Rule::BlockingOpenCallInAsyncFunction) {
                flake8_async::rules::blocking_open_call(checker, call);
            }
            if checker.any_enabled(&[
                Rule::CreateSubprocessInAsyncFunction,
                Rule::RunProcessInAsyncFunction,
                Rule::WaitForProcessInAsyncFunction,
            ]) {
                flake8_async::rules::blocking_process_invocation(checker, call);
            }
            if checker.enabled(Rule::BlockingSleepInAsyncFunction) {
                flake8_async::rules::blocking_sleep(checker, call);
            }
            if checker.enabled(Rule::LongSleepNotForever) {
                flake8_async::rules::long_sleep_not_forever(checker, call);
            }
            if checker.any_enabled(&[Rule::Print, Rule::PPrint]) {
                flake8_print::rules::print_call(checker, call);
            }
            if checker.any_enabled(&[
                Rule::SuspiciousPickleUsage,
                Rule::SuspiciousMarshalUsage,
                Rule::SuspiciousInsecureHashUsage,
                Rule::SuspiciousInsecureCipherUsage,
                Rule::SuspiciousInsecureCipherModeUsage,
                Rule::SuspiciousMktempUsage,
                Rule::SuspiciousEvalUsage,
                Rule::SuspiciousMarkSafeUsage,
                Rule::SuspiciousURLOpenUsage,
                Rule::SuspiciousNonCryptographicRandomUsage,
                Rule::SuspiciousXMLCElementTreeUsage,
                Rule::SuspiciousXMLElementTreeUsage,
                Rule::SuspiciousXMLExpatReaderUsage,
                Rule::SuspiciousXMLExpatBuilderUsage,
                Rule::SuspiciousXMLSaxUsage,
                Rule::SuspiciousXMLMiniDOMUsage,
                Rule::SuspiciousXMLPullDOMUsage,
                Rule::SuspiciousXMLETreeUsage,
                Rule::SuspiciousUnverifiedContextUsage,
                Rule::SuspiciousTelnetUsage,
                Rule::SuspiciousFTPLibUsage,
            ]) {
                flake8_bandit::rules::suspicious_function_call(checker, call);
            }
            if checker.enabled(Rule::ReSubPositionalArgs) {
                flake8_bugbear::rules::re_sub_positional_args(checker, call);
            }
            if checker.enabled(Rule::UnreliableCallableCheck) {
                flake8_bugbear::rules::unreliable_callable_check(checker, expr, func, args);
            }
            if checker.enabled(Rule::StripWithMultiCharacters) {
                flake8_bugbear::rules::strip_with_multi_characters(checker, expr, func, args);
            }
            if checker.enabled(Rule::GetAttrWithConstant) {
                flake8_bugbear::rules::getattr_with_constant(checker, expr, func, args);
            }
            if checker.enabled(Rule::SetAttrWithConstant) {
                flake8_bugbear::rules::setattr_with_constant(checker, expr, func, args);
            }
            if checker.enabled(Rule::UselessContextlibSuppress) {
                flake8_bugbear::rules::useless_contextlib_suppress(checker, expr, func, args);
            }
            if checker.enabled(Rule::StarArgUnpackingAfterKeywordArg) {
                flake8_bugbear::rules::star_arg_unpacking_after_keyword_arg(
                    checker, args, keywords,
                );
            }
            if checker.enabled(Rule::ZipWithoutExplicitStrict) {
                if checker.settings.target_version >= PythonVersion::Py310 {
                    flake8_bugbear::rules::zip_without_explicit_strict(checker, call);
                }
            }
            if checker.enabled(Rule::NoExplicitStacklevel) {
                flake8_bugbear::rules::no_explicit_stacklevel(checker, call);
            }
            if checker.enabled(Rule::MutableContextvarDefault) {
                flake8_bugbear::rules::mutable_contextvar_default(checker, call);
            }
            if checker.enabled(Rule::UnnecessaryDictKwargs) {
                flake8_pie::rules::unnecessary_dict_kwargs(checker, call);
            }
            if checker.enabled(Rule::UnnecessaryRangeStart) {
                flake8_pie::rules::unnecessary_range_start(checker, call);
            }
            if checker.enabled(Rule::ExecBuiltin) {
                flake8_bandit::rules::exec_used(checker, func);
            }
            if checker.enabled(Rule::BadFilePermissions) {
                flake8_bandit::rules::bad_file_permissions(checker, call);
            }
            if checker.enabled(Rule::RequestWithNoCertValidation) {
                flake8_bandit::rules::request_with_no_cert_validation(checker, call);
            }
            if checker.enabled(Rule::UnsafeYAMLLoad) {
                flake8_bandit::rules::unsafe_yaml_load(checker, call);
            }
            if checker.enabled(Rule::SnmpInsecureVersion) {
                flake8_bandit::rules::snmp_insecure_version(checker, call);
            }
            if checker.enabled(Rule::SnmpWeakCryptography) {
                flake8_bandit::rules::snmp_weak_cryptography(checker, call);
            }
            if checker.enabled(Rule::Jinja2AutoescapeFalse) {
                flake8_bandit::rules::jinja2_autoescape_false(checker, call);
            }
            if checker.enabled(Rule::MakoTemplates) {
                flake8_bandit::rules::mako_templates(checker, call);
            }
            if checker.enabled(Rule::HardcodedPasswordFuncArg) {
                flake8_bandit::rules::hardcoded_password_func_arg(checker, keywords);
            }
            if checker.enabled(Rule::HardcodedSQLExpression) {
                flake8_bandit::rules::hardcoded_sql_expression(checker, expr);
            }
            if checker.enabled(Rule::HashlibInsecureHashFunction) {
                flake8_bandit::rules::hashlib_insecure_hash_functions(checker, call);
            }
            if checker.enabled(Rule::HashlibDigestHex) {
                refurb::rules::hashlib_digest_hex(checker, call);
            }
            if checker.enabled(Rule::RequestWithoutTimeout) {
                flake8_bandit::rules::request_without_timeout(checker, call);
            }
            if checker.enabled(Rule::ParamikoCall) {
                flake8_bandit::rules::paramiko_call(checker, func);
            }
            if checker.enabled(Rule::SSHNoHostKeyVerification) {
                flake8_bandit::rules::ssh_no_host_key_verification(checker, call);
            }
            if checker.enabled(Rule::LoggingConfigInsecureListen) {
                flake8_bandit::rules::logging_config_insecure_listen(checker, call);
            }
            if checker.enabled(Rule::FlaskDebugTrue) {
                flake8_bandit::rules::flask_debug_true(checker, call);
            }
            if checker.enabled(Rule::WeakCryptographicKey) {
                flake8_bandit::rules::weak_cryptographic_key(checker, call);
            }
            if checker.any_enabled(&[
                Rule::SubprocessWithoutShellEqualsTrue,
                Rule::SubprocessPopenWithShellEqualsTrue,
                Rule::CallWithShellEqualsTrue,
                Rule::StartProcessWithAShell,
                Rule::StartProcessWithNoShell,
                Rule::StartProcessWithPartialPath,
                Rule::UnixCommandWildcardInjection,
            ]) {
                flake8_bandit::rules::shell_injection(checker, call);
            }
            if checker.enabled(Rule::DjangoExtra) {
                flake8_bandit::rules::django_extra(checker, call);
            }
            if checker.enabled(Rule::DjangoRawSql) {
                flake8_bandit::rules::django_raw_sql(checker, call);
            }
            if checker.enabled(Rule::TarfileUnsafeMembers) {
                flake8_bandit::rules::tarfile_unsafe_members(checker, call);
            }
            if checker.enabled(Rule::UnnecessaryGeneratorList) {
                flake8_comprehensions::rules::unnecessary_generator_list(checker, call);
            }
            if checker.enabled(Rule::UnnecessaryGeneratorSet) {
                flake8_comprehensions::rules::unnecessary_generator_set(checker, call);
            }
            if checker.enabled(Rule::UnnecessaryGeneratorDict) {
                flake8_comprehensions::rules::unnecessary_generator_dict(
                    checker, expr, func, args, keywords,
                );
            }
            if checker.enabled(Rule::UnnecessaryListComprehensionSet) {
                flake8_comprehensions::rules::unnecessary_list_comprehension_set(checker, call);
            }
            if checker.enabled(Rule::UnnecessaryListComprehensionDict) {
                flake8_comprehensions::rules::unnecessary_list_comprehension_dict(
                    checker, expr, func, args, keywords,
                );
            }
            if checker.enabled(Rule::UnnecessaryLiteralSet) {
                flake8_comprehensions::rules::unnecessary_literal_set(checker, call);
            }
            if checker.enabled(Rule::UnnecessaryLiteralDict) {
                flake8_comprehensions::rules::unnecessary_literal_dict(
                    checker, expr, func, args, keywords,
                );
            }
            if checker.enabled(Rule::UnnecessaryCollectionCall) {
                flake8_comprehensions::rules::unnecessary_collection_call(
                    checker,
                    call,
                    &checker.settings.flake8_comprehensions,
                );
            }
            if checker.enabled(Rule::UnnecessaryLiteralWithinTupleCall) {
                flake8_comprehensions::rules::unnecessary_literal_within_tuple_call(
                    checker, expr, call,
                );
            }
            if checker.enabled(Rule::UnnecessaryLiteralWithinListCall) {
                flake8_comprehensions::rules::unnecessary_literal_within_list_call(checker, call);
            }
            if checker.enabled(Rule::UnnecessaryLiteralWithinDictCall) {
                flake8_comprehensions::rules::unnecessary_literal_within_dict_call(checker, call);
            }
            if checker.enabled(Rule::UnnecessaryListCall) {
                flake8_comprehensions::rules::unnecessary_list_call(checker, expr, func, args);
            }
            if checker.enabled(Rule::UnnecessaryCallAroundSorted) {
                flake8_comprehensions::rules::unnecessary_call_around_sorted(
                    checker, expr, func, args,
                );
            }
            if checker.enabled(Rule::UnnecessaryDoubleCastOrProcess) {
                flake8_comprehensions::rules::unnecessary_double_cast_or_process(
                    checker, expr, func, args, keywords,
                );
            }
            if checker.enabled(Rule::UnnecessarySubscriptReversal) {
                flake8_comprehensions::rules::unnecessary_subscript_reversal(checker, call);
            }
            if checker.enabled(Rule::UnnecessaryMap) {
                flake8_comprehensions::rules::unnecessary_map(
                    checker,
                    expr,
                    checker.semantic.current_expression_parent(),
                    func,
                    args,
                );
            }
            if checker.enabled(Rule::UnnecessaryComprehensionInCall) {
                flake8_comprehensions::rules::unnecessary_comprehension_in_call(
                    checker, expr, func, args, keywords,
                );
            }
            if checker.enabled(Rule::BooleanPositionalValueInCall) {
                flake8_boolean_trap::rules::boolean_positional_value_in_call(checker, call);
            }
            if checker.enabled(Rule::Debugger) {
                flake8_debugger::rules::debugger_call(checker, expr, func);
            }
            if checker.enabled(Rule::PandasUseOfInplaceArgument) {
                pandas_vet::rules::inplace_argument(checker, call);
            }
            pandas_vet::rules::call(checker, func);
            if checker.enabled(Rule::PandasUseOfDotReadTable) {
                pandas_vet::rules::use_of_read_table(checker, call);
            }
            if checker.enabled(Rule::PandasUseOfPdMerge) {
                pandas_vet::rules::use_of_pd_merge(checker, func);
            }
            if checker.enabled(Rule::CallDatetimeWithoutTzinfo) {
                flake8_datetimez::rules::call_datetime_without_tzinfo(checker, call);
            }
            if checker.enabled(Rule::CallDatetimeToday) {
                flake8_datetimez::rules::call_datetime_today(checker, func, expr.range());
            }
            if checker.enabled(Rule::CallDatetimeUtcnow) {
                flake8_datetimez::rules::call_datetime_utcnow(checker, func, expr.range());
            }
            if checker.enabled(Rule::CallDatetimeUtcfromtimestamp) {
                flake8_datetimez::rules::call_datetime_utcfromtimestamp(
                    checker,
                    func,
                    expr.range(),
                );
            }
            if checker.enabled(Rule::CallDatetimeNowWithoutTzinfo) {
                flake8_datetimez::rules::call_datetime_now_without_tzinfo(checker, call);
            }
            if checker.enabled(Rule::CallDatetimeFromtimestamp) {
                flake8_datetimez::rules::call_datetime_fromtimestamp(checker, call);
            }
            if checker.enabled(Rule::CallDatetimeStrptimeWithoutZone) {
                flake8_datetimez::rules::call_datetime_strptime_without_zone(checker, call);
            }
            if checker.enabled(Rule::CallDateToday) {
                flake8_datetimez::rules::call_date_today(checker, func, expr.range());
            }
            if checker.enabled(Rule::CallDateFromtimestamp) {
                flake8_datetimez::rules::call_date_fromtimestamp(checker, func, expr.range());
            }
            if checker.enabled(Rule::UnnecessaryDirectLambdaCall) {
                pylint::rules::unnecessary_direct_lambda_call(checker, expr, func);
            }
            if checker.enabled(Rule::SysExitAlias) {
                pylint::rules::sys_exit_alias(checker, func);
            }
            if checker.enabled(Rule::BadOpenMode) {
                pylint::rules::bad_open_mode(checker, call);
            }
            if checker.enabled(Rule::BadStrStripCall) {
                pylint::rules::bad_str_strip_call(checker, func, args);
            }
            if checker.enabled(Rule::ShallowCopyEnviron) {
                pylint::rules::shallow_copy_environ(checker, call);
            }
            if checker.enabled(Rule::InvalidEnvvarDefault) {
                pylint::rules::invalid_envvar_default(checker, call);
            }
            if checker.enabled(Rule::InvalidEnvvarValue) {
                pylint::rules::invalid_envvar_value(checker, call);
            }
            if checker.enabled(Rule::NestedMinMax) {
                pylint::rules::nested_min_max(checker, expr, func, args, keywords);
            }
            if checker.enabled(Rule::RepeatedKeywordArgument) {
                pylint::rules::repeated_keyword_argument(checker, call);
            }
            if checker.enabled(Rule::PytestPatchWithLambda) {
                if let Some(diagnostic) = flake8_pytest_style::rules::patch_with_lambda(call) {
                    checker.diagnostics.push(diagnostic);
                }
            }
            if checker.settings.preview.is_enabled()
                && checker.any_enabled(&[
                    Rule::PytestParametrizeNamesWrongType,
                    Rule::PytestParametrizeValuesWrongType,
                    Rule::PytestDuplicateParametrizeTestCases,
                ])
            {
                flake8_pytest_style::rules::parametrize(checker, call);
            }
            if checker.enabled(Rule::PytestUnittestAssertion) {
                if let Some(diagnostic) = flake8_pytest_style::rules::unittest_assertion(
                    checker, expr, func, args, keywords,
                ) {
                    checker.diagnostics.push(diagnostic);
                }
            }
            if checker.enabled(Rule::PytestUnittestRaisesAssertion) {
                if let Some(diagnostic) =
                    flake8_pytest_style::rules::unittest_raises_assertion(checker, call)
                {
                    checker.diagnostics.push(diagnostic);
                }
            }
            if checker.enabled(Rule::SubprocessPopenPreexecFn) {
                pylint::rules::subprocess_popen_preexec_fn(checker, call);
            }
            if checker.enabled(Rule::SubprocessRunWithoutCheck) {
                pylint::rules::subprocess_run_without_check(checker, call);
            }
            if checker.enabled(Rule::UnspecifiedEncoding) {
                pylint::rules::unspecified_encoding(checker, call);
            }
            if checker.any_enabled(&[
                Rule::PytestRaisesWithoutException,
                Rule::PytestRaisesTooBroad,
            ]) {
                flake8_pytest_style::rules::raises_call(checker, call);
            }
            if checker.enabled(Rule::PytestFailWithoutMessage) {
                flake8_pytest_style::rules::fail_call(checker, call);
            }
            if checker.enabled(Rule::ZipInsteadOfPairwise) {
                if checker.settings.target_version >= PythonVersion::Py310 {
                    ruff::rules::zip_instead_of_pairwise(checker, call);
                }
            }
            if checker.any_enabled(&[
                Rule::FStringInGetTextFuncCall,
                Rule::FormatInGetTextFuncCall,
                Rule::PrintfInGetTextFuncCall,
            ]) && flake8_gettext::is_gettext_func_call(
                func,
                &checker.settings.flake8_gettext.functions_names,
            ) {
                if checker.enabled(Rule::FStringInGetTextFuncCall) {
                    flake8_gettext::rules::f_string_in_gettext_func_call(checker, args);
                }
                if checker.enabled(Rule::FormatInGetTextFuncCall) {
                    flake8_gettext::rules::format_in_gettext_func_call(checker, args);
                }
                if checker.enabled(Rule::PrintfInGetTextFuncCall) {
                    flake8_gettext::rules::printf_in_gettext_func_call(checker, args);
                }
            }
            if checker.enabled(Rule::UncapitalizedEnvironmentVariables) {
                flake8_simplify::rules::use_capital_environment_variables(checker, expr);
            }
            if checker.enabled(Rule::OpenFileWithContextHandler) {
                flake8_simplify::rules::open_file_with_context_handler(checker, call);
            }
            if checker.enabled(Rule::DictGetWithNoneDefault) {
                flake8_simplify::rules::dict_get_with_none_default(checker, expr);
            }
            if checker.enabled(Rule::ZipDictKeysAndValues) {
                flake8_simplify::rules::zip_dict_keys_and_values(checker, call);
            }
            if checker.any_enabled(&[
                Rule::OsPathAbspath,
                Rule::OsChmod,
                Rule::OsMkdir,
                Rule::OsMakedirs,
                Rule::OsRename,
                Rule::OsReplace,
                Rule::OsRmdir,
                Rule::OsRemove,
                Rule::OsUnlink,
                Rule::OsGetcwd,
                Rule::OsPathExists,
                Rule::OsPathExpanduser,
                Rule::OsPathIsdir,
                Rule::OsPathIsfile,
                Rule::OsPathIslink,
                Rule::OsReadlink,
                Rule::OsStat,
                Rule::OsPathIsabs,
                Rule::OsPathJoin,
                Rule::OsPathBasename,
                Rule::OsPathSamefile,
                Rule::OsPathSplitext,
                Rule::BuiltinOpen,
                Rule::PyPath,
                Rule::OsPathGetsize,
                Rule::OsPathGetatime,
                Rule::OsPathGetmtime,
                Rule::OsPathGetctime,
                Rule::Glob,
                Rule::OsListdir,
            ]) {
                flake8_use_pathlib::rules::replaceable_by_pathlib(checker, call);
            }
            if checker.enabled(Rule::PathConstructorCurrentDirectory) {
                flake8_use_pathlib::rules::path_constructor_current_directory(checker, expr, func);
            }
            if checker.enabled(Rule::OsSepSplit) {
                flake8_use_pathlib::rules::os_sep_split(checker, call);
            }
            if checker.enabled(Rule::NumpyLegacyRandom) {
                numpy::rules::legacy_random(checker, func);
            }
            if checker.any_enabled(&[
                Rule::LoggingStringFormat,
                Rule::LoggingPercentFormat,
                Rule::LoggingStringConcat,
                Rule::LoggingFString,
                Rule::LoggingWarn,
                Rule::LoggingExtraAttrClash,
                Rule::LoggingExcInfo,
                Rule::LoggingRedundantExcInfo,
            ]) {
                flake8_logging_format::rules::logging_call(checker, call);
            }
            if checker.any_enabled(&[Rule::LoggingTooFewArgs, Rule::LoggingTooManyArgs]) {
                pylint::rules::logging_call(checker, call);
            }
            if checker.enabled(Rule::DjangoLocalsInRenderFunction) {
                flake8_django::rules::locals_in_render_function(checker, call);
            }
            if checker.enabled(Rule::UnsupportedMethodCallOnAll) {
                flake8_pyi::rules::unsupported_method_call_on_all(checker, func);
            }
            if checker.enabled(Rule::PrintEmptyString) {
                refurb::rules::print_empty_string(checker, call);
            }
            if checker.enabled(Rule::RedundantLogBase) {
                refurb::rules::redundant_log_base(checker, call);
            }
            if checker.enabled(Rule::VerboseDecimalConstructor) {
                refurb::rules::verbose_decimal_constructor(checker, call);
            }
            if checker.enabled(Rule::UnnecessaryFromFloat) {
                refurb::rules::unnecessary_from_float(checker, call);
            }
            if checker.enabled(Rule::QuadraticListSummation) {
                ruff::rules::quadratic_list_summation(checker, call);
            }
            if checker.enabled(Rule::DirectLoggerInstantiation) {
                flake8_logging::rules::direct_logger_instantiation(checker, call);
            }
            if checker.enabled(Rule::InvalidGetLoggerArgument) {
                flake8_logging::rules::invalid_get_logger_argument(checker, call);
            }
            if checker.enabled(Rule::ExceptionWithoutExcInfo) {
                flake8_logging::rules::exception_without_exc_info(checker, call);
            }
            if checker.enabled(Rule::RootLoggerCall) {
                flake8_logging::rules::root_logger_call(checker, call);
            }
            if checker.enabled(Rule::IsinstanceTypeNone) {
                refurb::rules::isinstance_type_none(checker, call);
            }
            if checker.enabled(Rule::ImplicitCwd) {
                refurb::rules::no_implicit_cwd(checker, call);
            }
            if checker.enabled(Rule::TrioSyncCall) {
                flake8_async::rules::sync_call(checker, call);
            }
            if checker.enabled(Rule::AsyncZeroSleep) {
                flake8_async::rules::async_zero_sleep(checker, call);
            }
            if checker.enabled(Rule::UnnecessaryDunderCall) {
                pylint::rules::unnecessary_dunder_call(checker, call);
            }
            if checker.enabled(Rule::SslWithNoVersion) {
                flake8_bandit::rules::ssl_with_no_version(checker, call);
            }
            if checker.enabled(Rule::SslInsecureVersion) {
                flake8_bandit::rules::ssl_insecure_version(checker, call);
            }
            if checker.enabled(Rule::MutableFromkeysValue) {
                ruff::rules::mutable_fromkeys_value(checker, call);
            }
            if checker.enabled(Rule::UnsortedDunderAll) {
                ruff::rules::sort_dunder_all_extend_call(checker, call);
            }
            if checker.enabled(Rule::DefaultFactoryKwarg) {
                ruff::rules::default_factory_kwarg(checker, call);
            }
            if checker.enabled(Rule::UnnecessaryIterableAllocationForFirstElement) {
                ruff::rules::unnecessary_iterable_allocation_for_first_element(checker, expr);
            }
            if checker.enabled(Rule::DecimalFromFloatLiteral) {
                ruff::rules::decimal_from_float_literal_syntax(checker, call);
            }
            if checker.enabled(Rule::IntOnSlicedStr) {
                refurb::rules::int_on_sliced_str(checker, call);
            }
            if checker.enabled(Rule::UnsafeMarkupUse) {
                ruff::rules::unsafe_markup_call(checker, call);
            }
            if checker.enabled(Rule::MapIntVersionParsing) {
                ruff::rules::map_int_version_parsing(checker, call);
            }
            if checker.enabled(Rule::UnrawRePattern) {
                ruff::rules::unraw_re_pattern(checker, call);
            }
            if checker.enabled(Rule::AirflowDagNoScheduleArgument) {
                airflow::rules::dag_no_schedule_argument(checker, expr);
            }
            if checker.enabled(Rule::UnnecessaryRegularExpression) {
                ruff::rules::unnecessary_regular_expression(checker, call);
            }
            if checker.enabled(Rule::Airflow3Removal) {
                airflow::rules::removed_in_3(checker, expr);
            }
<<<<<<< HEAD
            if checker.enabled(Rule::DotlessWithSuffix) {
                ruff::rules::dotless_with_suffix(checker, call);
=======
            if checker.enabled(Rule::UnnecessaryCastToInt) {
                ruff::rules::unnecessary_cast_to_int(checker, call);
>>>>>>> 43bf1a89
            }
        }
        Expr::Dict(dict) => {
            if checker.any_enabled(&[
                Rule::MultiValueRepeatedKeyLiteral,
                Rule::MultiValueRepeatedKeyVariable,
            ]) {
                pyflakes::rules::repeated_keys(checker, dict);
            }
            if checker.enabled(Rule::UnnecessarySpread) {
                flake8_pie::rules::unnecessary_spread(checker, dict);
            }
        }
        Expr::Set(set) => {
            if checker.enabled(Rule::DuplicateValue) {
                flake8_bugbear::rules::duplicate_value(checker, set);
            }
        }
        Expr::Yield(_) => {
            if checker.enabled(Rule::YieldOutsideFunction) {
                pyflakes::rules::yield_outside_function(checker, expr);
            }
            if checker.enabled(Rule::YieldInInit) {
                pylint::rules::yield_in_init(checker, expr);
            }
        }
        Expr::YieldFrom(yield_from) => {
            if checker.enabled(Rule::YieldOutsideFunction) {
                pyflakes::rules::yield_outside_function(checker, expr);
            }
            if checker.enabled(Rule::YieldInInit) {
                pylint::rules::yield_in_init(checker, expr);
            }
            if checker.enabled(Rule::YieldFromInAsyncFunction) {
                pylint::rules::yield_from_in_async_function(checker, yield_from);
            }
        }
        Expr::Await(_) => {
            if checker.enabled(Rule::YieldOutsideFunction) {
                pyflakes::rules::yield_outside_function(checker, expr);
            }
            if checker.enabled(Rule::AwaitOutsideAsync) {
                pylint::rules::await_outside_async(checker, expr);
            }
        }
        Expr::FString(f_string_expr @ ast::ExprFString { value, .. }) => {
            if checker.enabled(Rule::FStringMissingPlaceholders) {
                pyflakes::rules::f_string_missing_placeholders(checker, f_string_expr);
            }
            if checker.enabled(Rule::ExplicitFStringTypeConversion) {
                for f_string in value.f_strings() {
                    ruff::rules::explicit_f_string_type_conversion(checker, f_string);
                }
            }
            if checker.enabled(Rule::HardcodedSQLExpression) {
                flake8_bandit::rules::hardcoded_sql_expression(checker, expr);
            }
            if checker.enabled(Rule::UnicodeKindPrefix) {
                for string_literal in value.literals() {
                    pyupgrade::rules::unicode_kind_prefix(checker, string_literal);
                }
            }
            if checker.enabled(Rule::MissingFStringSyntax) {
                for string_literal in value.literals() {
                    ruff::rules::missing_fstring_syntax(checker, string_literal);
                }
            }
        }
        Expr::BinOp(ast::ExprBinOp {
            left,
            op: Operator::RShift,
            ..
        }) => {
            if checker.enabled(Rule::InvalidPrintSyntax) {
                pyflakes::rules::invalid_print_syntax(checker, left);
            }
        }
        Expr::BinOp(
            bin_op @ ast::ExprBinOp {
                left,
                op: Operator::Mod,
                right,
                range: _,
            },
        ) => {
            if let Expr::StringLiteral(format_string @ ast::ExprStringLiteral { value, .. }) =
                left.as_ref()
            {
                if checker.any_enabled(&[
                    Rule::PercentFormatInvalidFormat,
                    Rule::PercentFormatExpectedMapping,
                    Rule::PercentFormatExpectedSequence,
                    Rule::PercentFormatExtraNamedArguments,
                    Rule::PercentFormatMissingArgument,
                    Rule::PercentFormatMixedPositionalAndNamed,
                    Rule::PercentFormatPositionalCountMismatch,
                    Rule::PercentFormatStarRequiresSequence,
                    Rule::PercentFormatUnsupportedFormatCharacter,
                ]) {
                    let location = expr.range();
                    match pyflakes::cformat::CFormatSummary::try_from(value.to_str()) {
                        Err(CFormatError {
                            typ: CFormatErrorType::UnsupportedFormatChar(c),
                            ..
                        }) => {
                            if checker.enabled(Rule::PercentFormatUnsupportedFormatCharacter) {
                                checker.diagnostics.push(Diagnostic::new(
                                    pyflakes::rules::PercentFormatUnsupportedFormatCharacter {
                                        char: c,
                                    },
                                    location,
                                ));
                            }
                        }
                        Err(e) => {
                            if checker.enabled(Rule::PercentFormatInvalidFormat) {
                                checker.diagnostics.push(Diagnostic::new(
                                    pyflakes::rules::PercentFormatInvalidFormat {
                                        message: e.to_string(),
                                    },
                                    location,
                                ));
                            }
                        }
                        Ok(summary) => {
                            if checker.enabled(Rule::PercentFormatExpectedMapping) {
                                pyflakes::rules::percent_format_expected_mapping(
                                    checker, &summary, right, location,
                                );
                            }
                            if checker.enabled(Rule::PercentFormatExpectedSequence) {
                                pyflakes::rules::percent_format_expected_sequence(
                                    checker, &summary, right, location,
                                );
                            }
                            if checker.enabled(Rule::PercentFormatExtraNamedArguments) {
                                pyflakes::rules::percent_format_extra_named_arguments(
                                    checker, &summary, right, location,
                                );
                            }
                            if checker.enabled(Rule::PercentFormatMissingArgument) {
                                pyflakes::rules::percent_format_missing_arguments(
                                    checker, &summary, right, location,
                                );
                            }
                            if checker.enabled(Rule::PercentFormatMixedPositionalAndNamed) {
                                pyflakes::rules::percent_format_mixed_positional_and_named(
                                    checker, &summary, location,
                                );
                            }
                            if checker.enabled(Rule::PercentFormatPositionalCountMismatch) {
                                pyflakes::rules::percent_format_positional_count_mismatch(
                                    checker, &summary, right, location,
                                );
                            }
                            if checker.enabled(Rule::PercentFormatStarRequiresSequence) {
                                pyflakes::rules::percent_format_star_requires_sequence(
                                    checker, &summary, right, location,
                                );
                            }
                        }
                    }
                }
                if checker.enabled(Rule::PrintfStringFormatting) {
                    pyupgrade::rules::printf_string_formatting(checker, bin_op, format_string);
                }
                if checker.enabled(Rule::BadStringFormatCharacter) {
                    pylint::rules::bad_string_format_character::percent(
                        checker,
                        expr,
                        format_string,
                    );
                }
                if checker.enabled(Rule::BadStringFormatType) {
                    pylint::rules::bad_string_format_type(checker, bin_op, format_string);
                }
                if checker.enabled(Rule::HardcodedSQLExpression) {
                    flake8_bandit::rules::hardcoded_sql_expression(checker, expr);
                }
            }
        }
        Expr::BinOp(ast::ExprBinOp {
            op: Operator::Add, ..
        }) => {
            if checker.enabled(Rule::ExplicitStringConcatenation) {
                if let Some(diagnostic) = flake8_implicit_str_concat::rules::explicit(
                    expr,
                    checker.locator,
                    checker.settings,
                ) {
                    checker.diagnostics.push(diagnostic);
                }
            }
            if checker.enabled(Rule::CollectionLiteralConcatenation) {
                ruff::rules::collection_literal_concatenation(checker, expr);
            }
            if checker.enabled(Rule::HardcodedSQLExpression) {
                flake8_bandit::rules::hardcoded_sql_expression(checker, expr);
            }
        }
        Expr::BinOp(ast::ExprBinOp {
            op: Operator::BitOr,
            ..
        }) => {
            // Ex) `str | None`
            if checker.enabled(Rule::FutureRequiredTypeAnnotation) {
                if !checker.semantic.future_annotations_or_stub()
                    && checker.settings.target_version < PythonVersion::Py310
                    && checker.semantic.in_annotation()
                    && checker.semantic.in_runtime_evaluated_annotation()
                    && !checker.semantic.in_string_type_definition()
                {
                    flake8_future_annotations::rules::future_required_type_annotation(
                        checker,
                        expr,
                        flake8_future_annotations::rules::Reason::PEP604,
                    );
                }
            }

            if checker.enabled(Rule::NeverUnion) {
                ruff::rules::never_union(checker, expr);
            }

            // Avoid duplicate checks if the parent is a union, since these rules already
            // traverse nested unions.
            if !checker.semantic.in_nested_union() {
                if checker.enabled(Rule::DuplicateUnionMember)
                    && checker.semantic.in_type_definition()
                {
                    flake8_pyi::rules::duplicate_union_member(checker, expr);
                }
                if checker.enabled(Rule::UnnecessaryLiteralUnion) {
                    flake8_pyi::rules::unnecessary_literal_union(checker, expr);
                }
                if checker.enabled(Rule::RedundantLiteralUnion) {
                    flake8_pyi::rules::redundant_literal_union(checker, expr);
                }
                if checker.enabled(Rule::UnnecessaryTypeUnion) {
                    flake8_pyi::rules::unnecessary_type_union(checker, expr);
                }
                if checker.enabled(Rule::RuntimeStringUnion) {
                    flake8_type_checking::rules::runtime_string_union(checker, expr);
                }
                if checker.enabled(Rule::NoneNotAtEndOfUnion) {
                    ruff::rules::none_not_at_end_of_union(checker, expr);
                }
            }
        }
        Expr::UnaryOp(
            unary_op @ ast::ExprUnaryOp {
                op,
                operand,
                range: _,
            },
        ) => {
            if checker.any_enabled(&[Rule::NotInTest, Rule::NotIsTest]) {
                pycodestyle::rules::not_tests(checker, unary_op);
            }
            if checker.enabled(Rule::UnaryPrefixIncrementDecrement) {
                flake8_bugbear::rules::unary_prefix_increment_decrement(
                    checker, expr, *op, operand,
                );
            }
            if checker.enabled(Rule::NegateEqualOp) {
                flake8_simplify::rules::negation_with_equal_op(checker, expr, *op, operand);
            }
            if checker.enabled(Rule::NegateNotEqualOp) {
                flake8_simplify::rules::negation_with_not_equal_op(checker, expr, *op, operand);
            }
            if checker.enabled(Rule::DoubleNegation) {
                flake8_simplify::rules::double_negation(checker, expr, *op, operand);
            }
        }
        Expr::Compare(
            compare @ ast::ExprCompare {
                left,
                ops,
                comparators,
                range: _,
            },
        ) => {
            if checker.any_enabled(&[Rule::NoneComparison, Rule::TrueFalseComparison]) {
                pycodestyle::rules::literal_comparisons(checker, compare);
            }
            if checker.enabled(Rule::IsLiteral) {
                pyflakes::rules::invalid_literal_comparison(checker, left, ops, comparators, expr);
            }
            if checker.enabled(Rule::TypeComparison) {
                pycodestyle::rules::type_comparison(checker, compare);
            }
            if checker.any_enabled(&[
                Rule::SysVersionCmpStr3,
                Rule::SysVersionInfo0Eq3,
                Rule::SysVersionInfo1CmpInt,
                Rule::SysVersionInfoMinorCmpInt,
                Rule::SysVersionCmpStr10,
            ]) {
                flake8_2020::rules::compare(checker, left, ops, comparators);
            }
            if checker.enabled(Rule::HardcodedPasswordString) {
                flake8_bandit::rules::compare_to_hardcoded_password_string(
                    checker,
                    left,
                    comparators,
                );
            }
            if checker.enabled(Rule::ComparisonWithItself) {
                pylint::rules::comparison_with_itself(checker, left, ops, comparators);
            }
            if checker.enabled(Rule::LiteralMembership) {
                pylint::rules::literal_membership(checker, compare);
            }
            if checker.enabled(Rule::ComparisonOfConstant) {
                pylint::rules::comparison_of_constant(checker, left, ops, comparators);
            }
            if checker.enabled(Rule::CompareToEmptyString) {
                pylint::rules::compare_to_empty_string(checker, left, ops, comparators);
            }
            if checker.enabled(Rule::MagicValueComparison) {
                pylint::rules::magic_value_comparison(checker, left, comparators);
            }
            if checker.enabled(Rule::NanComparison) {
                pylint::rules::nan_comparison(checker, left, comparators);
            }
            if checker.enabled(Rule::InDictKeys) {
                flake8_simplify::rules::key_in_dict_compare(checker, compare);
            }
            if checker.enabled(Rule::YodaConditions) {
                flake8_simplify::rules::yoda_conditions(checker, expr, left, ops, comparators);
            }
            if checker.enabled(Rule::PandasNuniqueConstantSeriesCheck) {
                pandas_vet::rules::nunique_constant_series_check(
                    checker,
                    expr,
                    left,
                    ops,
                    comparators,
                );
            }
            if checker.enabled(Rule::TypeNoneComparison) {
                refurb::rules::type_none_comparison(checker, compare);
            }
            if checker.enabled(Rule::SingleItemMembershipTest) {
                refurb::rules::single_item_membership_test(checker, expr, left, ops, comparators);
            }
        }
        Expr::NumberLiteral(number_literal @ ast::ExprNumberLiteral { .. }) => {
            if checker.source_type.is_stub() && checker.enabled(Rule::NumericLiteralTooLong) {
                flake8_pyi::rules::numeric_literal_too_long(checker, expr);
            }
            if checker.enabled(Rule::MathConstant) {
                refurb::rules::math_constant(checker, number_literal);
            }
        }
        Expr::StringLiteral(string_like @ ast::ExprStringLiteral { value, range: _ }) => {
            if checker.enabled(Rule::UnicodeKindPrefix) {
                for string_part in value {
                    pyupgrade::rules::unicode_kind_prefix(checker, string_part);
                }
            }
            if checker.enabled(Rule::MissingFStringSyntax) {
                for string_literal in value.as_slice() {
                    ruff::rules::missing_fstring_syntax(checker, string_literal);
                }
            }
            if checker.enabled(Rule::HardcodedStringCharset) {
                refurb::rules::hardcoded_string_charset_literal(checker, string_like);
            }
        }
        Expr::If(
            if_exp @ ast::ExprIf {
                test,
                body,
                orelse,
                range: _,
            },
        ) => {
            if checker.enabled(Rule::IfElseBlockInsteadOfDictGet) {
                flake8_simplify::rules::if_exp_instead_of_dict_get(
                    checker, expr, test, body, orelse,
                );
            }
            if checker.enabled(Rule::IfExprWithTrueFalse) {
                flake8_simplify::rules::if_expr_with_true_false(checker, expr, test, body, orelse);
            }
            if checker.enabled(Rule::IfExprWithFalseTrue) {
                flake8_simplify::rules::if_expr_with_false_true(checker, expr, test, body, orelse);
            }
            if checker.enabled(Rule::IfExprWithTwistedArms) {
                flake8_simplify::rules::twisted_arms_in_ifexpr(checker, expr, test, body, orelse);
            }
            if checker.enabled(Rule::IfExprMinMax) {
                refurb::rules::if_expr_min_max(checker, if_exp);
            }
            if checker.enabled(Rule::IfExpInsteadOfOrOperator) {
                refurb::rules::if_exp_instead_of_or_operator(checker, if_exp);
            }
            if checker.enabled(Rule::UselessIfElse) {
                ruff::rules::useless_if_else(checker, if_exp);
            }
            if checker.enabled(Rule::SliceToRemovePrefixOrSuffix) {
                refurb::rules::slice_to_remove_affix_expr(checker, if_exp);
            }
        }
        Expr::ListComp(
            comp @ ast::ExprListComp {
                elt,
                generators,
                range: _,
            },
        ) => {
            if checker.enabled(Rule::UnnecessaryListIndexLookup) {
                pylint::rules::unnecessary_list_index_lookup_comprehension(checker, expr);
            }
            if checker.enabled(Rule::UnnecessaryDictIndexLookup) {
                pylint::rules::unnecessary_dict_index_lookup_comprehension(checker, expr);
            }
            if checker.enabled(Rule::UnnecessaryComprehension) {
                flake8_comprehensions::rules::unnecessary_list_set_comprehension(
                    checker, expr, elt, generators,
                );
            }
            if checker.enabled(Rule::FunctionUsesLoopVariable) {
                flake8_bugbear::rules::function_uses_loop_variable(checker, &Node::Expr(expr));
            }
            if checker.enabled(Rule::IterationOverSet) {
                for generator in generators {
                    pylint::rules::iteration_over_set(checker, &generator.iter);
                }
            }
            if checker.enabled(Rule::ReimplementedStarmap) {
                refurb::rules::reimplemented_starmap(checker, &comp.into());
            }
        }
        Expr::SetComp(
            comp @ ast::ExprSetComp {
                elt,
                generators,
                range: _,
            },
        ) => {
            if checker.enabled(Rule::UnnecessaryListIndexLookup) {
                pylint::rules::unnecessary_list_index_lookup_comprehension(checker, expr);
            }
            if checker.enabled(Rule::UnnecessaryDictIndexLookup) {
                pylint::rules::unnecessary_dict_index_lookup_comprehension(checker, expr);
            }
            if checker.enabled(Rule::UnnecessaryComprehension) {
                flake8_comprehensions::rules::unnecessary_list_set_comprehension(
                    checker, expr, elt, generators,
                );
            }
            if checker.enabled(Rule::FunctionUsesLoopVariable) {
                flake8_bugbear::rules::function_uses_loop_variable(checker, &Node::Expr(expr));
            }
            if checker.enabled(Rule::IterationOverSet) {
                for generator in generators {
                    pylint::rules::iteration_over_set(checker, &generator.iter);
                }
            }
            if checker.enabled(Rule::ReimplementedStarmap) {
                refurb::rules::reimplemented_starmap(checker, &comp.into());
            }
        }
        Expr::DictComp(
            dict_comp @ ast::ExprDictComp {
                key,
                value,
                generators,
                range: _,
            },
        ) => {
            if checker.enabled(Rule::UnnecessaryListIndexLookup) {
                pylint::rules::unnecessary_list_index_lookup_comprehension(checker, expr);
            }
            if checker.enabled(Rule::UnnecessaryDictIndexLookup) {
                pylint::rules::unnecessary_dict_index_lookup_comprehension(checker, expr);
            }

            if checker.enabled(Rule::UnnecessaryComprehension) {
                flake8_comprehensions::rules::unnecessary_dict_comprehension(
                    checker, expr, key, value, generators,
                );
            }

            if checker.enabled(Rule::UnnecessaryDictComprehensionForIterable) {
                flake8_comprehensions::rules::unnecessary_dict_comprehension_for_iterable(
                    checker, dict_comp,
                );
            }

            if checker.enabled(Rule::FunctionUsesLoopVariable) {
                flake8_bugbear::rules::function_uses_loop_variable(checker, &Node::Expr(expr));
            }
            if checker.enabled(Rule::IterationOverSet) {
                for generator in generators {
                    pylint::rules::iteration_over_set(checker, &generator.iter);
                }
            }
            if checker.enabled(Rule::StaticKeyDictComprehension) {
                flake8_bugbear::rules::static_key_dict_comprehension(checker, dict_comp);
            }
        }
        Expr::Generator(
            generator @ ast::ExprGenerator {
                generators,
                elt: _,
                range: _,
                parenthesized: _,
            },
        ) => {
            if checker.enabled(Rule::UnnecessaryListIndexLookup) {
                pylint::rules::unnecessary_list_index_lookup_comprehension(checker, expr);
            }
            if checker.enabled(Rule::UnnecessaryDictIndexLookup) {
                pylint::rules::unnecessary_dict_index_lookup_comprehension(checker, expr);
            }
            if checker.enabled(Rule::FunctionUsesLoopVariable) {
                flake8_bugbear::rules::function_uses_loop_variable(checker, &Node::Expr(expr));
            }
            if checker.enabled(Rule::IterationOverSet) {
                for generator in generators {
                    pylint::rules::iteration_over_set(checker, &generator.iter);
                }
            }
            if checker.enabled(Rule::ReimplementedStarmap) {
                refurb::rules::reimplemented_starmap(checker, &generator.into());
            }
        }
        Expr::BoolOp(bool_op) => {
            if checker.enabled(Rule::BooleanChainedComparison) {
                pylint::rules::boolean_chained_comparison(checker, bool_op);
            }
            if checker.enabled(Rule::MultipleStartsEndsWith) {
                flake8_pie::rules::multiple_starts_ends_with(checker, expr);
            }
            if checker.enabled(Rule::DuplicateIsinstanceCall) {
                flake8_simplify::rules::duplicate_isinstance_call(checker, expr);
            }
            if checker.enabled(Rule::CompareWithTuple) {
                flake8_simplify::rules::compare_with_tuple(checker, expr);
            }
            if checker.enabled(Rule::ExprAndNotExpr) {
                flake8_simplify::rules::expr_and_not_expr(checker, expr);
            }
            if checker.enabled(Rule::ExprOrNotExpr) {
                flake8_simplify::rules::expr_or_not_expr(checker, expr);
            }
            if checker.enabled(Rule::ExprOrTrue) {
                flake8_simplify::rules::expr_or_true(checker, expr);
            }
            if checker.enabled(Rule::ExprAndFalse) {
                flake8_simplify::rules::expr_and_false(checker, expr);
            }
            if checker.enabled(Rule::RepeatedEqualityComparison) {
                pylint::rules::repeated_equality_comparison(checker, bool_op);
            }
            if checker.enabled(Rule::UnnecessaryKeyCheck) {
                ruff::rules::unnecessary_key_check(checker, expr);
            }
            if checker.enabled(Rule::ParenthesizeChainedOperators) {
                ruff::rules::parenthesize_chained_logical_operators(checker, bool_op);
            }
        }
        Expr::Lambda(lambda_expr) => {
            if checker.enabled(Rule::ReimplementedOperator) {
                refurb::rules::reimplemented_operator(checker, &lambda_expr.into());
            }
        }
        _ => {}
    };
}<|MERGE_RESOLUTION|>--- conflicted
+++ resolved
@@ -1093,13 +1093,11 @@
             if checker.enabled(Rule::Airflow3Removal) {
                 airflow::rules::removed_in_3(checker, expr);
             }
-<<<<<<< HEAD
+            if checker.enabled(Rule::UnnecessaryCastToInt) {
+                ruff::rules::unnecessary_cast_to_int(checker, call);
+            }
             if checker.enabled(Rule::DotlessWithSuffix) {
                 ruff::rules::dotless_with_suffix(checker, call);
-=======
-            if checker.enabled(Rule::UnnecessaryCastToInt) {
-                ruff::rules::unnecessary_cast_to_int(checker, call);
->>>>>>> 43bf1a89
             }
         }
         Expr::Dict(dict) => {
