--- conflicted
+++ resolved
@@ -1412,13 +1412,11 @@
             if checker.enabled(Rule::RepeatedEqualityComparison) {
                 pylint::rules::repeated_equality_comparison(checker, bool_op);
             }
-<<<<<<< HEAD
             if checker.enabled(Rule::AndOrTernary) {
                 pylint::rules::and_or_ternary(checker, bool_op);
-=======
+            }
             if checker.enabled(Rule::UnnecessaryKeyCheck) {
                 ruff::rules::unnecessary_key_check(checker, expr);
->>>>>>> 6f9c317a
             }
         }
         Expr::NamedExpr(..) => {
