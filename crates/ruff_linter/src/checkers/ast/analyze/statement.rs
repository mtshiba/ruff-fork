--- conflicted
+++ resolved
@@ -97,13 +97,11 @@
             if checker.enabled(Rule::InvalidBoolReturnType) {
                 pylint::rules::invalid_bool_return(checker, name, body);
             }
-<<<<<<< HEAD
             if checker.enabled(Rule::InvalidLengthReturnType) {
                 pylint::rules::invalid_length_return(checker, name, body);
-=======
+            }
             if checker.enabled(Rule::InvalidBytesReturnType) {
                 pylint::rules::invalid_bytes_return(checker, function_def);
->>>>>>> 1480d726
             }
             if checker.enabled(Rule::InvalidStrReturnType) {
                 pylint::rules::invalid_str_return(checker, name, body);
