use ruff_diagnostics::Diagnostic;
use ruff_python_ast::helpers;
use ruff_python_ast::types::Node;
use ruff_python_ast::{self as ast, Expr, Stmt};
use ruff_python_semantic::analyze::typing;
use ruff_python_semantic::ScopeKind;
use ruff_text_size::Ranged;

use crate::checkers::ast::Checker;
use crate::registry::Rule;
use crate::rules::{
    airflow, flake8_bandit, flake8_boolean_trap, flake8_bugbear, flake8_builtins, flake8_debugger,
    flake8_django, flake8_errmsg, flake8_import_conventions, flake8_pie, flake8_pyi,
    flake8_pytest_style, flake8_raise, flake8_return, flake8_simplify, flake8_slots,
    flake8_tidy_imports, flake8_trio, flake8_type_checking, mccabe, pandas_vet, pep8_naming,
    perflint, pycodestyle, pyflakes, pygrep_hooks, pylint, pyupgrade, refurb, ruff, tryceratops,
};
use crate::settings::types::PythonVersion;

/// Run lint rules over a [`Stmt`] syntax node.
pub(crate) fn statement(stmt: &Stmt, checker: &mut Checker) {
    match stmt {
        Stmt::Global(ast::StmtGlobal { names, range: _ }) => {
            if checker.enabled(Rule::GlobalAtModuleLevel) {
                pylint::rules::global_at_module_level(checker, stmt);
            }
            if checker.enabled(Rule::AmbiguousVariableName) {
                checker.diagnostics.extend(names.iter().filter_map(|name| {
                    pycodestyle::rules::ambiguous_variable_name(name, name.range())
                }));
            }
        }
        Stmt::Nonlocal(ast::StmtNonlocal { names, range: _ }) => {
            if checker.enabled(Rule::AmbiguousVariableName) {
                checker.diagnostics.extend(names.iter().filter_map(|name| {
                    pycodestyle::rules::ambiguous_variable_name(name, name.range())
                }));
            }
            if checker.enabled(Rule::NonlocalWithoutBinding) {
                if !checker.semantic.scope_id.is_global() {
                    for name in names {
                        if checker.semantic.nonlocal(name).is_none() {
                            checker.diagnostics.push(Diagnostic::new(
                                pylint::rules::NonlocalWithoutBinding {
                                    name: name.to_string(),
                                },
                                name.range(),
                            ));
                        }
                    }
                }
            }
        }
        Stmt::Break(_) => {
            if checker.enabled(Rule::BreakOutsideLoop) {
                if let Some(diagnostic) = pyflakes::rules::break_outside_loop(
                    stmt,
                    &mut checker.semantic.current_statements().skip(1),
                ) {
                    checker.diagnostics.push(diagnostic);
                }
            }
        }
        Stmt::Continue(_) => {
            if checker.enabled(Rule::ContinueOutsideLoop) {
                if let Some(diagnostic) = pyflakes::rules::continue_outside_loop(
                    stmt,
                    &mut checker.semantic.current_statements().skip(1),
                ) {
                    checker.diagnostics.push(diagnostic);
                }
            }
        }
        Stmt::FunctionDef(
            function_def @ ast::StmtFunctionDef {
                is_async,
                name,
                decorator_list,
                returns,
                parameters,
                body,
                type_params,
                range: _,
            },
        ) => {
            if checker.enabled(Rule::DjangoNonLeadingReceiverDecorator) {
                flake8_django::rules::non_leading_receiver_decorator(checker, decorator_list);
            }
            if checker.enabled(Rule::AmbiguousFunctionName) {
                if let Some(diagnostic) = pycodestyle::rules::ambiguous_function_name(name) {
                    checker.diagnostics.push(diagnostic);
                }
            }
            if checker.enabled(Rule::InvalidStrReturnType) {
                pylint::rules::invalid_str_return(checker, name, body);
            }
            if checker.enabled(Rule::InvalidFunctionName) {
                if let Some(diagnostic) = pep8_naming::rules::invalid_function_name(
                    stmt,
                    name,
                    decorator_list,
                    &checker.settings.pep8_naming.ignore_names,
                    &checker.semantic,
                ) {
                    checker.diagnostics.push(diagnostic);
                }
            }
            if checker.enabled(Rule::InvalidFirstArgumentNameForClassMethod) {
                if let Some(diagnostic) =
                    pep8_naming::rules::invalid_first_argument_name_for_class_method(
                        checker,
                        checker.semantic.current_scope(),
                        name,
                        decorator_list,
                        parameters,
                    )
                {
                    checker.diagnostics.push(diagnostic);
                }
            }
            if checker.enabled(Rule::InvalidFirstArgumentNameForMethod) {
                if let Some(diagnostic) = pep8_naming::rules::invalid_first_argument_name_for_method(
                    checker,
                    checker.semantic.current_scope(),
                    name,
                    decorator_list,
                    parameters,
                ) {
                    checker.diagnostics.push(diagnostic);
                }
            }
            if checker.source_type.is_stub() {
                if checker.enabled(Rule::PassStatementStubBody) {
                    flake8_pyi::rules::pass_statement_stub_body(checker, body);
                }
                if checker.enabled(Rule::NonEmptyStubBody) {
                    flake8_pyi::rules::non_empty_stub_body(checker, body);
                }
                if checker.enabled(Rule::StubBodyMultipleStatements) {
                    flake8_pyi::rules::stub_body_multiple_statements(checker, stmt, body);
                }
            }
            if checker.enabled(Rule::AnyEqNeAnnotation) {
                flake8_pyi::rules::any_eq_ne_annotation(checker, name, parameters);
            }
            if checker.enabled(Rule::NonSelfReturnType) {
                flake8_pyi::rules::non_self_return_type(
                    checker,
                    stmt,
                    *is_async,
                    name,
                    decorator_list,
                    returns.as_ref().map(AsRef::as_ref),
                    parameters,
                );
            }
            if checker.enabled(Rule::GeneratorReturnFromIterMethod) {
                flake8_pyi::rules::bad_generator_return_type(function_def, checker);
            }
            if checker.enabled(Rule::CustomTypeVarReturnType) {
                flake8_pyi::rules::custom_type_var_return_type(
                    checker,
                    name,
                    decorator_list,
                    returns.as_ref().map(AsRef::as_ref),
                    parameters,
                    type_params.as_ref(),
                );
            }
            if checker.source_type.is_stub() {
                if checker.enabled(Rule::StrOrReprDefinedInStub) {
                    flake8_pyi::rules::str_or_repr_defined_in_stub(checker, stmt);
                }
            }
            if checker.source_type.is_stub()
                || checker.settings.target_version >= PythonVersion::Py311
            {
                if checker.enabled(Rule::NoReturnArgumentAnnotationInStub) {
                    flake8_pyi::rules::no_return_argument_annotation(checker, parameters);
                }
            }
            if checker.enabled(Rule::BadExitAnnotation) {
                flake8_pyi::rules::bad_exit_annotation(checker, *is_async, name, parameters);
            }
            if checker.enabled(Rule::RedundantNumericUnion) {
                flake8_pyi::rules::redundant_numeric_union(checker, parameters);
            }
            if checker.enabled(Rule::DunderFunctionName) {
                if let Some(diagnostic) = pep8_naming::rules::dunder_function_name(
                    checker.semantic.current_scope(),
                    stmt,
                    name,
                    &checker.settings.pep8_naming.ignore_names,
                ) {
                    checker.diagnostics.push(diagnostic);
                }
            }
            if checker.enabled(Rule::GlobalStatement) {
                pylint::rules::global_statement(checker, name);
            }
            if checker.enabled(Rule::LRUCacheWithoutParameters) {
                if checker.settings.target_version >= PythonVersion::Py38 {
                    pyupgrade::rules::lru_cache_without_parameters(checker, decorator_list);
                }
            }
            if checker.enabled(Rule::LRUCacheWithMaxsizeNone) {
                if checker.settings.target_version >= PythonVersion::Py39 {
                    pyupgrade::rules::lru_cache_with_maxsize_none(checker, decorator_list);
                }
            }
            if checker.enabled(Rule::CachedInstanceMethod) {
                flake8_bugbear::rules::cached_instance_method(checker, decorator_list);
            }
            if checker.enabled(Rule::MutableArgumentDefault) {
                flake8_bugbear::rules::mutable_argument_default(checker, function_def);
            }
            if checker.any_enabled(&[
                Rule::UnnecessaryReturnNone,
                Rule::ImplicitReturnValue,
                Rule::ImplicitReturn,
                Rule::UnnecessaryAssign,
                Rule::SuperfluousElseReturn,
                Rule::SuperfluousElseRaise,
                Rule::SuperfluousElseContinue,
                Rule::SuperfluousElseBreak,
            ]) {
                flake8_return::rules::function(checker, body, returns.as_ref().map(AsRef::as_ref));
            }
            if checker.enabled(Rule::UselessReturn) {
                pylint::rules::useless_return(
                    checker,
                    stmt,
                    body,
                    returns.as_ref().map(AsRef::as_ref),
                );
            }
            if checker.enabled(Rule::ComplexStructure) {
                if let Some(diagnostic) = mccabe::rules::function_is_too_complex(
                    stmt,
                    name,
                    body,
                    checker.settings.mccabe.max_complexity,
                ) {
                    checker.diagnostics.push(diagnostic);
                }
            }
            if checker.enabled(Rule::HardcodedPasswordDefault) {
                flake8_bandit::rules::hardcoded_password_default(checker, parameters);
            }
            if checker.enabled(Rule::PropertyWithParameters) {
                pylint::rules::property_with_parameters(checker, stmt, decorator_list, parameters);
            }
            if checker.enabled(Rule::TooManyArguments) {
                pylint::rules::too_many_arguments(checker, function_def);
            }
            if checker.enabled(Rule::TooManyPositional) {
                pylint::rules::too_many_positional(checker, function_def);
            }
            if checker.enabled(Rule::TooManyReturnStatements) {
                if let Some(diagnostic) = pylint::rules::too_many_return_statements(
                    stmt,
                    body,
                    checker.settings.pylint.max_returns,
                ) {
                    checker.diagnostics.push(diagnostic);
                }
            }
            if checker.enabled(Rule::TooManyBranches) {
                if let Some(diagnostic) = pylint::rules::too_many_branches(
                    stmt,
                    body,
                    checker.settings.pylint.max_branches,
                ) {
                    checker.diagnostics.push(diagnostic);
                }
            }
            if checker.enabled(Rule::TooManyStatements) {
                if let Some(diagnostic) = pylint::rules::too_many_statements(
                    stmt,
                    body,
                    checker.settings.pylint.max_statements,
                ) {
                    checker.diagnostics.push(diagnostic);
                }
            }
            if checker.any_enabled(&[
                Rule::PytestFixtureIncorrectParenthesesStyle,
                Rule::PytestFixturePositionalArgs,
                Rule::PytestExtraneousScopeFunction,
                Rule::PytestMissingFixtureNameUnderscore,
                Rule::PytestIncorrectFixtureNameUnderscore,
                Rule::PytestFixtureParamWithoutValue,
                Rule::PytestDeprecatedYieldFixture,
                Rule::PytestFixtureFinalizerCallback,
                Rule::PytestUselessYieldFixture,
                Rule::PytestUnnecessaryAsyncioMarkOnFixture,
                Rule::PytestErroneousUseFixturesOnFixture,
            ]) {
                flake8_pytest_style::rules::fixture(
                    checker,
                    stmt,
                    name,
                    parameters,
                    returns.as_deref(),
                    decorator_list,
                    body,
                );
            }
            if checker.any_enabled(&[
                Rule::PytestParametrizeNamesWrongType,
                Rule::PytestParametrizeValuesWrongType,
                Rule::PytestDuplicateParametrizeTestCases,
            ]) {
                flake8_pytest_style::rules::parametrize(checker, decorator_list);
            }
            if checker.any_enabled(&[
                Rule::PytestIncorrectMarkParenthesesStyle,
                Rule::PytestUseFixturesWithoutParameters,
            ]) {
                flake8_pytest_style::rules::marks(checker, decorator_list);
            }
            if checker.enabled(Rule::BooleanTypeHintPositionalArgument) {
                flake8_boolean_trap::rules::boolean_type_hint_positional_argument(
                    checker,
                    name,
                    decorator_list,
                    parameters,
                );
            }
            if checker.enabled(Rule::BooleanDefaultValuePositionalArgument) {
                flake8_boolean_trap::rules::boolean_default_value_positional_argument(
                    checker,
                    name,
                    decorator_list,
                    parameters,
                );
            }
            if checker.enabled(Rule::UnexpectedSpecialMethodSignature) {
                pylint::rules::unexpected_special_method_signature(
                    checker,
                    stmt,
                    name,
                    decorator_list,
                    parameters,
                );
            }
            if checker.enabled(Rule::FStringDocstring) {
                flake8_bugbear::rules::f_string_docstring(checker, body);
            }
            if !checker.semantic.current_scope().kind.is_class() {
                if checker.enabled(Rule::BuiltinVariableShadowing) {
                    flake8_builtins::rules::builtin_variable_shadowing(checker, name, name.range());
                }
            }
            if checker.enabled(Rule::TrioAsyncFunctionWithTimeout) {
                flake8_trio::rules::async_function_with_timeout(checker, function_def);
            }
            if checker.enabled(Rule::ReimplementedOperator) {
                refurb::rules::reimplemented_operator(checker, &function_def.into());
            }
            if checker.enabled(Rule::SslWithBadDefaults) {
                flake8_bandit::rules::ssl_with_bad_defaults(checker, function_def);
            }
        }
        Stmt::Return(_) => {
            if checker.enabled(Rule::ReturnOutsideFunction) {
                pyflakes::rules::return_outside_function(checker, stmt);
            }
            if checker.enabled(Rule::ReturnInInit) {
                pylint::rules::return_in_init(checker, stmt);
            }
        }
        Stmt::ClassDef(
            class_def @ ast::StmtClassDef {
                name,
                arguments,
                type_params: _,
                decorator_list,
                body,
                range: _,
            },
        ) => {
            if checker.enabled(Rule::NoClassmethodDecorator) {
                pylint::rules::no_classmethod_decorator(checker, class_def);
            }
            if checker.enabled(Rule::NoStaticmethodDecorator) {
                pylint::rules::no_staticmethod_decorator(checker, class_def);
            }
            if checker.enabled(Rule::DjangoNullableModelStringField) {
                flake8_django::rules::nullable_model_string_field(checker, body);
            }
            if checker.enabled(Rule::DjangoExcludeWithModelForm) {
                flake8_django::rules::exclude_with_model_form(checker, class_def);
            }
            if checker.enabled(Rule::DjangoAllWithModelForm) {
                flake8_django::rules::all_with_model_form(checker, class_def);
            }
            if checker.enabled(Rule::DjangoUnorderedBodyContentInModel) {
                flake8_django::rules::unordered_body_content_in_model(checker, class_def);
            }
            if !checker.source_type.is_stub() {
                if checker.enabled(Rule::DjangoModelWithoutDunderStr) {
                    flake8_django::rules::model_without_dunder_str(checker, class_def);
                }
            }
            if checker.enabled(Rule::EqWithoutHash) {
                pylint::rules::object_without_hash_method(checker, class_def);
            }
            if checker.enabled(Rule::TooManyPublicMethods) {
                pylint::rules::too_many_public_methods(
                    checker,
                    class_def,
                    checker.settings.pylint.max_public_methods,
                );
            }
            if checker.enabled(Rule::GlobalStatement) {
                pylint::rules::global_statement(checker, name);
            }
            if checker.enabled(Rule::UselessObjectInheritance) {
                pyupgrade::rules::useless_object_inheritance(checker, class_def);
            }
            if checker.enabled(Rule::UnnecessaryClassParentheses) {
                pyupgrade::rules::unnecessary_class_parentheses(checker, class_def);
            }
            if checker.enabled(Rule::AmbiguousClassName) {
                if let Some(diagnostic) = pycodestyle::rules::ambiguous_class_name(name) {
                    checker.diagnostics.push(diagnostic);
                }
            }
            if checker.enabled(Rule::InvalidClassName) {
                if let Some(diagnostic) = pep8_naming::rules::invalid_class_name(
                    stmt,
                    name,
                    &checker.settings.pep8_naming.ignore_names,
                ) {
                    checker.diagnostics.push(diagnostic);
                }
            }
            if checker.enabled(Rule::ErrorSuffixOnExceptionName) {
                if let Some(diagnostic) = pep8_naming::rules::error_suffix_on_exception_name(
                    stmt,
                    arguments.as_deref(),
                    name,
                    &checker.settings.pep8_naming.ignore_names,
                ) {
                    checker.diagnostics.push(diagnostic);
                }
            }
            if !checker.source_type.is_stub() {
                if checker.any_enabled(&[
                    Rule::AbstractBaseClassWithoutAbstractMethod,
                    Rule::EmptyMethodWithoutAbstractDecorator,
                ]) {
                    flake8_bugbear::rules::abstract_base_class(
                        checker,
                        stmt,
                        name,
                        arguments.as_deref(),
                        body,
                    );
                }
            }
            if checker.source_type.is_stub() {
                if checker.enabled(Rule::PassStatementStubBody) {
                    flake8_pyi::rules::pass_statement_stub_body(checker, body);
                }
                if checker.enabled(Rule::PassInClassBody) {
                    flake8_pyi::rules::pass_in_class_body(checker, class_def);
                }
            }
            if checker.enabled(Rule::EllipsisInNonEmptyClassBody) {
                flake8_pyi::rules::ellipsis_in_non_empty_class_body(checker, body);
            }
            if checker.enabled(Rule::PytestIncorrectMarkParenthesesStyle) {
                flake8_pytest_style::rules::marks(checker, decorator_list);
            }
            if checker.enabled(Rule::DuplicateClassFieldDefinition) {
                flake8_pie::rules::duplicate_class_field_definition(checker, body);
            }
            if checker.enabled(Rule::NonUniqueEnums) {
                flake8_pie::rules::non_unique_enums(checker, stmt, body);
            }
            if checker.enabled(Rule::MutableClassDefault) {
                ruff::rules::mutable_class_default(checker, class_def);
            }
            if checker.enabled(Rule::MutableDataclassDefault) {
                ruff::rules::mutable_dataclass_default(checker, class_def);
            }
            if checker.enabled(Rule::FunctionCallInDataclassDefaultArgument) {
                ruff::rules::function_call_in_dataclass_default(checker, class_def);
            }
            if checker.enabled(Rule::FStringDocstring) {
                flake8_bugbear::rules::f_string_docstring(checker, body);
            }
            if checker.enabled(Rule::BuiltinVariableShadowing) {
                flake8_builtins::rules::builtin_variable_shadowing(checker, name, name.range());
            }
            if checker.enabled(Rule::DuplicateBases) {
                pylint::rules::duplicate_bases(checker, name, arguments.as_deref());
            }
            if checker.enabled(Rule::NoSlotsInStrSubclass) {
                flake8_slots::rules::no_slots_in_str_subclass(checker, stmt, class_def);
            }
            if checker.enabled(Rule::NoSlotsInTupleSubclass) {
                flake8_slots::rules::no_slots_in_tuple_subclass(checker, stmt, class_def);
            }
            if checker.enabled(Rule::NoSlotsInNamedtupleSubclass) {
                flake8_slots::rules::no_slots_in_namedtuple_subclass(checker, stmt, class_def);
            }
            if checker.enabled(Rule::NonSlotAssignment) {
                pylint::rules::non_slot_assignment(checker, class_def);
            }
            if checker.enabled(Rule::SingleStringSlots) {
                pylint::rules::single_string_slots(checker, class_def);
            }
            if checker.enabled(Rule::BadDunderMethodName) {
                pylint::rules::bad_dunder_method_name(checker, body);
            }
        }
        Stmt::Import(ast::StmtImport { names, range: _ }) => {
            if checker.enabled(Rule::MultipleImportsOnOneLine) {
                pycodestyle::rules::multiple_imports_on_one_line(checker, stmt, names);
            }
            if checker.enabled(Rule::ModuleImportNotAtTopOfFile) {
                pycodestyle::rules::module_import_not_at_top_of_file(checker, stmt);
            }
            if checker.enabled(Rule::ImportOutsideTopLevel) {
                pylint::rules::import_outside_top_level(checker, stmt);
            }
            if checker.enabled(Rule::GlobalStatement) {
                for name in names {
                    if let Some(asname) = name.asname.as_ref() {
                        pylint::rules::global_statement(checker, asname);
                    } else {
                        pylint::rules::global_statement(checker, &name.name);
                    }
                }
            }
            if checker.enabled(Rule::DeprecatedCElementTree) {
                pyupgrade::rules::deprecated_c_element_tree(checker, stmt);
            }
            if checker.enabled(Rule::DeprecatedMockImport) {
                pyupgrade::rules::deprecated_mock_import(checker, stmt);
            }
            if checker.any_enabled(&[
                Rule::SuspiciousTelnetlibImport,
                Rule::SuspiciousFtplibImport,
                Rule::SuspiciousPickleImport,
                Rule::SuspiciousSubprocessImport,
                Rule::SuspiciousXmlEtreeImport,
                Rule::SuspiciousXmlSaxImport,
                Rule::SuspiciousXmlExpatImport,
                Rule::SuspiciousXmlMinidomImport,
                Rule::SuspiciousXmlPulldomImport,
                Rule::SuspiciousLxmlImport,
                Rule::SuspiciousXmlrpcImport,
                Rule::SuspiciousHttpoxyImport,
                Rule::SuspiciousPycryptoImport,
                Rule::SuspiciousPyghmiImport,
            ]) {
                flake8_bandit::rules::suspicious_imports(checker, stmt);
            }

            for alias in names {
                if checker.enabled(Rule::NonAsciiImportName) {
                    pylint::rules::non_ascii_module_import(checker, alias);
                }
                if let Some(asname) = &alias.asname {
                    if checker.enabled(Rule::BuiltinVariableShadowing) {
                        flake8_builtins::rules::builtin_variable_shadowing(
                            checker,
                            asname,
                            asname.range(),
                        );
                    }
                }
                if checker.enabled(Rule::Debugger) {
                    if let Some(diagnostic) =
                        flake8_debugger::rules::debugger_import(stmt, None, &alias.name)
                    {
                        checker.diagnostics.push(diagnostic);
                    }
                }
                if checker.enabled(Rule::BannedApi) {
                    flake8_tidy_imports::rules::banned_api(
                        checker,
                        &flake8_tidy_imports::matchers::NameMatchPolicy::MatchNameOrParent(
                            flake8_tidy_imports::matchers::MatchNameOrParent {
                                module: &alias.name,
                            },
                        ),
                        &alias,
                    );
                }

                if checker.enabled(Rule::BannedModuleLevelImports) {
                    flake8_tidy_imports::rules::banned_module_level_imports(
                        checker,
                        &flake8_tidy_imports::matchers::NameMatchPolicy::MatchNameOrParent(
                            flake8_tidy_imports::matchers::MatchNameOrParent {
                                module: &alias.name,
                            },
                        ),
                        &alias,
                    );
                }

                if !checker.source_type.is_stub() {
                    if checker.enabled(Rule::UselessImportAlias) {
                        pylint::rules::useless_import_alias(checker, alias);
                    }
                }
                if checker.enabled(Rule::ManualFromImport) {
                    pylint::rules::manual_from_import(checker, stmt, alias, names);
                }
                if checker.enabled(Rule::ImportSelf) {
                    if let Some(diagnostic) = pylint::rules::import_self(alias, checker.module_path)
                    {
                        checker.diagnostics.push(diagnostic);
                    }
                }
                if let Some(asname) = &alias.asname {
                    let name = alias.name.split('.').last().unwrap();
                    if checker.enabled(Rule::ConstantImportedAsNonConstant) {
                        if let Some(diagnostic) =
                            pep8_naming::rules::constant_imported_as_non_constant(
                                name,
                                asname,
                                alias,
                                stmt,
                                &checker.settings.pep8_naming.ignore_names,
                            )
                        {
                            checker.diagnostics.push(diagnostic);
                        }
                    }
                    if checker.enabled(Rule::LowercaseImportedAsNonLowercase) {
                        if let Some(diagnostic) =
                            pep8_naming::rules::lowercase_imported_as_non_lowercase(
                                name,
                                asname,
                                alias,
                                stmt,
                                &checker.settings.pep8_naming.ignore_names,
                            )
                        {
                            checker.diagnostics.push(diagnostic);
                        }
                    }
                    if checker.enabled(Rule::CamelcaseImportedAsLowercase) {
                        if let Some(diagnostic) =
                            pep8_naming::rules::camelcase_imported_as_lowercase(
                                name,
                                asname,
                                alias,
                                stmt,
                                &checker.settings.pep8_naming.ignore_names,
                            )
                        {
                            checker.diagnostics.push(diagnostic);
                        }
                    }
                    if checker.enabled(Rule::CamelcaseImportedAsConstant) {
                        if let Some(diagnostic) = pep8_naming::rules::camelcase_imported_as_constant(
                            name,
                            asname,
                            alias,
                            stmt,
                            &checker.settings.pep8_naming.ignore_names,
                        ) {
                            checker.diagnostics.push(diagnostic);
                        }
                    }
                    if checker.enabled(Rule::CamelcaseImportedAsAcronym) {
                        if let Some(diagnostic) = pep8_naming::rules::camelcase_imported_as_acronym(
                            name,
                            asname,
                            alias,
                            stmt,
                            &checker.settings.pep8_naming.ignore_names,
                        ) {
                            checker.diagnostics.push(diagnostic);
                        }
                    }
                }
                if checker.enabled(Rule::BannedImportAlias) {
                    if let Some(asname) = &alias.asname {
                        if let Some(diagnostic) =
                            flake8_import_conventions::rules::banned_import_alias(
                                stmt,
                                &alias.name,
                                asname,
                                &checker.settings.flake8_import_conventions.banned_aliases,
                            )
                        {
                            checker.diagnostics.push(diagnostic);
                        }
                    }
                }
                if checker.enabled(Rule::PytestIncorrectPytestImport) {
                    if let Some(diagnostic) = flake8_pytest_style::rules::import(
                        stmt,
                        &alias.name,
                        alias.asname.as_deref(),
                    ) {
                        checker.diagnostics.push(diagnostic);
                    }
                }
            }
        }
        Stmt::ImportFrom(
            import_from @ ast::StmtImportFrom {
                names,
                module,
                level,
                range: _,
            },
        ) => {
            let level = *level;
            let module = module.as_deref();
            if checker.enabled(Rule::ModuleImportNotAtTopOfFile) {
                pycodestyle::rules::module_import_not_at_top_of_file(checker, stmt);
            }
            if checker.enabled(Rule::ImportOutsideTopLevel) {
                pylint::rules::import_outside_top_level(checker, stmt);
            }
            if checker.enabled(Rule::GlobalStatement) {
                for name in names {
                    if let Some(asname) = name.asname.as_ref() {
                        pylint::rules::global_statement(checker, asname);
                    } else {
                        pylint::rules::global_statement(checker, &name.name);
                    }
                }
            }
            if checker.enabled(Rule::NonAsciiImportName) {
                for alias in names {
                    pylint::rules::non_ascii_module_import(checker, alias);
                }
            }
            if checker.enabled(Rule::UnnecessaryFutureImport) {
                if checker.settings.target_version >= PythonVersion::Py37 {
                    if let Some("__future__") = module {
                        pyupgrade::rules::unnecessary_future_import(checker, stmt, names);
                    }
                }
            }
            if checker.enabled(Rule::DeprecatedMockImport) {
                pyupgrade::rules::deprecated_mock_import(checker, stmt);
            }
            if checker.enabled(Rule::DeprecatedCElementTree) {
                pyupgrade::rules::deprecated_c_element_tree(checker, stmt);
            }
            if checker.enabled(Rule::DeprecatedImport) {
                pyupgrade::rules::deprecated_import(checker, stmt, names, module, level);
            }
            if checker.enabled(Rule::UnnecessaryBuiltinImport) {
                if let Some(module) = module {
                    pyupgrade::rules::unnecessary_builtin_import(checker, stmt, module, names);
                }
            }
            if checker.any_enabled(&[
                Rule::SuspiciousTelnetlibImport,
                Rule::SuspiciousFtplibImport,
                Rule::SuspiciousPickleImport,
                Rule::SuspiciousSubprocessImport,
                Rule::SuspiciousXmlEtreeImport,
                Rule::SuspiciousXmlSaxImport,
                Rule::SuspiciousXmlExpatImport,
                Rule::SuspiciousXmlMinidomImport,
                Rule::SuspiciousXmlPulldomImport,
                Rule::SuspiciousLxmlImport,
                Rule::SuspiciousXmlrpcImport,
                Rule::SuspiciousHttpoxyImport,
                Rule::SuspiciousPycryptoImport,
                Rule::SuspiciousPyghmiImport,
            ]) {
                flake8_bandit::rules::suspicious_imports(checker, stmt);
            }
            if checker.enabled(Rule::BannedApi) {
                if let Some(module) =
                    helpers::resolve_imported_module_path(level, module, checker.module_path)
                {
                    flake8_tidy_imports::rules::banned_api(
                        checker,
                        &flake8_tidy_imports::matchers::NameMatchPolicy::MatchNameOrParent(
                            flake8_tidy_imports::matchers::MatchNameOrParent { module: &module },
                        ),
                        &stmt,
                    );

                    for alias in names {
                        if &alias.name == "*" {
                            continue;
                        }
                        flake8_tidy_imports::rules::banned_api(
                            checker,
                            &flake8_tidy_imports::matchers::NameMatchPolicy::MatchName(
                                flake8_tidy_imports::matchers::MatchName {
                                    module: &module,
                                    member: &alias.name,
                                },
                            ),
                            &alias,
                        );
                    }
                }
            }
            if checker.enabled(Rule::BannedModuleLevelImports) {
                if let Some(module) =
                    helpers::resolve_imported_module_path(level, module, checker.module_path)
                {
                    flake8_tidy_imports::rules::banned_module_level_imports(
                        checker,
                        &flake8_tidy_imports::matchers::NameMatchPolicy::MatchNameOrParent(
                            flake8_tidy_imports::matchers::MatchNameOrParent { module: &module },
                        ),
                        &stmt,
                    );

                    for alias in names {
                        if &alias.name == "*" {
                            continue;
                        }
                        flake8_tidy_imports::rules::banned_module_level_imports(
                            checker,
                            &flake8_tidy_imports::matchers::NameMatchPolicy::MatchName(
                                flake8_tidy_imports::matchers::MatchName {
                                    module: &module,
                                    member: &alias.name,
                                },
                            ),
                            &alias,
                        );
                    }
                }
            }
            if checker.enabled(Rule::PytestIncorrectPytestImport) {
                if let Some(diagnostic) =
                    flake8_pytest_style::rules::import_from(stmt, module, level)
                {
                    checker.diagnostics.push(diagnostic);
                }
            }
            if checker.source_type.is_stub() {
                if checker.enabled(Rule::FutureAnnotationsInStub) {
                    flake8_pyi::rules::from_future_import(checker, import_from);
                }
            }
            for alias in names {
                if let Some("__future__") = module {
                    if checker.enabled(Rule::FutureFeatureNotDefined) {
                        pyflakes::rules::future_feature_not_defined(checker, alias);
                    }
                    if checker.enabled(Rule::LateFutureImport) {
                        if checker.semantic.seen_futures_boundary() {
                            checker.diagnostics.push(Diagnostic::new(
                                pyflakes::rules::LateFutureImport,
                                stmt.range(),
                            ));
                        }
                    }
                } else if &alias.name == "*" {
                    if checker.enabled(Rule::UndefinedLocalWithNestedImportStarUsage) {
                        if !matches!(checker.semantic.current_scope().kind, ScopeKind::Module) {
                            checker.diagnostics.push(Diagnostic::new(
                                pyflakes::rules::UndefinedLocalWithNestedImportStarUsage {
                                    name: helpers::format_import_from(level, module),
                                },
                                stmt.range(),
                            ));
                        }
                    }
                    if checker.enabled(Rule::UndefinedLocalWithImportStar) {
                        checker.diagnostics.push(Diagnostic::new(
                            pyflakes::rules::UndefinedLocalWithImportStar {
                                name: helpers::format_import_from(level, module),
                            },
                            stmt.range(),
                        ));
                    }
                } else {
                    if let Some(asname) = &alias.asname {
                        if checker.enabled(Rule::BuiltinVariableShadowing) {
                            flake8_builtins::rules::builtin_variable_shadowing(
                                checker,
                                asname,
                                asname.range(),
                            );
                        }
                    }
                }
                if checker.enabled(Rule::RelativeImports) {
                    if let Some(diagnostic) = flake8_tidy_imports::rules::banned_relative_import(
                        checker,
                        stmt,
                        level,
                        module,
                        checker.module_path,
                        checker.settings.flake8_tidy_imports.ban_relative_imports,
                    ) {
                        checker.diagnostics.push(diagnostic);
                    }
                }
                if checker.enabled(Rule::Debugger) {
                    if let Some(diagnostic) =
                        flake8_debugger::rules::debugger_import(stmt, module, &alias.name)
                    {
                        checker.diagnostics.push(diagnostic);
                    }
                }
                if checker.enabled(Rule::BannedImportAlias) {
                    if let Some(asname) = &alias.asname {
                        let qualified_name =
                            helpers::format_import_from_member(level, module, &alias.name);
                        if let Some(diagnostic) =
                            flake8_import_conventions::rules::banned_import_alias(
                                stmt,
                                &qualified_name,
                                asname,
                                &checker.settings.flake8_import_conventions.banned_aliases,
                            )
                        {
                            checker.diagnostics.push(diagnostic);
                        }
                    }
                }
                if let Some(asname) = &alias.asname {
                    if checker.enabled(Rule::ConstantImportedAsNonConstant) {
                        if let Some(diagnostic) =
                            pep8_naming::rules::constant_imported_as_non_constant(
                                &alias.name,
                                asname,
                                alias,
                                stmt,
                                &checker.settings.pep8_naming.ignore_names,
                            )
                        {
                            checker.diagnostics.push(diagnostic);
                        }
                    }
                    if checker.enabled(Rule::LowercaseImportedAsNonLowercase) {
                        if let Some(diagnostic) =
                            pep8_naming::rules::lowercase_imported_as_non_lowercase(
                                &alias.name,
                                asname,
                                alias,
                                stmt,
                                &checker.settings.pep8_naming.ignore_names,
                            )
                        {
                            checker.diagnostics.push(diagnostic);
                        }
                    }
                    if checker.enabled(Rule::CamelcaseImportedAsLowercase) {
                        if let Some(diagnostic) =
                            pep8_naming::rules::camelcase_imported_as_lowercase(
                                &alias.name,
                                asname,
                                alias,
                                stmt,
                                &checker.settings.pep8_naming.ignore_names,
                            )
                        {
                            checker.diagnostics.push(diagnostic);
                        }
                    }
                    if checker.enabled(Rule::CamelcaseImportedAsConstant) {
                        if let Some(diagnostic) = pep8_naming::rules::camelcase_imported_as_constant(
                            &alias.name,
                            asname,
                            alias,
                            stmt,
                            &checker.settings.pep8_naming.ignore_names,
                        ) {
                            checker.diagnostics.push(diagnostic);
                        }
                    }
                    if checker.enabled(Rule::CamelcaseImportedAsAcronym) {
                        if let Some(diagnostic) = pep8_naming::rules::camelcase_imported_as_acronym(
                            &alias.name,
                            asname,
                            alias,
                            stmt,
                            &checker.settings.pep8_naming.ignore_names,
                        ) {
                            checker.diagnostics.push(diagnostic);
                        }
                    }
                    if !checker.source_type.is_stub() {
                        if checker.enabled(Rule::UselessImportAlias) {
                            pylint::rules::useless_import_alias(checker, alias);
                        }
                    }
                }
            }
            if checker.enabled(Rule::ImportSelf) {
                if let Some(diagnostic) =
                    pylint::rules::import_from_self(level, module, names, checker.module_path)
                {
                    checker.diagnostics.push(diagnostic);
                }
            }
            if checker.enabled(Rule::BannedImportFrom) {
                if let Some(diagnostic) = flake8_import_conventions::rules::banned_import_from(
                    stmt,
                    &helpers::format_import_from(level, module),
                    &checker.settings.flake8_import_conventions.banned_from,
                ) {
                    checker.diagnostics.push(diagnostic);
                }
            }
        }
        Stmt::Raise(raise @ ast::StmtRaise { exc, .. }) => {
            if checker.enabled(Rule::RaiseNotImplemented) {
                if let Some(expr) = exc {
                    pyflakes::rules::raise_not_implemented(checker, expr);
                }
            }
            if checker.enabled(Rule::RaiseLiteral) {
                if let Some(exc) = exc {
                    flake8_bugbear::rules::raise_literal(checker, exc);
                }
            }
            if checker.any_enabled(&[
                Rule::RawStringInException,
                Rule::FStringInException,
                Rule::DotFormatInException,
            ]) {
                if let Some(exc) = exc {
                    flake8_errmsg::rules::string_in_exception(checker, stmt, exc);
                }
            }
            if checker.enabled(Rule::OSErrorAlias) {
                if let Some(item) = exc {
                    pyupgrade::rules::os_error_alias_raise(checker, item);
                }
            }
            if checker.enabled(Rule::TimeoutErrorAlias) {
                if checker.settings.target_version >= PythonVersion::Py310 {
                    if let Some(item) = exc {
                        pyupgrade::rules::timeout_error_alias_raise(checker, item);
                    }
                }
            }
            if checker.enabled(Rule::RaiseVanillaClass) {
                if let Some(expr) = exc {
                    tryceratops::rules::raise_vanilla_class(checker, expr);
                }
            }
            if checker.enabled(Rule::RaiseVanillaArgs) {
                if let Some(expr) = exc {
                    tryceratops::rules::raise_vanilla_args(checker, expr);
                }
            }
            if checker.enabled(Rule::UnnecessaryParenOnRaiseException) {
                if let Some(expr) = exc {
                    flake8_raise::rules::unnecessary_paren_on_raise_exception(checker, expr);
                }
            }
            if checker.enabled(Rule::MisplacedBareRaise) {
                pylint::rules::misplaced_bare_raise(checker, raise);
            }
        }
        Stmt::AugAssign(aug_assign @ ast::StmtAugAssign { target, .. }) => {
            if checker.enabled(Rule::GlobalStatement) {
                if let Expr::Name(ast::ExprName { id, .. }) = target.as_ref() {
                    pylint::rules::global_statement(checker, id);
                }
            }
            if checker.enabled(Rule::UnsortedDunderAll) {
                ruff::rules::sort_dunder_all_aug_assign(checker, aug_assign);
            }
        }
<<<<<<< HEAD
        Stmt::If(
            if_ @ ast::StmtIf {
                test,
                elif_else_clauses,
                ..
            },
        ) => {
            if checker.enabled(Rule::TooManyNestedBlocks) {
                pylint::rules::too_many_nested_blocks(checker, stmt);
            }
=======
        Stmt::If(if_ @ ast::StmtIf { test, .. }) => {
>>>>>>> fc3e2664
            if checker.enabled(Rule::EmptyTypeCheckingBlock) {
                if typing::is_type_checking_block(if_, &checker.semantic) {
                    flake8_type_checking::rules::empty_type_checking_block(checker, if_);
                }
            }
            if checker.enabled(Rule::IfTuple) {
                pyflakes::rules::if_tuple(checker, if_);
            }
            if checker.enabled(Rule::CollapsibleIf) {
                flake8_simplify::rules::nested_if_statements(
                    checker,
                    if_,
                    checker.semantic.current_statement_parent(),
                );
            }
            if checker.enabled(Rule::IfWithSameArms) {
                flake8_simplify::rules::if_with_same_arms(checker, if_);
            }
            if checker.enabled(Rule::NeedlessBool) {
                flake8_simplify::rules::needless_bool(checker, if_);
            }
            if checker.enabled(Rule::IfElseBlockInsteadOfDictLookup) {
                flake8_simplify::rules::if_else_block_instead_of_dict_lookup(checker, if_);
            }
            if checker.enabled(Rule::IfElseBlockInsteadOfIfExp) {
                flake8_simplify::rules::if_else_block_instead_of_if_exp(checker, if_);
            }
            if checker.enabled(Rule::IfElseBlockInsteadOfDictGet) {
                flake8_simplify::rules::if_else_block_instead_of_dict_get(checker, if_);
            }
            if checker.enabled(Rule::TypeCheckWithoutTypeError) {
                tryceratops::rules::type_check_without_type_error(
                    checker,
                    if_,
                    checker.semantic.current_statement_parent(),
                );
            }
            if checker.enabled(Rule::OutdatedVersionBlock) {
                pyupgrade::rules::outdated_version_block(checker, if_);
            }
            if checker.enabled(Rule::CollapsibleElseIf) {
                pylint::rules::collapsible_else_if(checker, stmt);
            }
            if checker.enabled(Rule::CheckAndRemoveFromSet) {
                refurb::rules::check_and_remove_from_set(checker, if_);
            }
            if checker.enabled(Rule::TooManyBooleanExpressions) {
                pylint::rules::too_many_boolean_expressions(checker, if_);
            }
            if checker.source_type.is_stub() {
                if checker.any_enabled(&[
                    Rule::UnrecognizedVersionInfoCheck,
                    Rule::PatchVersionComparison,
                    Rule::WrongTupleLengthVersionComparison,
                ]) {
                    if let Expr::BoolOp(ast::ExprBoolOp { values, .. }) = test.as_ref() {
                        for value in values {
                            flake8_pyi::rules::unrecognized_version_info(checker, value);
                        }
                    } else {
                        flake8_pyi::rules::unrecognized_version_info(checker, test);
                    }
                }
                if checker.any_enabled(&[
                    Rule::UnrecognizedPlatformCheck,
                    Rule::UnrecognizedPlatformName,
                ]) {
                    if let Expr::BoolOp(ast::ExprBoolOp { values, .. }) = test.as_ref() {
                        for value in values {
                            flake8_pyi::rules::unrecognized_platform(checker, value);
                        }
                    } else {
                        flake8_pyi::rules::unrecognized_platform(checker, test);
                    }
                }
                if checker.enabled(Rule::BadVersionInfoComparison) {
                    if let Expr::BoolOp(ast::ExprBoolOp { values, .. }) = test.as_ref() {
                        for value in values {
                            flake8_pyi::rules::bad_version_info_comparison(checker, value);
                        }
                    } else {
                        flake8_pyi::rules::bad_version_info_comparison(checker, test);
                    }
                }
                if checker.enabled(Rule::ComplexIfStatementInStub) {
                    if let Expr::BoolOp(ast::ExprBoolOp { values, .. }) = test.as_ref() {
                        for value in values {
                            flake8_pyi::rules::complex_if_statement_in_stub(checker, value);
                        }
                    } else {
                        flake8_pyi::rules::complex_if_statement_in_stub(checker, test);
                    }
                }
            }
        }
        Stmt::Assert(ast::StmtAssert {
            test,
            msg,
            range: _,
        }) => {
            if !checker.semantic.in_type_checking_block() {
                if checker.enabled(Rule::Assert) {
                    checker
                        .diagnostics
                        .push(flake8_bandit::rules::assert_used(stmt));
                }
            }
            if checker.enabled(Rule::AssertTuple) {
                pyflakes::rules::assert_tuple(checker, stmt, test);
            }
            if checker.enabled(Rule::AssertFalse) {
                flake8_bugbear::rules::assert_false(checker, stmt, test, msg.as_deref());
            }
            if checker.enabled(Rule::PytestAssertAlwaysFalse) {
                flake8_pytest_style::rules::assert_falsy(checker, stmt, test);
            }
            if checker.enabled(Rule::PytestCompositeAssertion) {
                flake8_pytest_style::rules::composite_condition(
                    checker,
                    stmt,
                    test,
                    msg.as_deref(),
                );
            }
            if checker.enabled(Rule::AssertOnStringLiteral) {
                pylint::rules::assert_on_string_literal(checker, test);
            }
            if checker.enabled(Rule::InvalidMockAccess) {
                pygrep_hooks::rules::non_existent_mock_method(checker, test);
            }
        }
        Stmt::With(with_stmt @ ast::StmtWith { items, body, .. }) => {
            if checker.enabled(Rule::TooManyNestedBlocks) {
                pylint::rules::too_many_nested_blocks(checker, stmt);
            }
            if checker.enabled(Rule::AssertRaisesException) {
                flake8_bugbear::rules::assert_raises_exception(checker, items);
            }
            if checker.enabled(Rule::PytestRaisesWithMultipleStatements) {
                flake8_pytest_style::rules::complex_raises(checker, stmt, items, body);
            }
            if checker.enabled(Rule::MultipleWithStatements) {
                flake8_simplify::rules::multiple_with_statements(
                    checker,
                    with_stmt,
                    checker.semantic.current_statement_parent(),
                );
            }
            if checker.enabled(Rule::RedefinedLoopName) {
                pylint::rules::redefined_loop_name(checker, stmt);
            }
            if checker.enabled(Rule::ReadWholeFile) {
                refurb::rules::read_whole_file(checker, with_stmt);
            }
            if checker.enabled(Rule::UselessWithLock) {
                pylint::rules::useless_with_lock(checker, with_stmt);
            }
            if checker.enabled(Rule::TrioTimeoutWithoutAwait) {
                flake8_trio::rules::timeout_without_await(checker, with_stmt, items);
            }
        }
        Stmt::While(while_stmt @ ast::StmtWhile { body, orelse, .. }) => {
            if checker.enabled(Rule::TooManyNestedBlocks) {
                pylint::rules::too_many_nested_blocks(checker, stmt);
            }
            if checker.enabled(Rule::FunctionUsesLoopVariable) {
                flake8_bugbear::rules::function_uses_loop_variable(checker, &Node::Stmt(stmt));
            }
            if checker.enabled(Rule::UselessElseOnLoop) {
                pylint::rules::useless_else_on_loop(checker, stmt, body, orelse);
            }
            if checker.enabled(Rule::TryExceptInLoop) {
                perflint::rules::try_except_in_loop(checker, body);
            }
            if checker.enabled(Rule::TrioUnneededSleep) {
                flake8_trio::rules::unneeded_sleep(checker, while_stmt);
            }
        }
        Stmt::For(
            for_stmt @ ast::StmtFor {
                target,
                body,
                iter,
                orelse,
                is_async,
                range: _,
            },
        ) => {
            if checker.enabled(Rule::TooManyNestedBlocks) {
                pylint::rules::too_many_nested_blocks(checker, stmt);
            }
            if checker.any_enabled(&[
                Rule::EnumerateForLoop,
                Rule::IncorrectDictIterator,
                Rule::UnnecessaryEnumerate,
                Rule::UnusedLoopControlVariable,
                Rule::YieldInForLoop,
            ]) {
                checker.analyze.for_loops.push(checker.semantic.snapshot());
            }
            if checker.enabled(Rule::LoopVariableOverridesIterator) {
                flake8_bugbear::rules::loop_variable_overrides_iterator(checker, target, iter);
            }
            if checker.enabled(Rule::FunctionUsesLoopVariable) {
                flake8_bugbear::rules::function_uses_loop_variable(checker, &Node::Stmt(stmt));
            }
            if checker.enabled(Rule::ReuseOfGroupbyGenerator) {
                flake8_bugbear::rules::reuse_of_groupby_generator(checker, target, body, iter);
            }
            if checker.enabled(Rule::UselessElseOnLoop) {
                pylint::rules::useless_else_on_loop(checker, stmt, body, orelse);
            }
            if checker.enabled(Rule::RedefinedLoopName) {
                pylint::rules::redefined_loop_name(checker, stmt);
            }
            if checker.enabled(Rule::IterationOverSet) {
                pylint::rules::iteration_over_set(checker, iter);
            }
            if checker.enabled(Rule::ManualListComprehension) {
                perflint::rules::manual_list_comprehension(checker, target, body);
            }
            if checker.enabled(Rule::ManualListCopy) {
                perflint::rules::manual_list_copy(checker, target, body);
            }
            if checker.enabled(Rule::ManualDictComprehension) {
                perflint::rules::manual_dict_comprehension(checker, target, body);
            }
            if checker.enabled(Rule::UnnecessaryListCast) {
                perflint::rules::unnecessary_list_cast(checker, iter, body);
            }
            if checker.enabled(Rule::UnnecessaryListIndexLookup) {
                pylint::rules::unnecessary_list_index_lookup(checker, for_stmt);
            }
            if checker.enabled(Rule::UnnecessaryDictIndexLookup) {
                pylint::rules::unnecessary_dict_index_lookup(checker, for_stmt);
            }
            if !is_async {
                if checker.enabled(Rule::ReimplementedBuiltin) {
                    flake8_simplify::rules::convert_for_loop_to_any_all(checker, stmt);
                }
                if checker.enabled(Rule::InDictKeys) {
                    flake8_simplify::rules::key_in_dict_for(checker, for_stmt);
                }
                if checker.enabled(Rule::TryExceptInLoop) {
                    perflint::rules::try_except_in_loop(checker, body);
                }
            }
        }
        Stmt::Try(ast::StmtTry {
            body,
            handlers,
            orelse,
            finalbody,
            ..
        }) => {
            if checker.enabled(Rule::TooManyNestedBlocks) {
                pylint::rules::too_many_nested_blocks(checker, stmt);
            }
            if checker.enabled(Rule::JumpStatementInFinally) {
                flake8_bugbear::rules::jump_statement_in_finally(checker, finalbody);
            }
            if checker.enabled(Rule::ContinueInFinally) {
                if checker.settings.target_version <= PythonVersion::Py38 {
                    pylint::rules::continue_in_finally(checker, finalbody);
                }
            }
            if checker.enabled(Rule::DefaultExceptNotLast) {
                if let Some(diagnostic) =
                    pyflakes::rules::default_except_not_last(handlers, checker.locator)
                {
                    checker.diagnostics.push(diagnostic);
                }
            }
            if checker.any_enabled(&[
                Rule::DuplicateHandlerException,
                Rule::DuplicateTryBlockException,
            ]) {
                flake8_bugbear::rules::duplicate_exceptions(checker, handlers);
            }
            if checker.enabled(Rule::RedundantTupleInExceptionHandler) {
                flake8_bugbear::rules::redundant_tuple_in_exception_handler(checker, handlers);
            }
            if checker.enabled(Rule::OSErrorAlias) {
                pyupgrade::rules::os_error_alias_handlers(checker, handlers);
            }
            if checker.enabled(Rule::TimeoutErrorAlias) {
                if checker.settings.target_version >= PythonVersion::Py310 {
                    pyupgrade::rules::timeout_error_alias_handlers(checker, handlers);
                }
            }
            if checker.enabled(Rule::PytestAssertInExcept) {
                flake8_pytest_style::rules::assert_in_exception_handler(checker, handlers);
            }
            if checker.enabled(Rule::SuppressibleException) {
                flake8_simplify::rules::suppressible_exception(
                    checker, stmt, body, handlers, orelse, finalbody,
                );
            }
            if checker.enabled(Rule::ReturnInTryExceptFinally) {
                flake8_simplify::rules::return_in_try_except_finally(
                    checker, body, handlers, finalbody,
                );
            }
            if checker.enabled(Rule::TryConsiderElse) {
                tryceratops::rules::try_consider_else(checker, body, orelse, handlers);
            }
            if checker.enabled(Rule::VerboseRaise) {
                tryceratops::rules::verbose_raise(checker, handlers);
            }
            if checker.enabled(Rule::VerboseLogMessage) {
                tryceratops::rules::verbose_log_message(checker, handlers);
            }
            if checker.enabled(Rule::RaiseWithinTry) {
                tryceratops::rules::raise_within_try(checker, body, handlers);
            }
            if checker.enabled(Rule::UselessTryExcept) {
                tryceratops::rules::useless_try_except(checker, handlers);
            }
            if checker.enabled(Rule::ErrorInsteadOfException) {
                tryceratops::rules::error_instead_of_exception(checker, handlers);
            }
        }
        Stmt::Assign(assign @ ast::StmtAssign { targets, value, .. }) => {
            if checker.enabled(Rule::LambdaAssignment) {
                if let [target] = &targets[..] {
                    pycodestyle::rules::lambda_assignment(checker, target, value, None, stmt);
                }
            }
            if checker.enabled(Rule::AssignmentToOsEnviron) {
                flake8_bugbear::rules::assignment_to_os_environ(checker, targets);
            }
            if checker.enabled(Rule::HardcodedPasswordString) {
                flake8_bandit::rules::assign_hardcoded_password_string(checker, value, targets);
            }
            if checker.enabled(Rule::GlobalStatement) {
                for target in targets {
                    if let Expr::Name(ast::ExprName { id, .. }) = target {
                        pylint::rules::global_statement(checker, id);
                    }
                }
            }
            if checker.enabled(Rule::UselessMetaclassType) {
                pyupgrade::rules::useless_metaclass_type(checker, stmt, value, targets);
            }
            if checker.enabled(Rule::ConvertTypedDictFunctionalToClass) {
                pyupgrade::rules::convert_typed_dict_functional_to_class(
                    checker, stmt, targets, value,
                );
            }
            if checker.enabled(Rule::ConvertNamedTupleFunctionalToClass) {
                pyupgrade::rules::convert_named_tuple_functional_to_class(
                    checker, stmt, targets, value,
                );
            }
            if checker.enabled(Rule::UnpackedListComprehension) {
                pyupgrade::rules::unpacked_list_comprehension(checker, targets, value);
            }
            if checker.enabled(Rule::PandasDfVariableName) {
                if let Some(diagnostic) = pandas_vet::rules::assignment_to_df(targets) {
                    checker.diagnostics.push(diagnostic);
                }
            }
            if checker
                .settings
                .rules
                .enabled(Rule::AirflowVariableNameTaskIdMismatch)
            {
                if let Some(diagnostic) =
                    airflow::rules::variable_name_task_id(checker, targets, value)
                {
                    checker.diagnostics.push(diagnostic);
                }
            }
            if checker.settings.rules.enabled(Rule::SelfAssigningVariable) {
                pylint::rules::self_assignment(checker, assign);
            }
            if checker.settings.rules.enabled(Rule::TypeParamNameMismatch) {
                pylint::rules::type_param_name_mismatch(checker, value, targets);
            }
            if checker
                .settings
                .rules
                .enabled(Rule::TypeNameIncorrectVariance)
            {
                pylint::rules::type_name_incorrect_variance(checker, value);
            }
            if checker.settings.rules.enabled(Rule::TypeBivariance) {
                pylint::rules::type_bivariance(checker, value);
            }
            if checker.settings.rules.enabled(Rule::UnsortedDunderAll) {
                ruff::rules::sort_dunder_all_assign(checker, assign);
            }
            if checker.enabled(Rule::UnsortedDunderSlots) {
                ruff::rules::sort_dunder_slots_assign(checker, assign);
            }
            if checker.source_type.is_stub() {
                if checker.any_enabled(&[
                    Rule::UnprefixedTypeParam,
                    Rule::AssignmentDefaultInStub,
                    Rule::UnannotatedAssignmentInStub,
                    Rule::ComplexAssignmentInStub,
                    Rule::TypeAliasWithoutAnnotation,
                ]) {
                    // Ignore assignments in function bodies; those are covered by other rules.
                    if !checker
                        .semantic
                        .current_scopes()
                        .any(|scope| scope.kind.is_function())
                    {
                        if checker.enabled(Rule::UnprefixedTypeParam) {
                            flake8_pyi::rules::prefix_type_params(checker, value, targets);
                        }
                        if checker.enabled(Rule::AssignmentDefaultInStub) {
                            flake8_pyi::rules::assignment_default_in_stub(checker, targets, value);
                        }
                        if checker.enabled(Rule::UnannotatedAssignmentInStub) {
                            flake8_pyi::rules::unannotated_assignment_in_stub(
                                checker, targets, value,
                            );
                        }
                        if checker.enabled(Rule::ComplexAssignmentInStub) {
                            flake8_pyi::rules::complex_assignment_in_stub(checker, assign);
                        }
                        if checker.enabled(Rule::TypeAliasWithoutAnnotation) {
                            flake8_pyi::rules::type_alias_without_annotation(
                                checker, value, targets,
                            );
                        }
                    }
                }
            }
        }
        Stmt::AnnAssign(
            assign_stmt @ ast::StmtAnnAssign {
                target,
                value,
                annotation,
                ..
            },
        ) => {
            if let Some(value) = value {
                if checker.enabled(Rule::LambdaAssignment) {
                    pycodestyle::rules::lambda_assignment(
                        checker,
                        target,
                        value,
                        Some(annotation),
                        stmt,
                    );
                }
            }
            if checker.enabled(Rule::SelfAssigningVariable) {
                pylint::rules::self_annotated_assignment(checker, assign_stmt);
            }
            if checker.enabled(Rule::UnintentionalTypeAnnotation) {
                flake8_bugbear::rules::unintentional_type_annotation(
                    checker,
                    target,
                    value.as_deref(),
                    stmt,
                );
            }
            if checker.enabled(Rule::NonPEP695TypeAlias) {
                pyupgrade::rules::non_pep695_type_alias(checker, assign_stmt);
            }
            if checker.settings.rules.enabled(Rule::UnsortedDunderAll) {
                ruff::rules::sort_dunder_all_ann_assign(checker, assign_stmt);
            }
            if checker.enabled(Rule::UnsortedDunderSlots) {
                ruff::rules::sort_dunder_slots_ann_assign(checker, assign_stmt);
            }
            if checker.source_type.is_stub() {
                if let Some(value) = value {
                    if checker.enabled(Rule::AssignmentDefaultInStub) {
                        // Ignore assignments in function bodies; those are covered by other rules.
                        if !checker
                            .semantic
                            .current_scopes()
                            .any(|scope| scope.kind.is_function())
                        {
                            flake8_pyi::rules::annotated_assignment_default_in_stub(
                                checker, target, value, annotation,
                            );
                        }
                    }
                } else {
                    if checker.enabled(Rule::UnassignedSpecialVariableInStub) {
                        flake8_pyi::rules::unassigned_special_variable_in_stub(
                            checker, target, stmt,
                        );
                    }
                }
            }
            if checker.semantic.match_typing_expr(annotation, "TypeAlias") {
                if checker.enabled(Rule::SnakeCaseTypeAlias) {
                    flake8_pyi::rules::snake_case_type_alias(checker, target);
                }
                if checker.enabled(Rule::TSuffixedTypeAlias) {
                    flake8_pyi::rules::t_suffixed_type_alias(checker, target);
                }
            }
        }
        Stmt::TypeAlias(ast::StmtTypeAlias { name, .. }) => {
            if checker.enabled(Rule::SnakeCaseTypeAlias) {
                flake8_pyi::rules::snake_case_type_alias(checker, name);
            }
            if checker.enabled(Rule::TSuffixedTypeAlias) {
                flake8_pyi::rules::t_suffixed_type_alias(checker, name);
            }
        }
        Stmt::Delete(delete @ ast::StmtDelete { targets, range: _ }) => {
            if checker.enabled(Rule::GlobalStatement) {
                for target in targets {
                    if let Expr::Name(ast::ExprName { id, .. }) = target {
                        pylint::rules::global_statement(checker, id);
                    }
                }
            }
            if checker.enabled(Rule::DeleteFullSlice) {
                refurb::rules::delete_full_slice(checker, delete);
            }
        }
        Stmt::Expr(ast::StmtExpr { value, range: _ }) => {
            if checker.enabled(Rule::UselessComparison) {
                flake8_bugbear::rules::useless_comparison(checker, value);
            }
            if checker.enabled(Rule::UselessExpression) {
                flake8_bugbear::rules::useless_expression(checker, value);
            }
            if checker.enabled(Rule::InvalidMockAccess) {
                pygrep_hooks::rules::uncalled_mock_method(checker, value);
            }
            if checker.enabled(Rule::NamedExprWithoutContext) {
                pylint::rules::named_expr_without_context(checker, value);
            }
            if checker.enabled(Rule::AsyncioDanglingTask) {
                if let Some(diagnostic) =
                    ruff::rules::asyncio_dangling_task(value, checker.semantic())
                {
                    checker.diagnostics.push(diagnostic);
                }
            }
            if checker.enabled(Rule::RepeatedAppend) {
                refurb::rules::repeated_append(checker, stmt);
            }
        }
        _ => {}
    }
}<|MERGE_RESOLUTION|>--- conflicted
+++ resolved
@@ -1072,20 +1072,10 @@
                 ruff::rules::sort_dunder_all_aug_assign(checker, aug_assign);
             }
         }
-<<<<<<< HEAD
-        Stmt::If(
-            if_ @ ast::StmtIf {
-                test,
-                elif_else_clauses,
-                ..
-            },
-        ) => {
+        Stmt::If(if_ @ ast::StmtIf { test, .. }) => {
             if checker.enabled(Rule::TooManyNestedBlocks) {
                 pylint::rules::too_many_nested_blocks(checker, stmt);
             }
-=======
-        Stmt::If(if_ @ ast::StmtIf { test, .. }) => {
->>>>>>> fc3e2664
             if checker.enabled(Rule::EmptyTypeCheckingBlock) {
                 if typing::is_type_checking_block(if_, &checker.semantic) {
                     flake8_type_checking::rules::empty_type_checking_block(checker, if_);
