---
source: crates/ruff_linter/src/noqa.rs
expression: "Directive::try_extract(source, TextSize::default())"
---
Ok(
    Some(
        Codes(
            Codes {
                range: 0..13,
                codes: [
<<<<<<< HEAD
                    (
                        "F401",
                        9..13,
                    ),
=======
                    Code {
                        code: "F401",
                        range: 9..13,
                    },
>>>>>>> 845ba7cf
                ],
            },
        ),
    ),
)<|MERGE_RESOLUTION|>--- conflicted
+++ resolved
@@ -8,17 +8,10 @@
             Codes {
                 range: 0..13,
                 codes: [
-<<<<<<< HEAD
-                    (
-                        "F401",
-                        9..13,
-                    ),
-=======
                     Code {
                         code: "F401",
                         range: 9..13,
                     },
->>>>>>> 845ba7cf
                 ],
             },
         ),
