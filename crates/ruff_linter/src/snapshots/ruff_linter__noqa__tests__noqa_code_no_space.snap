--- conflicted
+++ resolved
@@ -8,17 +8,10 @@
             Codes {
                 range: 0..10,
                 codes: [
-<<<<<<< HEAD
-                    (
-                        "F401",
-                        6..10,
-                    ),
-=======
                     Code {
                         code: "F401",
                         range: 6..10,
                     },
->>>>>>> 845ba7cf
                 ],
             },
         ),
