--- conflicted
+++ resolved
@@ -273,17 +273,8 @@
 
         let mut has_issue_link = false;
         let mut curr_range = range;
-<<<<<<< HEAD
-
-        for next_range in indexer
-            .comment_ranges()
-            .iter()
-            .skip(range_index + 1)
-            .copied()
-        {
-=======
+
         for next_range in comment_ranges.iter().skip(range_index + 1).copied() {
->>>>>>> 5118166d
             // Ensure that next_comment_range is in the same multiline comment "block" as
             // comment_range.
             if !locator
