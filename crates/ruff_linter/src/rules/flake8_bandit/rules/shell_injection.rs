--- conflicted
+++ resolved
@@ -97,40 +97,23 @@
 /// introduce security vulnerabilities, as it allows shell metacharacters and
 /// whitespace to be passed to child processes, potentially leading to shell
 /// injection attacks. It is recommended to avoid using `shell=True` unless
-<<<<<<< HEAD
-/// absolutely necessary, and when used, ensure that all inputs are properly
-/// sanitized and quoted to prevent such vulnerabilities.
-///
-/// ## Known problems
-/// Prone to false positives as it is triggered on any function call which has
-/// a shell=True parameter.
-=======
 /// absolutely necessary, and when used, to ensure that all inputs are properly
 /// sanitized and quoted to prevent such vulnerabilities.
 ///
 /// ## Known problems
 /// Prone to false positives as it is triggered on any function call with a
 /// `shell=True` parameter.
->>>>>>> 1df8101b
 ///
 /// ## Example
 /// ```python
 /// import subprocess
 ///
 /// user_input = input("Enter a command: ")
-<<<<<<< HEAD
-/// subprocess.run(user_input, shell=True)  # This triggers the violation.
-/// ```
-///
-/// ## References
-/// - [Python documentation: `subprocess` — Subprocess management](https://docs.python.org/3/library/subprocess.html#security-considerations)
-=======
 /// subprocess.run(user_input, shell=True)
 /// ```
 ///
 /// ## References
 /// - [Python documentation: Security Considerations](https://docs.python.org/3/library/subprocess.html#security-considerations)
->>>>>>> 1df8101b
 #[violation]
 pub struct CallWithShellEqualsTrue;
 
@@ -142,22 +125,6 @@
 }
 
 /// ## What it does
-<<<<<<< HEAD
-/// Checks for functions that start a process with a shell and provides
-/// guidance on whether it seems safe or not.
-///
-/// ## Why is this bad?
-/// Starting a process with a shell can introduce security risks, such as
-/// possible code injection vulnerabilities. It's important to be aware of
-/// whether the usage of the shell is safe or not.
-///
-/// ## How it works
-/// This rule triggers on functions like `os.system`, `popen`, etc., which
-/// start processes with a shell. It evaluates whether the provided command
-/// is a literal string or an expression. If the command is a literal string,
-/// it considers it safe. If the command is an expression, it assumes it is
-/// potentially unsafe.
-=======
 /// Checks for calls that start a process with a shell, providing guidance on
 /// whether the usage is safe or not.
 ///
@@ -171,7 +138,6 @@
 /// is a literal string or an expression. If the command is a literal string,
 /// it's considered safe. If the command is an expression, it's considered
 /// (potentially) unsafe.
->>>>>>> 1df8101b
 ///
 /// ## Example
 /// ```python
@@ -192,12 +158,8 @@
 /// to using `os.system` or similar functions. Consider replacing such usages
 /// with `subprocess.call` or related functions.
 ///
-<<<<<<< HEAD
-/// [Learn more](https://docs.python.org/3/library/subprocess.html)
-=======
 /// ## References
 /// - [Python documentation: `subprocess`](https://docs.python.org/3/library/subprocess.html)
->>>>>>> 1df8101b
 #[violation]
 pub struct StartProcessWithAShell {
     seems_safe: bool,
@@ -218,11 +180,7 @@
 /// Checks for functions that start a process without a shell.
 ///
 /// ## Why is this bad?
-<<<<<<< HEAD
-/// The subprocess module provides more powerful facilities for spawning new
-=======
 /// The `subprocess` module provides more powerful facilities for spawning new
->>>>>>> 1df8101b
 /// processes and retrieving their results; using that module is preferable to
 /// using these functions.
 ///
@@ -237,11 +195,7 @@
 /// ```
 ///
 /// ## References
-<<<<<<< HEAD
-/// - [Python documentation: Replacing Older Functions with the subprocess Module](https://docs.python.org/3/library/subprocess.html#replacing-the-os-spawn-family)
-=======
 /// - [Python documentation: Replacing the `os.spawn` family](https://docs.python.org/3/library/subprocess.html#replacing-the-os-spawn-family)
->>>>>>> 1df8101b
 #[violation]
 pub struct StartProcessWithNoShell;
 
