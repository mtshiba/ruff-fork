use std::fmt;
use std::str::FromStr;

use ruff_diagnostics::{AlwaysFixableViolation, Diagnostic, Edit, Fix};
use ruff_macros::{derive_message_formats, ViolationMetadata};
use ruff_python_ast::{
    self as ast, Expr, Int, LiteralExpressionRef, StringLiteral, StringLiteralFlags,
    StringLiteralValue, UnaryOp,
};
use ruff_text_size::{Ranged, TextRange};

use crate::checkers::ast::Checker;

#[derive(Debug, PartialEq, Eq, Copy, Clone)]
enum LiteralType {
    Str,
    Bytes,
    Int,
    Float,
    Bool,
}

impl FromStr for LiteralType {
    type Err = ();

    fn from_str(value: &str) -> Result<Self, Self::Err> {
        match value {
            "str" => Ok(LiteralType::Str),
            "bytes" => Ok(LiteralType::Bytes),
            "int" => Ok(LiteralType::Int),
            "float" => Ok(LiteralType::Float),
            "bool" => Ok(LiteralType::Bool),
            _ => Err(()),
        }
    }
}

impl LiteralType {
    fn as_zero_value_expr(self) -> Expr {
        match self {
<<<<<<< HEAD
            LiteralType::Str => ast::ExprStringLiteral {
                value: StringLiteralValue::single(StringLiteral {
                    flags: StringLiteralFlags::default().with_dynamic(),
                    range: TextRange::default(),
                    value: "".into(),
                }),
                ..ast::ExprStringLiteral::default()
=======
            LiteralType::Str => ast::StringLiteral {
                value: Box::default(),
                range: TextRange::default(),
                flags: ast::StringLiteralFlags::empty(),
>>>>>>> d78dfe44
            }
            .into(),
            LiteralType::Bytes => ast::ExprBytesLiteral::default().into(),
            LiteralType::Int => ast::ExprNumberLiteral {
                value: ast::Number::Int(Int::from(0u8)),
                range: TextRange::default(),
            }
            .into(),
            LiteralType::Float => ast::ExprNumberLiteral {
                value: ast::Number::Float(0.0),
                range: TextRange::default(),
            }
            .into(),
            LiteralType::Bool => ast::ExprBooleanLiteral::default().into(),
        }
    }
}

impl TryFrom<LiteralExpressionRef<'_>> for LiteralType {
    type Error = ();

    fn try_from(literal_expr: LiteralExpressionRef<'_>) -> Result<Self, Self::Error> {
        match literal_expr {
            LiteralExpressionRef::StringLiteral(_) => Ok(LiteralType::Str),
            LiteralExpressionRef::BytesLiteral(_) => Ok(LiteralType::Bytes),
            LiteralExpressionRef::NumberLiteral(ast::ExprNumberLiteral { value, .. }) => {
                match value {
                    ast::Number::Int(_) => Ok(LiteralType::Int),
                    ast::Number::Float(_) => Ok(LiteralType::Float),
                    ast::Number::Complex { .. } => Err(()),
                }
            }
            LiteralExpressionRef::BooleanLiteral(_) => Ok(LiteralType::Bool),
            LiteralExpressionRef::NoneLiteral(_) | LiteralExpressionRef::EllipsisLiteral(_) => {
                Err(())
            }
        }
    }
}

impl fmt::Display for LiteralType {
    fn fmt(&self, fmt: &mut fmt::Formatter) -> fmt::Result {
        match self {
            LiteralType::Str => fmt.write_str("str"),
            LiteralType::Bytes => fmt.write_str("bytes"),
            LiteralType::Int => fmt.write_str("int"),
            LiteralType::Float => fmt.write_str("float"),
            LiteralType::Bool => fmt.write_str("bool"),
        }
    }
}

/// ## What it does
/// Checks for unnecessary calls to `str`, `bytes`, `int`, `float`, and `bool`.
///
/// ## Why is this bad?
/// The mentioned constructors can be replaced with their respective literal
/// forms, which are more readable and idiomatic.
///
/// ## Example
/// ```python
/// str("foo")
/// ```
///
/// Use instead:
/// ```python
/// "foo"
/// ```
///
/// ## References
/// - [Python documentation: `str`](https://docs.python.org/3/library/stdtypes.html#str)
/// - [Python documentation: `bytes`](https://docs.python.org/3/library/stdtypes.html#bytes)
/// - [Python documentation: `int`](https://docs.python.org/3/library/functions.html#int)
/// - [Python documentation: `float`](https://docs.python.org/3/library/functions.html#float)
/// - [Python documentation: `bool`](https://docs.python.org/3/library/functions.html#bool)
#[derive(ViolationMetadata)]
pub(crate) struct NativeLiterals {
    literal_type: LiteralType,
}

impl AlwaysFixableViolation for NativeLiterals {
    #[derive_message_formats]
    fn message(&self) -> String {
        let NativeLiterals { literal_type } = self;
        format!("Unnecessary `{literal_type}` call (rewrite as a literal)")
    }

    fn fix_title(&self) -> String {
        let NativeLiterals { literal_type } = self;
        match literal_type {
            LiteralType::Str => "Replace with string literal".to_string(),
            LiteralType::Bytes => "Replace with bytes literal".to_string(),
            LiteralType::Int => "Replace with integer literal".to_string(),
            LiteralType::Float => "Replace with float literal".to_string(),
            LiteralType::Bool => "Replace with boolean literal".to_string(),
        }
    }
}

/// UP018
pub(crate) fn native_literals(
    checker: &mut Checker,
    call: &ast::ExprCall,
    parent_expr: Option<&ast::Expr>,
) {
    let ast::ExprCall {
        func,
        arguments:
            ast::Arguments {
                args,
                keywords,
                range: _,
            },
        range: _,
    } = call;

    if !keywords.is_empty() || args.len() > 1 {
        return;
    }

    let semantic = checker.semantic();

    let Some(builtin) = semantic.resolve_builtin_symbol(func) else {
        return;
    };

    let Ok(literal_type) = LiteralType::from_str(builtin) else {
        return;
    };

    // There's no way to rewrite, e.g., `f"{f'{str()}'}"` within a nested f-string.
    if semantic.in_f_string() {
        if semantic
            .current_expressions()
            .filter(|expr| expr.is_f_string_expr())
            .count()
            > 1
        {
            return;
        }
    }

    match args.first() {
        None => {
            let mut diagnostic = Diagnostic::new(NativeLiterals { literal_type }, call.range());

            // Do not suggest fix for attribute access on an int like `int().attribute`
            // Ex) `int().denominator` is valid but `0.denominator` is not
            if literal_type == LiteralType::Int && matches!(parent_expr, Some(Expr::Attribute(_))) {
                return;
            }

            let expr = literal_type.as_zero_value_expr();
            let content = checker.generator().expr(&expr);
            diagnostic.set_fix(Fix::safe_edit(Edit::range_replacement(
                content,
                call.range(),
            )));
            checker.diagnostics.push(diagnostic);
        }
        Some(arg) => {
            let literal_expr = if let Some(literal_expr) = arg.as_literal_expr() {
                // Skip implicit concatenated strings.
                if literal_expr.is_implicit_concatenated() {
                    return;
                }
                literal_expr
            } else if let Expr::UnaryOp(ast::ExprUnaryOp {
                op: UnaryOp::UAdd | UnaryOp::USub,
                operand,
                ..
            }) = arg
            {
                if let Some(literal_expr) = operand
                    .as_literal_expr()
                    .filter(|expr| matches!(expr, LiteralExpressionRef::NumberLiteral(_)))
                {
                    literal_expr
                } else {
                    // Only allow unary operators for numbers.
                    return;
                }
            } else {
                return;
            };

            let Ok(arg_literal_type) = LiteralType::try_from(literal_expr) else {
                return;
            };

            if arg_literal_type != literal_type {
                return;
            }

            let arg_code = checker.locator().slice(arg);

            // Attribute access on an integer requires the integer to be parenthesized to disambiguate from a float
            // Ex) `(7).denominator` is valid but `7.denominator` is not
            // Note that floats do not have this problem
            // Ex) `(1.0).real` is valid and `1.0.real` is too
            let content = match (parent_expr, literal_type) {
                (Some(Expr::Attribute(_)), LiteralType::Int) => format!("({arg_code})"),
                _ => arg_code.to_string(),
            };

            let mut diagnostic = Diagnostic::new(NativeLiterals { literal_type }, call.range());
            diagnostic.set_fix(Fix::safe_edit(Edit::range_replacement(
                content,
                call.range(),
            )));
            checker.diagnostics.push(diagnostic);
        }
    }
}<|MERGE_RESOLUTION|>--- conflicted
+++ resolved
@@ -3,10 +3,7 @@
 
 use ruff_diagnostics::{AlwaysFixableViolation, Diagnostic, Edit, Fix};
 use ruff_macros::{derive_message_formats, ViolationMetadata};
-use ruff_python_ast::{
-    self as ast, Expr, Int, LiteralExpressionRef, StringLiteral, StringLiteralFlags,
-    StringLiteralValue, UnaryOp,
-};
+use ruff_python_ast::{self as ast, Expr, Int, LiteralExpressionRef, UnaryOp};
 use ruff_text_size::{Ranged, TextRange};
 
 use crate::checkers::ast::Checker;
@@ -38,20 +35,10 @@
 impl LiteralType {
     fn as_zero_value_expr(self) -> Expr {
         match self {
-<<<<<<< HEAD
-            LiteralType::Str => ast::ExprStringLiteral {
-                value: StringLiteralValue::single(StringLiteral {
-                    flags: StringLiteralFlags::default().with_dynamic(),
-                    range: TextRange::default(),
-                    value: "".into(),
-                }),
-                ..ast::ExprStringLiteral::default()
-=======
             LiteralType::Str => ast::StringLiteral {
                 value: Box::default(),
                 range: TextRange::default(),
                 flags: ast::StringLiteralFlags::empty(),
->>>>>>> d78dfe44
             }
             .into(),
             LiteralType::Bytes => ast::ExprBytesLiteral::default().into(),
