--- conflicted
+++ resolved
@@ -147,11 +147,7 @@
             if let FStringElement::Literal(literal) = element {
                 acc.push(StringLiteral {
                     value: literal.value.clone(),
-<<<<<<< HEAD
-                    flags: StringLiteralFlags::default().with_dynamic(),
-=======
                     flags: StringLiteralFlags::empty().with_quote_style(quote),
->>>>>>> d78dfe44
                     range: TextRange::default(),
                 });
                 Some(acc)
@@ -210,11 +206,7 @@
             range: TextRange::default(),
             value: StringLiteralValue::single(StringLiteral {
                 value: combined_string.into(),
-<<<<<<< HEAD
-                flags: StringLiteralFlags::default().with_dynamic(),
-=======
                 flags: StringLiteralFlags::empty().with_quote_style(quote),
->>>>>>> d78dfe44
                 range: TextRange::default(),
             }),
         }))
