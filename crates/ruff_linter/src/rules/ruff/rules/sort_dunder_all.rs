use ruff_diagnostics::{Diagnostic, Edit, Fix, FixAvailability, Violation};
use ruff_macros::{derive_message_formats, violation};
use ruff_python_ast as ast;
use ruff_text_size::TextRange;

use crate::checkers::ast::Checker;
use crate::rules::ruff::rules::sequence_sorting::{
    sort_single_line_elements_sequence, MultilineStringSequenceValue, SequenceKind,
    SortClassification, SortingStyle,
};

/// ## What it does
/// Checks for `__all__` definitions that are not ordered
/// according to an "isort-style" sort.
///
/// An isort-style sort orders items first according to their casing:
/// SCREAMING_SNAKE_CASE names (conventionally used for global constants)
/// come first, followed by CamelCase names (conventionally used for
/// classes), followed by anything else. Within each category,
/// a [natural sort](https://en.wikipedia.org/wiki/Natural_sort_order)
/// is used to order the elements.
///
/// ## Why is this bad?
/// Consistency is good. Use a common convention for `__all__` to make your
/// code more readable and idiomatic.
///
/// ## Example
/// ```python
/// import sys
///
/// __all__ = [
///     "b",
///     "c",
///     "a",
/// ]
///
/// if sys.platform == "win32":
///     __all__ += ["z", "y"]
/// ```
///
/// Use instead:
/// ```python
/// import sys
///
/// __all__ = [
///     "a",
///     "b",
///     "c",
/// ]
///
/// if sys.platform == "win32":
///     __all__ += ["y", "z"]
/// ```
///
/// ## Fix safety
/// This rule's fix is marked as always being safe, in that
/// it should never alter the semantics of any Python code.
/// However, note that for multiline `__all__` definitions
/// that include comments on their own line, it can be hard
/// to tell where the comments should be moved to when sorting
/// the contents of `__all__`. While this rule's fix will
/// never delete a comment, it might *sometimes* move a
/// comment to an unexpected location.
#[violation]
pub struct UnsortedDunderAll;

impl Violation for UnsortedDunderAll {
    const FIX_AVAILABILITY: FixAvailability = FixAvailability::Sometimes;

    #[derive_message_formats]
    fn message(&self) -> String {
        format!("`__all__` is not sorted")
    }

    fn fix_title(&self) -> Option<String> {
        Some("Apply an isort-style sorting to `__all__`".to_string())
    }
}

const SORTING_STYLE: SortingStyle = SortingStyle::Isort;

/// Sort an `__all__` definition represented by a `StmtAssign` AST node.
/// For example: `__all__ = ["b", "c", "a"]`.
pub(crate) fn sort_dunder_all_assign(
    checker: &mut Checker,
    ast::StmtAssign { value, targets, .. }: &ast::StmtAssign,
) {
    if let [expr] = targets.as_slice() {
        sort_dunder_all(checker, expr, value);
    }
}

/// Sort an `__all__` mutation represented by a `StmtAugAssign` AST node.
/// For example: `__all__ += ["b", "c", "a"]`.
pub(crate) fn sort_dunder_all_aug_assign(checker: &mut Checker, node: &ast::StmtAugAssign) {
    if node.op.is_add() {
        sort_dunder_all(checker, &node.target, &node.value);
    }
}

/// Sort a tuple or list passed to `__all__.extend()`.
pub(crate) fn sort_dunder_all_extend_call(
    checker: &mut Checker,
    ast::ExprCall {
        func,
        arguments: ast::Arguments { args, keywords, .. },
        ..
    }: &ast::ExprCall,
) {
    let ([value_passed], []) = (args.as_slice(), keywords.as_slice()) else {
        return;
    };
    let ast::Expr::Attribute(ast::ExprAttribute {
        ref value,
        ref attr,
        ..
    }) = **func
    else {
        return;
    };
    if attr == "extend" {
        sort_dunder_all(checker, value, value_passed);
    }
}

/// Sort an `__all__` definition represented by a `StmtAnnAssign` AST node.
/// For example: `__all__: list[str] = ["b", "c", "a"]`.
pub(crate) fn sort_dunder_all_ann_assign(checker: &mut Checker, node: &ast::StmtAnnAssign) {
    if let Some(value) = &node.value {
        sort_dunder_all(checker, &node.target, value);
    }
}

/// Sort a tuple or list that defines or mutates the global variable `__all__`.
///
/// This routine checks whether the tuple or list is sorted, and emits a
/// violation if it is not sorted. If the tuple/list was not sorted,
/// it attempts to set a `Fix` on the violation.
fn sort_dunder_all(checker: &mut Checker, target: &ast::Expr, node: &ast::Expr) {
    let ast::Expr::Name(ast::ExprName { id, .. }) = target else {
        return;
    };

    if id != "__all__" {
        return;
    }

    // We're only interested in `__all__` in the global scope
    if !checker.semantic().current_scope().kind.is_module() {
        return;
    }

    let (elts, range, kind) = match node {
        ast::Expr::List(ast::ExprList { elts, range, .. }) => (elts, *range, SequenceKind::List),
        ast::Expr::Tuple(tuple_node @ ast::ExprTuple { elts, range, .. }) => {
            (elts, *range, SequenceKind::Tuple(tuple_node))
        }
        _ => return,
    };

    let elts_analysis = SortClassification::of_elements(elts, SORTING_STYLE);
    if elts_analysis.is_not_a_list_of_string_literals() || elts_analysis.is_sorted() {
        return;
    }

    let mut diagnostic = Diagnostic::new(UnsortedDunderAll, range);

    if let SortClassification::UnsortedAndMaybeFixable { items } = elts_analysis {
        if let Some(fix) = create_fix(range, elts, &items, &kind, checker) {
            diagnostic.set_fix(fix);
        }
    }

    checker.diagnostics.push(diagnostic);
}

<<<<<<< HEAD
/// An enumeration of the two valid ways of defining
/// `__all__`: as a list, or as a tuple.
///
/// Whereas lists are always parenthesized
/// (they always start with `[` and end with `]`),
/// single-line tuples *can* be unparenthesized.
/// We keep the original AST node around for the
/// Tuple variant so that this can be queried later.
#[derive(Debug)]
enum DunderAllKind<'a> {
    List,
    Tuple(&'a ast::ExprTuple),
}

impl DunderAllKind<'_> {
    fn is_parenthesized(&self) -> bool {
        match self {
            Self::List => true,
            Self::Tuple(ast_node) => ast_node.parenthesized,
        }
    }

    fn opening_token_for_multiline_definition(&self) -> Tok {
        match self {
            Self::List => Tok::Lsqb,
            Self::Tuple(_) => Tok::Lpar,
        }
    }

    fn closing_token_for_multiline_definition(&self) -> Tok {
        match self {
            Self::List => Tok::Rsqb,
            Self::Tuple(_) => Tok::Rpar,
        }
    }
}

/// An enumeration of the possible conclusions we could come to
/// regarding the ordering of the elements in an `__all__` definition:
///
/// 1. `__all__` is a list of string literals that is already sorted
/// 2. `__all__` is an unsorted list of string literals,
///    but we wouldn't be able to autofix it
/// 3. `__all__` is an unsorted list of string literals,
///    and it's possible we could generate a fix for it
/// 4. `__all__` contains one or more items that are not string
///    literals.
///
/// ("Sorted" here means "ordered according to an isort-style sort".
/// See the module-level docs for a definition of "isort-style sort.")
#[derive(Debug, is_macro::Is)]
enum DunderAllSortClassification<'a> {
    Sorted,
    UnsortedButUnfixable,
    UnsortedAndMaybeFixable { items: Vec<&'a str> },
    NotAListOfStringLiterals,
}

impl<'a> DunderAllSortClassification<'a> {
    fn from_elements(elements: &'a [ast::Expr]) -> Self {
        let Some((first, rest @ [_, ..])) = elements.split_first() else {
            return Self::Sorted;
        };
        let Some(string_node) = first.as_string_literal_expr() else {
            return Self::NotAListOfStringLiterals;
        };
        let mut this = string_node.value.to_str();

        for expr in rest {
            let Some(string_node) = expr.as_string_literal_expr() else {
                return Self::NotAListOfStringLiterals;
            };
            let next = string_node.value.to_str();
            if AllItemSortKey::from(next) < AllItemSortKey::from(this) {
                let mut items = Vec::with_capacity(elements.len());
                for expr in elements {
                    let Some(string_node) = expr.as_string_literal_expr() else {
                        return Self::NotAListOfStringLiterals;
                    };
                    if string_node.value.is_implicit_concatenated() {
                        return Self::UnsortedButUnfixable;
                    }
                    items.push(string_node.value.to_str());
                }
                return Self::UnsortedAndMaybeFixable { items };
            }
            this = next;
        }
        Self::Sorted
    }
}

/// A struct to implement logic necessary to achieve
/// an "isort-style sort".
///
/// See the docs for this module as a whole for the
/// definition we use here of an "isort-style sort".
struct AllItemSortKey<'a> {
    category: InferredMemberType,
    value: &'a str,
}

impl Ord for AllItemSortKey<'_> {
    fn cmp(&self, other: &Self) -> Ordering {
        self.category
            .cmp(&other.category)
            .then_with(|| natord::compare(self.value, other.value))
    }
}

impl PartialOrd for AllItemSortKey<'_> {
    fn partial_cmp(&self, other: &Self) -> Option<Ordering> {
        Some(self.cmp(other))
    }
}

impl PartialEq for AllItemSortKey<'_> {
    fn eq(&self, other: &Self) -> bool {
        self.cmp(other) == Ordering::Equal
    }
}

impl Eq for AllItemSortKey<'_> {}

impl<'a> From<&'a str> for AllItemSortKey<'a> {
    fn from(value: &'a str) -> Self {
        Self {
            category: InferredMemberType::of(value),
            value,
        }
    }
}

impl<'a> From<&'a DunderAllItem> for AllItemSortKey<'a> {
    fn from(item: &'a DunderAllItem) -> Self {
        Self::from(item.value.as_str())
    }
}

/// Classification for an element in `__all__`.
///
/// This is necessary to achieve an "isort-style" sort,
/// where elements are sorted first by category,
/// then, within categories, are sorted according
/// to a natural sort.
///
/// You'll notice that a very similar enum exists
/// in ruff's reimplementation of isort.
#[derive(Debug, Ord, PartialOrd, Eq, PartialEq, Clone, Copy)]
enum InferredMemberType {
    Constant,
    Class,
    Other,
}

impl InferredMemberType {
    fn of(value: &str) -> Self {
        // E.g. `CONSTANT`
        if value.len() > 1 && is_cased_uppercase(value) {
            Self::Constant
        // E.g. `Class`
        } else if value.starts_with(char::is_uppercase) {
            Self::Class
        // E.g. `some_variable` or `some_function`
        } else {
            Self::Other
        }
    }
}

=======
>>>>>>> dba2cb79
/// Attempt to return `Some(fix)`, where `fix` is a `Fix`
/// that can be set on the diagnostic to sort the user's
/// `__all__` definition
///
/// Return `None` if it's a multiline `__all__` definition
/// and the token-based analysis in
/// `MultilineDunderAllValue::from_source_range()` encounters
/// something it doesn't expect, meaning the violation
/// is unfixable in this instance.
fn create_fix(
    range: TextRange,
    elts: &[ast::Expr],
    string_items: &[&str],
    kind: &SequenceKind,
    checker: &Checker,
) -> Option<Fix> {
    let locator = checker.locator();
    let is_multiline = locator.contains_line_break(range);

    let sorted_source_code = {
        // The machinery in the `MultilineDunderAllValue` is actually
        // sophisticated enough that it would work just as well for
        // single-line `__all__` definitions, and we could reduce
        // the number of lines of code in this file by doing that.
        // Unfortunately, however, `MultilineDunderAllValue::from_source_range()`
        // must process every token in an `__all__` definition as
        // part of its analysis, and this is quite slow. For
        // single-line `__all__` definitions, it's also unnecessary,
        // as it's impossible to have comments in between the
        // `__all__` elements if the `__all__` definition is all on
        // a single line. Therefore, as an optimisation, we do the
        // bare minimum of token-processing for single-line `__all__`
        // definitions:
        if is_multiline {
            let value = MultilineStringSequenceValue::from_source_range(range, kind, locator)?;
            assert_eq!(value.len(), elts.len());
            value.into_sorted_source_code(SORTING_STYLE, locator, checker.stylist())
        } else {
            sort_single_line_elements_sequence(kind, elts, string_items, locator, SORTING_STYLE)
        }
    };

    Some(Fix::safe_edit(Edit::range_replacement(
        sorted_source_code,
        range,
    )))
<<<<<<< HEAD
}

/// An instance of this struct encapsulates an analysis
/// of a multiline Python tuple/list that represents an
/// `__all__` definition or augmentation.
struct MultilineDunderAllValue {
    items: Vec<DunderAllItem>,
    range: TextRange,
    ends_with_trailing_comma: bool,
}

impl MultilineDunderAllValue {
    /// Analyse the source range for a multiline Python tuple/list that
    /// represents an `__all__` definition or augmentation. Return `None`
    /// if the analysis fails for whatever reason.
    fn from_source_range(
        range: TextRange,
        kind: &DunderAllKind,
        locator: &Locator,
    ) -> Option<MultilineDunderAllValue> {
        // Parse the multiline `__all__` definition using the raw tokens.
        // See the docs for `collect_dunder_all_lines()` for why we have to
        // use the raw tokens, rather than just the AST, to do this parsing.
        //
        // Step (1). Start by collecting information on each line individually:
        let (lines, ends_with_trailing_comma) = collect_dunder_all_lines(range, kind, locator)?;

        // Step (2). Group lines together into sortable "items":
        //   - Any "item" contains a single element of the `__all__` list/tuple
        //   - Assume that any comments on their own line are meant to be grouped
        //     with the element immediately below them: if the element moves,
        //     the comments above the element move with it.
        //   - The same goes for any comments on the same line as an element:
        //     if the element moves, the comment moves with it.
        let items = collect_dunder_all_items(lines, range, locator);

        Some(MultilineDunderAllValue {
            items,
            range,
            ends_with_trailing_comma,
        })
    }

    /// Sort a multiline `__all__` definition
    /// that is known to be unsorted.
    ///
    /// Panics if this is called and `self.items`
    /// has length < 2. It's redundant to call this method in this case,
    /// since lists with < 2 items cannot be unsorted,
    /// so this is a logic error.
    fn into_sorted_source_code(mut self, locator: &Locator, stylist: &Stylist) -> String {
        let (first_item_start, last_item_end) = match self.items.as_slice() {
            [first_item, .., last_item] => (first_item.start(), last_item.end()),
            _ => panic!(
                "We shouldn't be attempting an autofix if `__all__` has < 2 elements;
                an `__all__` definition with 1 or 0 elements cannot be unsorted."
            ),
        };

        // As well as the "items" in the `__all__` definition,
        // there is also a "prelude" and a "postlude":
        //  - Prelude == the region of source code from the opening parenthesis,
        //    up to the start of the first item in `__all__`.
        //  - Postlude == the region of source code from the end of the last
        //    item in `__all__` up to and including the closing parenthesis.
        //
        // For example:
        //
        // ```python
        // __all__ = [  # comment0
        //   # comment1
        //   "first item",
        //   "last item"  # comment2
        //   # comment3
        // ]  # comment4
        // ```
        //
        // - The prelude in the above example is the source code region
        //   starting just before the opening `[` and ending just after `# comment0`.
        //   `comment0` here counts as part of the prelude because it is on
        //   the same line as the opening paren, and because we haven't encountered
        //   any elements of `__all__` yet, but `comment1` counts as part of the first item,
        //   as it's on its own line, and all comments on their own line are grouped
        //   with the next element below them to make "items",
        //   (an "item" being a region of source code that all moves as one unit
        //   when `__all__` is sorted).
        // - The postlude in the above example is the source code region starting
        //   just after `# comment2` and ending just after the closing paren.
        //   `# comment2` is part of the last item, as it's an inline comment on the
        //   same line as an element, but `# comment3` becomes part of the postlude
        //   because there are no items below it. `# comment4` is not part of the
        //   postlude: it's outside of the source-code range considered by this rule,
        //   and should therefore be untouched.
        //
        let newline = stylist.line_ending().as_str();
        let start_offset = self.start();
        let leading_indent = leading_indentation(locator.full_line(start_offset));
        let item_indent = format!("{}{}", leading_indent, stylist.indentation().as_str());

        let prelude =
            multiline_dunder_all_prelude(first_item_start, newline, start_offset, locator);
        let postlude = multiline_dunder_all_postlude(
            last_item_end,
            newline,
            leading_indent,
            &item_indent,
            self.end(),
            locator,
        );

        self.items
            .sort_by(|this, next| AllItemSortKey::from(this).cmp(&AllItemSortKey::from(next)));
        let joined_items = join_multiline_dunder_all_items(
            &self.items,
            locator,
            &item_indent,
            newline,
            self.ends_with_trailing_comma,
        );

        format!("{prelude}{joined_items}{postlude}")
    }
}

impl Ranged for MultilineDunderAllValue {
    fn range(&self) -> TextRange {
        self.range
    }
}

/// Collect data on each line of a multiline `__all__` definition.
/// Return `None` if `__all__` appears to be invalid,
/// or if it's an edge case we don't support.
///
/// Why do we need to do this using the raw tokens,
/// when we already have the AST? The AST strips out
/// crucial information that we need to track here for
/// a multiline `__all__` definition, such as:
/// - The value of comments
/// - The amount of whitespace between the end of a line
///   and an inline comment
/// - Whether or not the final item in the tuple/list has a
///   trailing comma
///
/// All of this information is necessary to have at a later
/// stage if we're to sort items without doing unnecessary
/// brutality to the comments and pre-existing style choices
/// in the original source code.
fn collect_dunder_all_lines(
    range: TextRange,
    kind: &DunderAllKind,
    locator: &Locator,
) -> Option<(Vec<DunderAllLine>, bool)> {
    // These first two variables are used for keeping track of state
    // regarding the entirety of the `__all__` definition...
    let mut ends_with_trailing_comma = false;
    let mut lines = vec![];
    // ... all state regarding a single line of an `__all__` definition
    // is encapsulated in this variable
    let mut line_state = LineState::default();

    // `lex_starts_at()` gives us absolute ranges rather than relative ranges,
    // but (surprisingly) we still need to pass in the slice of code we want it to lex,
    // rather than the whole source file:
    let mut token_iter =
        lexer::lex_starts_at(locator.slice(range), Mode::Expression, range.start());
    let (first_tok, _) = token_iter.next()?.ok()?;
    if first_tok != kind.opening_token_for_multiline_definition() {
        return None;
    }
    let expected_final_token = kind.closing_token_for_multiline_definition();

    for pair in token_iter {
        let (tok, subrange) = pair.ok()?;
        match tok {
            Tok::NonLogicalNewline => {
                lines.push(line_state.into_dunder_all_line());
                line_state = LineState::default();
            }
            Tok::Comment(_) => {
                line_state.visit_comment_token(subrange);
            }
            Tok::String { value, .. } => {
                line_state.visit_string_token(value, subrange);
                ends_with_trailing_comma = false;
            }
            Tok::Comma => {
                line_state.visit_comma_token(subrange);
                ends_with_trailing_comma = true;
            }
            tok if tok == expected_final_token => {
                lines.push(line_state.into_dunder_all_line());
                break;
            }
            _ => return None,
        }
    }
    Some((lines, ends_with_trailing_comma))
}

/// This struct is for keeping track of state
/// regarding a single line in a multiline `__all__` definition.
/// It is purely internal to `collect_dunder_all_lines()`,
/// and should not be used outside that function.
///
/// There are three possible kinds of line in a multiline
/// `__all__` definition, and we don't know what kind of a line
/// we're in until all tokens in that line have been processed:
///
/// - A line with just a comment (`DunderAllLine::JustAComment)`)
/// - A line with one or more string items in it (`DunderAllLine::OneOrMoreItems`)
/// - An empty line (`DunderAllLine::Empty`)
///
/// As we process the tokens in a single line,
/// this struct accumulates the necessary state for us
/// to be able to determine what kind of a line we're in.
/// Once the entire line has been processed, `into_dunder_all_line()`
/// is called, which consumes `self` and produces the
/// classification for the line.
#[derive(Debug, Default)]
struct LineState {
    first_item_in_line: Option<(String, TextRange)>,
    following_items_in_line: Vec<(String, TextRange)>,
    comment_range_start: Option<TextSize>,
    comment_in_line: Option<TextRange>,
}

impl LineState {
    fn visit_string_token(&mut self, token_value: String, token_range: TextRange) {
        if self.first_item_in_line.is_none() {
            self.first_item_in_line = Some((token_value, token_range));
        } else {
            self.following_items_in_line
                .push((token_value, token_range));
        }
        self.comment_range_start = Some(token_range.end());
    }

    fn visit_comma_token(&mut self, token_range: TextRange) {
        self.comment_range_start = Some(token_range.end());
    }

    /// If this is a comment on its own line,
    /// record the range of that comment.
    ///
    /// *If*, however, we've already seen a comma
    /// or a string in this line, that means that we're
    /// in a line with items. In that case, we want to
    /// record the range of the comment, *plus* the whitespace
    /// (if any) preceding the comment. This is so that we don't
    /// unnecessarily apply opinionated formatting changes
    /// where they might not be welcome.
    fn visit_comment_token(&mut self, token_range: TextRange) {
        self.comment_in_line = {
            if let Some(comment_range_start) = self.comment_range_start {
                Some(TextRange::new(comment_range_start, token_range.end()))
            } else {
                Some(token_range)
            }
        }
    }

    fn into_dunder_all_line(self) -> DunderAllLine {
        if let Some(first_item) = self.first_item_in_line {
            DunderAllLine::OneOrMoreItems(LineWithItems {
                first_item,
                following_items: self.following_items_in_line,
                trailing_comment_range: self.comment_in_line,
            })
        } else {
            self.comment_in_line
                .map_or(DunderAllLine::Empty, |comment_range| {
                    DunderAllLine::JustAComment(LineWithJustAComment(comment_range))
                })
        }
    }
}

/// Instances of this struct represent source-code lines in the middle
/// of multiline `__all__` tuples/lists where the line contains
/// 0 elements of the tuple/list, but the line does have a comment in it.
#[derive(Debug)]
struct LineWithJustAComment(TextRange);

/// Instances of this struct represent source-code lines in single-line
/// or multiline `__all__` tuples/lists where the line contains at least
/// 1 element of the tuple/list. The line may contain > 1 element of the
/// tuple/list, and may also have a trailing comment after the element(s).
#[derive(Debug)]
struct LineWithItems {
    // For elements in the list, we keep track of the value of the
    // value of the element as well as the source-code range of the element.
    // (We need to know the actual value so that we can sort the items.)
    first_item: (String, TextRange),
    following_items: Vec<(String, TextRange)>,
    // For comments, we only need to keep track of the source-code range.
    trailing_comment_range: Option<TextRange>,
}

impl LineWithItems {
    fn num_items(&self) -> usize {
        self.following_items.len() + 1
    }
}

/// An enumeration of the possible kinds of source-code lines
/// that can exist in a multiline `__all__` tuple or list:
///
/// - A line that has no string elements, but does have a comment.
/// - A line that has one or more string elements,
///   and may also have a trailing comment.
/// - An entirely empty line.
#[derive(Debug)]
enum DunderAllLine {
    JustAComment(LineWithJustAComment),
    OneOrMoreItems(LineWithItems),
    Empty,
}

/// Given data on each line in a multiline `__all__` definition,
/// group lines together into "items".
///
/// Each item contains exactly one string element,
/// but might contain multiple comments attached to that element
/// that must move with the element when `__all__` is sorted.
///
/// Note that any comments following the last item are discarded here,
/// but that doesn't matter: we add them back in `into_sorted_source_code()`
/// as part of the `postlude` (see comments in that function)
fn collect_dunder_all_items(
    lines: Vec<DunderAllLine>,
    dunder_all_range: TextRange,
    locator: &Locator,
) -> Vec<DunderAllItem> {
    let mut all_items = Vec::with_capacity(match lines.as_slice() {
        [DunderAllLine::OneOrMoreItems(single)] => single.num_items(),
        _ => lines.len(),
    });
    let mut first_item_encountered = false;
    let mut preceding_comment_ranges = vec![];
    for line in lines {
        match line {
            DunderAllLine::JustAComment(LineWithJustAComment(comment_range)) => {
                // Comments on the same line as the opening paren and before any elements
                // count as part of the "prelude"; these are not grouped into any item...
                if first_item_encountered
                    || locator.line_start(comment_range.start())
                        != locator.line_start(dunder_all_range.start())
                {
                    // ...but for all other comments that precede an element,
                    // group the comment with the element following that comment
                    // into an "item", so that the comment moves as one with the element
                    // when the `__all__` list/tuple is sorted
                    preceding_comment_ranges.push(comment_range);
                }
            }
            DunderAllLine::OneOrMoreItems(LineWithItems {
                first_item: (first_val, first_range),
                following_items,
                trailing_comment_range: comment_range,
            }) => {
                first_item_encountered = true;
                all_items.push(DunderAllItem::new(
                    first_val,
                    std::mem::take(&mut preceding_comment_ranges),
                    first_range,
                    comment_range,
                ));
                for (value, range) in following_items {
                    all_items.push(DunderAllItem::with_no_comments(value, range));
                }
            }
            DunderAllLine::Empty => continue, // discard empty lines
        }
    }
    all_items
}

/// An instance of this struct represents a single element
/// from a multiline `__all__` tuple/list, *and* any comments that
/// are "attached" to it. The comments "attached" to the element
/// will move with the element when the `__all__` tuple/list is sorted.
///
/// Comments on their own line immediately preceding the element will
/// always form a contiguous range with the range of the element itself;
/// however, inline comments won't necessary form a contiguous range.
/// Consider the following scenario, where both `# comment0` and `# comment1`
/// will move with the "a" element when the list is sorted:
///
/// ```python
/// __all__ = [
///     "b",
///     # comment0
///     "a", "c",  # comment1
/// ]
/// ```
///
/// The desired outcome here is:
///
/// ```python
/// __all__ = [
///     # comment0
///     "a",  # comment1
///     "b",
///     "c",
/// ]
/// ```
///
/// To achieve this, both `# comment0` and `# comment1`
/// are grouped into the `DunderAllItem` instance
/// where the value is `"a"`, even though the source-code range
/// of `# comment1` does not form a contiguous range with the
/// source-code range of `"a"`.
#[derive(Debug)]
struct DunderAllItem {
    value: String,
    preceding_comment_ranges: Vec<TextRange>,
    element_range: TextRange,
    // total_range incorporates the ranges of preceding comments
    // (which must be contiguous with the element),
    // but doesn't incorporate any trailing comments
    // (which might be contiguous, but also might not be)
    total_range: TextRange,
    end_of_line_comments: Option<TextRange>,
}

impl DunderAllItem {
    fn new(
        value: String,
        preceding_comment_ranges: Vec<TextRange>,
        element_range: TextRange,
        end_of_line_comments: Option<TextRange>,
    ) -> Self {
        let total_range = {
            if let Some(first_comment_range) = preceding_comment_ranges.first() {
                TextRange::new(first_comment_range.start(), element_range.end())
            } else {
                element_range
            }
        };
        Self {
            value,
            preceding_comment_ranges,
            element_range,
            total_range,
            end_of_line_comments,
        }
    }

    fn with_no_comments(value: String, element_range: TextRange) -> Self {
        Self::new(value, vec![], element_range, None)
    }
}

impl Ranged for DunderAllItem {
    fn range(&self) -> TextRange {
        self.total_range
    }
}

/// Return a string representing the "prelude" for a
/// multiline `__all__` definition.
///
/// See inline comments in
/// `MultilineDunderAllValue::into_sorted_source_code()`
/// for a definition of the term "prelude" in this context.
fn multiline_dunder_all_prelude<'a>(
    first_item_start_offset: TextSize,
    newline: &str,
    dunder_all_offset: TextSize,
    locator: &'a Locator,
) -> Cow<'a, str> {
    let prelude_end = {
        let first_item_line_offset = locator.line_start(first_item_start_offset);
        if first_item_line_offset == locator.line_start(dunder_all_offset) {
            first_item_start_offset
        } else {
            first_item_line_offset
        }
    };
    let prelude = locator.slice(TextRange::new(dunder_all_offset, prelude_end));
    if prelude.ends_with(['\r', '\n']) {
        Cow::Borrowed(prelude)
    } else {
        Cow::Owned(format!("{}{}", prelude.trim_end(), newline))
    }
}

/// Join the elements and comments of a multiline `__all__`
/// definition into a single string.
///
/// The resulting string does not include the "prelude" or
/// "postlude" of the `__all__` definition.
/// (See inline comments in `MultilineDunderAllValue::into_sorted_source_code()`
/// for definitions of the terms "prelude" and "postlude"
/// in this context.)
fn join_multiline_dunder_all_items(
    sorted_items: &[DunderAllItem],
    locator: &Locator,
    item_indent: &str,
    newline: &str,
    needs_trailing_comma: bool,
) -> String {
    let last_item_index = sorted_items.len() - 1;

    let mut new_dunder_all = String::new();
    for (i, item) in sorted_items.iter().enumerate() {
        let is_final_item = i == last_item_index;
        for comment_range in &item.preceding_comment_ranges {
            new_dunder_all.push_str(item_indent);
            new_dunder_all.push_str(locator.slice(comment_range));
            new_dunder_all.push_str(newline);
        }
        new_dunder_all.push_str(item_indent);
        new_dunder_all.push_str(locator.slice(item.element_range));
        if !is_final_item || needs_trailing_comma {
            new_dunder_all.push(',');
        }
        if let Some(trailing_comments) = item.end_of_line_comments {
            new_dunder_all.push_str(locator.slice(trailing_comments));
        }
        if !is_final_item {
            new_dunder_all.push_str(newline);
        }
    }
    new_dunder_all
}

/// Return a string representing the "postlude" for a
/// multiline `__all__` definition.
///
/// See inline comments in
/// `MultilineDunderAllValue::into_sorted_source_code()`
/// for a definition of the term "postlude" in this context.
fn multiline_dunder_all_postlude<'a>(
    last_item_end_offset: TextSize,
    newline: &str,
    leading_indent: &str,
    item_indent: &str,
    dunder_all_range_end: TextSize,
    locator: &'a Locator,
) -> Cow<'a, str> {
    let postlude_start = {
        let last_item_line_offset = locator.line_end(last_item_end_offset);
        if last_item_line_offset == locator.line_end(dunder_all_range_end) {
            last_item_end_offset
        } else {
            last_item_line_offset
        }
    };
    let postlude = locator.slice(TextRange::new(postlude_start, dunder_all_range_end));

    // The rest of this function uses heuristics to
    // avoid very long indents for the closing paren
    // that don't match the style for the rest of the
    // new `__all__` definition.
    //
    // For example, we want to avoid something like this
    // (not uncommon in code that hasn't been
    // autoformatted)...
    //
    // ```python
    // __all__ = ["xxxxxx", "yyyyyy",
    //            "aaaaaa", "bbbbbb",
    //            ]
    // ```
    //
    // ...getting autofixed to this:
    //
    // ```python
    // __all__ = [
    //     "a",
    //     "b",
    //     "x",
    //     "y",
    //            ]
    // ```
    let newline_chars = ['\r', '\n'];
    if !postlude.starts_with(newline_chars) {
        return Cow::Borrowed(postlude);
    }
    if TextSize::of(leading_indentation(
        postlude.trim_start_matches(newline_chars),
    )) <= TextSize::of(item_indent)
    {
        return Cow::Borrowed(postlude);
    }
    let trimmed_postlude = postlude.trim_start();
    if trimmed_postlude.starts_with([']', ')']) {
        return Cow::Owned(format!("{newline}{leading_indent}{trimmed_postlude}"));
    }
    Cow::Borrowed(postlude)
}

/// Create a string representing a fixed-up single-line
/// `__all__` definition, that can be inserted into the
/// source code as a `range_replacement` autofix.
fn sort_single_line_dunder_all(
    elts: &[ast::Expr],
    elements: &[&str],
    kind: &DunderAllKind,
    locator: &Locator,
) -> String {
    // We grab the original source-code ranges using `locator.slice()`
    // rather than using the expression generator, as this approach allows
    // us to easily preserve stylistic choices in the original source code
    // such as whether double or single quotes were used.
    let mut element_pairs = elts.iter().zip(elements).collect_vec();
    element_pairs.sort_by_key(|(_, elem)| AllItemSortKey::from(**elem));
    let joined_items = element_pairs
        .iter()
        .map(|(elt, _)| locator.slice(elt))
        .join(", ");
    match kind {
        DunderAllKind::List => format!("[{joined_items}]"),
        DunderAllKind::Tuple(_) if kind.is_parenthesized() => {
            format!("({joined_items})")
        }
        DunderAllKind::Tuple(_) => joined_items,
    }
=======
>>>>>>> dba2cb79
}<|MERGE_RESOLUTION|>--- conflicted
+++ resolved
@@ -174,179 +174,6 @@
     checker.diagnostics.push(diagnostic);
 }
 
-<<<<<<< HEAD
-/// An enumeration of the two valid ways of defining
-/// `__all__`: as a list, or as a tuple.
-///
-/// Whereas lists are always parenthesized
-/// (they always start with `[` and end with `]`),
-/// single-line tuples *can* be unparenthesized.
-/// We keep the original AST node around for the
-/// Tuple variant so that this can be queried later.
-#[derive(Debug)]
-enum DunderAllKind<'a> {
-    List,
-    Tuple(&'a ast::ExprTuple),
-}
-
-impl DunderAllKind<'_> {
-    fn is_parenthesized(&self) -> bool {
-        match self {
-            Self::List => true,
-            Self::Tuple(ast_node) => ast_node.parenthesized,
-        }
-    }
-
-    fn opening_token_for_multiline_definition(&self) -> Tok {
-        match self {
-            Self::List => Tok::Lsqb,
-            Self::Tuple(_) => Tok::Lpar,
-        }
-    }
-
-    fn closing_token_for_multiline_definition(&self) -> Tok {
-        match self {
-            Self::List => Tok::Rsqb,
-            Self::Tuple(_) => Tok::Rpar,
-        }
-    }
-}
-
-/// An enumeration of the possible conclusions we could come to
-/// regarding the ordering of the elements in an `__all__` definition:
-///
-/// 1. `__all__` is a list of string literals that is already sorted
-/// 2. `__all__` is an unsorted list of string literals,
-///    but we wouldn't be able to autofix it
-/// 3. `__all__` is an unsorted list of string literals,
-///    and it's possible we could generate a fix for it
-/// 4. `__all__` contains one or more items that are not string
-///    literals.
-///
-/// ("Sorted" here means "ordered according to an isort-style sort".
-/// See the module-level docs for a definition of "isort-style sort.")
-#[derive(Debug, is_macro::Is)]
-enum DunderAllSortClassification<'a> {
-    Sorted,
-    UnsortedButUnfixable,
-    UnsortedAndMaybeFixable { items: Vec<&'a str> },
-    NotAListOfStringLiterals,
-}
-
-impl<'a> DunderAllSortClassification<'a> {
-    fn from_elements(elements: &'a [ast::Expr]) -> Self {
-        let Some((first, rest @ [_, ..])) = elements.split_first() else {
-            return Self::Sorted;
-        };
-        let Some(string_node) = first.as_string_literal_expr() else {
-            return Self::NotAListOfStringLiterals;
-        };
-        let mut this = string_node.value.to_str();
-
-        for expr in rest {
-            let Some(string_node) = expr.as_string_literal_expr() else {
-                return Self::NotAListOfStringLiterals;
-            };
-            let next = string_node.value.to_str();
-            if AllItemSortKey::from(next) < AllItemSortKey::from(this) {
-                let mut items = Vec::with_capacity(elements.len());
-                for expr in elements {
-                    let Some(string_node) = expr.as_string_literal_expr() else {
-                        return Self::NotAListOfStringLiterals;
-                    };
-                    if string_node.value.is_implicit_concatenated() {
-                        return Self::UnsortedButUnfixable;
-                    }
-                    items.push(string_node.value.to_str());
-                }
-                return Self::UnsortedAndMaybeFixable { items };
-            }
-            this = next;
-        }
-        Self::Sorted
-    }
-}
-
-/// A struct to implement logic necessary to achieve
-/// an "isort-style sort".
-///
-/// See the docs for this module as a whole for the
-/// definition we use here of an "isort-style sort".
-struct AllItemSortKey<'a> {
-    category: InferredMemberType,
-    value: &'a str,
-}
-
-impl Ord for AllItemSortKey<'_> {
-    fn cmp(&self, other: &Self) -> Ordering {
-        self.category
-            .cmp(&other.category)
-            .then_with(|| natord::compare(self.value, other.value))
-    }
-}
-
-impl PartialOrd for AllItemSortKey<'_> {
-    fn partial_cmp(&self, other: &Self) -> Option<Ordering> {
-        Some(self.cmp(other))
-    }
-}
-
-impl PartialEq for AllItemSortKey<'_> {
-    fn eq(&self, other: &Self) -> bool {
-        self.cmp(other) == Ordering::Equal
-    }
-}
-
-impl Eq for AllItemSortKey<'_> {}
-
-impl<'a> From<&'a str> for AllItemSortKey<'a> {
-    fn from(value: &'a str) -> Self {
-        Self {
-            category: InferredMemberType::of(value),
-            value,
-        }
-    }
-}
-
-impl<'a> From<&'a DunderAllItem> for AllItemSortKey<'a> {
-    fn from(item: &'a DunderAllItem) -> Self {
-        Self::from(item.value.as_str())
-    }
-}
-
-/// Classification for an element in `__all__`.
-///
-/// This is necessary to achieve an "isort-style" sort,
-/// where elements are sorted first by category,
-/// then, within categories, are sorted according
-/// to a natural sort.
-///
-/// You'll notice that a very similar enum exists
-/// in ruff's reimplementation of isort.
-#[derive(Debug, Ord, PartialOrd, Eq, PartialEq, Clone, Copy)]
-enum InferredMemberType {
-    Constant,
-    Class,
-    Other,
-}
-
-impl InferredMemberType {
-    fn of(value: &str) -> Self {
-        // E.g. `CONSTANT`
-        if value.len() > 1 && is_cased_uppercase(value) {
-            Self::Constant
-        // E.g. `Class`
-        } else if value.starts_with(char::is_uppercase) {
-            Self::Class
-        // E.g. `some_variable` or `some_function`
-        } else {
-            Self::Other
-        }
-    }
-}
-
-=======
->>>>>>> dba2cb79
 /// Attempt to return `Some(fix)`, where `fix` is a `Fix`
 /// that can be set on the diagnostic to sort the user's
 /// `__all__` definition
@@ -393,627 +220,4 @@
         sorted_source_code,
         range,
     )))
-<<<<<<< HEAD
-}
-
-/// An instance of this struct encapsulates an analysis
-/// of a multiline Python tuple/list that represents an
-/// `__all__` definition or augmentation.
-struct MultilineDunderAllValue {
-    items: Vec<DunderAllItem>,
-    range: TextRange,
-    ends_with_trailing_comma: bool,
-}
-
-impl MultilineDunderAllValue {
-    /// Analyse the source range for a multiline Python tuple/list that
-    /// represents an `__all__` definition or augmentation. Return `None`
-    /// if the analysis fails for whatever reason.
-    fn from_source_range(
-        range: TextRange,
-        kind: &DunderAllKind,
-        locator: &Locator,
-    ) -> Option<MultilineDunderAllValue> {
-        // Parse the multiline `__all__` definition using the raw tokens.
-        // See the docs for `collect_dunder_all_lines()` for why we have to
-        // use the raw tokens, rather than just the AST, to do this parsing.
-        //
-        // Step (1). Start by collecting information on each line individually:
-        let (lines, ends_with_trailing_comma) = collect_dunder_all_lines(range, kind, locator)?;
-
-        // Step (2). Group lines together into sortable "items":
-        //   - Any "item" contains a single element of the `__all__` list/tuple
-        //   - Assume that any comments on their own line are meant to be grouped
-        //     with the element immediately below them: if the element moves,
-        //     the comments above the element move with it.
-        //   - The same goes for any comments on the same line as an element:
-        //     if the element moves, the comment moves with it.
-        let items = collect_dunder_all_items(lines, range, locator);
-
-        Some(MultilineDunderAllValue {
-            items,
-            range,
-            ends_with_trailing_comma,
-        })
-    }
-
-    /// Sort a multiline `__all__` definition
-    /// that is known to be unsorted.
-    ///
-    /// Panics if this is called and `self.items`
-    /// has length < 2. It's redundant to call this method in this case,
-    /// since lists with < 2 items cannot be unsorted,
-    /// so this is a logic error.
-    fn into_sorted_source_code(mut self, locator: &Locator, stylist: &Stylist) -> String {
-        let (first_item_start, last_item_end) = match self.items.as_slice() {
-            [first_item, .., last_item] => (first_item.start(), last_item.end()),
-            _ => panic!(
-                "We shouldn't be attempting an autofix if `__all__` has < 2 elements;
-                an `__all__` definition with 1 or 0 elements cannot be unsorted."
-            ),
-        };
-
-        // As well as the "items" in the `__all__` definition,
-        // there is also a "prelude" and a "postlude":
-        //  - Prelude == the region of source code from the opening parenthesis,
-        //    up to the start of the first item in `__all__`.
-        //  - Postlude == the region of source code from the end of the last
-        //    item in `__all__` up to and including the closing parenthesis.
-        //
-        // For example:
-        //
-        // ```python
-        // __all__ = [  # comment0
-        //   # comment1
-        //   "first item",
-        //   "last item"  # comment2
-        //   # comment3
-        // ]  # comment4
-        // ```
-        //
-        // - The prelude in the above example is the source code region
-        //   starting just before the opening `[` and ending just after `# comment0`.
-        //   `comment0` here counts as part of the prelude because it is on
-        //   the same line as the opening paren, and because we haven't encountered
-        //   any elements of `__all__` yet, but `comment1` counts as part of the first item,
-        //   as it's on its own line, and all comments on their own line are grouped
-        //   with the next element below them to make "items",
-        //   (an "item" being a region of source code that all moves as one unit
-        //   when `__all__` is sorted).
-        // - The postlude in the above example is the source code region starting
-        //   just after `# comment2` and ending just after the closing paren.
-        //   `# comment2` is part of the last item, as it's an inline comment on the
-        //   same line as an element, but `# comment3` becomes part of the postlude
-        //   because there are no items below it. `# comment4` is not part of the
-        //   postlude: it's outside of the source-code range considered by this rule,
-        //   and should therefore be untouched.
-        //
-        let newline = stylist.line_ending().as_str();
-        let start_offset = self.start();
-        let leading_indent = leading_indentation(locator.full_line(start_offset));
-        let item_indent = format!("{}{}", leading_indent, stylist.indentation().as_str());
-
-        let prelude =
-            multiline_dunder_all_prelude(first_item_start, newline, start_offset, locator);
-        let postlude = multiline_dunder_all_postlude(
-            last_item_end,
-            newline,
-            leading_indent,
-            &item_indent,
-            self.end(),
-            locator,
-        );
-
-        self.items
-            .sort_by(|this, next| AllItemSortKey::from(this).cmp(&AllItemSortKey::from(next)));
-        let joined_items = join_multiline_dunder_all_items(
-            &self.items,
-            locator,
-            &item_indent,
-            newline,
-            self.ends_with_trailing_comma,
-        );
-
-        format!("{prelude}{joined_items}{postlude}")
-    }
-}
-
-impl Ranged for MultilineDunderAllValue {
-    fn range(&self) -> TextRange {
-        self.range
-    }
-}
-
-/// Collect data on each line of a multiline `__all__` definition.
-/// Return `None` if `__all__` appears to be invalid,
-/// or if it's an edge case we don't support.
-///
-/// Why do we need to do this using the raw tokens,
-/// when we already have the AST? The AST strips out
-/// crucial information that we need to track here for
-/// a multiline `__all__` definition, such as:
-/// - The value of comments
-/// - The amount of whitespace between the end of a line
-///   and an inline comment
-/// - Whether or not the final item in the tuple/list has a
-///   trailing comma
-///
-/// All of this information is necessary to have at a later
-/// stage if we're to sort items without doing unnecessary
-/// brutality to the comments and pre-existing style choices
-/// in the original source code.
-fn collect_dunder_all_lines(
-    range: TextRange,
-    kind: &DunderAllKind,
-    locator: &Locator,
-) -> Option<(Vec<DunderAllLine>, bool)> {
-    // These first two variables are used for keeping track of state
-    // regarding the entirety of the `__all__` definition...
-    let mut ends_with_trailing_comma = false;
-    let mut lines = vec![];
-    // ... all state regarding a single line of an `__all__` definition
-    // is encapsulated in this variable
-    let mut line_state = LineState::default();
-
-    // `lex_starts_at()` gives us absolute ranges rather than relative ranges,
-    // but (surprisingly) we still need to pass in the slice of code we want it to lex,
-    // rather than the whole source file:
-    let mut token_iter =
-        lexer::lex_starts_at(locator.slice(range), Mode::Expression, range.start());
-    let (first_tok, _) = token_iter.next()?.ok()?;
-    if first_tok != kind.opening_token_for_multiline_definition() {
-        return None;
-    }
-    let expected_final_token = kind.closing_token_for_multiline_definition();
-
-    for pair in token_iter {
-        let (tok, subrange) = pair.ok()?;
-        match tok {
-            Tok::NonLogicalNewline => {
-                lines.push(line_state.into_dunder_all_line());
-                line_state = LineState::default();
-            }
-            Tok::Comment(_) => {
-                line_state.visit_comment_token(subrange);
-            }
-            Tok::String { value, .. } => {
-                line_state.visit_string_token(value, subrange);
-                ends_with_trailing_comma = false;
-            }
-            Tok::Comma => {
-                line_state.visit_comma_token(subrange);
-                ends_with_trailing_comma = true;
-            }
-            tok if tok == expected_final_token => {
-                lines.push(line_state.into_dunder_all_line());
-                break;
-            }
-            _ => return None,
-        }
-    }
-    Some((lines, ends_with_trailing_comma))
-}
-
-/// This struct is for keeping track of state
-/// regarding a single line in a multiline `__all__` definition.
-/// It is purely internal to `collect_dunder_all_lines()`,
-/// and should not be used outside that function.
-///
-/// There are three possible kinds of line in a multiline
-/// `__all__` definition, and we don't know what kind of a line
-/// we're in until all tokens in that line have been processed:
-///
-/// - A line with just a comment (`DunderAllLine::JustAComment)`)
-/// - A line with one or more string items in it (`DunderAllLine::OneOrMoreItems`)
-/// - An empty line (`DunderAllLine::Empty`)
-///
-/// As we process the tokens in a single line,
-/// this struct accumulates the necessary state for us
-/// to be able to determine what kind of a line we're in.
-/// Once the entire line has been processed, `into_dunder_all_line()`
-/// is called, which consumes `self` and produces the
-/// classification for the line.
-#[derive(Debug, Default)]
-struct LineState {
-    first_item_in_line: Option<(String, TextRange)>,
-    following_items_in_line: Vec<(String, TextRange)>,
-    comment_range_start: Option<TextSize>,
-    comment_in_line: Option<TextRange>,
-}
-
-impl LineState {
-    fn visit_string_token(&mut self, token_value: String, token_range: TextRange) {
-        if self.first_item_in_line.is_none() {
-            self.first_item_in_line = Some((token_value, token_range));
-        } else {
-            self.following_items_in_line
-                .push((token_value, token_range));
-        }
-        self.comment_range_start = Some(token_range.end());
-    }
-
-    fn visit_comma_token(&mut self, token_range: TextRange) {
-        self.comment_range_start = Some(token_range.end());
-    }
-
-    /// If this is a comment on its own line,
-    /// record the range of that comment.
-    ///
-    /// *If*, however, we've already seen a comma
-    /// or a string in this line, that means that we're
-    /// in a line with items. In that case, we want to
-    /// record the range of the comment, *plus* the whitespace
-    /// (if any) preceding the comment. This is so that we don't
-    /// unnecessarily apply opinionated formatting changes
-    /// where they might not be welcome.
-    fn visit_comment_token(&mut self, token_range: TextRange) {
-        self.comment_in_line = {
-            if let Some(comment_range_start) = self.comment_range_start {
-                Some(TextRange::new(comment_range_start, token_range.end()))
-            } else {
-                Some(token_range)
-            }
-        }
-    }
-
-    fn into_dunder_all_line(self) -> DunderAllLine {
-        if let Some(first_item) = self.first_item_in_line {
-            DunderAllLine::OneOrMoreItems(LineWithItems {
-                first_item,
-                following_items: self.following_items_in_line,
-                trailing_comment_range: self.comment_in_line,
-            })
-        } else {
-            self.comment_in_line
-                .map_or(DunderAllLine::Empty, |comment_range| {
-                    DunderAllLine::JustAComment(LineWithJustAComment(comment_range))
-                })
-        }
-    }
-}
-
-/// Instances of this struct represent source-code lines in the middle
-/// of multiline `__all__` tuples/lists where the line contains
-/// 0 elements of the tuple/list, but the line does have a comment in it.
-#[derive(Debug)]
-struct LineWithJustAComment(TextRange);
-
-/// Instances of this struct represent source-code lines in single-line
-/// or multiline `__all__` tuples/lists where the line contains at least
-/// 1 element of the tuple/list. The line may contain > 1 element of the
-/// tuple/list, and may also have a trailing comment after the element(s).
-#[derive(Debug)]
-struct LineWithItems {
-    // For elements in the list, we keep track of the value of the
-    // value of the element as well as the source-code range of the element.
-    // (We need to know the actual value so that we can sort the items.)
-    first_item: (String, TextRange),
-    following_items: Vec<(String, TextRange)>,
-    // For comments, we only need to keep track of the source-code range.
-    trailing_comment_range: Option<TextRange>,
-}
-
-impl LineWithItems {
-    fn num_items(&self) -> usize {
-        self.following_items.len() + 1
-    }
-}
-
-/// An enumeration of the possible kinds of source-code lines
-/// that can exist in a multiline `__all__` tuple or list:
-///
-/// - A line that has no string elements, but does have a comment.
-/// - A line that has one or more string elements,
-///   and may also have a trailing comment.
-/// - An entirely empty line.
-#[derive(Debug)]
-enum DunderAllLine {
-    JustAComment(LineWithJustAComment),
-    OneOrMoreItems(LineWithItems),
-    Empty,
-}
-
-/// Given data on each line in a multiline `__all__` definition,
-/// group lines together into "items".
-///
-/// Each item contains exactly one string element,
-/// but might contain multiple comments attached to that element
-/// that must move with the element when `__all__` is sorted.
-///
-/// Note that any comments following the last item are discarded here,
-/// but that doesn't matter: we add them back in `into_sorted_source_code()`
-/// as part of the `postlude` (see comments in that function)
-fn collect_dunder_all_items(
-    lines: Vec<DunderAllLine>,
-    dunder_all_range: TextRange,
-    locator: &Locator,
-) -> Vec<DunderAllItem> {
-    let mut all_items = Vec::with_capacity(match lines.as_slice() {
-        [DunderAllLine::OneOrMoreItems(single)] => single.num_items(),
-        _ => lines.len(),
-    });
-    let mut first_item_encountered = false;
-    let mut preceding_comment_ranges = vec![];
-    for line in lines {
-        match line {
-            DunderAllLine::JustAComment(LineWithJustAComment(comment_range)) => {
-                // Comments on the same line as the opening paren and before any elements
-                // count as part of the "prelude"; these are not grouped into any item...
-                if first_item_encountered
-                    || locator.line_start(comment_range.start())
-                        != locator.line_start(dunder_all_range.start())
-                {
-                    // ...but for all other comments that precede an element,
-                    // group the comment with the element following that comment
-                    // into an "item", so that the comment moves as one with the element
-                    // when the `__all__` list/tuple is sorted
-                    preceding_comment_ranges.push(comment_range);
-                }
-            }
-            DunderAllLine::OneOrMoreItems(LineWithItems {
-                first_item: (first_val, first_range),
-                following_items,
-                trailing_comment_range: comment_range,
-            }) => {
-                first_item_encountered = true;
-                all_items.push(DunderAllItem::new(
-                    first_val,
-                    std::mem::take(&mut preceding_comment_ranges),
-                    first_range,
-                    comment_range,
-                ));
-                for (value, range) in following_items {
-                    all_items.push(DunderAllItem::with_no_comments(value, range));
-                }
-            }
-            DunderAllLine::Empty => continue, // discard empty lines
-        }
-    }
-    all_items
-}
-
-/// An instance of this struct represents a single element
-/// from a multiline `__all__` tuple/list, *and* any comments that
-/// are "attached" to it. The comments "attached" to the element
-/// will move with the element when the `__all__` tuple/list is sorted.
-///
-/// Comments on their own line immediately preceding the element will
-/// always form a contiguous range with the range of the element itself;
-/// however, inline comments won't necessary form a contiguous range.
-/// Consider the following scenario, where both `# comment0` and `# comment1`
-/// will move with the "a" element when the list is sorted:
-///
-/// ```python
-/// __all__ = [
-///     "b",
-///     # comment0
-///     "a", "c",  # comment1
-/// ]
-/// ```
-///
-/// The desired outcome here is:
-///
-/// ```python
-/// __all__ = [
-///     # comment0
-///     "a",  # comment1
-///     "b",
-///     "c",
-/// ]
-/// ```
-///
-/// To achieve this, both `# comment0` and `# comment1`
-/// are grouped into the `DunderAllItem` instance
-/// where the value is `"a"`, even though the source-code range
-/// of `# comment1` does not form a contiguous range with the
-/// source-code range of `"a"`.
-#[derive(Debug)]
-struct DunderAllItem {
-    value: String,
-    preceding_comment_ranges: Vec<TextRange>,
-    element_range: TextRange,
-    // total_range incorporates the ranges of preceding comments
-    // (which must be contiguous with the element),
-    // but doesn't incorporate any trailing comments
-    // (which might be contiguous, but also might not be)
-    total_range: TextRange,
-    end_of_line_comments: Option<TextRange>,
-}
-
-impl DunderAllItem {
-    fn new(
-        value: String,
-        preceding_comment_ranges: Vec<TextRange>,
-        element_range: TextRange,
-        end_of_line_comments: Option<TextRange>,
-    ) -> Self {
-        let total_range = {
-            if let Some(first_comment_range) = preceding_comment_ranges.first() {
-                TextRange::new(first_comment_range.start(), element_range.end())
-            } else {
-                element_range
-            }
-        };
-        Self {
-            value,
-            preceding_comment_ranges,
-            element_range,
-            total_range,
-            end_of_line_comments,
-        }
-    }
-
-    fn with_no_comments(value: String, element_range: TextRange) -> Self {
-        Self::new(value, vec![], element_range, None)
-    }
-}
-
-impl Ranged for DunderAllItem {
-    fn range(&self) -> TextRange {
-        self.total_range
-    }
-}
-
-/// Return a string representing the "prelude" for a
-/// multiline `__all__` definition.
-///
-/// See inline comments in
-/// `MultilineDunderAllValue::into_sorted_source_code()`
-/// for a definition of the term "prelude" in this context.
-fn multiline_dunder_all_prelude<'a>(
-    first_item_start_offset: TextSize,
-    newline: &str,
-    dunder_all_offset: TextSize,
-    locator: &'a Locator,
-) -> Cow<'a, str> {
-    let prelude_end = {
-        let first_item_line_offset = locator.line_start(first_item_start_offset);
-        if first_item_line_offset == locator.line_start(dunder_all_offset) {
-            first_item_start_offset
-        } else {
-            first_item_line_offset
-        }
-    };
-    let prelude = locator.slice(TextRange::new(dunder_all_offset, prelude_end));
-    if prelude.ends_with(['\r', '\n']) {
-        Cow::Borrowed(prelude)
-    } else {
-        Cow::Owned(format!("{}{}", prelude.trim_end(), newline))
-    }
-}
-
-/// Join the elements and comments of a multiline `__all__`
-/// definition into a single string.
-///
-/// The resulting string does not include the "prelude" or
-/// "postlude" of the `__all__` definition.
-/// (See inline comments in `MultilineDunderAllValue::into_sorted_source_code()`
-/// for definitions of the terms "prelude" and "postlude"
-/// in this context.)
-fn join_multiline_dunder_all_items(
-    sorted_items: &[DunderAllItem],
-    locator: &Locator,
-    item_indent: &str,
-    newline: &str,
-    needs_trailing_comma: bool,
-) -> String {
-    let last_item_index = sorted_items.len() - 1;
-
-    let mut new_dunder_all = String::new();
-    for (i, item) in sorted_items.iter().enumerate() {
-        let is_final_item = i == last_item_index;
-        for comment_range in &item.preceding_comment_ranges {
-            new_dunder_all.push_str(item_indent);
-            new_dunder_all.push_str(locator.slice(comment_range));
-            new_dunder_all.push_str(newline);
-        }
-        new_dunder_all.push_str(item_indent);
-        new_dunder_all.push_str(locator.slice(item.element_range));
-        if !is_final_item || needs_trailing_comma {
-            new_dunder_all.push(',');
-        }
-        if let Some(trailing_comments) = item.end_of_line_comments {
-            new_dunder_all.push_str(locator.slice(trailing_comments));
-        }
-        if !is_final_item {
-            new_dunder_all.push_str(newline);
-        }
-    }
-    new_dunder_all
-}
-
-/// Return a string representing the "postlude" for a
-/// multiline `__all__` definition.
-///
-/// See inline comments in
-/// `MultilineDunderAllValue::into_sorted_source_code()`
-/// for a definition of the term "postlude" in this context.
-fn multiline_dunder_all_postlude<'a>(
-    last_item_end_offset: TextSize,
-    newline: &str,
-    leading_indent: &str,
-    item_indent: &str,
-    dunder_all_range_end: TextSize,
-    locator: &'a Locator,
-) -> Cow<'a, str> {
-    let postlude_start = {
-        let last_item_line_offset = locator.line_end(last_item_end_offset);
-        if last_item_line_offset == locator.line_end(dunder_all_range_end) {
-            last_item_end_offset
-        } else {
-            last_item_line_offset
-        }
-    };
-    let postlude = locator.slice(TextRange::new(postlude_start, dunder_all_range_end));
-
-    // The rest of this function uses heuristics to
-    // avoid very long indents for the closing paren
-    // that don't match the style for the rest of the
-    // new `__all__` definition.
-    //
-    // For example, we want to avoid something like this
-    // (not uncommon in code that hasn't been
-    // autoformatted)...
-    //
-    // ```python
-    // __all__ = ["xxxxxx", "yyyyyy",
-    //            "aaaaaa", "bbbbbb",
-    //            ]
-    // ```
-    //
-    // ...getting autofixed to this:
-    //
-    // ```python
-    // __all__ = [
-    //     "a",
-    //     "b",
-    //     "x",
-    //     "y",
-    //            ]
-    // ```
-    let newline_chars = ['\r', '\n'];
-    if !postlude.starts_with(newline_chars) {
-        return Cow::Borrowed(postlude);
-    }
-    if TextSize::of(leading_indentation(
-        postlude.trim_start_matches(newline_chars),
-    )) <= TextSize::of(item_indent)
-    {
-        return Cow::Borrowed(postlude);
-    }
-    let trimmed_postlude = postlude.trim_start();
-    if trimmed_postlude.starts_with([']', ')']) {
-        return Cow::Owned(format!("{newline}{leading_indent}{trimmed_postlude}"));
-    }
-    Cow::Borrowed(postlude)
-}
-
-/// Create a string representing a fixed-up single-line
-/// `__all__` definition, that can be inserted into the
-/// source code as a `range_replacement` autofix.
-fn sort_single_line_dunder_all(
-    elts: &[ast::Expr],
-    elements: &[&str],
-    kind: &DunderAllKind,
-    locator: &Locator,
-) -> String {
-    // We grab the original source-code ranges using `locator.slice()`
-    // rather than using the expression generator, as this approach allows
-    // us to easily preserve stylistic choices in the original source code
-    // such as whether double or single quotes were used.
-    let mut element_pairs = elts.iter().zip(elements).collect_vec();
-    element_pairs.sort_by_key(|(_, elem)| AllItemSortKey::from(**elem));
-    let joined_items = element_pairs
-        .iter()
-        .map(|(elt, _)| locator.slice(elt))
-        .join(", ");
-    match kind {
-        DunderAllKind::List => format!("[{joined_items}]"),
-        DunderAllKind::Tuple(_) if kind.is_parenthesized() => {
-            format!("({joined_items})")
-        }
-        DunderAllKind::Tuple(_) => joined_items,
-    }
-=======
->>>>>>> dba2cb79
 }