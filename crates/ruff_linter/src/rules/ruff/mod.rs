--- conflicted
+++ resolved
@@ -414,13 +414,10 @@
     #[test_case(Rule::UnrawRePattern, Path::new("RUF039_concat.py"))]
     #[test_case(Rule::UnnecessaryRegularExpression, Path::new("RUF055_0.py"))]
     #[test_case(Rule::UnnecessaryRegularExpression, Path::new("RUF055_1.py"))]
-<<<<<<< HEAD
+    #[test_case(Rule::UnnecessaryCastToInt, Path::new("RUF046.py"))]
     #[test_case(Rule::EmptyBranch, Path::new("RUF050_if.py"))]
     #[test_case(Rule::EmptyBranch, Path::new("RUF050_for.py"))]
     #[test_case(Rule::EmptyBranch, Path::new("RUF050_try.py"))]
-=======
-    #[test_case(Rule::UnnecessaryCastToInt, Path::new("RUF046.py"))]
->>>>>>> a7e5e42b
     fn preview_rules(rule_code: Rule, path: &Path) -> Result<()> {
         let snapshot = format!(
             "preview__{}_{}",
