--- conflicted
+++ resolved
@@ -53,10 +53,7 @@
     #[test_case(Rule::MissingFStringSyntax, Path::new("RUF027_1.py"))]
     #[test_case(Rule::MissingFStringSyntax, Path::new("RUF027_2.py"))]
     #[test_case(Rule::InvalidFormatterSuppressionComment, Path::new("RUF028.py"))]
-<<<<<<< HEAD
-=======
     #[test_case(Rule::UnusedAsync, Path::new("RUF029.py"))]
->>>>>>> 845ba7cf
     #[test_case(Rule::RedirectedNOQA, Path::new("RUF101.py"))]
     fn rules(rule_code: Rule, path: &Path) -> Result<()> {
         let snapshot = format!("{}_{}", rule_code.noqa_code(), path.to_string_lossy());
