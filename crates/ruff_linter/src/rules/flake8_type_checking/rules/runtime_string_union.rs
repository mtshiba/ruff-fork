--- conflicted
+++ resolved
@@ -96,14 +96,10 @@
     traverse_op(expr, &mut strings);
 
     for string in strings {
-<<<<<<< HEAD
-        checker.diagnostics.push(Diagnostic::new(
+        checker.report_diagnostic(Diagnostic::new(
             RuntimeStringUnion { strategy: None },
             string.range(),
         ));
-=======
-        checker.report_diagnostic(Diagnostic::new(RuntimeStringUnion, string.range()));
->>>>>>> a29009e4
     }
 }
 
@@ -131,7 +127,7 @@
 
 /// TC010 (preview version with fix)
 pub(crate) fn runtime_string_union_preview(
-    checker: &mut Checker,
+    checker: &Checker,
     expr: &Expr,
     annotation_expr: &ast::ExprStringLiteral,
 ) {
@@ -208,10 +204,10 @@
             );
             diagnostic.set_parent(extended_expr.range().start());
             diagnostic.set_fix(fix);
-            checker.diagnostics.push(diagnostic);
+            checker.report_diagnostic(diagnostic);
         } else {
             // this is not fixable
-            checker.diagnostics.push(Diagnostic::new(
+            checker.report_diagnostic(Diagnostic::new(
                 RuntimeStringUnion { strategy: None },
                 annotation_expr.range(),
             ));
@@ -232,7 +228,7 @@
     } else {
         diagnostic.set_fix(Fix::safe_edit(edit));
     }
-    checker.diagnostics.push(diagnostic);
+    checker.report_diagnostic(diagnostic);
 }
 
 /// Get the parent expression
