--- conflicted
+++ resolved
@@ -295,88 +295,5 @@
     } else {
         diagnostic.set_fix(Fix::safe_edit(edit));
     }
-<<<<<<< HEAD
-    checker.diagnostics.push(diagnostic);
-=======
     checker.report_diagnostic(diagnostic);
-}
-
-/// Traverses the type expression and checks if the expression can safely
-/// be unquoted
-fn quotes_are_unremovable(
-    semantic: &SemanticModel,
-    expr: &Expr,
-    settings: &LinterSettings,
-) -> bool {
-    match expr {
-        Expr::BinOp(ast::ExprBinOp {
-            left, right, op, ..
-        }) => {
-            match op {
-                Operator::BitOr => {
-                    if settings.target_version < PythonVersion::Py310 {
-                        return true;
-                    }
-                    quotes_are_unremovable(semantic, left, settings)
-                        || quotes_are_unremovable(semantic, right, settings)
-                }
-                // for now we'll treat uses of other operators as unremovable quotes
-                // since that would make it an invalid type expression anyways. We skip
-                // walking the nested non-type expressions from `typing.Annotated`, so
-                // we don't produce false negatives in this branch.
-                _ => true,
-            }
-        }
-        Expr::Starred(ast::ExprStarred {
-            value,
-            ctx: ExprContext::Load,
-            ..
-        }) => quotes_are_unremovable(semantic, value, settings),
-        Expr::Subscript(ast::ExprSubscript { value, slice, .. }) => {
-            // for subscripts we don't know whether it's safe to do at runtime
-            // since the operation may only be available at type checking time.
-            // E.g. stubs only generics.
-            if !semantic.in_type_checking_block() {
-                return true;
-            }
-            if quotes_are_unremovable(semantic, value, settings) {
-                return true;
-            }
-            // for `typing.Annotated`, only analyze the first argument, since the rest may
-            // contain arbitrary expressions.
-            if let Some(qualified_name) = semantic.resolve_qualified_name(value) {
-                if semantic.match_typing_qualified_name(&qualified_name, "Annotated") {
-                    if let Expr::Tuple(ast::ExprTuple { elts, .. }) = slice.as_ref() {
-                        return !elts.is_empty()
-                            && quotes_are_unremovable(semantic, &elts[0], settings);
-                    }
-                    return false;
-                }
-            }
-            quotes_are_unremovable(semantic, slice, settings)
-        }
-        Expr::Attribute(ast::ExprAttribute { value, .. }) => {
-            // for attributes we also don't know whether it's safe
-            if !semantic.in_type_checking_block() {
-                return true;
-            }
-            quotes_are_unremovable(semantic, value, settings)
-        }
-        Expr::List(ast::ExprList { elts, .. }) | Expr::Tuple(ast::ExprTuple { elts, .. }) => {
-            for elt in elts {
-                if quotes_are_unremovable(semantic, elt, settings) {
-                    return true;
-                }
-            }
-            false
-        }
-        Expr::Name(name) => {
-            semantic.resolve_name(name).is_some()
-                && semantic
-                    .simulate_runtime_load(name, semantic.in_type_checking_block().into())
-                    .is_none()
-        }
-        _ => false,
-    }
->>>>>>> a29009e4
 }