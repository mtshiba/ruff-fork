//! Rules from [refurb](https://pypi.org/project/refurb/)/

mod helpers;
pub(crate) mod rules;

#[cfg(test)]
mod tests {
    use std::path::Path;

    use anyhow::Result;
    use test_case::test_case;

    use crate::registry::Rule;
    use crate::test::test_path;
    use crate::{assert_messages, settings};

    #[test_case(Rule::ReadWholeFile, Path::new("FURB101.py"))]
    #[test_case(Rule::RepeatedAppend, Path::new("FURB113.py"))]
    #[test_case(Rule::IfExpInsteadOfOrOperator, Path::new("FURB110.py"))]
    #[test_case(Rule::ReimplementedOperator, Path::new("FURB118.py"))]
    #[test_case(Rule::ReadlinesInFor, Path::new("FURB129.py"))]
    #[test_case(Rule::DeleteFullSlice, Path::new("FURB131.py"))]
    #[test_case(Rule::CheckAndRemoveFromSet, Path::new("FURB132.py"))]
    #[test_case(Rule::IfExprMinMax, Path::new("FURB136.py"))]
    #[test_case(Rule::ReimplementedStarmap, Path::new("FURB140.py"))]
    #[test_case(Rule::ForLoopSetMutations, Path::new("FURB142.py"))]
    #[test_case(Rule::SliceCopy, Path::new("FURB145.py"))]
    #[test_case(Rule::UnnecessaryEnumerate, Path::new("FURB148.py"))]
    #[test_case(Rule::MathConstant, Path::new("FURB152.py"))]
    #[test_case(Rule::VerboseDecimalConstructor, Path::new("FURB157.py"))]
    #[test_case(Rule::UnnecessaryFromFloat, Path::new("FURB164.py"))]
    #[test_case(Rule::PrintEmptyString, Path::new("FURB105.py"))]
    #[test_case(Rule::ImplicitCwd, Path::new("FURB177.py"))]
    #[test_case(Rule::SingleItemMembershipTest, Path::new("FURB171.py"))]
    #[test_case(Rule::BitCount, Path::new("FURB161.py"))]
    #[test_case(Rule::IntOnSlicedStr, Path::new("FURB166.py"))]
    #[test_case(Rule::RegexFlagAlias, Path::new("FURB167.py"))]
    #[test_case(Rule::IsinstanceTypeNone, Path::new("FURB168.py"))]
    #[test_case(Rule::TypeNoneComparison, Path::new("FURB169.py"))]
    #[test_case(Rule::RedundantLogBase, Path::new("FURB163.py"))]
    #[test_case(Rule::MetaClassABCMeta, Path::new("FURB180.py"))]
    #[test_case(Rule::HashlibDigestHex, Path::new("FURB181.py"))]
    #[test_case(Rule::ListReverseCopy, Path::new("FURB187.py"))]
<<<<<<< HEAD
    #[test_case(Rule::SortedMinMax, Path::new("FURB192.py"))]
=======
    #[test_case(Rule::WriteWholeFile, Path::new("FURB103.py"))]
>>>>>>> 6dccbd2b
    fn rules(rule_code: Rule, path: &Path) -> Result<()> {
        let snapshot = format!("{}_{}", rule_code.noqa_code(), path.to_string_lossy());
        let diagnostics = test_path(
            Path::new("refurb").join(path).as_path(),
            &settings::LinterSettings::for_rule(rule_code),
        )?;
        assert_messages!(snapshot, diagnostics);
        Ok(())
    }
}<|MERGE_RESOLUTION|>--- conflicted
+++ resolved
@@ -41,11 +41,8 @@
     #[test_case(Rule::MetaClassABCMeta, Path::new("FURB180.py"))]
     #[test_case(Rule::HashlibDigestHex, Path::new("FURB181.py"))]
     #[test_case(Rule::ListReverseCopy, Path::new("FURB187.py"))]
-<<<<<<< HEAD
+    #[test_case(Rule::WriteWholeFile, Path::new("FURB103.py"))]
     #[test_case(Rule::SortedMinMax, Path::new("FURB192.py"))]
-=======
-    #[test_case(Rule::WriteWholeFile, Path::new("FURB103.py"))]
->>>>>>> 6dccbd2b
     fn rules(rule_code: Rule, path: &Path) -> Result<()> {
         let snapshot = format!("{}_{}", rule_code.noqa_code(), path.to_string_lossy());
         let diagnostics = test_path(
