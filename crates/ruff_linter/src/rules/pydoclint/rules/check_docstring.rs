--- conflicted
+++ resolved
@@ -563,32 +563,7 @@
     None
 }
 
-<<<<<<< HEAD
-// Checks if a function has a `@property` decorator
-fn is_property(definition: &Definition, checker: &Checker) -> bool {
-    let Some(function) = definition.as_function_def() else {
-        return false;
-    };
-
-    let Some(last_decorator) = function.decorator_list.last() else {
-        return false;
-    };
-
-    checker
-        .semantic()
-        .resolve_qualified_name(&last_decorator.expression)
-        .is_some_and(|qualified_name| {
-            matches!(
-                qualified_name.segments(),
-                ["", "property"] | ["functools", "cached_property"]
-            )
-        })
-}
-
 /// DOC201, DOC202, DOC402, DOC403, DOC501, DOC502
-=======
-/// DOC201, DOC202, DOC501, DOC502
->>>>>>> 9aa43d5f
 pub(crate) fn check_docstring(
     checker: &mut Checker,
     definition: &Definition,
