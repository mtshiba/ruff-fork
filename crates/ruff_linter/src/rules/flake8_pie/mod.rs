//! Rules from [flake8-pie](https://pypi.org/project/flake8-pie/).
pub(crate) mod rules;

#[cfg(test)]
mod tests {
    use std::path::Path;

    use anyhow::Result;
    use test_case::test_case;

    use crate::registry::Rule;
    use crate::settings::types::PreviewMode;
    use crate::test::test_path;
    use crate::{assert_messages, settings};

    #[test_case(Rule::DuplicateClassFieldDefinition, Path::new("PIE794.py"))]
    #[test_case(Rule::UnnecessaryDictKwargs, Path::new("PIE804.py"))]
    #[test_case(Rule::MultipleStartsEndsWith, Path::new("PIE810.py"))]
    #[test_case(Rule::UnnecessaryRangeStart, Path::new("PIE808.py"))]
    #[test_case(Rule::UnnecessaryPlaceholder, Path::new("PIE790.py"))]
    #[test_case(Rule::UnnecessarySpread, Path::new("PIE800.py"))]
    #[test_case(Rule::ReimplementedContainerBuiltin, Path::new("PIE807.py"))]
    #[test_case(Rule::NonUniqueEnums, Path::new("PIE796.py"))]
    fn rules(rule_code: Rule, path: &Path) -> Result<()> {
        let snapshot = format!("{}_{}", rule_code.noqa_code(), path.to_string_lossy());
        let diagnostics = test_path(
            Path::new("flake8_pie").join(path).as_path(),
            &settings::LinterSettings::for_rule(rule_code),
        )?;
        assert_messages!(snapshot, diagnostics);
        Ok(())
    }

<<<<<<< HEAD
    #[test_case(Rule::UnnecessaryPlaceholder, Path::new("PIE790.py"))]
=======
    #[test_case(Rule::ReimplementedContainerBuiltin, Path::new("PIE807.py"))]
>>>>>>> 345e1401
    fn preview_rules(rule_code: Rule, path: &Path) -> Result<()> {
        let snapshot = format!(
            "preview__{}_{}",
            rule_code.noqa_code(),
            path.to_string_lossy()
        );
        let diagnostics = test_path(
            Path::new("flake8_pie").join(path).as_path(),
            &settings::LinterSettings {
                preview: PreviewMode::Enabled,
                ..settings::LinterSettings::for_rule(rule_code)
            },
        )?;
        assert_messages!(snapshot, diagnostics);
        Ok(())
    }
}<|MERGE_RESOLUTION|>--- conflicted
+++ resolved
@@ -31,11 +31,8 @@
         Ok(())
     }
 
-<<<<<<< HEAD
     #[test_case(Rule::UnnecessaryPlaceholder, Path::new("PIE790.py"))]
-=======
     #[test_case(Rule::ReimplementedContainerBuiltin, Path::new("PIE807.py"))]
->>>>>>> 345e1401
     fn preview_rules(rule_code: Rule, path: &Path) -> Result<()> {
         let snapshot = format!(
             "preview__{}_{}",
