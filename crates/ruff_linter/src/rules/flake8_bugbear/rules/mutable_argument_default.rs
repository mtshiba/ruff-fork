use ruff_diagnostics::{Diagnostic, Edit, Fix, FixAvailability, Violation};
use ruff_macros::{derive_message_formats, violation};
use ruff_python_ast::helpers::is_docstring_stmt;
<<<<<<< HEAD
=======
use ruff_python_ast::name::QualifiedName;
>>>>>>> f48a7941
use ruff_python_ast::{self as ast, Expr, Parameter, ParameterWithDefault, Stmt};
use ruff_python_codegen::{Generator, Stylist};
use ruff_python_index::Indexer;
use ruff_python_semantic::analyze::typing::{is_immutable_annotation, is_mutable_expr};
use ruff_python_trivia::{indentation_at_offset, textwrap};
use ruff_source_file::Locator;
use ruff_text_size::Ranged;

use crate::checkers::ast::Checker;

/// ## What it does
/// Checks for uses of mutable objects as function argument defaults.
///
/// ## Why is this bad?
/// Function defaults are evaluated once, when the function is defined.
///
/// The same mutable object is then shared across all calls to the function.
/// If the object is modified, those modifications will persist across calls,
/// which can lead to unexpected behavior.
///
/// Instead, prefer to use immutable data structures, or take `None` as a
/// default, and initialize a new mutable object inside the function body
/// for each call.
///
/// Arguments with immutable type annotations will be ignored by this rule.
/// Types outside of the standard library can be marked as immutable with the
/// [`lint.flake8-bugbear.extend-immutable-calls`] configuration option.
///
/// ## Known problems
/// Mutable argument defaults can be used intentionally to cache computation
/// results. Replacing the default with `None` or an immutable data structure
/// does not work for such usages. Instead, prefer the `@functools.lru_cache`
/// decorator from the standard library.
///
/// ## Example
/// ```python
/// def add_to_list(item, some_list=[]):
///     some_list.append(item)
///     return some_list
///
///
/// l1 = add_to_list(0)  # [0]
/// l2 = add_to_list(1)  # [0, 1]
/// ```
///
/// Use instead:
/// ```python
/// def add_to_list(item, some_list=None):
///     if some_list is None:
///         some_list = []
///     some_list.append(item)
///     return some_list
///
///
/// l1 = add_to_list(0)  # [0]
/// l2 = add_to_list(1)  # [1]
/// ```
///
/// ## Options
/// - `lint.flake8-bugbear.extend-immutable-calls`
///
/// ## References
/// - [Python documentation: Default Argument Values](https://docs.python.org/3/tutorial/controlflow.html#default-argument-values)
#[violation]
pub struct MutableArgumentDefault;

impl Violation for MutableArgumentDefault {
    const FIX_AVAILABILITY: FixAvailability = FixAvailability::Sometimes;

    #[derive_message_formats]
    fn message(&self) -> String {
        format!("Do not use mutable data structures for argument defaults")
    }

    fn fix_title(&self) -> Option<String> {
        Some(format!("Replace with `None`; initialize within function"))
    }
}

/// B006
pub(crate) fn mutable_argument_default(checker: &mut Checker, function_def: &ast::StmtFunctionDef) {
    for ParameterWithDefault {
        parameter,
        default,
        range: _,
    } in function_def
        .parameters
        .posonlyargs
        .iter()
        .chain(&function_def.parameters.args)
        .chain(&function_def.parameters.kwonlyargs)
    {
        let Some(default) = default else {
            continue;
        };

        let extend_immutable_calls: Vec<QualifiedName> = checker
            .settings
            .flake8_bugbear
            .extend_immutable_calls
            .iter()
            .map(|target| QualifiedName::from_dotted_name(target))
            .collect();

        if is_mutable_expr(default, checker.semantic())
            && !parameter.annotation.as_ref().is_some_and(|expr| {
                is_immutable_annotation(expr, checker.semantic(), extend_immutable_calls.as_slice())
            })
        {
            let mut diagnostic = Diagnostic::new(MutableArgumentDefault, default.range());

            // If the function body is on the same line as the function def, do not fix
            if let Some(fix) = move_initialization(
                function_def,
                parameter,
                default,
                checker.locator(),
                checker.stylist(),
                checker.indexer(),
                checker.generator(),
            ) {
                diagnostic.set_fix(fix);
            }
            checker.diagnostics.push(diagnostic);
        }
    }
}

/// Generate a [`Fix`] to move a mutable argument default initialization
/// into the function body.
fn move_initialization(
    function_def: &ast::StmtFunctionDef,
    parameter: &Parameter,
    default: &Expr,
    locator: &Locator,
    stylist: &Stylist,
    indexer: &Indexer,
    generator: Generator,
) -> Option<Fix> {
    println!("{:?}", function_def.body);
    let mut body = function_def.body.iter().peekable();

    // Avoid attempting to fix single-line functions.
    let statement = body.peek()?;
    if indexer.preceded_by_multi_statement_line(statement, locator) {
        return None;
    }

    // Set the default argument value to `None`.
    let default_edit = Edit::range_replacement("None".to_string(), default.range());

    // If the function is a stub, this is the only necessary edit.
    if is_stub(function_def) {
        return Some(Fix::unsafe_edit(default_edit));
    }

    // Add an `if`, to set the argument to its original value if still `None`.
    let mut content = String::new();
    content.push_str(&format!("if {} is None:", parameter.name.as_str()));
    content.push_str(stylist.line_ending().as_str());
    content.push_str(stylist.indentation());
    content.push_str(&format!(
        "{} = {}",
        parameter.name.as_str(),
        generator.expr(default)
    ));
    content.push_str(stylist.line_ending().as_str());

    // Determine the indentation depth of the function body.
    let indentation = indentation_at_offset(statement.start(), locator)?;

    // Indent the edit to match the body indentation.
    let mut content = textwrap::indent(&content, indentation).to_string();

    // Find the position to insert the initialization after docstring and imports
    let mut pos = locator.line_start(statement.start());
    while let Some(statement) = body.next() {
        // If the statement is a docstring or an import, insert _after_ it.
        if is_docstring_stmt(statement)
            || statement.is_import_stmt()
            || statement.is_import_from_stmt()
        {
            if let Some(next) = body.peek() {
                // If there's a second statement, insert _before_ it, but ensure this isn't a
                // multi-statement line.
                if indexer.in_multi_statement_line(statement, locator) {
                    continue;
                }
                pos = locator.line_start(next.start());
            } else if locator.full_line_end(statement.end()) == locator.text_len() {
                // If the statement is at the end of the file, without a trailing newline, insert
                // _after_ it with an extra newline.
                content = format!("{}{}", stylist.line_ending().as_str(), content);
                pos = locator.full_line_end(statement.end());
                break;
            } else {
                // If this is the only statement, insert _after_ it.
                pos = locator.full_line_end(statement.end());
                break;
            }
        } else {
            break;
        };
    }

    let initialization_edit = Edit::insertion(content, pos);
    Some(Fix::unsafe_edits(default_edit, [initialization_edit]))
}

/// Returns `true` if a function has an empty body, and is therefore a stub.
///
/// A function body is considered to be empty if it contains only `pass` statements, `...` literals,
/// and docstrings.
fn is_stub(function_def: &ast::StmtFunctionDef) -> bool {
    function_def.body.iter().all(|stmt| match stmt {
        Stmt::Pass(_) => true,
        Stmt::Expr(ast::StmtExpr { value, range: _ }) => {
            matches!(
                value.as_ref(),
                Expr::StringLiteral(_) | Expr::EllipsisLiteral(_)
            )
        }
<<<<<<< HEAD
        Stmt::Raise(_) => true,
=======
>>>>>>> f48a7941
        _ => false,
    })
}<|MERGE_RESOLUTION|>--- conflicted
+++ resolved
@@ -1,10 +1,7 @@
 use ruff_diagnostics::{Diagnostic, Edit, Fix, FixAvailability, Violation};
 use ruff_macros::{derive_message_formats, violation};
 use ruff_python_ast::helpers::is_docstring_stmt;
-<<<<<<< HEAD
-=======
 use ruff_python_ast::name::QualifiedName;
->>>>>>> f48a7941
 use ruff_python_ast::{self as ast, Expr, Parameter, ParameterWithDefault, Stmt};
 use ruff_python_codegen::{Generator, Stylist};
 use ruff_python_index::Indexer;
@@ -227,10 +224,7 @@
                 Expr::StringLiteral(_) | Expr::EllipsisLiteral(_)
             )
         }
-<<<<<<< HEAD
         Stmt::Raise(_) => true,
-=======
->>>>>>> f48a7941
         _ => false,
     })
 }