use ruff_text_size::TextRange;

use ruff_diagnostics::{AlwaysFixableViolation, Diagnostic, Edit, Fix};
use ruff_macros::{derive_message_formats, violation};

use crate::checkers::ast::Checker;
use crate::registry::Rule;

/// ## What it does
<<<<<<< HEAD
/// Checks for quoted type annotations in stub files, which should be avoided.
///
/// ## Why is this bad?
/// Type annotations aren't required to be quoted inside type stubs.
///
/// ## Example
/// ```python
/// def my_function() -> 'int':
=======
/// Checks for quoted type annotations in stub (`.pyi`) files, which should be avoided.
///
/// ## Why is this bad?
/// Stub files are evaluated using `annotations` semantics, as if
/// `from __future__ import annotations` were included in the file. As such,
/// quotes are never required for type annotations in stub files, and should be
/// omitted.
///
/// ## Example
/// ```python
/// def function() -> "int":
>>>>>>> 1df8101b
///     ...
/// ```
///
/// Use instead:
/// ```python
<<<<<<< HEAD
/// def my_function() -> int:
=======
/// def function() -> int:
>>>>>>> 1df8101b
///     ...
/// ```
#[violation]
pub struct QuotedAnnotationInStub;

impl AlwaysFixableViolation for QuotedAnnotationInStub {
    #[derive_message_formats]
    fn message(&self) -> String {
        format!("Quoted annotations should not be included in stubs")
    }

    fn fix_title(&self) -> String {
        "Remove quotes".to_string()
    }
}

/// PYI020
pub(crate) fn quoted_annotation_in_stub(checker: &mut Checker, annotation: &str, range: TextRange) {
    let mut diagnostic = Diagnostic::new(QuotedAnnotationInStub, range);
    if checker.patch(Rule::QuotedAnnotationInStub) {
        diagnostic.set_fix(Fix::automatic(Edit::range_replacement(
            annotation.to_string(),
            range,
        )));
    }
    checker.diagnostics.push(diagnostic);
}<|MERGE_RESOLUTION|>--- conflicted
+++ resolved
@@ -7,16 +7,6 @@
 use crate::registry::Rule;
 
 /// ## What it does
-<<<<<<< HEAD
-/// Checks for quoted type annotations in stub files, which should be avoided.
-///
-/// ## Why is this bad?
-/// Type annotations aren't required to be quoted inside type stubs.
-///
-/// ## Example
-/// ```python
-/// def my_function() -> 'int':
-=======
 /// Checks for quoted type annotations in stub (`.pyi`) files, which should be avoided.
 ///
 /// ## Why is this bad?
@@ -28,17 +18,12 @@
 /// ## Example
 /// ```python
 /// def function() -> "int":
->>>>>>> 1df8101b
 ///     ...
 /// ```
 ///
 /// Use instead:
 /// ```python
-<<<<<<< HEAD
-/// def my_function() -> int:
-=======
 /// def function() -> int:
->>>>>>> 1df8101b
 ///     ...
 /// ```
 #[violation]
