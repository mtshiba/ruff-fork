--- conflicted
+++ resolved
@@ -10,32 +10,19 @@
 /// Checks for the presence of docstrings in stub files.
 ///
 /// ## Why is this bad?
-<<<<<<< HEAD
-/// In stub files, docstrings should not be included, as they are meant to
-/// provide type hints and not documentation.
-///
-/// ## Example
-/// ```python
-/// def my_function(param: int) -> str:
-=======
 /// Stub files should omit docstrings, as they're intended to provide type
 /// hints, rather than documentation.
 ///
 /// ## Example
 /// ```python
 /// def func(param: int) -> str:
->>>>>>> 1df8101b
 ///     """This is a docstring."""
 ///     ...
 /// ```
 ///
 /// Use instead:
 /// ```python
-<<<<<<< HEAD
-/// def my_function(param: int) -> str:
-=======
 /// def func(param: int) -> str:
->>>>>>> 1df8101b
 ///     ...
 /// ```
 #[violation]
