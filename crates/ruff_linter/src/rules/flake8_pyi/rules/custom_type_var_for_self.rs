--- conflicted
+++ resolved
@@ -596,11 +596,7 @@
     // to determine the correct deletion range.
     let (tvar_index, tvar_declaration) = type_params
         .iter()
-<<<<<<< HEAD
-        .position(|param| param.name().range() == custom_typevar.range())?;
-=======
         .find_position(|param| param.name().range() == custom_typevar.range())?;
->>>>>>> 5bf0e2e9
 
     let last_index = type_params.len() - 1;
 
