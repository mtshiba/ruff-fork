--- conflicted
+++ resolved
@@ -20,13 +20,8 @@
     #[test_case(Rule::AsyncFunctionWithTimeout, Path::new("ASYNC109_0.py"))]
     #[test_case(Rule::AsyncFunctionWithTimeout, Path::new("ASYNC109_1.py"))]
     #[test_case(Rule::AsyncBusyWait, Path::new("ASYNC110.py"))]
-<<<<<<< HEAD
-    #[test_case(Rule::TrioZeroSleepCall, Path::new("ASYNC115.py"))]
+    #[test_case(Rule::AsyncZeroSleep, Path::new("ASYNC115.py"))]
     #[test_case(Rule::LongSleepNotForever, Path::new("ASYNC116.py"))]
-=======
-    #[test_case(Rule::AsyncZeroSleep, Path::new("ASYNC115.py"))]
-    #[test_case(Rule::SleepForeverCall, Path::new("ASYNC116.py"))]
->>>>>>> d365f1a6
     #[test_case(Rule::BlockingHttpCallInAsyncFunction, Path::new("ASYNC210.py"))]
     #[test_case(Rule::CreateSubprocessInAsyncFunction, Path::new("ASYNC22x.py"))]
     #[test_case(Rule::RunProcessInAsyncFunction, Path::new("ASYNC22x.py"))]
@@ -47,11 +42,8 @@
     #[test_case(Rule::AsyncFunctionWithTimeout, Path::new("ASYNC109_0.py"))]
     #[test_case(Rule::AsyncFunctionWithTimeout, Path::new("ASYNC109_1.py"))]
     #[test_case(Rule::AsyncBusyWait, Path::new("ASYNC110.py"))]
-<<<<<<< HEAD
+    #[test_case(Rule::AsyncZeroSleep, Path::new("ASYNC115.py"))]
     #[test_case(Rule::LongSleepNotForever, Path::new("ASYNC116.py"))]
-=======
-    #[test_case(Rule::AsyncZeroSleep, Path::new("ASYNC115.py"))]
->>>>>>> d365f1a6
     fn preview_rules(rule_code: Rule, path: &Path) -> Result<()> {
         let snapshot = format!(
             "preview__{}_{}",
