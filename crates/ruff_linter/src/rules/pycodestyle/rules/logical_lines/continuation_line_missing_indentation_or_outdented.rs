use std::iter::zip;

use super::{LogicalLine, LogicalLineToken};
use crate::checkers::logical_lines::LogicalLinesContext;
use ruff_diagnostics::{Diagnostic, Violation};
use ruff_macros::{derive_message_formats, violation};
use ruff_python_parser::TokenKind;
use ruff_source_file::Locator;
use ruff_text_size::{Ranged, TextRange};

/// ## What it does
/// Checks for lines less indented than they should be for hanging indents.
///
/// ## Why is this bad?
/// This makes reading continuation line harder.
///
/// ## Example
/// ```python
/// result = {
///    'key1': 'value',
///    'key2': 'value',
/// }
/// ```
///
/// Use instead:
/// ```python
/// result = {
///     'key1': 'value',
///     'key2': 'value',
/// }
/// ```
///
/// [PEP 8]: https://www.python.org/dev/peps/pep-0008/#indentation
#[violation]
pub struct UnderIndentedHangingIndent;

impl Violation for UnderIndentedHangingIndent {
    #[derive_message_formats]
    fn message(&self) -> String {
        format!("Hanging indent under-indented.")
    }
}

/// ## What it does
/// Checks for continuation lines not indented as far as they should be or indented too far.
///
/// ## Why is this bad?
/// This makes distinguishing continuation line harder.
///
/// ## Example
/// ```python
/// print("Python", (
/// "Rules"))
/// ```
///
/// Use instead:
/// ```python
/// print("Python", (
///     "Rules"))
/// ```
///
/// [PEP 8]: https://www.python.org/dev/peps/pep-0008/#indentation
#[violation]
pub struct MissingOrOutdentedIndentation;

impl Violation for MissingOrOutdentedIndentation {
    #[derive_message_formats]
    fn message(&self) -> String {
        format!("Continuation line missing indentation or outdented.")
    }
}

/// ## What it does
/// Checks for brackets that do not match the indentation level of the line that their opening bracket started on.
///
/// ## Why is this bad?
/// This makes identifying brakets pair harder.
///
/// ## Example
/// ```python
/// result = function_that_takes_arguments(
///     'a', 'b', 'c',
///     'd', 'e', 'f',
///     )
/// ```
///
/// Use instead:
/// ```python
/// result = function_that_takes_arguments(
///     'a', 'b', 'c',
///     'd', 'e', 'f',
/// )
/// ```
///
/// [PEP 8]: https://www.python.org/dev/peps/pep-0008/#indentation
#[violation]
pub struct ClosingBracketNotMatchingOpeningBracketIndentation;

impl Violation for ClosingBracketNotMatchingOpeningBracketIndentation {
    #[derive_message_formats]
    fn message(&self) -> String {
        format!("Closing bracket not matching its corresponding opening bracket's indentation.")
    }
}

/// ## What it does
/// Checks for closing brackets that do not match the indentation of the opening bracket.
///
/// ## Why is this bad?
/// This makes identifying brakets pair harder.
///
/// ## Example
/// ```python
/// result = function_that_takes_arguments('a', 'b', 'c',
///                                        'd', 'e', 'f',
/// )
/// ```
///
/// Use instead:
/// ```python
/// result = function_that_takes_arguments('a', 'b', 'c',
///                                        'd', 'e', 'f',
///                                       )
/// ```
///
/// [PEP 8]: https://www.python.org/dev/peps/pep-0008/#indentation
#[violation]
pub struct ClosingBracketNotMatchingOpeningBracketVisualIndentation;

impl Violation for ClosingBracketNotMatchingOpeningBracketVisualIndentation {
    #[derive_message_formats]
    fn message(&self) -> String {
        format!(
            "Closing bracket not matching its corresponding opening bracket's visual indentation."
        )
    }
}

/// ## What it does
/// Checks for continuation lines with the same indent as the next logical line.
///
/// ## Why is this bad?
/// Continuation lines should not be indented at the same level as the next logical line.
/// Instead, they should be indented to one more level so as to distinguish them from the next line.
///
/// ## Example
/// ```python
/// if user is not None and user.is_admin or \
///     user.name == 'Grant':
///     blah = 'yeahnah'
/// ```
///
/// Use instead:
/// ```python
/// if user is not None and user.is_admin or \
///         user.name == 'Grant':
///     blah = 'yeahnah'
/// ```
///
/// [PEP 8]: https://www.python.org/dev/peps/pep-0008/#indentation
#[violation]
pub struct ContinuationLineIndentSameAsNextLogicalLine;

impl Violation for ContinuationLineIndentSameAsNextLogicalLine {
    #[derive_message_formats]
    fn message(&self) -> String {
        format!("Continuation line with same indent as next logical line.")
    }
}

/// ## What it does
/// Checks for continuation line over-indented for hanging indent.
///
/// ## Why is this bad?
/// This makes distinguishing continuation lines harder.
///
/// ## Example
/// ```python
/// print("Python", (
///         "Rules"))
/// ```
///
/// Use instead:
/// ```python
/// print("Python", (
///     "Rules"))
/// ```
///
/// [PEP 8]: https://www.python.org/dev/peps/pep-0008/#indentation
#[violation]
pub struct ContinuationLineOverIndentedForHangingIndent;

impl Violation for ContinuationLineOverIndentedForHangingIndent {
    #[derive_message_formats]
    fn message(&self) -> String {
        format!("Continuation line over indented for hanging indent.")
    }
}

/// ## What it does
/// Checks for continuation line over-indented for visual indent.
///
/// ## Why is this bad?
/// This makes distinguishing continuation lines harder.
///
/// ## Example
/// ```python
/// print("Python", ("Hello",
///                    "World"))
/// ```
///
/// Use instead:
/// ```python
/// print("Python", ("Hello",
///                  "World"))
/// ```
///
/// [PEP 8]: https://www.python.org/dev/peps/pep-0008/#indentation
#[violation]
pub struct ContinuationLineOverIndentedForVisualIndent;

impl Violation for ContinuationLineOverIndentedForVisualIndent {
    #[derive_message_formats]
    fn message(&self) -> String {
        format!("Continuation line over indented for visual indent.")
    }
}

#[derive(Debug)]
struct TokenInfo<'a> {
    start_physical_line_idx: usize,
    end_physical_line_idx: usize,
    token_start_within_physical_line: i64,
    token_end_within_physical_line: i64,
    line: &'a str,
}

/// Compute the `TokenInfo` of each token.
fn get_token_infos<'a>(logical_line: &LogicalLine, locator: &'a Locator) -> Vec<TokenInfo<'a>> {
    let mut token_infos = Vec::new();
    let mut current_line_idx: usize = 0;
    // The first physical line occupied by the token, since a token can span multiple physical lines.
    let mut first_physical_line_start: usize = if let Some(first_token) = logical_line.first_token()
    {
        first_token.range.start().into()
    } else {
        return token_infos;
    };
    let mut current_physical_line_start: usize;
    let mut prev_token: Option<&LogicalLineToken> = None;
    for token in logical_line.tokens() {
        let mut start_physical_line_idx = current_line_idx;
        current_physical_line_start = first_physical_line_start;

        // Check for escaped ('\') continuation lines between the previous and current tokens.
        if let Some(prev_token) = prev_token {
            let trivia = locator.slice(TextRange::new(prev_token.range.end(), token.range.start()));
            for (index, _text) in trivia.match_indices('\n') {
                start_physical_line_idx += 1;
                current_line_idx = start_physical_line_idx;
                first_physical_line_start = usize::from(prev_token.range.end()) + index + 1;
                current_physical_line_start = first_physical_line_start;
            }
        }

        if !matches!(
            token.kind,
            TokenKind::NonLogicalNewline | TokenKind::Newline
        ) {
            // Look for newlines within strings.
            let trivia = locator.slice(token.range);
            for (index, _text) in trivia.match_indices('\n') {
                current_line_idx += 1;
                current_physical_line_start = usize::from(token.range.start()) + index + 1;
            }
        }

        token_infos.push(TokenInfo {
            start_physical_line_idx,
            end_physical_line_idx: current_line_idx,
            token_start_within_physical_line: i64::try_from(
                usize::from(token.range.start()) - first_physical_line_start,
            )
            .expect("Lines are expected to be relatively short."),
            token_end_within_physical_line: i64::try_from(
                usize::from(token.range.end()) - current_physical_line_start,
            )
            .expect("Lines are expected to be relatively short."),
            line: locator.full_lines(token.range),
        });

        if matches!(
            token.kind,
            TokenKind::NonLogicalNewline | TokenKind::Newline
        ) {
            current_line_idx += 1;
            first_physical_line_start = token.range.end().into();
        } else {
            first_physical_line_start = current_physical_line_start;
        }
        prev_token = Some(token);
    }

    token_infos
}

/// Return the amount of indentation of the given line.
/// Tabs are expanded to the next multiple of 8.
fn expand_indent(line: &str) -> i64 {
    if !line.contains('\t') {
        // If there are no tabs in the line, return the leading space count
        return i64::try_from(line.len() - line.trim_start().len())
            .expect("Line length to be relatively small.");
    }
    let mut indent = 0;

    for ch in line.chars() {
        if ch == '\t' {
            indent = indent / 8 * 8 + 8;
        } else if ch == ' ' {
            indent += 1;
        } else {
            break;
        }
    }

    indent
}

/// E121 E122 E123 E124 E125 E126 E127 E128 E129 E133
pub(crate) fn continuation_line_missing_indentation_or_outdented(
    context: &mut LogicalLinesContext,
    logical_line: &LogicalLine,
    locator: &Locator,
    indent_char: char,
    indent_size: usize,
) {
    // The pycodestyle implementation makes use of negative values,
    // converting the indent_size type at the start avoids converting it multiple times later.
    let indent_size = i64::try_from(indent_size).expect("Indent size to be relatively small.");
    let token_infos = get_token_infos(logical_line, locator);
    let nb_physical_lines = if let Some(last_token_info) = token_infos.last() {
        1 + last_token_info.start_physical_line_idx
    } else {
        1
    };

    if nb_physical_lines == 1 {
        return;
    }

    // Indent of the first physical line.
    let start_indent_level = expand_indent(
        locator.line(
            logical_line
                .first_token()
                .expect("Would have returned earlier if the logical line was empty")
                .start(),
        ),
    );

    // indent_next tells us whether the next block is indented.
    // Assuming that it is indented by 4 spaces, then we should not allow 4-space indents on the final continuation line.
    // In turn, some other indents are allowed to have an extra 4 spaces.
    let indent_next = logical_line.text().ends_with(':');

    // Here "row" is the physical line index (within the logical line).
    let mut row = 0;
    let mut depth = 0;
    let valid_hangs = if indent_char == '\t' {
        vec![indent_size, indent_size * 2]
    } else {
        vec![indent_size]
    };
    // Remember how many brackets were opened on each line.
    let mut parens = vec![0; nb_physical_lines];
    // Relative indents of physical lines.
    let mut rel_indent: Vec<i64> = vec![0; nb_physical_lines];
    // For each depth, collect a list of opening rows.
    let mut open_rows = vec![vec![0]];
    // For each depth, memorize the hanging indentation.
    let mut hangs: Vec<Option<i64>> = vec![None];
    let mut hang: i64 = 0;
    let mut hanging_indent: bool = false;
    // Visual indents
    let mut indent_chances: Vec<i64> = Vec::new();
    let mut last_indent = start_indent_level;
    let mut visual_indent;
    let mut last_token_multiline = false;
    // For each depth, memorize the visual indent column.
    let mut indent = vec![start_indent_level];

    for (token, token_info) in zip(logical_line.tokens(), token_infos) {
        let mut is_newline = row < token_info.start_physical_line_idx;
        if is_newline {
            row = token_info.start_physical_line_idx;
            is_newline = !last_token_multiline
                && !matches!(
                    token.kind,
                    TokenKind::NonLogicalNewline | TokenKind::Newline
                );
        }

        let is_closing_bracket = matches!(
            token.kind,
            TokenKind::Rpar | TokenKind::Rsqb | TokenKind::Rbrace
        );

        // This is the beginning of a continuation line.
        if is_newline {
            last_indent = token_info.token_start_within_physical_line;

            // Record the initial indent.
            rel_indent[row] = expand_indent(token_info.line) - start_indent_level;

            // Is the indent relative to an opening bracket line ?
            for open_row in open_rows[depth].iter().rev() {
                hang = rel_indent[row] - rel_indent[*open_row];
                hanging_indent = valid_hangs.contains(&hang);
                if hanging_indent {
                    break;
                }
            }
            if let Some(depth_hang) = hangs[depth] {
                hanging_indent = hang == depth_hang;
            }

            // Is there any chance of visual indent ?
            visual_indent = !is_closing_bracket
                && hang > 0
                && indent_chances.contains(&token_info.token_start_within_physical_line);

<<<<<<< HEAD
            if is_closing_bracket && indent[depth] != 0 {
                // Closing bracket for visual indent.
                if token_info.token_start_within_physical_line != indent[depth] {
                    // E124.
                    let diagnostic = Diagnostic::new(
                        ClosingBracketNotMatchingOpeningBracketVisualIndentation,
                        token.range,
                    );
                    context.push_diagnostic(diagnostic);
                }
            } else if is_closing_bracket && hang == 0 {
                // Closing bracket matches indentation of opening bracket's line
                if hang_closing {
                    // TODO: Raise E133.
                }
            } else if indent[depth] != 0
                && token_info.token_start_within_physical_line < indent[depth]
=======
            if (hang == 0 || indent[depth] != 0) && is_closing_bracket
                || (indent[depth] != 0
                    && token_info.token_start_within_physical_line < indent[depth])
>>>>>>> 239c164c
            {
                // visual indent is broken
            } else if hanging_indent || (indent_next && rel_indent[row] == (2 * indent_size)) {
                // hanging indent is verified
<<<<<<< HEAD
                if is_closing_bracket && !hang_closing {
                    // E123.
                    let diagnostic = Diagnostic::new(
                        ClosingBracketNotMatchingOpeningBracketIndentation,
                        token.range,
                    );
                    context.push_diagnostic(diagnostic);
                }
=======
>>>>>>> 239c164c
                hangs[depth] = Some(hang);
            } else if visual_indent {
                // Visual indent is verified.
                indent[depth] = token_info.token_start_within_physical_line;
            } else {
                // Indent is broken.
                if hang <= 0 {
                    // E122.
                    let diagnostic = Diagnostic::new(MissingOrOutdentedIndentation, token.range);
                    context.push_diagnostic(diagnostic);
<<<<<<< HEAD
                } else if indent[depth] != 0 {
                    // E127
                    let diagnostic =
                        Diagnostic::new(ContinuationLineOverIndentedForVisualIndent, token.range);
                    context.push_diagnostic(diagnostic);
                } else if !is_closing_bracket && hangs[depth].is_some_and(|hang| hang > 0) {
                    // TODO: Raise 131.
                } else {
                    hangs[depth] = Some(hang);
                    if hang > indent_size {
                        // E126
                        let diagnostic = Diagnostic::new(
                            ContinuationLineOverIndentedForHangingIndent,
                            token.range,
                        );
                        context.push_diagnostic(diagnostic);
                    } else {
                        // E121.
                        let diagnostic = Diagnostic::new(UnderIndentedHangingIndent, token.range);
                        context.push_diagnostic(diagnostic);
                    }
=======
                } else if indent[depth] != 0
                    || !is_closing_bracket && hangs[depth].is_some_and(|hang| hang > 0)
                {
                } else {
                    hangs[depth] = Some(hang);
>>>>>>> 239c164c
                }
            }
        }

        // Look for visual indenting.
        if parens[row] != 0
            && !matches!(
                token.kind,
                TokenKind::Newline | TokenKind::NonLogicalNewline | TokenKind::Comment
            )
            && indent[depth] == 0
        {
            indent[depth] = token_info.token_start_within_physical_line;
            indent_chances.push(token_info.token_start_within_physical_line);
        }
        // Deal with implicit string concatenation.
        else if matches!(token.kind, TokenKind::Comment | TokenKind::String) {
            indent_chances.push(token_info.token_start_within_physical_line);
        }
        // Visual indent after assert/raise/with.
        else if row == 0
            && depth == 0
            && matches!(
                token.kind,
                TokenKind::Assert | TokenKind::Raise | TokenKind::With
            )
        // Special case for the "if" statement because "if (".len() == 4
            || (
                indent_chances.is_empty()
                    && row == 0
                    && depth == 0
                    && matches!(token.kind, TokenKind::If)
            )
        {
            indent_chances.push(token_info.token_end_within_physical_line + 1);
        } else if matches!(token.kind, TokenKind::Colon)
            && token_info.line[usize::try_from(token_info.token_end_within_physical_line)
                .expect("Line to be relatively short.")..]
                .trim()
                .is_empty()
        {
            open_rows[depth].push(row);
        }

        let is_opening_bracket = matches!(
            token.kind,
            TokenKind::Lpar | TokenKind::Lsqb | TokenKind::Lbrace
        );

        // Keep track of bracket depth.
        if is_opening_bracket || is_closing_bracket {
            if is_opening_bracket {
                depth += 1;
                indent.push(0);
                hangs.push(None);
                if open_rows.len() == depth {
                    open_rows.push(Vec::new());
                }
                open_rows[depth].push(row);
                parens[row] += 1;
            } else if is_closing_bracket && depth > 0 {
                // Parent indents should not be more than this one.
                let prev_indent = if let Some(i) = indent.pop() {
                    if i > 0 {
                        i
                    } else {
                        last_indent
                    }
                } else {
                    last_indent
                };
                hangs.pop();
                for ind in indent.iter_mut().take(depth) {
                    if *ind > prev_indent {
                        *ind = 0;
                    }
                }
                indent_chances.retain(|&ind| ind < prev_indent);
                open_rows.truncate(depth);
                depth -= 1;
                if depth > 0 {
                    indent_chances.push(indent[depth]);
                }
                for idx in (0..=row).rev() {
                    if parens[idx] != 0 {
                        parens[idx] -= 1;
                        break;
                    }
                }
            }
            if !indent_chances.contains(&token_info.token_start_within_physical_line) {
                // Allow lining up tokens
                indent_chances.push(token_info.token_start_within_physical_line);
            }
        }

        last_token_multiline =
            token_info.start_physical_line_idx != token_info.end_physical_line_idx;
        if last_token_multiline {
            rel_indent[token_info.end_physical_line_idx] = rel_indent[row];
        }
<<<<<<< HEAD

        if indent_next && expand_indent(token_info.line) == start_indent_level + indent_size {
            if visual_indent {
                // TODO: Raise 129.
            } else {
                // E125.
                let diagnostic =
                    Diagnostic::new(ContinuationLineIndentSameAsNextLogicalLine, token.range);
                context.push_diagnostic(diagnostic);
            }
        }
=======
>>>>>>> 239c164c
    }
}<|MERGE_RESOLUTION|>--- conflicted
+++ resolved
@@ -430,7 +430,6 @@
                 && hang > 0
                 && indent_chances.contains(&token_info.token_start_within_physical_line);
 
-<<<<<<< HEAD
             if is_closing_bracket && indent[depth] != 0 {
                 // Closing bracket for visual indent.
                 if token_info.token_start_within_physical_line != indent[depth] {
@@ -448,16 +447,10 @@
                 }
             } else if indent[depth] != 0
                 && token_info.token_start_within_physical_line < indent[depth]
-=======
-            if (hang == 0 || indent[depth] != 0) && is_closing_bracket
-                || (indent[depth] != 0
-                    && token_info.token_start_within_physical_line < indent[depth])
->>>>>>> 239c164c
             {
                 // visual indent is broken
             } else if hanging_indent || (indent_next && rel_indent[row] == (2 * indent_size)) {
                 // hanging indent is verified
-<<<<<<< HEAD
                 if is_closing_bracket && !hang_closing {
                     // E123.
                     let diagnostic = Diagnostic::new(
@@ -466,8 +459,6 @@
                     );
                     context.push_diagnostic(diagnostic);
                 }
-=======
->>>>>>> 239c164c
                 hangs[depth] = Some(hang);
             } else if visual_indent {
                 // Visual indent is verified.
@@ -478,7 +469,6 @@
                     // E122.
                     let diagnostic = Diagnostic::new(MissingOrOutdentedIndentation, token.range);
                     context.push_diagnostic(diagnostic);
-<<<<<<< HEAD
                 } else if indent[depth] != 0 {
                     // E127
                     let diagnostic =
@@ -500,13 +490,6 @@
                         let diagnostic = Diagnostic::new(UnderIndentedHangingIndent, token.range);
                         context.push_diagnostic(diagnostic);
                     }
-=======
-                } else if indent[depth] != 0
-                    || !is_closing_bracket && hangs[depth].is_some_and(|hang| hang > 0)
-                {
-                } else {
-                    hangs[depth] = Some(hang);
->>>>>>> 239c164c
                 }
             }
         }
@@ -608,7 +591,6 @@
         if last_token_multiline {
             rel_indent[token_info.end_physical_line_idx] = rel_indent[row];
         }
-<<<<<<< HEAD
 
         if indent_next && expand_indent(token_info.line) == start_indent_level + indent_size {
             if visual_indent {
@@ -620,7 +602,5 @@
                 context.push_diagnostic(diagnostic);
             }
         }
-=======
->>>>>>> 239c164c
     }
 }