//! Rules from [flake8-trio](https://pypi.org/project/flake8-trio/).
pub(super) mod method_name;
pub(crate) mod rules;

#[cfg(test)]
mod tests {
    use std::path::Path;

    use anyhow::Result;
    use test_case::test_case;

    use crate::assert_messages;
    use crate::registry::Rule;
    use crate::settings::LinterSettings;
    use crate::test::test_path;

    #[test_case(Rule::TrioTimeoutWithoutAwait, Path::new("TRIO100.py"))]
<<<<<<< HEAD
    #[test_case(Rule::TrioZeroSleepCall, Path::new("TRIO115.py"))]
=======
    #[test_case(Rule::TrioSyncCall, Path::new("TRIO105.py"))]
>>>>>>> bcb737dd
    fn rules(rule_code: Rule, path: &Path) -> Result<()> {
        let snapshot = format!("{}_{}", rule_code.noqa_code(), path.to_string_lossy());
        let diagnostics = test_path(
            Path::new("flake8_trio").join(path).as_path(),
            &LinterSettings::for_rule(rule_code),
        )?;
        assert_messages!(snapshot, diagnostics);
        Ok(())
    }
}<|MERGE_RESOLUTION|>--- conflicted
+++ resolved
@@ -15,11 +15,8 @@
     use crate::test::test_path;
 
     #[test_case(Rule::TrioTimeoutWithoutAwait, Path::new("TRIO100.py"))]
-<<<<<<< HEAD
+    #[test_case(Rule::TrioSyncCall, Path::new("TRIO105.py"))]
     #[test_case(Rule::TrioZeroSleepCall, Path::new("TRIO115.py"))]
-=======
-    #[test_case(Rule::TrioSyncCall, Path::new("TRIO105.py"))]
->>>>>>> bcb737dd
     fn rules(rule_code: Rule, path: &Path) -> Result<()> {
         let snapshot = format!("{}_{}", rule_code.noqa_code(), path.to_string_lossy());
         let diagnostics = test_path(
