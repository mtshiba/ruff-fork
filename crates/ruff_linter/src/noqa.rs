--- conflicted
+++ resolved
@@ -86,13 +86,6 @@
                     let mut leading_space = 0;
                     while let Some(code) = Self::lex_code(&text[codes_end + leading_space..]) {
                         codes_end += leading_space;
-<<<<<<< HEAD
-                        codes.push((
-                            code,
-                            TextRange::at(TextSize::try_from(codes_end).unwrap(), code.text_len())
-                                .add(offset),
-                        ));
-=======
                         codes.push(Code {
                             code,
                             range: TextRange::at(
@@ -101,7 +94,6 @@
                             )
                             .add(offset),
                         });
->>>>>>> 845ba7cf
 
                         codes_end += code.len();
 
@@ -221,25 +213,12 @@
 #[derive(Debug)]
 pub(crate) struct Codes<'a> {
     range: TextRange,
-<<<<<<< HEAD
-    codes: Vec<(&'a str, TextRange)>,
-}
-
-impl<'a> Codes<'a> {
-    /// The codes that are ignored by the `noqa` directive.
-    pub(crate) fn names(&self) -> impl Iterator<Item = &'a str> + '_ {
-        self.codes.iter().map(|(code, _)| *code)
-    }
-
-    pub(crate) fn iter(&self) -> std::slice::Iter<(&str, TextRange)> {
-=======
     codes: Vec<Code<'a>>,
 }
 
 impl<'a> Codes<'a> {
     /// Returns an iterator over the [`Code`]s in the `noqa` directive.
     pub(crate) fn iter(&self) -> std::slice::Iter<Code> {
->>>>>>> 845ba7cf
         self.codes.iter()
     }
 
@@ -247,14 +226,8 @@
     /// thereof).
     pub(crate) fn includes(&self, needle: Rule) -> bool {
         let needle = needle.noqa_code();
-
-<<<<<<< HEAD
-        self.names()
-            .any(|code| needle == get_redirect_target(code).unwrap_or(code))
-=======
         self.iter()
             .any(|code| needle == get_redirect_target(code.as_str()).unwrap_or(code.as_str()))
->>>>>>> 845ba7cf
     }
 }
 
@@ -660,11 +633,7 @@
                 // Add existing content.
                 output.push_str(
                     locator
-<<<<<<< HEAD
-                        .slice(TextRange::new(offset, codes.range().start()))
-=======
                         .slice(TextRange::new(offset, codes.start()))
->>>>>>> 845ba7cf
                         .trim_end(),
                 );
 
@@ -677,7 +646,7 @@
                     rules
                         .iter()
                         .map(|rule| rule.noqa_code().to_string())
-                        .chain(codes.names().map(ToString::to_string))
+                        .chain(codes.iter().map(ToString::to_string))
                         .sorted_unstable(),
                 );
 
