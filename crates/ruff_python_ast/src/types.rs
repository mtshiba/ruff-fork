<<<<<<< HEAD
use rustc_hash::FxHashMap;
use rustpython_parser::ast::{Arguments, Expr, Keyword, Located, Location, Stmt};
use serde::{Deserialize, Serialize};
use std::ops::Deref;
use std::path::PathBuf;
use std::sync::atomic::{AtomicUsize, Ordering};

fn id() -> usize {
    static COUNTER: AtomicUsize = AtomicUsize::new(1);
    COUNTER.fetch_add(1, Ordering::Relaxed)
}
=======
use std::ops::Deref;

use rustpython_parser::ast::{Expr, Located, Location, Stmt};
>>>>>>> 621e4353

#[derive(Clone)]
pub enum Node<'a> {
    Stmt(&'a Stmt),
    Expr(&'a Expr),
}

#[derive(Clone, Copy, Debug, Default, PartialEq, Eq, PartialOrd, Ord)]
pub struct Range {
    pub location: Location,
    pub end_location: Location,
}

impl Range {
    pub const fn new(location: Location, end_location: Location) -> Self {
        Self {
            location,
            end_location,
        }
    }
}

impl<T> From<&Located<T>> for Range {
    fn from(located: &Located<T>) -> Self {
        Range::new(located.location, located.end_location.unwrap())
    }
}

impl<T> From<&Box<Located<T>>> for Range {
    fn from(located: &Box<Located<T>>) -> Self {
        Range::new(located.location, located.end_location.unwrap())
    }
}

#[derive(Debug, Copy, Clone)]
pub struct RefEquality<'a, T>(pub &'a T);

impl<'a, T> std::hash::Hash for RefEquality<'a, T> {
    fn hash<H>(&self, state: &mut H)
    where
        H: std::hash::Hasher,
    {
        (self.0 as *const T).hash(state);
    }
}

impl<'a, 'b, T> PartialEq<RefEquality<'b, T>> for RefEquality<'a, T> {
    fn eq(&self, other: &RefEquality<'b, T>) -> bool {
        std::ptr::eq(self.0, other.0)
    }
}

impl<'a, T> Eq for RefEquality<'a, T> {}

impl<'a, T> Deref for RefEquality<'a, T> {
    type Target = T;

    fn deref(&self) -> &T {
        self.0
    }
}

impl<'a> From<&RefEquality<'a, Stmt>> for &'a Stmt {
    fn from(r: &RefEquality<'a, Stmt>) -> Self {
        r.0
    }
}

impl<'a> From<&RefEquality<'a, Expr>> for &'a Expr {
    fn from(r: &RefEquality<'a, Expr>) -> Self {
        r.0
    }
}

pub type CallPath<'a> = smallvec::SmallVec<[&'a str; 8]>;

#[derive(Debug, Clone, Serialize, Deserialize)]
pub struct Import {
    pub name: String,
    pub location: Location,
    pub end_location: Location,
}

#[derive(Debug, Clone, Default, Serialize, Deserialize)]
pub struct Imports {
    inner: FxHashMap<PathBuf, Vec<Import>>,
}

impl Imports {
    pub fn insert(&mut self, module: PathBuf, imports_vec: Vec<Import>) {
        self.inner.insert(module, imports_vec);
    }

    pub fn extend(&mut self, other: Self) {
        self.inner.extend(other.inner);
    }
}<|MERGE_RESOLUTION|>--- conflicted
+++ resolved
@@ -1,20 +1,9 @@
-<<<<<<< HEAD
 use rustc_hash::FxHashMap;
-use rustpython_parser::ast::{Arguments, Expr, Keyword, Located, Location, Stmt};
 use serde::{Deserialize, Serialize};
 use std::ops::Deref;
 use std::path::PathBuf;
-use std::sync::atomic::{AtomicUsize, Ordering};
-
-fn id() -> usize {
-    static COUNTER: AtomicUsize = AtomicUsize::new(1);
-    COUNTER.fetch_add(1, Ordering::Relaxed)
-}
-=======
-use std::ops::Deref;
 
 use rustpython_parser::ast::{Expr, Located, Location, Stmt};
->>>>>>> 621e4353
 
 #[derive(Clone)]
 pub enum Node<'a> {
