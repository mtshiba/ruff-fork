--- conflicted
+++ resolved
@@ -90,11 +90,8 @@
     ExceptHandlerExceptHandler(ast::ExceptHandlerExceptHandler),
     FStringExpressionElement(ast::FStringExpressionElement),
     FStringLiteralElement(ast::FStringLiteralElement),
-<<<<<<< HEAD
     FStringInvalidElement(ast::FStringInvalidElement),
-=======
     FStringFormatSpec(ast::FStringFormatSpec),
->>>>>>> 8ec56277
     PatternMatchValue(ast::PatternMatchValue),
     PatternMatchSingleton(ast::PatternMatchSingleton),
     PatternMatchSequence(ast::PatternMatchSequence),
@@ -176,11 +173,8 @@
             | AnyNode::ExprCall(_)
             | AnyNode::FStringExpressionElement(_)
             | AnyNode::FStringLiteralElement(_)
-<<<<<<< HEAD
             | AnyNode::FStringInvalidElement(_)
-=======
             | AnyNode::FStringFormatSpec(_)
->>>>>>> 8ec56277
             | AnyNode::ExprFString(_)
             | AnyNode::ExprStringLiteral(_)
             | AnyNode::ExprBytesLiteral(_)
@@ -297,11 +291,8 @@
             | AnyNode::ExceptHandlerExceptHandler(_)
             | AnyNode::FStringExpressionElement(_)
             | AnyNode::FStringLiteralElement(_)
-<<<<<<< HEAD
             | AnyNode::FStringInvalidElement(_)
-=======
             | AnyNode::FStringFormatSpec(_)
->>>>>>> 8ec56277
             | AnyNode::PatternMatchValue(_)
             | AnyNode::PatternMatchSingleton(_)
             | AnyNode::PatternMatchSequence(_)
@@ -383,11 +374,8 @@
             | AnyNode::ExprCall(_)
             | AnyNode::FStringExpressionElement(_)
             | AnyNode::FStringLiteralElement(_)
-<<<<<<< HEAD
             | AnyNode::FStringInvalidElement(_)
-=======
             | AnyNode::FStringFormatSpec(_)
->>>>>>> 8ec56277
             | AnyNode::ExprFString(_)
             | AnyNode::ExprStringLiteral(_)
             | AnyNode::ExprBytesLiteral(_)
@@ -496,11 +484,8 @@
             | AnyNode::ExprCall(_)
             | AnyNode::FStringExpressionElement(_)
             | AnyNode::FStringLiteralElement(_)
-<<<<<<< HEAD
             | AnyNode::FStringInvalidElement(_)
-=======
             | AnyNode::FStringFormatSpec(_)
->>>>>>> 8ec56277
             | AnyNode::ExprFString(_)
             | AnyNode::ExprStringLiteral(_)
             | AnyNode::ExprBytesLiteral(_)
@@ -591,11 +576,8 @@
             | AnyNode::ExprCall(_)
             | AnyNode::FStringExpressionElement(_)
             | AnyNode::FStringLiteralElement(_)
-<<<<<<< HEAD
             | AnyNode::FStringInvalidElement(_)
-=======
             | AnyNode::FStringFormatSpec(_)
->>>>>>> 8ec56277
             | AnyNode::ExprFString(_)
             | AnyNode::ExprStringLiteral(_)
             | AnyNode::ExprBytesLiteral(_)
@@ -712,11 +694,8 @@
             Self::ExprCall(node) => AnyNodeRef::ExprCall(node),
             Self::FStringExpressionElement(node) => AnyNodeRef::FStringExpressionElement(node),
             Self::FStringLiteralElement(node) => AnyNodeRef::FStringLiteralElement(node),
-<<<<<<< HEAD
             Self::FStringInvalidElement(node) => AnyNodeRef::FStringInvalidElement(node),
-=======
             Self::FStringFormatSpec(node) => AnyNodeRef::FStringFormatSpec(node),
->>>>>>> 8ec56277
             Self::ExprFString(node) => AnyNodeRef::ExprFString(node),
             Self::ExprStringLiteral(node) => AnyNodeRef::ExprStringLiteral(node),
             Self::ExprBytesLiteral(node) => AnyNodeRef::ExprBytesLiteral(node),
@@ -5331,11 +5310,8 @@
             AnyNode::ExprCall(node) => node.range(),
             AnyNode::FStringExpressionElement(node) => node.range(),
             AnyNode::FStringLiteralElement(node) => node.range(),
-<<<<<<< HEAD
             AnyNode::FStringInvalidElement(node) => node.range(),
-=======
             AnyNode::FStringFormatSpec(node) => node.range(),
->>>>>>> 8ec56277
             AnyNode::ExprFString(node) => node.range(),
             AnyNode::ExprStringLiteral(node) => node.range(),
             AnyNode::ExprBytesLiteral(node) => node.range(),
@@ -5434,11 +5410,8 @@
     ExprCall(&'a ast::ExprCall),
     FStringExpressionElement(&'a ast::FStringExpressionElement),
     FStringLiteralElement(&'a ast::FStringLiteralElement),
-<<<<<<< HEAD
     FStringInvalidElement(&'a ast::FStringInvalidElement),
-=======
     FStringFormatSpec(&'a ast::FStringFormatSpec),
->>>>>>> 8ec56277
     ExprFString(&'a ast::ExprFString),
     ExprStringLiteral(&'a ast::ExprStringLiteral),
     ExprBytesLiteral(&'a ast::ExprBytesLiteral),
@@ -5536,11 +5509,8 @@
             AnyNodeRef::ExprCall(node) => NonNull::from(*node).cast(),
             AnyNodeRef::FStringExpressionElement(node) => NonNull::from(*node).cast(),
             AnyNodeRef::FStringLiteralElement(node) => NonNull::from(*node).cast(),
-<<<<<<< HEAD
             AnyNodeRef::FStringInvalidElement(node) => NonNull::from(*node).cast(),
-=======
             AnyNodeRef::FStringFormatSpec(node) => NonNull::from(*node).cast(),
->>>>>>> 8ec56277
             AnyNodeRef::ExprFString(node) => NonNull::from(*node).cast(),
             AnyNodeRef::ExprStringLiteral(node) => NonNull::from(*node).cast(),
             AnyNodeRef::ExprBytesLiteral(node) => NonNull::from(*node).cast(),
@@ -5644,11 +5614,8 @@
             AnyNodeRef::ExprCall(_) => NodeKind::ExprCall,
             AnyNodeRef::FStringExpressionElement(_) => NodeKind::FStringExpressionElement,
             AnyNodeRef::FStringLiteralElement(_) => NodeKind::FStringLiteralElement,
-<<<<<<< HEAD
             AnyNodeRef::FStringInvalidElement(_) => NodeKind::FStringInvalidElement,
-=======
             AnyNodeRef::FStringFormatSpec(_) => NodeKind::FStringFormatSpec,
->>>>>>> 8ec56277
             AnyNodeRef::ExprFString(_) => NodeKind::ExprFString,
             AnyNodeRef::ExprStringLiteral(_) => NodeKind::ExprStringLiteral,
             AnyNodeRef::ExprBytesLiteral(_) => NodeKind::ExprBytesLiteral,
@@ -5747,11 +5714,8 @@
             | AnyNodeRef::ExprCall(_)
             | AnyNodeRef::FStringExpressionElement(_)
             | AnyNodeRef::FStringLiteralElement(_)
-<<<<<<< HEAD
             | AnyNodeRef::FStringInvalidElement(_)
-=======
             | AnyNodeRef::FStringFormatSpec(_)
->>>>>>> 8ec56277
             | AnyNodeRef::ExprFString(_)
             | AnyNodeRef::ExprStringLiteral(_)
             | AnyNodeRef::ExprBytesLiteral(_)
@@ -5867,11 +5831,8 @@
             | AnyNodeRef::ExceptHandlerExceptHandler(_)
             | AnyNodeRef::FStringExpressionElement(_)
             | AnyNodeRef::FStringLiteralElement(_)
-<<<<<<< HEAD
             | AnyNodeRef::FStringInvalidElement(_)
-=======
             | AnyNodeRef::FStringFormatSpec(_)
->>>>>>> 8ec56277
             | AnyNodeRef::PatternMatchValue(_)
             | AnyNodeRef::PatternMatchSingleton(_)
             | AnyNodeRef::PatternMatchSequence(_)
@@ -5952,11 +5913,8 @@
             | AnyNodeRef::ExprCall(_)
             | AnyNodeRef::FStringExpressionElement(_)
             | AnyNodeRef::FStringLiteralElement(_)
-<<<<<<< HEAD
             | AnyNodeRef::FStringInvalidElement(_)
-=======
             | AnyNodeRef::FStringFormatSpec(_)
->>>>>>> 8ec56277
             | AnyNodeRef::ExprFString(_)
             | AnyNodeRef::ExprStringLiteral(_)
             | AnyNodeRef::ExprBytesLiteral(_)
@@ -6064,11 +6022,8 @@
             | AnyNodeRef::ExprCall(_)
             | AnyNodeRef::FStringExpressionElement(_)
             | AnyNodeRef::FStringLiteralElement(_)
-<<<<<<< HEAD
             | AnyNodeRef::FStringInvalidElement(_)
-=======
             | AnyNodeRef::FStringFormatSpec(_)
->>>>>>> 8ec56277
             | AnyNodeRef::ExprFString(_)
             | AnyNodeRef::ExprStringLiteral(_)
             | AnyNodeRef::ExprBytesLiteral(_)
@@ -6159,11 +6114,8 @@
             | AnyNodeRef::ExprCall(_)
             | AnyNodeRef::FStringExpressionElement(_)
             | AnyNodeRef::FStringLiteralElement(_)
-<<<<<<< HEAD
             | AnyNodeRef::FStringInvalidElement(_)
-=======
             | AnyNodeRef::FStringFormatSpec(_)
->>>>>>> 8ec56277
             | AnyNodeRef::ExprFString(_)
             | AnyNodeRef::ExprStringLiteral(_)
             | AnyNodeRef::ExprBytesLiteral(_)
@@ -7113,11 +7065,8 @@
             AnyNodeRef::ExprCall(node) => node.range(),
             AnyNodeRef::FStringExpressionElement(node) => node.range(),
             AnyNodeRef::FStringLiteralElement(node) => node.range(),
-<<<<<<< HEAD
             AnyNodeRef::FStringInvalidElement(node) => node.range(),
-=======
             AnyNodeRef::FStringFormatSpec(node) => node.range(),
->>>>>>> 8ec56277
             AnyNodeRef::ExprFString(node) => node.range(),
             AnyNodeRef::ExprStringLiteral(node) => node.range(),
             AnyNodeRef::ExprBytesLiteral(node) => node.range(),
@@ -7218,11 +7167,8 @@
     ExprCall,
     FStringExpressionElement,
     FStringLiteralElement,
-<<<<<<< HEAD
     FStringInvalidElement,
-=======
     FStringFormatSpec,
->>>>>>> 8ec56277
     ExprFString,
     ExprStringLiteral,
     ExprBytesLiteral,
