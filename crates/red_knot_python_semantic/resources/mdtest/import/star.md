# Wildcard (`*`) imports

See the [Python language reference for import statements].

## Basic functionality

### A simple `*` import

`a.py`:

```py
X: bool = True
```

`b.py`:

```py
from a import *

reveal_type(X)  # revealed: bool
print(Y)  # error: [unresolved-reference]
```

### Overriding existing definition

`a.py`:

```py
X: bool = True
```

`b.py`:

```py
X = 42
reveal_type(X)  # revealed: Literal[42]

from a import *

reveal_type(X)  # revealed: bool
```

### Overridden by later definition

`a.py`:

```py
X: bool = True
```

`b.py`:

```py
from a import *

reveal_type(X)  # revealed: bool
X = False
reveal_type(X)  # revealed: Literal[False]
```

### Reaching across many modules

`a.py`:

```py
X: bool = True
```

`b.py`:

```py
from a import *
```

`c.py`:

```py
from b import *
```

`d.py`:

```py
from c import *

reveal_type(X)  # revealed: bool
```

### A wildcard import constitutes a re-export

`a.pyi`:

```pyi
X: bool = True
```

`b.pyi`:

```pyi
Y: bool = False
```

`c.pyi`:

```pyi
from a import *
from b import Y
```

`d.py`:

```py
# `X` is accessible because the `*` import in `c` re-exports it from `c`
from c import X

# but `Y` is not because the `from b import Y` import does *not* constitute a re-export
from c import Y  # error: [unresolved-import]
```

### Global-scope symbols defined using walrus expressions

`a.py`:

```py
X = (Y := 3) + 4
```

`b.py`:

```py
from a import *

reveal_type(X)  # revealed: Unknown | Literal[7]
reveal_type(Y)  # revealed: Unknown | Literal[3]
```

### Global-scope symbols defined in many other ways

`a.py`:

```py
import typing
from collections import OrderedDict
from collections import OrderedDict as Foo

A, B = 1, (C := 2)
D: (E := 4) = (F := 5)  # error: [invalid-type-form]

for G in [1]:
    ...

for (H := 4).whatever in [2]:  # error: [unresolved-attribute]
    ...

class I: ...

def J(): ...

type K = int

with () as L:  # error: [invalid-context-manager]
    ...

match 42:
    case {"something": M}:
        ...
    case [*N]:
        ...
    case [O]:
        ...
    case P | Q:
        ...
    case object(foo=R):
        ...
    case object(S):
        ...
    case T:
        ...
```

`b.py`:

```py
from a import *

# fmt: off

print((
    A,
    B,
    C,
    D,
    E,
    F,
    G,  # TODO: could emit diagnostic about being possibly unbound
    H,
    I,
    J,
    K,
    L,
    M,  # TODO: could emit diagnostic about being possibly unbound
    N,  # TODO: could emit diagnostic about being possibly unbound
    O,  # TODO: could emit diagnostic about being possibly unbound
    P,  # TODO: could emit diagnostic about being possibly unbound
    Q,  # TODO: could emit diagnostic about being possibly unbound
    R,  # TODO: could emit diagnostic about being possibly unbound
    S,  # TODO: could emit diagnostic about being possibly unbound
    T,  # TODO: could emit diagnostic about being possibly unbound
    typing,
    OrderedDict,
    Foo,
))
```

### Definitions in function-like scopes are not global definitions

Except for some cases involving walrus expressions inside comprehension scopes.

`a.py`:

```py
class Iterator:
    def __next__(self) -> int:
        return 42

class Iterable:
    def __iter__(self) -> Iterator:
        return Iterator()

[a for a in Iterable()]
{b for b in Iterable()}
{c: c for c in Iterable()}
(d for d in Iterable())
lambda e: (f := 42)

# Definitions created by walruses in a comprehension scope are unique;
# they "leak out" of the scope and are stored in the surrounding scope
[(g := h * 2) for h in Iterable()]
[i for j in Iterable() if (i := j - 10) > 0]
{(k := l * 2): (m := l * 3) for l in Iterable()}
```

`b.py`:

```py
from a import *

# error: [unresolved-reference]
reveal_type(a)  # revealed: Unknown
# error: [unresolved-reference]
reveal_type(b)  # revealed: Unknown
# error: [unresolved-reference]
reveal_type(c)  # revealed: Unknown
# error: [unresolved-reference]
reveal_type(d)  # revealed: Unknown
# error: [unresolved-reference]
reveal_type(e)  # revealed: Unknown
# error: [unresolved-reference]
reveal_type(f)  # revealed: Unknown
# error: [unresolved-reference]
reveal_type(h)  # revealed: Unknown
# error: [unresolved-reference]
reveal_type(j)  # revealed: Unknown

# TODO: these should all reveal `int`
# (we don't generally model elsewhere in red-knot that bindings from walruses
# "leak" from comprehension scopes into outer scopes, but we should)
reveal_type(g)  # revealed: Unknown
reveal_type(i)  # revealed: Unknown
reveal_type(k)  # revealed: Unknown
reveal_type(m)  # revealed: Unknown
```

### An annotation without a value is a definition in a stub but not a `.py` file

`a.pyi`:

```pyi
X: bool
```

`b.py`:

```py
Y: bool
```

`c.py`:

```py
from a import *
from b import *

reveal_type(X)  # revealed: bool
# error: [unresolved-reference]
reveal_type(Y)  # revealed: Unknown
```

### Global-scope symbols defined in many other ways

`a.py`:

```py
import typing
from collections import OrderedDict
from collections import OrderedDict as Foo

A, B = 1, (C := 2)
D: (E := 4) = (F := 5)  # error: [invalid-type-form]

for G in [1]:
    ...

for (H := 4).whatever in [2]:  # error: [unresolved-attribute]
    ...

class I: ...

def J(): ...

type K = int

with () as L:  # error: [invalid-context-manager]
    ...

match 42:
    case {"something": M}:
        ...
    case [*N]:
        ...
    case [O]:
        ...
    case P | Q:
        ...
    case object(foo=R):
        ...
    case object(S):
        ...
    case T:
        ...
```

`b.py`:

```py
from a import *

# fmt: off

print((
    # TODO: false positive
    A,  # error: [unresolved-reference]
    # TODO: false positive
    B,  # error: [unresolved-reference]
    # TODO: false positive
    C,  # error: [unresolved-reference]
    # TODO: false positive
    D,  # error: [unresolved-reference]
    # TODO: false positive
    E,  # error: [unresolved-reference]
    # TODO: false positive
    F,  # error: [unresolved-reference]
    # TODO: could emit diagnostic about being possibly unbound, but this is a false positive
    G,  # error: [unresolved-reference] "Name `G` used when not defined"
    # TODO: false positive
    H,  # error: [unresolved-reference]
    # TODO: false positive
    I,  # error: [unresolved-reference]
    # TODO: false positive
    J,  # error: [unresolved-reference]
    # TODO: false positive
    K,  # error: [unresolved-reference]
    # TODO: false positive
    L,  # error: [unresolved-reference]
    # TODO: could emit diagnostic about being possibly unbound, but this is a false positive
    M,  # error: [unresolved-reference] "Name `M` used when not defined"
    # TODO: could emit diagnostic about being possibly unbound, but this is a false positive
    N,  # error: [unresolved-reference] "Name `N` used when not defined"
    # TODO: could emit diagnostic about being possibly unbound, but this is a false positive
    O,  # error: [unresolved-reference] "Name `O` used when not defined"
    # TODO: could emit diagnostic about being possibly unbound, but this is a false positive
    P,  # error: [unresolved-reference] "Name `P` used when not defined"
    # TODO: could emit diagnostic about being possibly unbound, but this is a false positive
    Q,  # error: [unresolved-reference] "Name `Q` used when not defined"
    # TODO: could emit diagnostic about being possibly unbound, but this is a false positive
    R,  # error: [unresolved-reference] "Name `R` used when not defined"
    # TODO: could emit diagnostic about being possibly unbound, but this is a false positive
    S,  # error: [unresolved-reference] "Name `S` used when not defined"
    # TODO: could emit diagnostic about being possibly unbound, but this is a false positive
    T,  # error: [unresolved-reference] "Name `T` used when not defined"
    # TODO: false positive
    typing,  # error: [unresolved-reference]
    # TODO: false positive
    OrderedDict,  # error: [unresolved-reference]
    # TODO: false positive
    Foo,  # error: [unresolved-reference]
))
```

### Definitions in function-like scopes are not global definitions

Except for some cases involving walrus expressions inside comprehension scopes.

`a.py`:

```py
class Iterator:
    def __next__(self) -> int:
        return 42

class Iterable:
    def __iter__(self) -> Iterator:
        return Iterator()

[a for a in Iterable()]
{b for b in Iterable()}
{c: c for c in Iterable()}
(d for d in Iterable())
lambda e: (f := 42)

# Definitions created by walruses in a comprehension scope are unique;
# they "leak out" of the scope and are stored in the surrounding scope
[(g := h * 2) for h in Iterable()]
[i for j in Iterable() if (i := j - 10) > 0]
{(k := l * 2): (m := l * 3) for l in Iterable()}
```

`b.py`:

```py
from a import *

# error: [unresolved-reference]
reveal_type(a)  # revealed: Unknown
# error: [unresolved-reference]
reveal_type(b)  # revealed: Unknown
# error: [unresolved-reference]
reveal_type(c)  # revealed: Unknown
# error: [unresolved-reference]
reveal_type(d)  # revealed: Unknown
# error: [unresolved-reference]
reveal_type(e)  # revealed: Unknown
# error: [unresolved-reference]
reveal_type(f)  # revealed: Unknown
# error: [unresolved-reference]
reveal_type(h)  # revealed: Unknown
# error: [unresolved-reference]
reveal_type(j)  # revealed: Unknown

# TODO: these should all reveal `Unknown | int` and should not have diagnostics.
# (We don't generally model elsewhere in red-knot that bindings from walruses
# "leak" from comprehension scopes into outer scopes, but we should.)
# See https://github.com/astral-sh/ruff/issues/16954
#
# error: [unresolved-reference]
reveal_type(g)  # revealed: Unknown
# error: [unresolved-reference]
reveal_type(i)  # revealed: Unknown
# error: [unresolved-reference]
reveal_type(k)  # revealed: Unknown
# error: [unresolved-reference]
reveal_type(m)  # revealed: Unknown
```

### An annotation without a value is a definition in a stub but not a `.py` file

`a.pyi`:

```pyi
X: bool
```

`b.py`:

```py
Y: bool
```

`c.py`:

```py
from a import *
from b import *

# TODO: this is a false positive, should reveal `bool`
# error: [unresolved-reference]
reveal_type(X)  # revealed: Unknown

# but this diagnostic is accurate!
# error: [unresolved-reference]
reveal_type(Y)  # revealed: Unknown
```

### Global-scope names starting with underscores

Global-scope names starting with underscores are not imported from a `*` import (unless the module
has `__all__` and they are included in `__all__`):

`a.py`:

```py
_private: bool = False
__protected: bool = False
__dunder__: bool = False
___thunder___: bool = False

Y: bool = True
```

`b.py`:

```py
from a import *

# error: [unresolved-reference]
reveal_type(_private)  # revealed: Unknown
# error: [unresolved-reference]
reveal_type(__protected)  # revealed: Unknown
# error: [unresolved-reference]
reveal_type(__dunder__)  # revealed: Unknown
# error: [unresolved-reference]
reveal_type(___thunder___)  # revealed: Unknown

reveal_type(Y)  # revealed: bool
```

### All public symbols are considered re-exported from `.py` files

For `.py` files, we should consider all public symbols in the global namespace exported by that
module when considering which symbols are made available by a `*` import. Here, `b.py` does not use
the explicit `from a import X as X` syntax to explicitly mark it as publicly re-exported, and `X` is
not included in `__all__`; whether it should be considered a "public name" in module `b` is
ambiguous. We could consider an opt-in rule to warn the user when they use `X` in `c.py` that it was
not included in `__all__` and was not marked as an explicit re-export.

`a.py`:

```py
X: bool = True
```

`b.py`:

```py
from a import X
```

`c.py`:

```py
from b import *

# TODO: we could consider an opt-in diagnostic (see prose commentary above)
reveal_type(X)  # revealed: bool
```

### Only explicit re-exports are considered re-exported from `.pyi` files

For `.pyi` files, we should consider all imports private to the stub unless they are included in
`__all__` or use the explicit `from foo import X as X` syntax.

`a.pyi`:

```pyi
X: bool = True
Y: bool = True
```

`b.pyi`:

```pyi
from a import X, Y as Y
```

`c.py`:

```py
from b import *

# This error is correct, as `X` is not considered re-exported from module `b`:
#
# error: [unresolved-reference]
reveal_type(X)  # revealed: Unknown

reveal_type(Y)  # revealed: bool
```

### Symbols in statically known branches

```toml
[environment]
python-version = "3.11"
```

`a.py`:

```py
import sys

if sys.version_info >= (3, 11):
    X: bool = True
else:
    Y: bool = False
    Z: int = 42
```

`b.py`:

```py
Z: bool = True

from a import *

reveal_type(X)  # revealed: bool

# TODO: should emit error: [unresolved-reference]
reveal_type(Y)  # revealed: Unknown

# The `*` import should not be considered a redefinition
# of the global variable in this module, as the symbol in
# the `a` module is in a branch that is statically known
# to be dead code given the `python-version` configuration.
reveal_type(Z)  # revealed: Literal[True]
```

### Relative `*` imports

Relative `*` imports are also supported by Python:

`a/__init__.py`:

```py
```

`a/foo.py`:

```py
X: bool = True
```

`a/bar.py`:

```py
from .foo import *

reveal_type(X)  # revealed: bool
```

## Star imports with `__all__`

If a module `x` contains `__all__`, all symbols included in `x.__all__` are imported by
`from x import *` (but no other symbols are).

### Simple tuple `__all__`

`a.py`:

```py
__all__ = ("X", "_private", "__protected", "__dunder__", "___thunder___")

X: bool = True
_private: bool = True
__protected: bool = True
__dunder__: bool = True
___thunder___: bool = True

Y: bool = False
```

`b.py`:

```py
from a import *

reveal_type(X)  # revealed: bool

# TODO none of these should error, should all reveal `bool`
# error: [unresolved-reference]
reveal_type(_private)  # revealed: Unknown
# error: [unresolved-reference]
reveal_type(__protected)  # revealed: Unknown
# error: [unresolved-reference]
reveal_type(__dunder__)  # revealed: Unknown
# error: [unresolved-reference]
reveal_type(___thunder___)  # revealed: Unknown

# TODO: should emit [unresolved-reference] diagnostic & reveal `Unknown`
reveal_type(Y)  # revealed: bool
```

### Simple list `__all__`

`a.py`:

```py
__all__ = ["X"]

X: bool = True
Y: bool = False
```

`b.py`:

```py
from a import *

reveal_type(X)  # revealed: bool

# TODO: should emit [unresolved-reference] diagnostic & reveal `Unknown`
reveal_type(Y)  # revealed: bool
```

### `__all__` with additions later on in the global scope

The [typing spec] lists certain modifications to `__all__` that must be understood by type checkers.

`a.py`:

```py
FOO: bool = True

__all__ = ["FOO"]
```

`b.py`:

```py
import a
from a import *

__all__ = ["A"]
__all__ += ["B"]
__all__.append("C")
__all__.extend(["D"])
__all__.extend(("E",))
__all__.extend(a.__all__)

A: bool = True
B: bool = True
C: bool = True
D: bool = True
E: bool = True
F: bool = False
```

`c.py`:

```py
from b import *

reveal_type(A)  # revealed: bool
reveal_type(B)  # revealed: bool
reveal_type(C)  # revealed: bool
reveal_type(D)  # revealed: bool
reveal_type(E)  # revealed: bool
reveal_type(FOO)  # revealed: bool

# TODO should error with [unresolved-reference] & reveal `Unknown`
reveal_type(F)  # revealed: bool
```

### `__all__` with subtractions later on in the global scope

Whereas there are many ways of adding to `__all__` that type checkers must support, there is only
one way of subtracting from `__all__` that type checkers are required to support:

`a.py`:

```py
__all__ = ["A", "B"]
__all__.remove("A")

A: bool = True
B: bool = True
```

`b.py`:

```py
from a import *

reveal_type(A)  # revealed: bool

# TODO should emit an [unresolved-reference] diagnostic & reveal `Unknown`
reveal_type(B)  # revealed: bool
```

### Invalid `__all__`

If `a.__all__` contains a member that does not refer to a symbol with bindings in the global scope,
a wildcard import from module `a` will fail at runtime.

TODO: Should we:

1. Emit a diagnostic at the invalid definition of `__all__` (which will not fail at runtime)?
1. Emit a diagnostic at the star-import from the module with the invalid `__all__` (which _will_
    fail at runtime)?
1. Emit a diagnostic on both?

`a.py`:

```py
__all__ = ["a", "b"]

a = 42
```

`b.py`:

```py
# TODO we should consider emitting a diagnostic here (see prose description above)
from a import *  # fails with `AttributeError: module 'foo' has no attribute 'b'` at runtime
```

### Dynamic `__all__`

If `__all__` contains members that are dynamically computed, we should check that all members of
`__all__` are assignable to `str`. For the purposes of evaluating `*` imports, however, we should
treat the module as though it has no `__all__` at all: all global-scope members of the module should
be considered imported by the import statement. We should probably also emit a warning telling the
user that we cannot statically determine the elements of `__all__`.

`a.py`:

```py
def f() -> str:
    return "f"

def g() -> int:
    return 42

# TODO we should emit a warning here for the dynamically constructed `__all__` member.
__all__ = [f()]
```

`b.py`:

```py
from a import *

# At runtime, `f` is imported but `g` is not; to avoid false positives, however,
# we treat `a` as though it does not have `__all__` at all,
# which would imply that both symbols would be present.
reveal_type(f)  # revealed: Literal[f]
reveal_type(g)  # revealed: Literal[g]
```

### `__all__` conditionally defined in a statically known branch

```toml
[environment]
python-version = "3.11"
```

`a.py`:

```py
import sys

X: bool = True

if sys.version_info >= (3, 11):
    __all__ = ["X", "Y"]
    Y: bool = True
else:
    __all__ = ("Z",)
    Z: bool = True
```

`b.py`:

```py
from a import *

reveal_type(X)  # revealed: bool
reveal_type(Y)  # revealed: bool

# TODO: should error with [unresolved-reference]
reveal_type(Z)  # revealed: Unknown
```

### `__all__` conditionally mutated in a statically known branch

```toml
[environment]
python-version = "3.11"
```

`a.py`:

```py
import sys

__all__ = ["X"]
X: bool = True

if sys.version_info >= (3, 11):
    __all__.append("Y")
    Y: bool = True
else:
    __all__.append("Z")
    Z: bool = True
```

`b.py`:

```py
from a import *

reveal_type(X)  # revealed: bool
reveal_type(Y)  # revealed: bool

# TODO should have an [unresolved-reference] diagnostic
reveal_type(Z)  # revealed: Unknown
```

### Empty `__all__`

An empty `__all__` is valid, but a `*` import from a module with an empty `__all__` results in 0
bindings being added from the import:

`a.py`:

```py
X: bool = True

__all__ = ()
```

`b.py`:

```py
Y: bool = True

__all__ = []
```

`c.py`:

```py
from a import *
from b import *

# TODO: both of these should have [unresolved-reference] diagnostics and reveal `Unknown`
reveal_type(X)  # revealed: bool
reveal_type(Y)  # revealed: bool
```

### `__all__` in a stub file

If a name is included in `__all__` in a stub file, it is considered re-exported even if it was only
defined using an import without the explicit `from foo import X as X` syntax:

`a.py`:

```py
X: bool = True
Y: bool = True
```

`b.py`:

```py
from a import X, Y

__all__ = ["X"]
```

`c.py`:

```py
from b import *

reveal_type(X)  # revealed: bool

# TODO this should have an [unresolved-reference] diagnostic and reveal `Unknown`
reveal_type(Y)  # revealed: bool
```

## `global` statements in non-global scopes

A `global` statement in a nested function scope, combined with a definition in the same function
scope of the name that was declared `global`, can add a symbol to the global namespace.

`a.py`:

```py
def f():
    global g, h

    g: bool = True

f()
```

`b.py`:

```py
from a import *

# TODO: false positive, should be `Literal[f]` with no diagnostic
# error: [unresolved-reference]
reveal_type(f)  # revealed: Unknown

# TODO: false positive, should be `bool` with no diagnostic
# error: [unresolved-reference]
reveal_type(g)  # revealed: Unknown

# this diagnostic is accurate, though!
# error: [unresolved-reference]
reveal_type(h)  # revealed: Unknown
```

## Integration test: `collections.abc`

The `collections.abc` standard-library module provides a good integration test, as all its symbols
are present due to `*` imports.

```py
import typing
import collections.abc

reveal_type(collections.abc.Sequence)  # revealed: Literal[Sequence]
reveal_type(collections.abc.Callable)  # revealed: typing.Callable
```

## Invalid `*` imports

### Unresolved module

If the module is unresolved, we emit a diagnostic just like for any other unresolved import:

```py
# TODO: not a great error message
from foo import *  # error: [unresolved-import] "Cannot resolve import `foo`"
```

### Nested scope

A `*` import in a nested scope are always a syntax error. Red-knot does not infer any bindings from
them:

`a.py`:

```py
X: bool = True
```

`b.py`:

```py
def f():
    # TODO: we should emit a syntax errror here (tracked by https://github.com/astral-sh/ruff/issues/11934)
    from a import *

    # error: [unresolved-reference]
    reveal_type(X)  # revealed: Unknown
```

### `*` combined with other aliases in the list

`a.py`:

```py
X: bool = True
_Y: bool = False
_Z: bool = True
```

`b.py`:

<!-- blacken-docs:off -->

```py
from a import *, _Y  # error: [invalid-syntax]

# The import statement above is invalid syntax,
# but it's pretty obvious that the user wanted to do a `*` import,
<<<<<<< HEAD
# so we import all public names from `a` anyway, to minimize cascading errors
reveal_type(X)  # revealed: bool
=======
# so we should import all public names from `a` anyway, to minimize cascading errors
#
# TODO: get rid of this error, reveal `bool`
# error: [unresolved-reference]
reveal_type(X)  # revealed: Unknown
>>>>>>> 66d0cf2a
reveal_type(_Y)  # revealed: bool
```

These tests are more to assert that we don't panic on these various kinds of invalid syntax than
anything else:

`c.py`:

```py
from a import *, _Y  # error: [invalid-syntax]
from a import _Y, *, _Z  # error: [invalid-syntax]
from a import *, _Y as fooo  # error: [invalid-syntax]
from a import *, *, _Y  # error: [invalid-syntax]
```

<!-- blacken-docs:on -->

[python language reference for import statements]: https://docs.python.org/3/reference/simple_stmts.html#the-import-statement
[typing spec]: https://typing.python.org/en/latest/spec/distributing.html#library-interface-public-and-private-symbols<|MERGE_RESOLUTION|>--- conflicted
+++ resolved
@@ -262,9 +262,10 @@
 # error: [unresolved-reference]
 reveal_type(j)  # revealed: Unknown
 
-# TODO: these should all reveal `int`
-# (we don't generally model elsewhere in red-knot that bindings from walruses
-# "leak" from comprehension scopes into outer scopes, but we should)
+# TODO: these should all reveal `Unknown | int`.
+# (We don't generally model elsewhere in red-knot that bindings from walruses
+# "leak" from comprehension scopes into outer scopes, but we should.)
+# See https://github.com/astral-sh/ruff/issues/16954
 reveal_type(g)  # revealed: Unknown
 reveal_type(i)  # revealed: Unknown
 reveal_type(k)  # revealed: Unknown
@@ -292,201 +293,6 @@
 from b import *
 
 reveal_type(X)  # revealed: bool
-# error: [unresolved-reference]
-reveal_type(Y)  # revealed: Unknown
-```
-
-### Global-scope symbols defined in many other ways
-
-`a.py`:
-
-```py
-import typing
-from collections import OrderedDict
-from collections import OrderedDict as Foo
-
-A, B = 1, (C := 2)
-D: (E := 4) = (F := 5)  # error: [invalid-type-form]
-
-for G in [1]:
-    ...
-
-for (H := 4).whatever in [2]:  # error: [unresolved-attribute]
-    ...
-
-class I: ...
-
-def J(): ...
-
-type K = int
-
-with () as L:  # error: [invalid-context-manager]
-    ...
-
-match 42:
-    case {"something": M}:
-        ...
-    case [*N]:
-        ...
-    case [O]:
-        ...
-    case P | Q:
-        ...
-    case object(foo=R):
-        ...
-    case object(S):
-        ...
-    case T:
-        ...
-```
-
-`b.py`:
-
-```py
-from a import *
-
-# fmt: off
-
-print((
-    # TODO: false positive
-    A,  # error: [unresolved-reference]
-    # TODO: false positive
-    B,  # error: [unresolved-reference]
-    # TODO: false positive
-    C,  # error: [unresolved-reference]
-    # TODO: false positive
-    D,  # error: [unresolved-reference]
-    # TODO: false positive
-    E,  # error: [unresolved-reference]
-    # TODO: false positive
-    F,  # error: [unresolved-reference]
-    # TODO: could emit diagnostic about being possibly unbound, but this is a false positive
-    G,  # error: [unresolved-reference] "Name `G` used when not defined"
-    # TODO: false positive
-    H,  # error: [unresolved-reference]
-    # TODO: false positive
-    I,  # error: [unresolved-reference]
-    # TODO: false positive
-    J,  # error: [unresolved-reference]
-    # TODO: false positive
-    K,  # error: [unresolved-reference]
-    # TODO: false positive
-    L,  # error: [unresolved-reference]
-    # TODO: could emit diagnostic about being possibly unbound, but this is a false positive
-    M,  # error: [unresolved-reference] "Name `M` used when not defined"
-    # TODO: could emit diagnostic about being possibly unbound, but this is a false positive
-    N,  # error: [unresolved-reference] "Name `N` used when not defined"
-    # TODO: could emit diagnostic about being possibly unbound, but this is a false positive
-    O,  # error: [unresolved-reference] "Name `O` used when not defined"
-    # TODO: could emit diagnostic about being possibly unbound, but this is a false positive
-    P,  # error: [unresolved-reference] "Name `P` used when not defined"
-    # TODO: could emit diagnostic about being possibly unbound, but this is a false positive
-    Q,  # error: [unresolved-reference] "Name `Q` used when not defined"
-    # TODO: could emit diagnostic about being possibly unbound, but this is a false positive
-    R,  # error: [unresolved-reference] "Name `R` used when not defined"
-    # TODO: could emit diagnostic about being possibly unbound, but this is a false positive
-    S,  # error: [unresolved-reference] "Name `S` used when not defined"
-    # TODO: could emit diagnostic about being possibly unbound, but this is a false positive
-    T,  # error: [unresolved-reference] "Name `T` used when not defined"
-    # TODO: false positive
-    typing,  # error: [unresolved-reference]
-    # TODO: false positive
-    OrderedDict,  # error: [unresolved-reference]
-    # TODO: false positive
-    Foo,  # error: [unresolved-reference]
-))
-```
-
-### Definitions in function-like scopes are not global definitions
-
-Except for some cases involving walrus expressions inside comprehension scopes.
-
-`a.py`:
-
-```py
-class Iterator:
-    def __next__(self) -> int:
-        return 42
-
-class Iterable:
-    def __iter__(self) -> Iterator:
-        return Iterator()
-
-[a for a in Iterable()]
-{b for b in Iterable()}
-{c: c for c in Iterable()}
-(d for d in Iterable())
-lambda e: (f := 42)
-
-# Definitions created by walruses in a comprehension scope are unique;
-# they "leak out" of the scope and are stored in the surrounding scope
-[(g := h * 2) for h in Iterable()]
-[i for j in Iterable() if (i := j - 10) > 0]
-{(k := l * 2): (m := l * 3) for l in Iterable()}
-```
-
-`b.py`:
-
-```py
-from a import *
-
-# error: [unresolved-reference]
-reveal_type(a)  # revealed: Unknown
-# error: [unresolved-reference]
-reveal_type(b)  # revealed: Unknown
-# error: [unresolved-reference]
-reveal_type(c)  # revealed: Unknown
-# error: [unresolved-reference]
-reveal_type(d)  # revealed: Unknown
-# error: [unresolved-reference]
-reveal_type(e)  # revealed: Unknown
-# error: [unresolved-reference]
-reveal_type(f)  # revealed: Unknown
-# error: [unresolved-reference]
-reveal_type(h)  # revealed: Unknown
-# error: [unresolved-reference]
-reveal_type(j)  # revealed: Unknown
-
-# TODO: these should all reveal `Unknown | int` and should not have diagnostics.
-# (We don't generally model elsewhere in red-knot that bindings from walruses
-# "leak" from comprehension scopes into outer scopes, but we should.)
-# See https://github.com/astral-sh/ruff/issues/16954
-#
-# error: [unresolved-reference]
-reveal_type(g)  # revealed: Unknown
-# error: [unresolved-reference]
-reveal_type(i)  # revealed: Unknown
-# error: [unresolved-reference]
-reveal_type(k)  # revealed: Unknown
-# error: [unresolved-reference]
-reveal_type(m)  # revealed: Unknown
-```
-
-### An annotation without a value is a definition in a stub but not a `.py` file
-
-`a.pyi`:
-
-```pyi
-X: bool
-```
-
-`b.py`:
-
-```py
-Y: bool
-```
-
-`c.py`:
-
-```py
-from a import *
-from b import *
-
-# TODO: this is a false positive, should reveal `bool`
-# error: [unresolved-reference]
-reveal_type(X)  # revealed: Unknown
-
-# but this diagnostic is accurate!
 # error: [unresolved-reference]
 reveal_type(Y)  # revealed: Unknown
 ```
@@ -616,11 +422,12 @@
 # TODO: should emit error: [unresolved-reference]
 reveal_type(Y)  # revealed: Unknown
 
-# The `*` import should not be considered a redefinition
+# TODO: The `*` import should not be considered a redefinition
 # of the global variable in this module, as the symbol in
 # the `a` module is in a branch that is statically known
 # to be dead code given the `python-version` configuration.
-reveal_type(Z)  # revealed: Literal[True]
+# Thus this should reveal `Literal[True]`.
+reveal_type(Z)  # revealed: Unknown
 ```
 
 ### Relative `*` imports
@@ -998,9 +805,7 @@
 ```py
 from a import *
 
-# TODO: false positive, should be `Literal[f]` with no diagnostic
-# error: [unresolved-reference]
-reveal_type(f)  # revealed: Unknown
+reveal_type(f)  # revealed: Literal[f]
 
 # TODO: false positive, should be `bool` with no diagnostic
 # error: [unresolved-reference]
@@ -1076,16 +881,8 @@
 
 # The import statement above is invalid syntax,
 # but it's pretty obvious that the user wanted to do a `*` import,
-<<<<<<< HEAD
 # so we import all public names from `a` anyway, to minimize cascading errors
 reveal_type(X)  # revealed: bool
-=======
-# so we should import all public names from `a` anyway, to minimize cascading errors
-#
-# TODO: get rid of this error, reveal `bool`
-# error: [unresolved-reference]
-reveal_type(X)  # revealed: Unknown
->>>>>>> 66d0cf2a
 reveal_type(_Y)  # revealed: bool
 ```
 
