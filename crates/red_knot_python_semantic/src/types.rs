--- conflicted
+++ resolved
@@ -2350,64 +2350,23 @@
                     [
                         Signature::new(
                             Parameters::new([
-<<<<<<< HEAD
-                                Parameter::positional_only()
-                                    .with_static_name("instance")
+                                Parameter::positional_only(Some(Name::new_static("instance")))
                                     .with_annotated_type(Type::none(db)),
-                                Parameter::positional_only()
-                                    .with_static_name("owner")
+                                Parameter::positional_only(Some(Name::new_static("owner")))
                                     .with_annotated_type(KnownClass::Type.to_instance(db)),
-=======
-                                Parameter::new(
-                                    Some(Type::none(db)),
-                                    ParameterKind::PositionalOnly {
-                                        name: Some(Name::new_static("instance")),
-                                        default_ty: None,
-                                    },
-                                ),
-                                Parameter::new(
-                                    Some(KnownClass::Type.to_instance(db)),
-                                    ParameterKind::PositionalOnly {
-                                        name: Some(Name::new_static("owner")),
-                                        default_ty: None,
-                                    },
-                                ),
->>>>>>> 81759be1
                             ]),
                             None,
                         ),
                         Signature::new(
                             Parameters::new([
-<<<<<<< HEAD
-                                Parameter::positional_only()
-                                    .with_static_name("instance")
+                                Parameter::positional_only(Some(Name::new_static("instance")))
                                     .with_annotated_type(not_none),
-                                Parameter::positional_only()
-                                    .with_static_name("owner")
+                                Parameter::positional_only(Some(Name::new_static("owner")))
                                     .with_annotated_type(UnionType::from_elements(
                                         db,
                                         [KnownClass::Type.to_instance(db), Type::none(db)],
                                     ))
                                     .with_default_type(Type::none(db)),
-=======
-                                Parameter::new(
-                                    Some(not_none),
-                                    ParameterKind::PositionalOnly {
-                                        name: Some(Name::new_static("instance")),
-                                        default_ty: None,
-                                    },
-                                ),
-                                Parameter::new(
-                                    Some(UnionType::from_elements(
-                                        db,
-                                        [KnownClass::Type.to_instance(db), Type::none(db)],
-                                    )),
-                                    ParameterKind::PositionalOnly {
-                                        name: Some(Name::new_static("owner")),
-                                        default_ty: Some(Type::none(db)),
-                                    },
-                                ),
->>>>>>> 81759be1
                             ]),
                             None,
                         ),
@@ -2429,84 +2388,27 @@
                     [
                         Signature::new(
                             Parameters::new([
-<<<<<<< HEAD
-                                Parameter::positional_only()
-                                    .with_static_name("self")
+                                Parameter::positional_only(Some(Name::new_static("self")))
                                     .with_annotated_type(KnownClass::FunctionType.to_instance(db)),
-                                Parameter::positional_only()
-                                    .with_static_name("instance")
+                                Parameter::positional_only(Some(Name::new_static("instance")))
                                     .with_annotated_type(Type::none(db)),
-                                Parameter::positional_only()
-                                    .with_static_name("owner")
+                                Parameter::positional_only(Some(Name::new_static("owner")))
                                     .with_annotated_type(KnownClass::Type.to_instance(db)),
-=======
-                                Parameter::new(
-                                    Some(KnownClass::FunctionType.to_instance(db)),
-                                    ParameterKind::PositionalOnly {
-                                        name: Some(Name::new_static("self")),
-                                        default_ty: None,
-                                    },
-                                ),
-                                Parameter::new(
-                                    Some(Type::none(db)),
-                                    ParameterKind::PositionalOnly {
-                                        name: Some(Name::new_static("instance")),
-                                        default_ty: None,
-                                    },
-                                ),
-                                Parameter::new(
-                                    Some(KnownClass::Type.to_instance(db)),
-                                    ParameterKind::PositionalOnly {
-                                        name: Some(Name::new_static("owner")),
-                                        default_ty: None,
-                                    },
-                                ),
->>>>>>> 81759be1
                             ]),
                             None,
                         ),
                         Signature::new(
                             Parameters::new([
-<<<<<<< HEAD
-                                Parameter::positional_only()
-                                    .with_static_name("self")
+                                Parameter::positional_only(Some(Name::new_static("self")))
                                     .with_annotated_type(KnownClass::FunctionType.to_instance(db)),
-                                Parameter::positional_only()
-                                    .with_static_name("instance")
+                                Parameter::positional_only(Some(Name::new_static("instance")))
                                     .with_annotated_type(not_none),
-                                Parameter::positional_only()
-                                    .with_static_name("owner")
+                                Parameter::positional_only(Some(Name::new_static("owner")))
                                     .with_annotated_type(UnionType::from_elements(
                                         db,
                                         [KnownClass::Type.to_instance(db), Type::none(db)],
                                     ))
                                     .with_default_type(Type::none(db)),
-=======
-                                Parameter::new(
-                                    Some(KnownClass::FunctionType.to_instance(db)),
-                                    ParameterKind::PositionalOnly {
-                                        name: Some(Name::new_static("self")),
-                                        default_ty: None,
-                                    },
-                                ),
-                                Parameter::new(
-                                    Some(not_none),
-                                    ParameterKind::PositionalOnly {
-                                        name: Some(Name::new_static("instance")),
-                                        default_ty: None,
-                                    },
-                                ),
-                                Parameter::new(
-                                    Some(UnionType::from_elements(
-                                        db,
-                                        [KnownClass::Type.to_instance(db), Type::none(db)],
-                                    )),
-                                    ParameterKind::PositionalOnly {
-                                        name: Some(Name::new_static("owner")),
-                                        default_ty: Some(Type::none(db)),
-                                    },
-                                ),
->>>>>>> 81759be1
                             ]),
                             None,
                         ),
@@ -2527,12 +2429,10 @@
                         self,
                         Signature::new(
                             Parameters::new([
-                                Parameter::positional_only()
-                                    .with_static_name("a")
+                                Parameter::positional_only(Some(Name::new_static("a")))
                                     .type_form()
                                     .with_annotated_type(Type::any()),
-                                Parameter::positional_only()
-                                    .with_static_name("b")
+                                Parameter::positional_only(Some(Name::new_static("b")))
                                     .type_form()
                                     .with_annotated_type(Type::any()),
                             ]),
@@ -2550,10 +2450,11 @@
                     let signature = CallableSignature::single(
                         self,
                         Signature::new(
-                            Parameters::new([Parameter::positional_only()
-                                .with_static_name("a")
-                                .type_form()
-                                .with_annotated_type(Type::any())]),
+                            Parameters::new([Parameter::positional_only(Some(Name::new_static(
+                                "a",
+                            )))
+                            .type_form()
+                            .with_annotated_type(Type::any())]),
                             Some(KnownClass::Bool.to_instance(db)),
                         ),
                     );
@@ -2565,11 +2466,9 @@
                         self,
                         Signature::new(
                             Parameters::new([
-                                Parameter::positional_only()
-                                    .with_static_name("value")
+                                Parameter::positional_only(Some(Name::new_static("value")))
                                     .with_annotated_type(Type::any()),
-                                Parameter::positional_only()
-                                    .with_static_name("type")
+                                Parameter::positional_only(Some(Name::new_static("type")))
                                     .type_form()
                                     .with_annotated_type(Type::any()),
                             ]),
@@ -2584,12 +2483,10 @@
                         self,
                         Signature::new(
                             Parameters::new([
-                                Parameter::positional_or_keyword()
-                                    .with_static_name("typ")
+                                Parameter::positional_or_keyword(Name::new_static("typ"))
                                     .type_form()
                                     .with_annotated_type(Type::any()),
-                                Parameter::positional_or_keyword()
-                                    .with_static_name("val")
+                                Parameter::positional_or_keyword(Name::new_static("val"))
                                     .with_annotated_type(Type::any()),
                             ]),
                             Some(Type::any()),
@@ -2613,20 +2510,11 @@
                     let signature = CallableSignature::single(
                         self,
                         Signature::new(
-<<<<<<< HEAD
-                            Parameters::new([Parameter::positional_only()
-                                .with_static_name("o")
-                                .with_annotated_type(Type::any())
-                                .with_default_type(Type::BooleanLiteral(false))]),
-=======
-                            Parameters::new([Parameter::new(
-                                Some(Type::any()),
-                                ParameterKind::PositionalOnly {
-                                    name: Some(Name::new_static("o")),
-                                    default_ty: Some(Type::BooleanLiteral(false)),
-                                },
-                            )]),
->>>>>>> 81759be1
+                            Parameters::new([Parameter::positional_only(Some(Name::new_static(
+                                "o",
+                            )))
+                            .with_annotated_type(Type::any())
+                            .with_default_type(Type::BooleanLiteral(false))]),
                             Some(KnownClass::Bool.to_instance(db)),
                         ),
                     );
@@ -2645,57 +2533,21 @@
                         self,
                         [
                             Signature::new(
-<<<<<<< HEAD
-                                Parameters::new([Parameter::positional_only()
-                                    .with_static_name("o")
-                                    .with_annotated_type(Type::any())
-                                    .with_default_type(Type::string_literal(db, ""))]),
-=======
-                                Parameters::new([Parameter::new(
-                                    Some(Type::any()),
-                                    ParameterKind::PositionalOnly {
-                                        name: Some(Name::new_static("o")),
-                                        default_ty: Some(Type::string_literal(db, "")),
-                                    },
-                                )]),
->>>>>>> 81759be1
+                                Parameters::new([Parameter::positional_only(Some(
+                                    Name::new_static("o"),
+                                ))
+                                .with_annotated_type(Type::any())
+                                .with_default_type(Type::string_literal(db, ""))]),
                                 Some(KnownClass::Str.to_instance(db)),
                             ),
                             Signature::new(
                                 Parameters::new([
-<<<<<<< HEAD
-                                    Parameter::positional_only()
-                                        .with_static_name("o")
+                                    Parameter::positional_only(Some(Name::new_static("o")))
                                         .with_annotated_type(Type::any()), // TODO: ReadableBuffer
-                                    Parameter::positional_only()
-                                        .with_static_name("encoding")
+                                    Parameter::positional_only(Some(Name::new_static("encoding")))
                                         .with_annotated_type(KnownClass::Str.to_instance(db)),
-                                    Parameter::positional_only()
-                                        .with_static_name("errors")
+                                    Parameter::positional_only(Some(Name::new_static("errors")))
                                         .with_annotated_type(KnownClass::Str.to_instance(db)),
-=======
-                                    Parameter::new(
-                                        Some(Type::any()), // TODO: ReadableBuffer
-                                        ParameterKind::PositionalOnly {
-                                            name: Some(Name::new_static("o")),
-                                            default_ty: None,
-                                        },
-                                    ),
-                                    Parameter::new(
-                                        Some(KnownClass::Str.to_instance(db)),
-                                        ParameterKind::PositionalOnly {
-                                            name: Some(Name::new_static("encoding")),
-                                            default_ty: None,
-                                        },
-                                    ),
-                                    Parameter::new(
-                                        Some(KnownClass::Str.to_instance(db)),
-                                        ParameterKind::PositionalOnly {
-                                            name: Some(Name::new_static("errors")),
-                                            default_ty: None,
-                                        },
-                                    ),
->>>>>>> 81759be1
                                 ]),
                                 Some(KnownClass::Str.to_instance(db)),
                             ),
@@ -2716,56 +2568,20 @@
                         self,
                         [
                             Signature::new(
-<<<<<<< HEAD
-                                Parameters::new([Parameter::positional_only()
-                                    .with_static_name("o")
-                                    .with_annotated_type(Type::any())]),
-=======
-                                Parameters::new([Parameter::new(
-                                    Some(Type::any()),
-                                    ParameterKind::PositionalOnly {
-                                        name: Some(Name::new_static("o")),
-                                        default_ty: None,
-                                    },
-                                )]),
->>>>>>> 81759be1
+                                Parameters::new([Parameter::positional_only(Some(
+                                    Name::new_static("o"),
+                                ))
+                                .with_annotated_type(Type::any())]),
                                 Some(KnownClass::Type.to_instance(db)),
                             ),
                             Signature::new(
                                 Parameters::new([
-<<<<<<< HEAD
-                                    Parameter::positional_only()
-                                        .with_static_name("o")
+                                    Parameter::positional_only(Some(Name::new_static("o")))
                                         .with_annotated_type(Type::any()),
-                                    Parameter::positional_only()
-                                        .with_static_name("bases")
+                                    Parameter::positional_only(Some(Name::new_static("bases")))
                                         .with_annotated_type(Type::any()),
-                                    Parameter::positional_only()
-                                        .with_static_name("dict")
+                                    Parameter::positional_only(Some(Name::new_static("dict")))
                                         .with_annotated_type(Type::any()),
-=======
-                                    Parameter::new(
-                                        Some(Type::any()),
-                                        ParameterKind::PositionalOnly {
-                                            name: Some(Name::new_static("o")),
-                                            default_ty: None,
-                                        },
-                                    ),
-                                    Parameter::new(
-                                        Some(Type::any()),
-                                        ParameterKind::PositionalOnly {
-                                            name: Some(Name::new_static("bases")),
-                                            default_ty: None,
-                                        },
-                                    ),
-                                    Parameter::new(
-                                        Some(Type::any()),
-                                        ParameterKind::PositionalOnly {
-                                            name: Some(Name::new_static("dict")),
-                                            default_ty: None,
-                                        },
-                                    ),
->>>>>>> 81759be1
                                 ]),
                                 Some(KnownClass::Type.to_instance(db)),
                             ),
