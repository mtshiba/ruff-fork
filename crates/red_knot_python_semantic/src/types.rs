use std::collections::HashMap;
use std::slice::Iter;
use std::str::FromStr;

use bitflags::bitflags;
use call::{CallDunderError, CallError, CallErrorKind};
use context::InferContext;
use diagnostic::{INVALID_CONTEXT_MANAGER, NOT_ITERABLE};
use itertools::EitherOrBoth;
use ruff_db::files::File;
use ruff_python_ast as ast;
use ruff_python_ast::name::Name;
use ruff_text_size::{Ranged, TextRange};
use type_ordering::union_or_intersection_elements_ordering;

pub(crate) use self::builder::{IntersectionBuilder, UnionBuilder};
pub(crate) use self::diagnostic::register_lints;
pub use self::diagnostic::{TypeCheckDiagnostic, TypeCheckDiagnostics};
pub(crate) use self::display::TypeArrayDisplay;
pub(crate) use self::infer::{
    infer_deferred_types, infer_definition_types, infer_expression_type, infer_expression_types,
    infer_scope_types,
};
pub use self::narrow::KnownConstraintFunction;
pub(crate) use self::signatures::{CallableSignature, Signature, Signatures};
pub use self::subclass_of::SubclassOfType;
use crate::module_name::ModuleName;
use crate::module_resolver::{file_to_module, resolve_module, KnownModule};
use crate::semantic_index::ast_ids::HasScopedExpressionId;
use crate::semantic_index::definition::Definition;
use crate::semantic_index::symbol::ScopeId;
use crate::semantic_index::{imported_modules, semantic_index};
use crate::suppression::check_suppressions;
use crate::symbol::{imported_symbol, Boundness, Symbol, SymbolAndQualifiers};
use crate::types::call::{Bindings, CallArgumentTypes};
use crate::types::class_base::ClassBase;
use crate::types::diagnostic::{INVALID_TYPE_FORM, UNSUPPORTED_BOOL_CONVERSION};
use crate::types::infer::infer_unpack_types;
use crate::types::mro::{Mro, MroError, MroIterator};
pub(crate) use crate::types::narrow::infer_narrowing_constraint;
use crate::types::signatures::{Parameter, ParameterForm, ParameterKind, Parameters};
use crate::{Db, FxOrderSet, Module, Program};
pub(crate) use class::{Class, ClassLiteralType, InstanceType, KnownClass, KnownInstanceType};

mod builder;
mod call;
mod class;
mod class_base;
mod context;
mod diagnostic;
mod display;
mod infer;
mod mro;
mod narrow;
mod signatures;
mod slots;
mod string_annotation;
mod subclass_of;
mod type_ordering;
mod unpacker;

#[cfg(test)]
mod property_tests;

#[salsa::tracked(return_ref)]
pub fn check_types(db: &dyn Db, file: File) -> TypeCheckDiagnostics {
    let _span = tracing::trace_span!("check_types", ?file).entered();

    tracing::debug!("Checking file '{path}'", path = file.path(db));

    let index = semantic_index(db, file);
    let mut diagnostics = TypeCheckDiagnostics::default();

    for scope_id in index.scope_ids() {
        let result = infer_scope_types(db, scope_id);
        diagnostics.extend(result.diagnostics());
    }

    check_suppressions(db, file, &mut diagnostics);

    diagnostics
}

/// Infer the type of a binding.
pub(crate) fn binding_type<'db>(db: &'db dyn Db, definition: Definition<'db>) -> Type<'db> {
    let inference = infer_definition_types(db, definition);
    inference.binding_type(definition)
}

/// Infer the type of a declaration.
pub(crate) fn declaration_type<'db>(
    db: &'db dyn Db,
    definition: Definition<'db>,
) -> TypeAndQualifiers<'db> {
    let inference = infer_definition_types(db, definition);
    inference.declaration_type(definition)
}

/// Infer the type of a (possibly deferred) sub-expression of a [`Definition`].
///
/// Supports expressions that are evaluated within a type-params sub-scope.
///
/// ## Panics
/// If the given expression is not a sub-expression of the given [`Definition`].
fn definition_expression_type<'db>(
    db: &'db dyn Db,
    definition: Definition<'db>,
    expression: &ast::Expr,
) -> Type<'db> {
    let file = definition.file(db);
    let index = semantic_index(db, file);
    let file_scope = index.expression_scope_id(expression);
    let scope = file_scope.to_scope_id(db, file);
    let expr_id = expression.scoped_expression_id(db, scope);
    if scope == definition.scope(db) {
        // expression is in the definition scope
        let inference = infer_definition_types(db, definition);
        if let Some(ty) = inference.try_expression_type(expr_id) {
            ty
        } else {
            infer_deferred_types(db, definition).expression_type(expr_id)
        }
    } else {
        // expression is in a type-params sub-scope
        infer_scope_types(db, scope).expression_type(expr_id)
    }
}

/// The descriptor protocol distiguishes two kinds of descriptors. Non-data descriptors
/// define a `__get__` method, while data descriptors additionally define a `__set__`
/// method or a `__delete__` method. This enum is used to categorize attributes into two
/// groups: (1) data descriptors and (2) normal attributes or non-data descriptors.
#[derive(Clone, Debug, Copy, PartialEq, Eq, Hash, salsa::Update)]
enum AttributeKind {
    DataDescriptor,
    NormalOrNonDataDescriptor,
}

/// This enum is used to control the behavior of the descriptor protocol implementation.
/// When invoked on a class object, the fallback type (a class attribute) can shadow a
/// non-data descriptor of the meta-type (the class's metaclass). However, this is not
/// true for instances. When invoked on an instance, the fallback type (an attribute on
/// the instance) can not completely shadow a non-data descriptor of the meta-type (the
/// class), because we do not currently attempt to statically infer if an instance
/// attribute is definitely defined (i.e. to check whether a particular method has been
/// called).
#[derive(Clone, Debug, Copy, PartialEq)]
enum InstanceFallbackShadowsNonDataDescriptor {
    Yes,
    No,
}

/// Dunder methods are looked up on the meta-type of a type without potentially falling
/// back on attributes on the type itself. For example, when implicitly invoked on an
/// instance, dunder methods are not looked up as instance attributes. And when invoked
/// on a class, dunder methods are only looked up on the metaclass, not the class itself.
///
/// All other attributes use the `WithInstanceFallback` policy.
#[derive(Clone, Debug, Copy, PartialEq, Eq, Hash)]
enum MemberLookupPolicy {
    /// Only look up the attribute on the meta-type.
    NoInstanceFallback,
    /// Look up the attribute on the meta-type, but fall back to attributes on the instance
    /// if the meta-type attribute is not found or if the meta-type attribute is not a data
    /// descriptor.
    WithInstanceFallback,
}

impl AttributeKind {
    const fn is_data(self) -> bool {
        matches!(self, Self::DataDescriptor)
    }
}

/// Meta data for `Type::Todo`, which represents a known limitation in red-knot.
#[cfg(debug_assertions)]
#[derive(Copy, Clone, Debug, PartialEq, Eq, Hash)]
pub enum TodoType {
    FileAndLine(&'static str, u32),
    Message(&'static str),
}

#[cfg(debug_assertions)]
impl std::fmt::Display for TodoType {
    fn fmt(&self, f: &mut std::fmt::Formatter<'_>) -> std::fmt::Result {
        match self {
            TodoType::FileAndLine(file, line) => write!(f, "[{file}:{line}]"),
            TodoType::Message(msg) => write!(f, "({msg})"),
        }
    }
}

#[cfg(not(debug_assertions))]
#[derive(Copy, Clone, Debug, PartialEq, Eq, Hash)]
pub struct TodoType;

#[cfg(not(debug_assertions))]
impl std::fmt::Display for TodoType {
    fn fmt(&self, _: &mut std::fmt::Formatter<'_>) -> std::fmt::Result {
        Ok(())
    }
}

/// Create a `Type::Todo` variant to represent a known limitation in the type system.
///
/// It can be used with a custom message (preferred): `todo_type!("PEP 604 not supported")`,
/// or simply using `todo_type!()`, which will include information about the file and line.
#[cfg(debug_assertions)]
macro_rules! todo_type {
    () => {
        $crate::types::Type::Dynamic($crate::types::DynamicType::Todo(
            $crate::types::TodoType::FileAndLine(file!(), line!()),
        ))
    };
    ($message:literal) => {
        $crate::types::Type::Dynamic($crate::types::DynamicType::Todo(
            $crate::types::TodoType::Message($message),
        ))
    };
    ($message:ident) => {
        $crate::types::Type::Dynamic($crate::types::DynamicType::Todo(
            $crate::types::TodoType::Message($message),
        ))
    };
}

#[cfg(not(debug_assertions))]
macro_rules! todo_type {
    () => {
        $crate::types::Type::Dynamic($crate::types::DynamicType::Todo(crate::types::TodoType))
    };
    ($message:literal) => {
        $crate::types::Type::Dynamic($crate::types::DynamicType::Todo(crate::types::TodoType))
    };
    ($message:ident) => {
        $crate::types::Type::Dynamic($crate::types::DynamicType::Todo(crate::types::TodoType))
    };
}

pub(crate) use todo_type;

/// Representation of a type: a set of possible values at runtime.
#[derive(Copy, Clone, Debug, PartialEq, Eq, Hash, salsa::Update)]
pub enum Type<'db> {
    /// The dynamic type: a statically unknown set of values
    Dynamic(DynamicType),
    /// The empty set of values
    Never,
    /// A specific function object
    FunctionLiteral(FunctionType<'db>),
    /// A callable object
    Callable(CallableType<'db>),
    /// A specific module object
    ModuleLiteral(ModuleLiteralType<'db>),
    /// A specific class object
    ClassLiteral(ClassLiteralType<'db>),
    // The set of all class objects that are subclasses of the given class (C), spelled `type[C]`.
    SubclassOf(SubclassOfType<'db>),
    /// The set of Python objects with the given class in their __class__'s method resolution order
    Instance(InstanceType<'db>),
    /// A single Python object that requires special treatment in the type system
    KnownInstance(KnownInstanceType<'db>),
    /// The set of objects in any of the types in the union
    Union(UnionType<'db>),
    /// The set of objects in all of the types in the intersection
    Intersection(IntersectionType<'db>),
    /// Represents objects whose `__bool__` method is deterministic:
    /// - `AlwaysTruthy`: `__bool__` always returns `True`
    /// - `AlwaysFalsy`: `__bool__` always returns `False`
    AlwaysTruthy,
    AlwaysFalsy,
    /// An integer literal
    IntLiteral(i64),
    /// A boolean literal, either `True` or `False`.
    BooleanLiteral(bool),
    /// A string literal whose value is known
    StringLiteral(StringLiteralType<'db>),
    /// A string known to originate only from literal values, but whose value is not known (unlike
    /// `StringLiteral` above).
    LiteralString,
    /// A bytes literal
    BytesLiteral(BytesLiteralType<'db>),
    /// A slice literal, e.g. `1:5`, `10:0:-1` or `:`
    SliceLiteral(SliceLiteralType<'db>),
    /// A heterogeneous tuple type, with elements of the given types in source order.
    // TODO: Support variable length homogeneous tuple type like `tuple[int, ...]`.
    Tuple(TupleType<'db>),
    // TODO protocols, callable types, overloads, generics, type vars
}

#[salsa::tracked]
impl<'db> Type<'db> {
    pub const fn any() -> Self {
        Self::Dynamic(DynamicType::Any)
    }

    pub const fn unknown() -> Self {
        Self::Dynamic(DynamicType::Unknown)
    }

    pub fn object(db: &'db dyn Db) -> Self {
        KnownClass::Object.to_instance(db)
    }

    pub const fn is_unknown(&self) -> bool {
        matches!(self, Type::Dynamic(DynamicType::Unknown))
    }

    pub const fn is_never(&self) -> bool {
        matches!(self, Type::Never)
    }

    fn is_none(&self, db: &'db dyn Db) -> bool {
        self.into_instance()
            .is_some_and(|instance| instance.class().is_known(db, KnownClass::NoneType))
    }

    pub fn is_object(&self, db: &'db dyn Db) -> bool {
        self.into_instance()
            .is_some_and(|instance| instance.class().is_object(db))
    }

    pub const fn is_todo(&self) -> bool {
        matches!(self, Type::Dynamic(DynamicType::Todo(_)))
    }

    pub const fn class_literal(class: Class<'db>) -> Self {
        Self::ClassLiteral(ClassLiteralType { class })
    }

    pub const fn into_class_literal(self) -> Option<ClassLiteralType<'db>> {
        match self {
            Type::ClassLiteral(class_type) => Some(class_type),
            _ => None,
        }
    }

    #[track_caller]
    pub fn expect_class_literal(self) -> ClassLiteralType<'db> {
        self.into_class_literal()
            .expect("Expected a Type::ClassLiteral variant")
    }

    pub const fn is_class_literal(&self) -> bool {
        matches!(self, Type::ClassLiteral(..))
    }

    pub const fn is_instance(&self) -> bool {
        matches!(self, Type::Instance(..))
    }

    pub fn module_literal(db: &'db dyn Db, importing_file: File, submodule: Module) -> Self {
        Self::ModuleLiteral(ModuleLiteralType::new(db, importing_file, submodule))
    }

    pub const fn into_module_literal(self) -> Option<ModuleLiteralType<'db>> {
        match self {
            Type::ModuleLiteral(module) => Some(module),
            _ => None,
        }
    }

    #[track_caller]
    pub fn expect_module_literal(self) -> ModuleLiteralType<'db> {
        self.into_module_literal()
            .expect("Expected a Type::ModuleLiteral variant")
    }

    pub const fn into_union(self) -> Option<UnionType<'db>> {
        match self {
            Type::Union(union_type) => Some(union_type),
            _ => None,
        }
    }

    #[track_caller]
    pub fn expect_union(self) -> UnionType<'db> {
        self.into_union().expect("Expected a Type::Union variant")
    }

    pub const fn is_union(&self) -> bool {
        matches!(self, Type::Union(..))
    }

    pub const fn into_intersection(self) -> Option<IntersectionType<'db>> {
        match self {
            Type::Intersection(intersection_type) => Some(intersection_type),
            _ => None,
        }
    }

    #[track_caller]
    pub fn expect_intersection(self) -> IntersectionType<'db> {
        self.into_intersection()
            .expect("Expected a Type::Intersection variant")
    }

    pub const fn into_function_literal(self) -> Option<FunctionType<'db>> {
        match self {
            Type::FunctionLiteral(function_type) => Some(function_type),
            _ => None,
        }
    }

    #[track_caller]
    pub fn expect_function_literal(self) -> FunctionType<'db> {
        self.into_function_literal()
            .expect("Expected a Type::FunctionLiteral variant")
    }

    pub const fn is_function_literal(&self) -> bool {
        matches!(self, Type::FunctionLiteral(..))
    }

    pub const fn into_int_literal(self) -> Option<i64> {
        match self {
            Type::IntLiteral(value) => Some(value),
            _ => None,
        }
    }

    pub fn into_string_literal(self) -> Option<StringLiteralType<'db>> {
        match self {
            Type::StringLiteral(string_literal) => Some(string_literal),
            _ => None,
        }
    }

    #[track_caller]
    pub fn expect_int_literal(self) -> i64 {
        self.into_int_literal()
            .expect("Expected a Type::IntLiteral variant")
    }

    pub const fn into_instance(self) -> Option<InstanceType<'db>> {
        match self {
            Type::Instance(instance_type) => Some(instance_type),
            _ => None,
        }
    }

    pub const fn into_known_instance(self) -> Option<KnownInstanceType<'db>> {
        match self {
            Type::KnownInstance(known_instance) => Some(known_instance),
            _ => None,
        }
    }

    #[track_caller]
    pub fn expect_known_instance(self) -> KnownInstanceType<'db> {
        self.into_known_instance()
            .expect("Expected a Type::KnownInstance variant")
    }

    pub const fn into_tuple(self) -> Option<TupleType<'db>> {
        match self {
            Type::Tuple(tuple_type) => Some(tuple_type),
            _ => None,
        }
    }

    pub const fn is_boolean_literal(&self) -> bool {
        matches!(self, Type::BooleanLiteral(..))
    }

    pub const fn is_literal_string(&self) -> bool {
        matches!(self, Type::LiteralString)
    }

    pub const fn instance(class: Class<'db>) -> Self {
        Self::Instance(InstanceType { class })
    }

    pub fn string_literal(db: &'db dyn Db, string: &str) -> Self {
        Self::StringLiteral(StringLiteralType::new(db, string))
    }

    pub fn bytes_literal(db: &'db dyn Db, bytes: &[u8]) -> Self {
        Self::BytesLiteral(BytesLiteralType::new(db, bytes))
    }

    #[must_use]
    pub fn negate(&self, db: &'db dyn Db) -> Type<'db> {
        IntersectionBuilder::new(db).add_negative(*self).build()
    }

    #[must_use]
    pub fn negate_if(&self, db: &'db dyn Db, yes: bool) -> Type<'db> {
        if yes {
            self.negate(db)
        } else {
            *self
        }
    }

    /// Return a normalized version of `self` in which all unions and intersections are sorted
    /// according to a canonical order, no matter how "deeply" a union/intersection may be nested.
    #[must_use]
    pub fn with_sorted_unions_and_intersections(self, db: &'db dyn Db) -> Self {
        match self {
            Type::Union(union) => Type::Union(union.to_sorted_union(db)),
            Type::Intersection(intersection) => {
                Type::Intersection(intersection.to_sorted_intersection(db))
            }
            Type::Tuple(tuple) => Type::Tuple(tuple.with_sorted_unions_and_intersections(db)),
            Type::LiteralString
            | Type::Instance(_)
            | Type::AlwaysFalsy
            | Type::AlwaysTruthy
            | Type::BooleanLiteral(_)
            | Type::SliceLiteral(_)
            | Type::BytesLiteral(_)
            | Type::StringLiteral(_)
            | Type::Dynamic(_)
            | Type::Never
            | Type::FunctionLiteral(_)
            | Type::Callable(_)
            | Type::ModuleLiteral(_)
            | Type::ClassLiteral(_)
            | Type::KnownInstance(_)
            | Type::IntLiteral(_)
            | Type::SubclassOf(_) => self,
        }
    }

    /// Return true if this type is a [subtype of] type `target`.
    ///
    /// This method returns `false` if either `self` or `other` is not fully static.
    ///
    /// [subtype of]: https://typing.readthedocs.io/en/latest/spec/concepts.html#subtype-supertype-and-type-equivalence
    pub(crate) fn is_subtype_of(self, db: &'db dyn Db, target: Type<'db>) -> bool {
        // Two equivalent types are always subtypes of each other.
        //
        // "Equivalent to" here means that the two types are both fully static
        // and describe exactly the same set of possible runtime objects.
        // For example, `int` is a subtype of `int` because `int` and `int` are equivalent to each other.
        // Equally, `type[object]` is a subtype of `type`,
        // because the former type expresses "all subclasses of `object`"
        // while the latter expresses "all instances of `type`",
        // and these are exactly the same set of objects at runtime.
        if self.is_equivalent_to(db, target) {
            return true;
        }

        // Non-fully-static types do not participate in subtyping.
        //
        // Type `A` can only be a subtype of type `B` if the set of possible runtime objects
        // that `A` represents is a subset of the set of possible runtime objects that `B` represents.
        // But the set of objects described by a non-fully-static type is (either partially or wholly) unknown,
        // so the question is simply unanswerable for non-fully-static types.
        if !self.is_fully_static(db) || !target.is_fully_static(db) {
            return false;
        }

        match (self, target) {
            // We should have handled these immediately above.
            (Type::Dynamic(_), _) | (_, Type::Dynamic(_)) => {
                unreachable!("Non-fully-static types do not participate in subtyping!")
            }

            // `Never` is the bottom type, the empty set.
            // It is a subtype of all other fully static types.
            // No other fully static type is a subtype of `Never`.
            (Type::Never, _) => true,
            (_, Type::Never) => false,

            (Type::Union(union), _) => union
                .elements(db)
                .iter()
                .all(|&elem_ty| elem_ty.is_subtype_of(db, target)),

            (_, Type::Union(union)) => union
                .elements(db)
                .iter()
                .any(|&elem_ty| self.is_subtype_of(db, elem_ty)),

            // `object` is the only type that can be known to be a supertype of any intersection,
            // even an intersection with no positive elements
            (Type::Intersection(_), Type::Instance(InstanceType { class }))
                if class.is_object(db) =>
            {
                true
            }

            // If both sides are intersections we need to handle the right side first
            // (A & B & C) is a subtype of (A & B) because the left is a subtype of both A and B,
            // but none of A, B, or C is a subtype of (A & B).
            (_, Type::Intersection(intersection)) => {
                intersection
                    .positive(db)
                    .iter()
                    .all(|&pos_ty| self.is_subtype_of(db, pos_ty))
                    && intersection
                        .negative(db)
                        .iter()
                        .all(|&neg_ty| self.is_disjoint_from(db, neg_ty))
            }

            (Type::Intersection(intersection), _) => intersection
                .positive(db)
                .iter()
                .any(|&elem_ty| elem_ty.is_subtype_of(db, target)),

            // Note that the definition of `Type::AlwaysFalsy` depends on the return value of `__bool__`.
            // If `__bool__` always returns True or False, it can be treated as a subtype of `AlwaysTruthy` or `AlwaysFalsy`, respectively.
            (left, Type::AlwaysFalsy) => left.bool(db).is_always_false(),
            (left, Type::AlwaysTruthy) => left.bool(db).is_always_true(),
            // Currently, the only supertype of `AlwaysFalsy` and `AlwaysTruthy` is the universal set (object instance).
            (Type::AlwaysFalsy | Type::AlwaysTruthy, _) => {
                target.is_equivalent_to(db, Type::object(db))
            }

            // All `StringLiteral` types are a subtype of `LiteralString`.
            (Type::StringLiteral(_), Type::LiteralString) => true,

            // Except for the special `LiteralString` case above,
            // most `Literal` types delegate to their instance fallbacks
            // unless `self` is exactly equivalent to `target` (handled above)
            (Type::StringLiteral(_) | Type::LiteralString, _) => {
                KnownClass::Str.to_instance(db).is_subtype_of(db, target)
            }
            (Type::BooleanLiteral(_), _) => {
                KnownClass::Bool.to_instance(db).is_subtype_of(db, target)
            }
            (Type::IntLiteral(_), _) => KnownClass::Int.to_instance(db).is_subtype_of(db, target),
            (Type::BytesLiteral(_), _) => {
                KnownClass::Bytes.to_instance(db).is_subtype_of(db, target)
            }
            (Type::ModuleLiteral(_), _) => KnownClass::ModuleType
                .to_instance(db)
                .is_subtype_of(db, target),
            (Type::SliceLiteral(_), _) => {
                KnownClass::Slice.to_instance(db).is_subtype_of(db, target)
            }

            (Type::FunctionLiteral(self_function_literal), Type::Callable(_)) => {
                self_function_literal
                    .into_callable_type(db)
                    .is_subtype_of(db, target)
            }

            // A `FunctionLiteral` type is a single-valued type like the other literals handled above,
            // so it also, for now, just delegates to its instance fallback.
            (Type::FunctionLiteral(_), _) => KnownClass::FunctionType
                .to_instance(db)
                .is_subtype_of(db, target),

            // The same reasoning applies for these special callable types:
            (Type::Callable(CallableType::BoundMethod(_)), _) => KnownClass::MethodType
                .to_instance(db)
                .is_subtype_of(db, target),
            (Type::Callable(CallableType::MethodWrapperDunderGet(_)), _) => {
                KnownClass::WrapperDescriptorType
                    .to_instance(db)
                    .is_subtype_of(db, target)
            }
            (Type::Callable(CallableType::WrapperDescriptorDunderGet), _) => {
                KnownClass::WrapperDescriptorType
                    .to_instance(db)
                    .is_subtype_of(db, target)
            }

            (
                Type::Callable(CallableType::General(self_callable)),
                Type::Callable(CallableType::General(other_callable)),
            ) => self_callable.is_subtype_of(db, other_callable),

            (Type::Callable(CallableType::General(_)), _) => {
                // TODO: Implement subtyping between general callable types and other types like
                // function literals, bound methods, class literals, `type[]`, etc.)
                false
            }

            // A fully static heterogeneous tuple type `A` is a subtype of a fully static heterogeneous tuple type `B`
            // iff the two tuple types have the same number of elements and each element-type in `A` is a subtype
            // of the element-type at the same index in `B`. (Now say that 5 times fast.)
            //
            // For example: `tuple[bool, bool]` is a subtype of `tuple[int, int]`,
            // but `tuple[bool, bool, bool]` is not a subtype of `tuple[int, int]`
            (Type::Tuple(self_tuple), Type::Tuple(target_tuple)) => {
                let self_elements = self_tuple.elements(db);
                let target_elements = target_tuple.elements(db);
                self_elements.len() == target_elements.len()
                    && self_elements.iter().zip(target_elements).all(
                        |(self_element, target_element)| {
                            self_element.is_subtype_of(db, *target_element)
                        },
                    )
            }

            // Other than the special tuple-to-tuple case handled, above,
            // tuple subtyping delegates to `Instance(tuple)` in the same way as the literal types.
            //
            // All heterogeneous tuple types are subtypes of `Instance(<tuple>)`:
            // `Instance(<some class T>)` expresses "the set of all possible instances of the class `T`";
            // consequently, `Instance(<tuple>)` expresses "the set of all possible instances of the class `tuple`".
            // This type can be spelled in type annotations as `tuple[object, ...]` (since `tuple` is covariant).
            //
            // Note that this is not the same type as the type spelled in type annotations as `tuple`;
            // as that type is equivalent to `type[Any, ...]` (and therefore not a fully static type).
            (Type::Tuple(_), _) => KnownClass::Tuple.to_instance(db).is_subtype_of(db, target),

            // `Literal[<class 'C'>]` is a subtype of `type[B]` if `C` is a subclass of `B`,
            // since `type[B]` describes all possible runtime subclasses of the class object `B`.
            (
                Type::ClassLiteral(ClassLiteralType { class }),
                Type::SubclassOf(target_subclass_ty),
            ) => target_subclass_ty
                .subclass_of()
                .into_class()
                .is_some_and(|target_class| class.is_subclass_of(db, target_class)),

            // This branch asks: given two types `type[T]` and `type[S]`, is `type[T]` a subtype of `type[S]`?
            (Type::SubclassOf(self_subclass_ty), Type::SubclassOf(target_subclass_ty)) => {
                self_subclass_ty.is_subtype_of(db, target_subclass_ty)
            }

            // This branch checks if we have a class literal with __call__ method(s) is it a subtype of a callable type?
<<<<<<< HEAD
            (Type::Instance(InstanceType { class }), Type::Callable(_)) => {
                let call_symbol = class.class_member(db, "__call__");
                if call_symbol.symbol.is_unbound() {
=======
            (Type::ClassLiteral(ClassLiteralType { class }), Type::Callable(_)) => {
                let call_symbol = class.class_member(db, "__call__").symbol;
                if call_symbol.is_unbound() {
>>>>>>> f2c748be
                    false
                } else {
                    match call_symbol {
                        Symbol::Type(Type::FunctionLiteral(call_function), _) => {
                            let callable_type =
                                call_function.into_callable_type_without_self_parameter(db);
                            match callable_type {
                                Type::Callable(CallableType::General(_)) => {
                                    callable_type.is_subtype_of(db, target)
                                }
                                _ => false,
                            }
                        }
                        _ => false,
                    }
                }
            }

            // `Literal[str]` is a subtype of `type` because the `str` class object is an instance of its metaclass `type`.
            // `Literal[abc.ABC]` is a subtype of `abc.ABCMeta` because the `abc.ABC` class object
            // is an instance of its metaclass `abc.ABCMeta`.
            (Type::ClassLiteral(ClassLiteralType { class }), _) => {
                class.metaclass_instance_type(db).is_subtype_of(db, target)
            }

            // `type[str]` (== `SubclassOf("str")` in red-knot) describes all possible runtime subclasses
            // of the class object `str`. It is a subtype of `type` (== `Instance("type")`) because `str`
            // is an instance of `type`, and so all possible subclasses of `str` will also be instances of `type`.
            //
            // Similarly `type[enum.Enum]`  is a subtype of `enum.EnumMeta` because `enum.Enum`
            // is an instance of `enum.EnumMeta`. `type[Any]` and `type[Unknown]` do not participate in subtyping,
            // however, as they are not fully static types.
            (Type::SubclassOf(subclass_of_ty), _) => subclass_of_ty
                .subclass_of()
                .into_class()
                .map(|class| class.metaclass_instance_type(db))
                .is_some_and(|metaclass_instance_type| {
                    metaclass_instance_type.is_subtype_of(db, target)
                }),

            // For example: `Type::KnownInstance(KnownInstanceType::Type)` is a subtype of `Type::Instance(_SpecialForm)`,
            // because `Type::KnownInstance(KnownInstanceType::Type)` is a set with exactly one runtime value in it
            // (the symbol `typing.Type`), and that symbol is known to be an instance of `typing._SpecialForm` at runtime.
            (Type::KnownInstance(left), right) => {
                left.instance_fallback(db).is_subtype_of(db, right)
            }

            // `bool` is a subtype of `int`, because `bool` subclasses `int`,
            // which means that all instances of `bool` are also instances of `int`
            (Type::Instance(self_instance), Type::Instance(target_instance)) => {
                self_instance.is_subtype_of(db, target_instance)
            }

            // Other than the special cases enumerated above,
            // `Instance` types are never subtypes of any other variants
            (Type::Instance(_), _) => false,
        }
    }

    /// Return true if this type is [assignable to] type `target`.
    ///
    /// [assignable to]: https://typing.readthedocs.io/en/latest/spec/concepts.html#the-assignable-to-or-consistent-subtyping-relation
    pub(crate) fn is_assignable_to(self, db: &'db dyn Db, target: Type<'db>) -> bool {
        if self.is_gradual_equivalent_to(db, target) {
            return true;
        }
        match (self, target) {
            // Never can be assigned to any type.
            (Type::Never, _) => true,

            // The dynamic type is assignable-to and assignable-from any type.
            (Type::Dynamic(_), _) => true,
            (_, Type::Dynamic(_)) => true,

            // All types are assignable to `object`.
            // TODO this special case might be removable once the below cases are comprehensive
            (_, Type::Instance(InstanceType { class })) if class.is_object(db) => true,

            // A union is assignable to a type T iff every element of the union is assignable to T.
            (Type::Union(union), ty) => union
                .elements(db)
                .iter()
                .all(|&elem_ty| elem_ty.is_assignable_to(db, ty)),

            // A type T is assignable to a union iff T is assignable to any element of the union.
            (ty, Type::Union(union)) => union
                .elements(db)
                .iter()
                .any(|&elem_ty| ty.is_assignable_to(db, elem_ty)),

            // If both sides are intersections we need to handle the right side first
            // (A & B & C) is assignable to (A & B) because the left is assignable to both A and B,
            // but none of A, B, or C is assignable to (A & B).
            //
            // A type S is assignable to an intersection type T if
            // S is assignable to all positive elements of T (e.g. `str & int` is assignable to `str & Any`), and
            // S is disjoint from all negative elements of T (e.g. `int` is not assignable to Intersection[int, Not[Literal[1]]]).
            (ty, Type::Intersection(intersection)) => {
                intersection
                    .positive(db)
                    .iter()
                    .all(|&elem_ty| ty.is_assignable_to(db, elem_ty))
                    && intersection
                        .negative(db)
                        .iter()
                        .all(|&neg_ty| ty.is_disjoint_from(db, neg_ty))
            }

            // An intersection type S is assignable to a type T if
            // Any element of S is assignable to T (e.g. `A & B` is assignable to `A`)
            // Negative elements do not have an effect on assignability - if S is assignable to T then S & ~P is also assignable to T.
            (Type::Intersection(intersection), ty) => intersection
                .positive(db)
                .iter()
                .any(|&elem_ty| elem_ty.is_assignable_to(db, ty)),

            // A tuple type S is assignable to a tuple type T if their lengths are the same, and
            // each element of S is assignable to the corresponding element of T.
            (Type::Tuple(self_tuple), Type::Tuple(target_tuple)) => {
                let self_elements = self_tuple.elements(db);
                let target_elements = target_tuple.elements(db);
                self_elements.len() == target_elements.len()
                    && self_elements.iter().zip(target_elements).all(
                        |(self_element, target_element)| {
                            self_element.is_assignable_to(db, *target_element)
                        },
                    )
            }

            // `type[Any]` is assignable to any `type[...]` type, because `type[Any]` can
            // materialize to any `type[...]` type.
            (Type::SubclassOf(subclass_of_ty), Type::SubclassOf(_))
                if subclass_of_ty.is_dynamic() =>
            {
                true
            }

            // All `type[...]` types are assignable to `type[Any]`, because `type[Any]` can
            // materialize to any `type[...]` type.
            //
            // Every class literal type is also assignable to `type[Any]`, because the class
            // literal type for a class `C` is a subtype of `type[C]`, and `type[C]` is assignable
            // to `type[Any]`.
            (Type::ClassLiteral(_) | Type::SubclassOf(_), Type::SubclassOf(target_subclass_of))
                if target_subclass_of.is_dynamic() =>
            {
                true
            }

            // `type[Any]` is assignable to any type that `type[object]` is assignable to, because
            // `type[Any]` can materialize to `type[object]`.
            //
            // `type[Any]` is also assignable to any subtype of `type[object]`, because all
            // subtypes of `type[object]` are `type[...]` types (or `Never`), and `type[Any]` can
            // materialize to any `type[...]` type (or to `type[Never]`, which is equivalent to
            // `Never`.)
            (Type::SubclassOf(subclass_of_ty), Type::Instance(_))
                if subclass_of_ty.is_dynamic()
                    && (KnownClass::Type
                        .to_instance(db)
                        .is_assignable_to(db, target)
                        || target.is_subtype_of(db, KnownClass::Type.to_instance(db))) =>
            {
                true
            }

            // Any type that is assignable to `type[object]` is also assignable to `type[Any]`,
            // because `type[Any]` can materialize to `type[object]`.
            (Type::Instance(_), Type::SubclassOf(subclass_of_ty))
                if subclass_of_ty.is_dynamic()
                    && self.is_assignable_to(db, KnownClass::Type.to_instance(db)) =>
            {
                true
            }

            // TODO: This is a workaround to avoid false positives (e.g. when checking function calls
            // with `SupportsIndex` parameters), which should be removed when we understand protocols.
            (lhs, Type::Instance(InstanceType { class }))
                if class.is_known(db, KnownClass::SupportsIndex) =>
            {
                match lhs {
                    Type::Instance(InstanceType { class })
                        if matches!(
                            class.known(db),
                            Some(KnownClass::Int | KnownClass::SupportsIndex)
                        ) =>
                    {
                        true
                    }
                    Type::IntLiteral(_) => true,
                    _ => false,
                }
            }

            // TODO: ditto for avoiding false positives when checking function calls with `Sized` parameters.
            (lhs, Type::Instance(InstanceType { class }))
                if class.is_known(db, KnownClass::Sized) =>
            {
                matches!(
                    lhs.to_meta_type(db).member(db, "__len__"),
                    SymbolAndQualifiers {
                        symbol: Symbol::Type(..),
                        ..
                    }
                )
            }

            (
                Type::Callable(CallableType::General(self_callable)),
                Type::Callable(CallableType::General(target_callable)),
            ) => self_callable.is_assignable_to(db, target_callable),

            // TODO other types containing gradual forms (e.g. generics containing Any/Unknown)
            _ => self.is_subtype_of(db, target),
        }
    }

    /// Return true if this type is [equivalent to] type `other`.
    ///
    /// This method returns `false` if either `self` or `other` is not fully static.
    ///
    /// [equivalent to]: https://typing.readthedocs.io/en/latest/spec/glossary.html#term-equivalent
    pub(crate) fn is_equivalent_to(self, db: &'db dyn Db, other: Type<'db>) -> bool {
        // TODO equivalent but not identical types: TypedDicts, Protocols, type aliases, etc.

        match (self, other) {
            (Type::Union(left), Type::Union(right)) => left.is_equivalent_to(db, right),
            (Type::Intersection(left), Type::Intersection(right)) => {
                left.is_equivalent_to(db, right)
            }
            (Type::Tuple(left), Type::Tuple(right)) => left.is_equivalent_to(db, right),
            (
                Type::Callable(CallableType::General(left)),
                Type::Callable(CallableType::General(right)),
            ) => left.is_equivalent_to(db, right),
            _ => self == other && self.is_fully_static(db) && other.is_fully_static(db),
        }
    }

    /// Returns true if both `self` and `other` are the same gradual form
    /// (limited to `Any`, `Unknown`, or `Todo`).
    pub(crate) fn is_same_gradual_form(self, other: Type<'db>) -> bool {
        matches!(
            (self, other),
            (
                Type::Dynamic(DynamicType::Any),
                Type::Dynamic(DynamicType::Any)
            ) | (
                Type::Dynamic(DynamicType::Unknown),
                Type::Dynamic(DynamicType::Unknown)
            ) | (
                Type::Dynamic(DynamicType::Todo(_)),
                Type::Dynamic(DynamicType::Todo(_))
            )
        )
    }

    /// Returns true if this type and `other` are gradual equivalent.
    ///
    /// > Two gradual types `A` and `B` are equivalent
    /// > (that is, the same gradual type, not merely consistent with one another)
    /// > if and only if all materializations of `A` are also materializations of `B`,
    /// > and all materializations of `B` are also materializations of `A`.
    /// >
    /// > &mdash; [Summary of type relations]
    ///
    /// This powers the `assert_type()` directive.
    ///
    /// [Summary of type relations]: https://typing.readthedocs.io/en/latest/spec/concepts.html#summary-of-type-relations
    pub(crate) fn is_gradual_equivalent_to(self, db: &'db dyn Db, other: Type<'db>) -> bool {
        if self == other {
            return true;
        }

        match (self, other) {
            (Type::Dynamic(_), Type::Dynamic(_)) => true,

            (Type::SubclassOf(first), Type::SubclassOf(second)) => {
                match (first.subclass_of(), second.subclass_of()) {
                    (first, second) if first == second => true,
                    (ClassBase::Dynamic(_), ClassBase::Dynamic(_)) => true,
                    _ => false,
                }
            }

            (Type::Tuple(first), Type::Tuple(second)) => first.is_gradual_equivalent_to(db, second),

            (Type::Union(first), Type::Union(second)) => first.is_gradual_equivalent_to(db, second),

            (Type::Intersection(first), Type::Intersection(second)) => {
                first.is_gradual_equivalent_to(db, second)
            }

            (
                Type::Callable(CallableType::General(first)),
                Type::Callable(CallableType::General(second)),
            ) => first.is_gradual_equivalent_to(db, second),

            _ => false,
        }
    }

    /// Return true if this type and `other` have no common elements.
    ///
    /// Note: This function aims to have no false positives, but might return
    /// wrong `false` answers in some cases.
    pub(crate) fn is_disjoint_from(self, db: &'db dyn Db, other: Type<'db>) -> bool {
        match (self, other) {
            (Type::Never, _) | (_, Type::Never) => true,

            (Type::Dynamic(_), _) | (_, Type::Dynamic(_)) => false,

            (Type::Union(union), other) | (other, Type::Union(union)) => union
                .elements(db)
                .iter()
                .all(|e| e.is_disjoint_from(db, other)),

            // If we have two intersections, we test the positive elements of each one against the other intersection
            // Negative elements need a positive element on the other side in order to be disjoint.
            // This is similar to what would happen if we tried to build a new intersection that combines the two
            (Type::Intersection(self_intersection), Type::Intersection(other_intersection)) => {
                self_intersection
                    .positive(db)
                    .iter()
                    .any(|p| p.is_disjoint_from(db, other))
                    || other_intersection
                        .positive(db)
                        .iter()
                        .any(|p: &Type<'_>| p.is_disjoint_from(db, self))
            }

            (Type::Intersection(intersection), other)
            | (other, Type::Intersection(intersection)) => {
                intersection
                    .positive(db)
                    .iter()
                    .any(|p| p.is_disjoint_from(db, other))
                    // A & B & Not[C] is disjoint from C
                    || intersection
                        .negative(db)
                        .iter()
                        .any(|&neg_ty| other.is_subtype_of(db, neg_ty))
            }

            // any single-valued type is disjoint from another single-valued type
            // iff the two types are nonequal
            (
                left @ (Type::BooleanLiteral(..)
                | Type::IntLiteral(..)
                | Type::StringLiteral(..)
                | Type::BytesLiteral(..)
                | Type::SliceLiteral(..)
                | Type::FunctionLiteral(..)
                | Type::Callable(
                    CallableType::BoundMethod(..)
                    | CallableType::MethodWrapperDunderGet(..)
                    | CallableType::WrapperDescriptorDunderGet,
                )
                | Type::ModuleLiteral(..)
                | Type::ClassLiteral(..)
                | Type::KnownInstance(..)),
                right @ (Type::BooleanLiteral(..)
                | Type::IntLiteral(..)
                | Type::StringLiteral(..)
                | Type::BytesLiteral(..)
                | Type::SliceLiteral(..)
                | Type::FunctionLiteral(..)
                | Type::Callable(
                    CallableType::BoundMethod(..)
                    | CallableType::MethodWrapperDunderGet(..)
                    | CallableType::WrapperDescriptorDunderGet,
                )
                | Type::ModuleLiteral(..)
                | Type::ClassLiteral(..)
                | Type::KnownInstance(..)),
            ) => left != right,

            // One tuple type can be a subtype of another tuple type,
            // but we know for sure that any given tuple type is disjoint from all single-valued types
            (
                Type::Tuple(..),
                Type::ClassLiteral(..)
                | Type::ModuleLiteral(..)
                | Type::BooleanLiteral(..)
                | Type::BytesLiteral(..)
                | Type::FunctionLiteral(..)
                | Type::Callable(..)
                | Type::IntLiteral(..)
                | Type::SliceLiteral(..)
                | Type::StringLiteral(..)
                | Type::LiteralString,
            )
            | (
                Type::ClassLiteral(..)
                | Type::ModuleLiteral(..)
                | Type::BooleanLiteral(..)
                | Type::BytesLiteral(..)
                | Type::FunctionLiteral(..)
                | Type::Callable(..)
                | Type::IntLiteral(..)
                | Type::SliceLiteral(..)
                | Type::StringLiteral(..)
                | Type::LiteralString,
                Type::Tuple(..),
            ) => true,

            (
                Type::SubclassOf(subclass_of_ty),
                Type::ClassLiteral(ClassLiteralType { class: class_b }),
            )
            | (
                Type::ClassLiteral(ClassLiteralType { class: class_b }),
                Type::SubclassOf(subclass_of_ty),
            ) => match subclass_of_ty.subclass_of() {
                ClassBase::Dynamic(_) => false,
                ClassBase::Class(class_a) => !class_b.is_subclass_of(db, class_a),
            },

            (
                Type::SubclassOf(_),
                Type::BooleanLiteral(..)
                | Type::IntLiteral(..)
                | Type::StringLiteral(..)
                | Type::LiteralString
                | Type::BytesLiteral(..)
                | Type::SliceLiteral(..)
                | Type::FunctionLiteral(..)
                | Type::Callable(..)
                | Type::ModuleLiteral(..),
            )
            | (
                Type::BooleanLiteral(..)
                | Type::IntLiteral(..)
                | Type::StringLiteral(..)
                | Type::LiteralString
                | Type::BytesLiteral(..)
                | Type::SliceLiteral(..)
                | Type::FunctionLiteral(..)
                | Type::Callable(..)
                | Type::ModuleLiteral(..),
                Type::SubclassOf(_),
            ) => true,

            (Type::AlwaysTruthy, ty) | (ty, Type::AlwaysTruthy) => {
                // `Truthiness::Ambiguous` may include `AlwaysTrue` as a subset, so it's not guaranteed to be disjoint.
                // Thus, they are only disjoint if `ty.bool() == AlwaysFalse`.
                ty.bool(db).is_always_false()
            }
            (Type::AlwaysFalsy, ty) | (ty, Type::AlwaysFalsy) => {
                // Similarly, they are only disjoint if `ty.bool() == AlwaysTrue`.
                ty.bool(db).is_always_true()
            }

            // for `type[Any]`/`type[Unknown]`/`type[Todo]`, we know the type cannot be any larger than `type`,
            // so although the type is dynamic we can still determine disjointedness in some situations
            (Type::SubclassOf(subclass_of_ty), other)
            | (other, Type::SubclassOf(subclass_of_ty)) => match subclass_of_ty.subclass_of() {
                ClassBase::Dynamic(_) => {
                    KnownClass::Type.to_instance(db).is_disjoint_from(db, other)
                }
                ClassBase::Class(class) => class
                    .metaclass_instance_type(db)
                    .is_disjoint_from(db, other),
            },

            (Type::KnownInstance(known_instance), Type::Instance(InstanceType { class }))
            | (Type::Instance(InstanceType { class }), Type::KnownInstance(known_instance)) => {
                !known_instance.is_instance_of(db, class)
            }

            (known_instance_ty @ Type::KnownInstance(_), Type::Tuple(_))
            | (Type::Tuple(_), known_instance_ty @ Type::KnownInstance(_)) => {
                known_instance_ty.is_disjoint_from(db, KnownClass::Tuple.to_instance(db))
            }

            (Type::BooleanLiteral(..), Type::Instance(InstanceType { class }))
            | (Type::Instance(InstanceType { class }), Type::BooleanLiteral(..)) => {
                // A `Type::BooleanLiteral()` must be an instance of exactly `bool`
                // (it cannot be an instance of a `bool` subclass)
                !KnownClass::Bool.is_subclass_of(db, class)
            }

            (Type::BooleanLiteral(..), _) | (_, Type::BooleanLiteral(..)) => true,

            (Type::IntLiteral(..), Type::Instance(InstanceType { class }))
            | (Type::Instance(InstanceType { class }), Type::IntLiteral(..)) => {
                // A `Type::IntLiteral()` must be an instance of exactly `int`
                // (it cannot be an instance of an `int` subclass)
                !KnownClass::Int.is_subclass_of(db, class)
            }

            (Type::IntLiteral(..), _) | (_, Type::IntLiteral(..)) => true,

            (Type::StringLiteral(..), Type::LiteralString)
            | (Type::LiteralString, Type::StringLiteral(..)) => false,

            (
                Type::StringLiteral(..) | Type::LiteralString,
                Type::Instance(InstanceType { class }),
            )
            | (
                Type::Instance(InstanceType { class }),
                Type::StringLiteral(..) | Type::LiteralString,
            ) => {
                // A `Type::StringLiteral()` or a `Type::LiteralString` must be an instance of exactly `str`
                // (it cannot be an instance of a `str` subclass)
                !KnownClass::Str.is_subclass_of(db, class)
            }

            (Type::LiteralString, Type::LiteralString) => false,
            (Type::LiteralString, _) | (_, Type::LiteralString) => true,

            (Type::BytesLiteral(..), Type::Instance(InstanceType { class }))
            | (Type::Instance(InstanceType { class }), Type::BytesLiteral(..)) => {
                // A `Type::BytesLiteral()` must be an instance of exactly `bytes`
                // (it cannot be an instance of a `bytes` subclass)
                !KnownClass::Bytes.is_subclass_of(db, class)
            }

            (Type::SliceLiteral(..), Type::Instance(InstanceType { class }))
            | (Type::Instance(InstanceType { class }), Type::SliceLiteral(..)) => {
                // A `Type::SliceLiteral` must be an instance of exactly `slice`
                // (it cannot be an instance of a `slice` subclass)
                !KnownClass::Slice.is_subclass_of(db, class)
            }

            // A class-literal type `X` is always disjoint from an instance type `Y`,
            // unless the type expressing "all instances of `Z`" is a subtype of of `Y`,
            // where `Z` is `X`'s metaclass.
            (Type::ClassLiteral(ClassLiteralType { class }), instance @ Type::Instance(_))
            | (instance @ Type::Instance(_), Type::ClassLiteral(ClassLiteralType { class })) => {
                !class
                    .metaclass_instance_type(db)
                    .is_subtype_of(db, instance)
            }

            (Type::FunctionLiteral(..), Type::Instance(InstanceType { class }))
            | (Type::Instance(InstanceType { class }), Type::FunctionLiteral(..)) => {
                // A `Type::FunctionLiteral()` must be an instance of exactly `types.FunctionType`
                // (it cannot be an instance of a `types.FunctionType` subclass)
                !KnownClass::FunctionType.is_subclass_of(db, class)
            }

            (
                Type::Callable(CallableType::BoundMethod(_)),
                Type::Instance(InstanceType { class }),
            )
            | (
                Type::Instance(InstanceType { class }),
                Type::Callable(CallableType::BoundMethod(_)),
            ) => !KnownClass::MethodType.is_subclass_of(db, class),

            (
                Type::Callable(CallableType::MethodWrapperDunderGet(_)),
                Type::Instance(InstanceType { class }),
            )
            | (
                Type::Instance(InstanceType { class }),
                Type::Callable(CallableType::MethodWrapperDunderGet(_)),
            ) => !KnownClass::MethodWrapperType.is_subclass_of(db, class),

            (
                Type::Callable(CallableType::WrapperDescriptorDunderGet),
                Type::Instance(InstanceType { class }),
            )
            | (
                Type::Instance(InstanceType { class }),
                Type::Callable(CallableType::WrapperDescriptorDunderGet),
            ) => !KnownClass::WrapperDescriptorType.is_subclass_of(db, class),

            (Type::ModuleLiteral(..), other @ Type::Instance(..))
            | (other @ Type::Instance(..), Type::ModuleLiteral(..)) => {
                // Modules *can* actually be instances of `ModuleType` subclasses
                other.is_disjoint_from(db, KnownClass::ModuleType.to_instance(db))
            }

            (
                Type::Instance(InstanceType { class: left_class }),
                Type::Instance(InstanceType { class: right_class }),
            ) => {
                (left_class.is_final(db) && !left_class.is_subclass_of(db, right_class))
                    || (right_class.is_final(db) && !right_class.is_subclass_of(db, left_class))
            }

            (Type::Tuple(tuple), Type::Tuple(other_tuple)) => {
                let self_elements = tuple.elements(db);
                let other_elements = other_tuple.elements(db);
                self_elements.len() != other_elements.len()
                    || self_elements
                        .iter()
                        .zip(other_elements)
                        .any(|(e1, e2)| e1.is_disjoint_from(db, *e2))
            }

            (Type::Tuple(..), instance @ Type::Instance(_))
            | (instance @ Type::Instance(_), Type::Tuple(..)) => {
                // We cannot be sure if the tuple is disjoint from the instance because:
                //   - 'other' might be the homogeneous arbitrary-length tuple type
                //     tuple[T, ...] (which we don't have support for yet); if all of
                //     our element types are not disjoint with T, this is not disjoint
                //   - 'other' might be a user subtype of tuple, which, if generic
                //     over the same or compatible *Ts, would overlap with tuple.
                //
                // TODO: add checks for the above cases once we support them
                instance.is_disjoint_from(db, KnownClass::Tuple.to_instance(db))
            }

            (Type::Callable(CallableType::General(_)), _)
            | (_, Type::Callable(CallableType::General(_))) => {
                // TODO: Implement disjointedness for general callable types
                false
            }
        }
    }

    /// Returns true if the type does not contain any gradual forms (as a sub-part).
    pub(crate) fn is_fully_static(&self, db: &'db dyn Db) -> bool {
        match self {
            Type::Dynamic(_) => false,
            Type::Never
            | Type::FunctionLiteral(..)
            | Type::Callable(
                CallableType::BoundMethod(_)
                | CallableType::MethodWrapperDunderGet(_)
                | CallableType::WrapperDescriptorDunderGet,
            )
            | Type::ModuleLiteral(..)
            | Type::IntLiteral(_)
            | Type::BooleanLiteral(_)
            | Type::StringLiteral(_)
            | Type::LiteralString
            | Type::BytesLiteral(_)
            | Type::SliceLiteral(_)
            | Type::KnownInstance(_)
            | Type::AlwaysFalsy
            | Type::AlwaysTruthy => true,
            Type::SubclassOf(subclass_of_ty) => subclass_of_ty.is_fully_static(),
            Type::ClassLiteral(_) | Type::Instance(_) => {
                // TODO: Ideally, we would iterate over the MRO of the class, check if all
                // bases are fully static, and only return `true` if that is the case.
                //
                // This does not work yet, because we currently infer `Unknown` for some
                // generic base classes that we don't understand yet. For example, `str`
                // is defined as `class str(Sequence[str])` in typeshed and we currently
                // compute its MRO as `(str, Unknown, object)`. This would make us think
                // that `str` is a gradual type, which causes all sorts of downstream
                // issues because it does not participate in equivalence/subtyping etc.
                //
                // Another problem is that we run into problems if we eagerly query the
                // MRO of class literals here. I have not fully investigated this, but
                // iterating over the MRO alone, without even acting on it, causes us to
                // infer `Unknown` for many classes.

                true
            }
            Type::Union(union) => union.is_fully_static(db),
            Type::Intersection(intersection) => intersection.is_fully_static(db),
            // TODO: Once we support them, make sure that we return `false` for other types
            // containing gradual forms such as `tuple[Any, ...]`.
            // Conversely, make sure to return `true` for homogeneous tuples such as
            // `tuple[int, ...]`, once we add support for them.
            Type::Tuple(tuple) => tuple
                .elements(db)
                .iter()
                .all(|elem| elem.is_fully_static(db)),
            Type::Callable(CallableType::General(callable)) => callable.is_fully_static(db),
        }
    }

    /// Return true if there is just a single inhabitant for this type.
    ///
    /// Note: This function aims to have no false positives, but might return `false`
    /// for more complicated types that are actually singletons.
    pub(crate) fn is_singleton(self, db: &'db dyn Db) -> bool {
        match self {
            Type::Dynamic(_)
            | Type::Never
            | Type::IntLiteral(..)
            | Type::StringLiteral(..)
            | Type::BytesLiteral(..)
            | Type::SliceLiteral(..)
            | Type::LiteralString => {
                // Note: The literal types included in this pattern are not true singletons.
                // There can be multiple Python objects (at different memory locations) that
                // are both of type Literal[345], for example.
                false
            }
            // We eagerly transform `SubclassOf` to `ClassLiteral` for final types, so `SubclassOf` is never a singleton.
            Type::SubclassOf(..) => false,
            Type::BooleanLiteral(_)
            | Type::FunctionLiteral(..)
            | Type::Callable(
                CallableType::BoundMethod(_)
                | CallableType::MethodWrapperDunderGet(_)
                | CallableType::WrapperDescriptorDunderGet,
            )
            | Type::ClassLiteral(..)
            | Type::ModuleLiteral(..)
            | Type::KnownInstance(..) => true,
            Type::Callable(CallableType::General(_)) => {
                // A general callable type is never a singleton because for any given signature,
                // there could be any number of distinct objects that are all callable with that
                // signature.
                false
            }
            Type::Instance(InstanceType { class }) => {
                class.known(db).is_some_and(KnownClass::is_singleton)
            }
            Type::Tuple(..) => {
                // The empty tuple is a singleton on CPython and PyPy, but not on other Python
                // implementations such as GraalPy. Its *use* as a singleton is discouraged and
                // should not be relied on for type narrowing, so we do not treat it as one.
                // See:
                // https://docs.python.org/3/reference/expressions.html#parenthesized-forms
                false
            }
            Type::Union(..) => {
                // A single-element union, where the sole element was a singleton, would itself
                // be a singleton type. However, unions with length < 2 should never appear in
                // our model due to [`UnionBuilder::build`].
                false
            }
            Type::Intersection(..) => {
                // Here, we assume that all intersection types that are singletons would have
                // been reduced to a different form via [`IntersectionBuilder::build`] by now.
                // For example:
                //
                //   bool & ~Literal[False]   = Literal[True]
                //   None & (None | int)      = None | None & int = None
                //
                false
            }
            Type::AlwaysTruthy | Type::AlwaysFalsy => false,
        }
    }

    /// Return true if this type is non-empty and all inhabitants of this type compare equal.
    pub(crate) fn is_single_valued(self, db: &'db dyn Db) -> bool {
        match self {
            Type::FunctionLiteral(..)
            | Type::Callable(
                CallableType::BoundMethod(..)
                | CallableType::MethodWrapperDunderGet(..)
                | CallableType::WrapperDescriptorDunderGet,
            )
            | Type::ModuleLiteral(..)
            | Type::ClassLiteral(..)
            | Type::IntLiteral(..)
            | Type::BooleanLiteral(..)
            | Type::StringLiteral(..)
            | Type::BytesLiteral(..)
            | Type::SliceLiteral(..)
            | Type::KnownInstance(..) => true,

            Type::SubclassOf(..) => {
                // TODO: Same comment as above for `is_singleton`
                false
            }

            Type::Tuple(tuple) => tuple
                .elements(db)
                .iter()
                .all(|elem| elem.is_single_valued(db)),

            Type::Instance(InstanceType { class }) => {
                class.known(db).is_some_and(KnownClass::is_single_valued)
            }

            Type::Dynamic(_)
            | Type::Never
            | Type::Union(..)
            | Type::Intersection(..)
            | Type::LiteralString
            | Type::AlwaysTruthy
            | Type::AlwaysFalsy
            | Type::Callable(CallableType::General(_)) => false,
        }
    }

    /// This function is roughly equivalent to `find_name_in_mro` as defined in the [descriptor guide] or
    /// [`_PyType_Lookup`] in CPython's `Objects/typeobject.c`. It should typically be called through
    /// [Type::class_member], unless it is known that `self` is a class-like type. This function returns
    /// `None` if called on an instance-like type.
    ///
    /// [descriptor guide]: https://docs.python.org/3/howto/descriptor.html#invocation-from-an-instance
    /// [`_PyType_Lookup`]: https://github.com/python/cpython/blob/e285232c76606e3be7bf216efb1be1e742423e4b/Objects/typeobject.c#L5223
    fn find_name_in_mro(&self, db: &'db dyn Db, name: &str) -> Option<SymbolAndQualifiers<'db>> {
        match self {
            Type::Union(union) => Some(union.map_with_boundness_and_qualifiers(db, |elem| {
                elem.find_name_in_mro(db, name)
                    // If some elements are classes, and some are not, we simply fall back to `Unbound` for the non-class
                    // elements instead of short-circuiting the whole result to `None`. We would need a more detailed
                    // return type otherwise, and since `find_name_in_mro` is usually called via `class_member`, this is
                    // not a problem.
                    .unwrap_or_default()
            })),
            Type::Intersection(inter) => {
                Some(inter.map_with_boundness_and_qualifiers(db, |elem| {
                    elem.find_name_in_mro(db, name)
                        // Fall back to Unbound, similar to the union case (see above).
                        .unwrap_or_default()
                }))
            }

            Type::Dynamic(_) | Type::Never => Some(Symbol::bound(self).into()),

            Type::ClassLiteral(class_literal @ ClassLiteralType { class }) => {
                match (class.known(db), name) {
                    (Some(KnownClass::FunctionType), "__get__") => Some(
                        Symbol::bound(Type::Callable(CallableType::WrapperDescriptorDunderGet))
                            .into(),
                    ),
                    (Some(KnownClass::FunctionType), "__set__" | "__delete__") => {
                        // Hard code this knowledge, as we look up `__set__` and `__delete__` on `FunctionType` often.
                        Some(Symbol::Unbound.into())
                    }
                    // TODO:
                    // We currently hard-code the knowledge that the following known classes are not
                    // descriptors, i.e. that they have no `__get__` method. This is not wrong and
                    // potentially even beneficial for performance, but it's not very principled.
                    // This case can probably be removed eventually, but we include it at the moment
                    // because we make extensive use of these types in our test suite. Note that some
                    // builtin types are not included here, since they do not have generic bases and
                    // are correctly handled by the `find_name_in_mro` method.
                    (
                        Some(
                            KnownClass::Int
                            | KnownClass::Str
                            | KnownClass::Bytes
                            | KnownClass::Tuple
                            | KnownClass::Slice
                            | KnownClass::Range,
                        ),
                        "__get__" | "__set__" | "__delete__",
                    ) => Some(Symbol::Unbound.into()),

                    _ => Some(class_literal.class_member(db, name)),
                }
            }

            Type::SubclassOf(subclass_of)
                if name == "__get__"
                    && matches!(
                        subclass_of
                            .subclass_of()
                            .into_class()
                            .and_then(|c| c.known(db)),
                        Some(
                            KnownClass::Int
                                | KnownClass::Str
                                | KnownClass::Bytes
                                | KnownClass::Tuple
                                | KnownClass::Slice
                                | KnownClass::Range,
                        )
                    ) =>
            {
                Some(Symbol::Unbound.into())
            }
            Type::SubclassOf(subclass_of_ty) => subclass_of_ty.find_name_in_mro(db, name),

            // We eagerly normalize type[object], i.e. Type::SubclassOf(object) to `type`, i.e. Type::Instance(type).
            // So looking up a name in the MRO of `Type::Instance(type)` is equivalent to looking up the name in the
            // MRO of the class `object`.
            Type::Instance(InstanceType { class }) if class.is_known(db, KnownClass::Type) => {
                KnownClass::Object
                    .to_class_literal(db)
                    .find_name_in_mro(db, name)
            }

            Type::FunctionLiteral(_)
            | Type::Callable(_)
            | Type::ModuleLiteral(_)
            | Type::KnownInstance(_)
            | Type::AlwaysTruthy
            | Type::AlwaysFalsy
            | Type::IntLiteral(_)
            | Type::BooleanLiteral(_)
            | Type::StringLiteral(_)
            | Type::LiteralString
            | Type::BytesLiteral(_)
            | Type::SliceLiteral(_)
            | Type::Tuple(_)
            | Type::Instance(_) => None,
        }
    }

    /// Look up an attribute in the MRO of the meta-type of `self`. This returns class-level attributes
    /// when called on an instance-like type, and metaclass attributes when called on a class-like type.
    ///
    /// Basically corresponds to `self.to_meta_type().find_name_in_mro(name)`, except for the handling
    /// of union and intersection types.
    #[salsa::tracked]
    fn class_member(self, db: &'db dyn Db, name: Name) -> SymbolAndQualifiers<'db> {
        tracing::trace!("class_member: {}.{}", self.display(db), name);
        match self {
            Type::Union(union) => union
                .map_with_boundness_and_qualifiers(db, |elem| elem.class_member(db, name.clone())),
            Type::Intersection(inter) => inter
                .map_with_boundness_and_qualifiers(db, |elem| elem.class_member(db, name.clone())),
            _ => self
                .to_meta_type(db)
                .find_name_in_mro(db, name.as_str())
                .expect(
                    "`Type::find_name_in_mro()` should return `Some()` when called on a meta-type",
                ),
        }
    }

    /// This function roughly corresponds to looking up an attribute in the `__dict__` of an object.
    /// For instance-like types, this goes through the classes MRO and discovers attribute assignments
    /// in methods, as well as class-body declarations that we consider to be evidence for the presence
    /// of an instance attribute.
    ///
    /// For example, an instance of the following class has instance members `a` and `b`, but `c` is
    /// just a class attribute that would not be discovered by this method:
    /// ```py
    /// class C:
    ///     a: int
    ///
    ///     c = 1
    ///
    ///     def __init__(self):
    ///         self.b: str = "a"
    /// ```
    fn instance_member(&self, db: &'db dyn Db, name: &str) -> SymbolAndQualifiers<'db> {
        match self {
            Type::Union(union) => {
                union.map_with_boundness_and_qualifiers(db, |elem| elem.instance_member(db, name))
            }

            Type::Intersection(intersection) => intersection
                .map_with_boundness_and_qualifiers(db, |elem| elem.instance_member(db, name)),

            Type::Dynamic(_) | Type::Never => Symbol::bound(self).into(),

            Type::Instance(InstanceType { class }) => class.instance_member(db, name),

            Type::FunctionLiteral(_) => KnownClass::FunctionType
                .to_instance(db)
                .instance_member(db, name),

            Type::Callable(CallableType::BoundMethod(_)) => KnownClass::MethodType
                .to_instance(db)
                .instance_member(db, name),
            Type::Callable(CallableType::MethodWrapperDunderGet(_)) => {
                KnownClass::MethodWrapperType
                    .to_instance(db)
                    .instance_member(db, name)
            }
            Type::Callable(CallableType::WrapperDescriptorDunderGet) => {
                KnownClass::WrapperDescriptorType
                    .to_instance(db)
                    .instance_member(db, name)
            }
            Type::Callable(CallableType::General(_)) => {
                KnownClass::Object.to_instance(db).instance_member(db, name)
            }

            Type::IntLiteral(_) => KnownClass::Int.to_instance(db).instance_member(db, name),
            Type::BooleanLiteral(_) => KnownClass::Bool.to_instance(db).instance_member(db, name),
            Type::StringLiteral(_) | Type::LiteralString => {
                KnownClass::Str.to_instance(db).instance_member(db, name)
            }
            Type::BytesLiteral(_) => KnownClass::Bytes.to_instance(db).instance_member(db, name),
            Type::SliceLiteral(_) => KnownClass::Slice.to_instance(db).instance_member(db, name),
            Type::Tuple(_) => KnownClass::Tuple.to_instance(db).instance_member(db, name),

            Type::AlwaysTruthy | Type::AlwaysFalsy => Type::object(db).instance_member(db, name),
            Type::ModuleLiteral(_) => KnownClass::ModuleType
                .to_instance(db)
                .instance_member(db, name),

            Type::KnownInstance(_) => Symbol::Unbound.into(),

            // TODO: we currently don't model the fact that class literals and subclass-of types have
            // a `__dict__` that is filled with class level attributes. Modeling this is currently not
            // required, as `instance_member` is only called for instance-like types through `member`,
            // but we might want to add this in the future.
            Type::ClassLiteral(_) | Type::SubclassOf(_) => Symbol::Unbound.into(),
        }
    }

    /// Access an attribute of this type without invoking the descriptor protocol. This
    /// method corresponds to `inspect.getattr_static(<object of type 'self'>, name)`.
    ///
    /// See also: [`Type::member`]
    fn static_member(&self, db: &'db dyn Db, name: &str) -> Symbol<'db> {
        if let Type::ModuleLiteral(module) = self {
            module.static_member(db, name)
        } else if let symbol @ Symbol::Type(_, _) = self.class_member(db, name.into()).symbol {
            symbol
        } else if let Some(symbol @ Symbol::Type(_, _)) =
            self.find_name_in_mro(db, name).map(|inner| inner.symbol)
        {
            symbol
        } else {
            self.instance_member(db, name).symbol
        }
    }

    /// Look up `__get__` on the meta-type of self, and call it with the arguments `self`, `instance`,
    /// and `owner`. `__get__` is different than other dunder methods in that it is not looked up using
    /// the descriptor protocol itself.
    ///
    /// In addition to the return type of `__get__`, this method also returns the *kind* of attribute
    /// that `self` represents: (1) a data descriptor or (2) a non-data descriptor / normal attribute.
    ///
    /// If `__get__` is not defined on the meta-type, this method returns `None`.
    #[salsa::tracked]
    fn try_call_dunder_get(
        self,
        db: &'db dyn Db,
        instance: Type<'db>,
        owner: Type<'db>,
    ) -> Option<(Type<'db>, AttributeKind)> {
        tracing::trace!(
            "try_call_dunder_get: {}, {}, {}",
            self.display(db),
            instance.display(db),
            owner.display(db)
        );
        let descr_get = self.class_member(db, "__get__".into()).symbol;

        if let Symbol::Type(descr_get, descr_get_boundness) = descr_get {
            let return_ty = descr_get
                .try_call(db, CallArgumentTypes::positional([self, instance, owner]))
                .map(|bindings| {
                    if descr_get_boundness == Boundness::Bound {
                        bindings.return_type(db)
                    } else {
                        UnionType::from_elements(db, [bindings.return_type(db), self])
                    }
                })
                .ok()?;

            let descriptor_kind = if self.class_member(db, "__set__".into()).symbol.is_unbound()
                && self
                    .class_member(db, "__delete__".into())
                    .symbol
                    .is_unbound()
            {
                AttributeKind::NormalOrNonDataDescriptor
            } else {
                AttributeKind::DataDescriptor
            };

            Some((return_ty, descriptor_kind))
        } else {
            None
        }
    }

    /// Look up `__get__` on the meta-type of `attribute`, and call it with `attribute`, `instance`,
    /// and `owner` as arguments. This method exists as a separate step as we need to handle unions
    /// and intersections explicitly.
    fn try_call_dunder_get_on_attribute(
        db: &'db dyn Db,
        attribute: SymbolAndQualifiers<'db>,
        instance: Type<'db>,
        owner: Type<'db>,
    ) -> (SymbolAndQualifiers<'db>, AttributeKind) {
        match attribute {
            // This branch is not strictly needed, but it short-circuits the lookup of various dunder
            // methods and calls that would otherwise be made.
            //
            // Note that attribute accesses on dynamic types always succeed. For this reason, they also
            // have `__get__`, `__set__`, and `__delete__` methods and are therefore considered to be
            // data descriptors.
            //
            // The same is true for `Never`.
            SymbolAndQualifiers {
                symbol: Symbol::Type(Type::Dynamic(_) | Type::Never, _),
                qualifiers: _,
            } => (attribute, AttributeKind::DataDescriptor),

            SymbolAndQualifiers {
                symbol: Symbol::Type(Type::Union(union), boundness),
                qualifiers,
            } => (
                union
                    .map_with_boundness(db, |elem| {
                        Symbol::Type(
                            elem.try_call_dunder_get(db, instance, owner)
                                .map_or(*elem, |(ty, _)| ty),
                            boundness,
                        )
                    })
                    .with_qualifiers(qualifiers),
                // TODO: avoid the duplication here:
                if union.elements(db).iter().all(|elem| {
                    elem.try_call_dunder_get(db, instance, owner)
                        .is_some_and(|(_, kind)| kind.is_data())
                }) {
                    AttributeKind::DataDescriptor
                } else {
                    AttributeKind::NormalOrNonDataDescriptor
                },
            ),

            SymbolAndQualifiers {
                symbol: Symbol::Type(Type::Intersection(intersection), boundness),
                qualifiers,
            } => (
                intersection
                    .map_with_boundness(db, |elem| {
                        Symbol::Type(
                            elem.try_call_dunder_get(db, instance, owner)
                                .map_or(*elem, |(ty, _)| ty),
                            boundness,
                        )
                    })
                    .with_qualifiers(qualifiers),
                // TODO: Discover data descriptors in intersections.
                AttributeKind::NormalOrNonDataDescriptor,
            ),

            SymbolAndQualifiers {
                symbol: Symbol::Type(attribute_ty, boundness),
                qualifiers: _,
            } => {
                if let Some((return_ty, attribute_kind)) =
                    attribute_ty.try_call_dunder_get(db, instance, owner)
                {
                    (Symbol::Type(return_ty, boundness).into(), attribute_kind)
                } else {
                    (attribute, AttributeKind::NormalOrNonDataDescriptor)
                }
            }

            _ => (attribute, AttributeKind::NormalOrNonDataDescriptor),
        }
    }

    /// Implementation of the descriptor protocol.
    ///
    /// This method roughly performs the following steps:
    ///
    /// - Look up the attribute `name` on the meta-type of `self`. Call the result `meta_attr`.
    /// - Call `__get__` on the meta-type of `meta_attr`, if it exists. If the call succeeds,
    ///   replace `meta_attr` with the result of the call. Also check if `meta_attr` is a *data*
    ///   descriptor by testing if `__set__` or `__delete__` exist.
    /// - If `meta_attr` is a data descriptor, return it.
    /// - Otherwise, if `fallback` is bound, return `fallback`.
    /// - Otherwise, return `meta_attr`.
    ///
    /// In addition to that, we also handle various cases of possibly-unbound symbols and fall
    /// back to lower-precedence stages of the descriptor protocol by building union types.
    fn invoke_descriptor_protocol(
        self,
        db: &'db dyn Db,
        name: &str,
        fallback: SymbolAndQualifiers<'db>,
        policy: InstanceFallbackShadowsNonDataDescriptor,
    ) -> SymbolAndQualifiers<'db> {
        let (
            SymbolAndQualifiers {
                symbol: meta_attr,
                qualifiers: meta_attr_qualifiers,
            },
            meta_attr_kind,
        ) = Self::try_call_dunder_get_on_attribute(
            db,
            self.class_member(db, name.into()),
            self,
            self.to_meta_type(db),
        );

        let SymbolAndQualifiers {
            symbol: fallback,
            qualifiers: fallback_qualifiers,
        } = fallback;

        match (meta_attr, meta_attr_kind, fallback) {
            // The fallback type is unbound, so we can just return `meta_attr` unconditionally,
            // no matter if it's data descriptor, a non-data descriptor, or a normal attribute.
            (meta_attr @ Symbol::Type(_, _), _, Symbol::Unbound) => {
                meta_attr.with_qualifiers(meta_attr_qualifiers)
            }

            // `meta_attr` is the return type of a data descriptor and definitely bound, so we
            // return it.
            (meta_attr @ Symbol::Type(_, Boundness::Bound), AttributeKind::DataDescriptor, _) => {
                meta_attr.with_qualifiers(meta_attr_qualifiers)
            }

            // `meta_attr` is the return type of a data descriptor, but the attribute on the
            // meta-type is possibly-unbound. This means that we "fall through" to the next
            // stage of the descriptor protocol and union with the fallback type.
            (
                Symbol::Type(meta_attr_ty, Boundness::PossiblyUnbound),
                AttributeKind::DataDescriptor,
                Symbol::Type(fallback_ty, fallback_boundness),
            ) => Symbol::Type(
                UnionType::from_elements(db, [meta_attr_ty, fallback_ty]),
                fallback_boundness,
            )
            .with_qualifiers(meta_attr_qualifiers.union(fallback_qualifiers)),

            // `meta_attr` is *not* a data descriptor. This means that the `fallback` type has
            // now the highest priority. However, we only return the pure `fallback` type if the
            // policy allows it. When invoked on class objects, the policy is set to `Yes`, which
            // means that class-level attributes (the fallback) can shadow non-data descriptors
            // on metaclasses. However, for instances, the policy is set to `No`, because we do
            // allow instance-level attributes to shadow class-level non-data descriptors. This
            // would require us to statically infer if an instance attribute is always set, which
            // is something we currently don't attempt to do.
            (
                Symbol::Type(_, _),
                AttributeKind::NormalOrNonDataDescriptor,
                fallback @ Symbol::Type(_, Boundness::Bound),
            ) if policy == InstanceFallbackShadowsNonDataDescriptor::Yes => {
                fallback.with_qualifiers(fallback_qualifiers)
            }

            // `meta_attr` is *not* a data descriptor. The `fallback` symbol is either possibly
            // unbound or the policy argument is `No`. In both cases, the `fallback` type does
            // not completely shadow the non-data descriptor, so we build a union of the two.
            (
                Symbol::Type(meta_attr_ty, meta_attr_boundness),
                AttributeKind::NormalOrNonDataDescriptor,
                Symbol::Type(fallback_ty, fallback_boundness),
            ) => Symbol::Type(
                UnionType::from_elements(db, [meta_attr_ty, fallback_ty]),
                meta_attr_boundness.max(fallback_boundness),
            )
            .with_qualifiers(meta_attr_qualifiers.union(fallback_qualifiers)),

            // If the attribute is not found on the meta-type, we simply return the fallback.
            (Symbol::Unbound, _, fallback) => fallback.with_qualifiers(fallback_qualifiers),
        }
    }

    /// Access an attribute of this type, potentially invoking the descriptor protocol.
    /// Corresponds to `getattr(<object of type 'self'>, name)`.
    ///
    /// See also: [`Type::static_member`]
    ///
    /// TODO: We should return a `Result` here to handle errors that can appear during attribute
    /// lookup, like a failed `__get__` call on a descriptor.
    #[must_use]
    pub(crate) fn member(self, db: &'db dyn Db, name: &str) -> SymbolAndQualifiers<'db> {
        self.member_lookup_with_policy(db, name.into(), MemberLookupPolicy::WithInstanceFallback)
    }

    /// Similar to [`Type::member`], but allows the caller to specify what policy should be used
    /// when looking up attributes. See [`MemberLookupPolicy`] for more information.
    #[salsa::tracked]
    fn member_lookup_with_policy(
        self,
        db: &'db dyn Db,
        name: Name,
        policy: MemberLookupPolicy,
    ) -> SymbolAndQualifiers<'db> {
        tracing::trace!("member_lookup_with_policy: {}.{}", self.display(db), name);
        if name == "__class__" {
            return Symbol::bound(self.to_meta_type(db)).into();
        }

        let name_str = name.as_str();

        match self {
            Type::Union(union) => union
                .map_with_boundness(db, |elem| elem.member(db, &name).symbol)
                .into(),

            Type::Intersection(intersection) => intersection
                .map_with_boundness(db, |elem| elem.member(db, &name).symbol)
                .into(),

            Type::Dynamic(..) | Type::Never => Symbol::bound(self).into(),

            Type::FunctionLiteral(function) if name == "__get__" => Symbol::bound(Type::Callable(
                CallableType::MethodWrapperDunderGet(function),
            ))
            .into(),

            Type::ClassLiteral(ClassLiteralType { class })
                if name == "__get__" && class.is_known(db, KnownClass::FunctionType) =>
            {
                Symbol::bound(Type::Callable(CallableType::WrapperDescriptorDunderGet)).into()
            }

            Type::Callable(CallableType::BoundMethod(bound_method)) => match name_str {
                "__self__" => Symbol::bound(bound_method.self_instance(db)).into(),
                "__func__" => {
                    Symbol::bound(Type::FunctionLiteral(bound_method.function(db))).into()
                }
                _ => {
                    KnownClass::MethodType
                        .to_instance(db)
                        .member(db, &name)
                        .or_fall_back_to(db, || {
                            // If an attribute is not available on the bound method object,
                            // it will be looked up on the underlying function object:
                            Type::FunctionLiteral(bound_method.function(db)).member(db, &name)
                        })
                }
            },
            Type::Callable(CallableType::MethodWrapperDunderGet(_)) => {
                KnownClass::MethodWrapperType
                    .to_instance(db)
                    .member(db, &name)
            }
            Type::Callable(CallableType::WrapperDescriptorDunderGet) => {
                KnownClass::WrapperDescriptorType
                    .to_instance(db)
                    .member(db, &name)
            }
            Type::Callable(CallableType::General(_)) => {
                KnownClass::Object.to_instance(db).member(db, &name)
            }

            Type::Instance(InstanceType { class })
                if matches!(name.as_str(), "major" | "minor")
                    && class.is_known(db, KnownClass::VersionInfo) =>
            {
                let python_version = Program::get(db).python_version(db);
                let segment = if name == "major" {
                    python_version.major
                } else {
                    python_version.minor
                };
                Symbol::bound(Type::IntLiteral(segment.into())).into()
            }

            Type::IntLiteral(_) if matches!(name_str, "real" | "numerator") => {
                Symbol::bound(self).into()
            }

            Type::BooleanLiteral(bool_value) if matches!(name_str, "real" | "numerator") => {
                Symbol::bound(Type::IntLiteral(i64::from(bool_value))).into()
            }

            Type::ModuleLiteral(module) => module.static_member(db, name_str).into(),

            Type::AlwaysFalsy | Type::AlwaysTruthy => self.class_member(db, name),

            _ if policy == MemberLookupPolicy::NoInstanceFallback => self
                .invoke_descriptor_protocol(
                    db,
                    name_str,
                    Symbol::Unbound.into(),
                    InstanceFallbackShadowsNonDataDescriptor::No,
                ),

            Type::Instance(..)
            | Type::BooleanLiteral(..)
            | Type::IntLiteral(..)
            | Type::StringLiteral(..)
            | Type::BytesLiteral(..)
            | Type::LiteralString
            | Type::SliceLiteral(..)
            | Type::Tuple(..)
            | Type::KnownInstance(..)
            | Type::FunctionLiteral(..) => {
                let fallback = self.instance_member(db, name_str);

                let result = self.invoke_descriptor_protocol(
                    db,
                    name_str,
                    fallback,
                    InstanceFallbackShadowsNonDataDescriptor::No,
                );

                let custom_getattr_result = || {
                    // Typeshed has a fake `__getattr__` on `types.ModuleType` to help out with dynamic imports.
                    // We explicitly hide it here to prevent arbitrary attributes from being available on modules.
                    if self
                        .into_instance()
                        .is_some_and(|instance| instance.class.is_known(db, KnownClass::ModuleType))
                    {
                        return Symbol::Unbound.into();
                    }

                    self.try_call_dunder(
                        db,
                        "__getattr__",
                        CallArgumentTypes::positional([Type::StringLiteral(
                            StringLiteralType::new(db, Box::from(name.as_str())),
                        )]),
                    )
                    .map(|outcome| Symbol::bound(outcome.return_type(db)))
                    // TODO: Handle call errors here.
                    .unwrap_or(Symbol::Unbound)
                    .into()
                };

                match result {
                    member @ SymbolAndQualifiers {
                        symbol: Symbol::Type(_, Boundness::Bound),
                        qualifiers: _,
                    } => member,
                    member @ SymbolAndQualifiers {
                        symbol: Symbol::Type(_, Boundness::PossiblyUnbound),
                        qualifiers: _,
                    } => member.or_fall_back_to(db, custom_getattr_result),
                    SymbolAndQualifiers {
                        symbol: Symbol::Unbound,
                        qualifiers: _,
                    } => custom_getattr_result(),
                }
            }

            Type::ClassLiteral(..) | Type::SubclassOf(..) => {
                let class_attr_plain = self.find_name_in_mro(db, name_str).expect(
                    "Calling `find_name_in_mro` on class literals and subclass-of types should always return `Some`",
                );

                if name == "__mro__" {
                    return class_attr_plain;
                }

                let class_attr_fallback = Self::try_call_dunder_get_on_attribute(
                    db,
                    class_attr_plain,
                    Type::none(db),
                    self,
                )
                .0;

                self.invoke_descriptor_protocol(
                    db,
                    name_str,
                    class_attr_fallback,
                    InstanceFallbackShadowsNonDataDescriptor::Yes,
                )
            }
        }
    }

    /// Resolves the boolean value of the type and falls back to [`Truthiness::Ambiguous`] if the type doesn't implement `__bool__` correctly.
    ///
    /// This method should only be used outside type checking or when evaluating if a type
    /// is truthy or falsy in a context where Python doesn't make an implicit `bool` call.
    /// Use [`try_bool`](Self::try_bool) for type checking or implicit `bool` calls.
    pub(crate) fn bool(&self, db: &'db dyn Db) -> Truthiness {
        self.try_bool_impl(db, true)
            .unwrap_or_else(|err| err.fallback_truthiness())
    }

    /// Resolves the boolean value of a type.
    ///
    /// This is used to determine the value that would be returned
    /// when `bool(x)` is called on an object `x`.
    ///
    /// Returns an error if the type doesn't implement `__bool__` correctly.
    pub(crate) fn try_bool(&self, db: &'db dyn Db) -> Result<Truthiness, BoolError<'db>> {
        self.try_bool_impl(db, false)
    }

    /// Resolves the boolean value of a type.
    ///
    /// Setting `allow_short_circuit` to `true` allows the implementation to
    /// early return if the bool value of any union variant is `Truthiness::Ambiguous`.
    /// Early returning shows a 1-2% perf improvement on our benchmarks because
    /// `bool` (which doesn't care about errors) is used heavily when evaluating statically known branches.
    ///
    /// An alternative to this flag is to implement a trait similar to Rust's `Try` trait.
    /// The advantage of that is that it would allow collecting the errors as well. However,
    /// it is significantly more complex and duplicating the logic into `bool` without the error
    /// handling didn't show any significant performance difference to when using the `allow_short_circuit` flag.
    #[inline]
    fn try_bool_impl(
        &self,
        db: &'db dyn Db,
        allow_short_circuit: bool,
    ) -> Result<Truthiness, BoolError<'db>> {
        let truthiness = match self {
            Type::Dynamic(_) | Type::Never => Truthiness::Ambiguous,
            Type::FunctionLiteral(_) => Truthiness::AlwaysTrue,
            Type::Callable(_) => Truthiness::AlwaysTrue,
            Type::ModuleLiteral(_) => Truthiness::AlwaysTrue,
            Type::ClassLiteral(ClassLiteralType { class }) => class
                .metaclass_instance_type(db)
                .try_bool_impl(db, allow_short_circuit)?,
            Type::SubclassOf(subclass_of_ty) => match subclass_of_ty.subclass_of() {
                ClassBase::Dynamic(_) => Truthiness::Ambiguous,
                ClassBase::Class(class) => {
                    Type::class_literal(class).try_bool_impl(db, allow_short_circuit)?
                }
            },
            Type::AlwaysTruthy => Truthiness::AlwaysTrue,
            Type::AlwaysFalsy => Truthiness::AlwaysFalse,
            instance_ty @ Type::Instance(InstanceType { class }) => match class.known(db) {
                Some(known_class) => known_class.bool(),
                None => {
                    // We only check the `__bool__` method for truth testing, even though at
                    // runtime there is a fallback to `__len__`, since `__bool__` takes precedence
                    // and a subclass could add a `__bool__` method.

                    let type_to_truthiness = |ty| {
                        if let Type::BooleanLiteral(bool_val) = ty {
                            Truthiness::from(bool_val)
                        } else {
                            Truthiness::Ambiguous
                        }
                    };

                    match self.try_call_dunder(db, "__bool__", CallArgumentTypes::none()) {
                        Ok(outcome) => {
                            let return_type = outcome.return_type(db);
                            if !return_type.is_assignable_to(db, KnownClass::Bool.to_instance(db)) {
                                // The type has a `__bool__` method, but it doesn't return a
                                // boolean.
                                return Err(BoolError::IncorrectReturnType {
                                    return_type,
                                    not_boolable_type: *instance_ty,
                                });
                            }
                            type_to_truthiness(return_type)
                        }

                        Err(CallDunderError::PossiblyUnbound(outcome)) => {
                            let return_type = outcome.return_type(db);
                            if !return_type.is_assignable_to(db, KnownClass::Bool.to_instance(db)) {
                                // The type has a `__bool__` method, but it doesn't return a
                                // boolean.
                                return Err(BoolError::IncorrectReturnType {
                                    return_type: outcome.return_type(db),
                                    not_boolable_type: *instance_ty,
                                });
                            }

                            // Don't trust possibly unbound `__bool__` method.
                            Truthiness::Ambiguous
                        }

                        Err(CallDunderError::MethodNotAvailable) => Truthiness::Ambiguous,
                        Err(CallDunderError::CallError(CallErrorKind::BindingError, bindings)) => {
                            return Err(BoolError::IncorrectArguments {
                                truthiness: type_to_truthiness(bindings.return_type(db)),
                                not_boolable_type: *instance_ty,
                            });
                        }
                        Err(CallDunderError::CallError(CallErrorKind::NotCallable, _)) => {
                            return Err(BoolError::NotCallable {
                                not_boolable_type: *instance_ty,
                            });
                        }
                        Err(CallDunderError::CallError(CallErrorKind::PossiblyNotCallable, _)) => {
                            return Err(BoolError::Other {
                                not_boolable_type: *self,
                            })
                        }
                    }
                }
            },
            Type::KnownInstance(known_instance) => known_instance.bool(),
            Type::Union(union) => {
                let mut truthiness = None;
                let mut all_not_callable = true;
                let mut has_errors = false;

                for element in union.elements(db) {
                    let element_truthiness = match element.try_bool_impl(db, allow_short_circuit) {
                        Ok(truthiness) => truthiness,
                        Err(err) => {
                            has_errors = true;
                            all_not_callable &= matches!(err, BoolError::NotCallable { .. });
                            err.fallback_truthiness()
                        }
                    };

                    truthiness.get_or_insert(element_truthiness);

                    if Some(element_truthiness) != truthiness {
                        truthiness = Some(Truthiness::Ambiguous);

                        if allow_short_circuit {
                            return Ok(Truthiness::Ambiguous);
                        }
                    }
                }

                if has_errors {
                    if all_not_callable {
                        return Err(BoolError::NotCallable {
                            not_boolable_type: *self,
                        });
                    }
                    return Err(BoolError::Union {
                        union: *union,
                        truthiness: truthiness.unwrap_or(Truthiness::Ambiguous),
                    });
                }
                truthiness.unwrap_or(Truthiness::Ambiguous)
            }
            Type::Intersection(_) => {
                // TODO
                Truthiness::Ambiguous
            }
            Type::IntLiteral(num) => Truthiness::from(*num != 0),
            Type::BooleanLiteral(bool) => Truthiness::from(*bool),
            Type::StringLiteral(str) => Truthiness::from(!str.value(db).is_empty()),
            Type::LiteralString => Truthiness::Ambiguous,
            Type::BytesLiteral(bytes) => Truthiness::from(!bytes.value(db).is_empty()),
            Type::SliceLiteral(_) => Truthiness::AlwaysTrue,
            Type::Tuple(items) => Truthiness::from(!items.elements(db).is_empty()),
        };

        Ok(truthiness)
    }

    /// Return the type of `len()` on a type if it is known more precisely than `int`,
    /// or `None` otherwise.
    ///
    /// In the second case, the return type of `len()` in `typeshed` (`int`)
    /// is used as a fallback.
    fn len(&self, db: &'db dyn Db) -> Option<Type<'db>> {
        fn non_negative_int_literal<'db>(db: &'db dyn Db, ty: Type<'db>) -> Option<Type<'db>> {
            match ty {
                // TODO: Emit diagnostic for non-integers and negative integers
                Type::IntLiteral(value) => (value >= 0).then_some(ty),
                Type::BooleanLiteral(value) => Some(Type::IntLiteral(value.into())),
                Type::Union(union) => {
                    let mut builder = UnionBuilder::new(db);
                    for element in union.elements(db) {
                        builder = builder.add(non_negative_int_literal(db, *element)?);
                    }
                    Some(builder.build())
                }
                _ => None,
            }
        }

        let usize_len = match self {
            Type::BytesLiteral(bytes) => Some(bytes.python_len(db)),
            Type::StringLiteral(string) => Some(string.python_len(db)),
            Type::Tuple(tuple) => Some(tuple.len(db)),
            _ => None,
        };

        if let Some(usize_len) = usize_len {
            return usize_len.try_into().ok().map(Type::IntLiteral);
        }

        let return_ty = match self.try_call_dunder(db, "__len__", CallArgumentTypes::none()) {
            Ok(bindings) => bindings.return_type(db),
            Err(CallDunderError::PossiblyUnbound(bindings)) => bindings.return_type(db),

            // TODO: emit a diagnostic
            Err(CallDunderError::MethodNotAvailable) => return None,
            Err(CallDunderError::CallError(_, bindings)) => bindings.return_type(db),
        };

        non_negative_int_literal(db, return_ty)
    }

    /// Returns the call signatures of a type.
    ///
    /// Note that all types have a valid [`Signatures`], even if the type is not callable.
    /// Moreover, "callable" can be subtle for a union type, since some union elements might be
    /// callable and some not. A union is callable if every element type is callable — and even
    /// then, the elements might be inconsistent, such that there's no argument list that's valid
    /// for all elements. It's usually best to only worry about "callability" relative to a
    /// particular argument list, via [`try_call`][Self::try_call] and
    /// [`CallErrorKind::NotCallable`].
    fn signatures(self, db: &'db dyn Db) -> Signatures<'db> {
        match self {
            Type::Callable(CallableType::General(callable)) => Signatures::single(
                CallableSignature::single(self, callable.signature(db).clone()),
            ),

            Type::Callable(CallableType::BoundMethod(bound_method)) => {
                let signature = bound_method.function(db).signature(db);
                let signature = CallableSignature::single(self, signature.clone())
                    .with_bound_type(bound_method.self_instance(db));
                Signatures::single(signature)
            }

            Type::Callable(CallableType::MethodWrapperDunderGet(_)) => {
                // Here, we dynamically model the overloaded function signature of `types.FunctionType.__get__`.
                // This is required because we need to return more precise types than what the signature in
                // typeshed provides:
                //
                // ```py
                // class FunctionType:
                //     # ...
                //     @overload
                //     def __get__(self, instance: None, owner: type, /) -> FunctionType: ...
                //     @overload
                //     def __get__(self, instance: object, owner: type | None = None, /) -> MethodType: ...
                // ```

                let not_none = Type::none(db).negate(db);
                let signature = CallableSignature::from_overloads(
                    self,
                    [
                        Signature::new(
                            Parameters::new([
                                Parameter::positional_only(Some(Name::new_static("instance")))
                                    .with_annotated_type(Type::none(db)),
                                Parameter::positional_only(Some(Name::new_static("owner")))
                                    .with_annotated_type(KnownClass::Type.to_instance(db)),
                            ]),
                            None,
                        ),
                        Signature::new(
                            Parameters::new([
                                Parameter::positional_only(Some(Name::new_static("instance")))
                                    .with_annotated_type(not_none),
                                Parameter::positional_only(Some(Name::new_static("owner")))
                                    .with_annotated_type(UnionType::from_elements(
                                        db,
                                        [KnownClass::Type.to_instance(db), Type::none(db)],
                                    ))
                                    .with_default_type(Type::none(db)),
                            ]),
                            None,
                        ),
                    ],
                );
                Signatures::single(signature)
            }

            Type::Callable(CallableType::WrapperDescriptorDunderGet) => {
                // Here, we also model `types.FunctionType.__get__`, but now we consider a call to
                // this as a function, i.e. we also expect the `self` argument to be passed in.

                // TODO: Consider merging this signature with the one in the previous match clause,
                // since the previous one is just this signature with the `self` parameters
                // removed.
                let not_none = Type::none(db).negate(db);
                let signature = CallableSignature::from_overloads(
                    self,
                    [
                        Signature::new(
                            Parameters::new([
                                Parameter::positional_only(Some(Name::new_static("self")))
                                    .with_annotated_type(KnownClass::FunctionType.to_instance(db)),
                                Parameter::positional_only(Some(Name::new_static("instance")))
                                    .with_annotated_type(Type::none(db)),
                                Parameter::positional_only(Some(Name::new_static("owner")))
                                    .with_annotated_type(KnownClass::Type.to_instance(db)),
                            ]),
                            None,
                        ),
                        Signature::new(
                            Parameters::new([
                                Parameter::positional_only(Some(Name::new_static("self")))
                                    .with_annotated_type(KnownClass::FunctionType.to_instance(db)),
                                Parameter::positional_only(Some(Name::new_static("instance")))
                                    .with_annotated_type(not_none),
                                Parameter::positional_only(Some(Name::new_static("owner")))
                                    .with_annotated_type(UnionType::from_elements(
                                        db,
                                        [KnownClass::Type.to_instance(db), Type::none(db)],
                                    ))
                                    .with_default_type(Type::none(db)),
                            ]),
                            None,
                        ),
                    ],
                );
                Signatures::single(signature)
            }

            Type::FunctionLiteral(function_type) => match function_type.known(db) {
                Some(
                    KnownFunction::IsEquivalentTo
                    | KnownFunction::IsSubtypeOf
                    | KnownFunction::IsAssignableTo
                    | KnownFunction::IsDisjointFrom
                    | KnownFunction::IsGradualEquivalentTo,
                ) => {
                    let signature = CallableSignature::single(
                        self,
                        Signature::new(
                            Parameters::new([
                                Parameter::positional_only(Some(Name::new_static("a")))
                                    .type_form()
                                    .with_annotated_type(Type::any()),
                                Parameter::positional_only(Some(Name::new_static("b")))
                                    .type_form()
                                    .with_annotated_type(Type::any()),
                            ]),
                            Some(KnownClass::Bool.to_instance(db)),
                        ),
                    );
                    Signatures::single(signature)
                }

                Some(
                    KnownFunction::IsFullyStatic
                    | KnownFunction::IsSingleton
                    | KnownFunction::IsSingleValued,
                ) => {
                    let signature = CallableSignature::single(
                        self,
                        Signature::new(
                            Parameters::new([Parameter::positional_only(Some(Name::new_static(
                                "a",
                            )))
                            .type_form()
                            .with_annotated_type(Type::any())]),
                            Some(KnownClass::Bool.to_instance(db)),
                        ),
                    );
                    Signatures::single(signature)
                }

                Some(KnownFunction::AssertType) => {
                    let signature = CallableSignature::single(
                        self,
                        Signature::new(
                            Parameters::new([
                                Parameter::positional_only(Some(Name::new_static("value")))
                                    .with_annotated_type(Type::any()),
                                Parameter::positional_only(Some(Name::new_static("type")))
                                    .type_form()
                                    .with_annotated_type(Type::any()),
                            ]),
                            Some(Type::none(db)),
                        ),
                    );
                    Signatures::single(signature)
                }

                Some(KnownFunction::Cast) => {
                    let signature = CallableSignature::single(
                        self,
                        Signature::new(
                            Parameters::new([
                                Parameter::positional_or_keyword(Name::new_static("typ"))
                                    .type_form()
                                    .with_annotated_type(Type::any()),
                                Parameter::positional_or_keyword(Name::new_static("val"))
                                    .with_annotated_type(Type::any()),
                            ]),
                            Some(Type::any()),
                        ),
                    );
                    Signatures::single(signature)
                }

                _ => Signatures::single(CallableSignature::single(
                    self,
                    function_type.signature(db).clone(),
                )),
            },

            Type::ClassLiteral(ClassLiteralType { class }) => match class.known(db) {
                Some(KnownClass::Bool) => {
                    // ```py
                    // class bool(int):
                    //     def __new__(cls, o: object = ..., /) -> Self: ...
                    // ```
                    let signature = CallableSignature::single(
                        self,
                        Signature::new(
                            Parameters::new([Parameter::positional_only(Some(Name::new_static(
                                "o",
                            )))
                            .with_annotated_type(Type::any())
                            .with_default_type(Type::BooleanLiteral(false))]),
                            Some(KnownClass::Bool.to_instance(db)),
                        ),
                    );
                    Signatures::single(signature)
                }

                Some(KnownClass::Str) => {
                    // ```py
                    // class str(Sequence[str]):
                    //     @overload
                    //     def __new__(cls, object: object = ...) -> Self: ...
                    //     @overload
                    //     def __new__(cls, object: ReadableBuffer, encoding: str = ..., errors: str = ...) -> Self: ...
                    // ```
                    let signature = CallableSignature::from_overloads(
                        self,
                        [
                            Signature::new(
                                Parameters::new([Parameter::positional_only(Some(
                                    Name::new_static("o"),
                                ))
                                .with_annotated_type(Type::any())
                                .with_default_type(Type::string_literal(db, ""))]),
                                Some(KnownClass::Str.to_instance(db)),
                            ),
                            Signature::new(
                                Parameters::new([
                                    Parameter::positional_only(Some(Name::new_static("o")))
                                        .with_annotated_type(Type::any()), // TODO: ReadableBuffer
                                    Parameter::positional_only(Some(Name::new_static("encoding")))
                                        .with_annotated_type(KnownClass::Str.to_instance(db)),
                                    Parameter::positional_only(Some(Name::new_static("errors")))
                                        .with_annotated_type(KnownClass::Str.to_instance(db)),
                                ]),
                                Some(KnownClass::Str.to_instance(db)),
                            ),
                        ],
                    );
                    Signatures::single(signature)
                }

                Some(KnownClass::Type) => {
                    // ```py
                    // class type:
                    //     @overload
                    //     def __init__(self, o: object, /) -> None: ...
                    //     @overload
                    //     def __init__(self, name: str, bases: tuple[type, ...], dict: dict[str, Any], /, **kwds: Any) -> None: ...
                    // ```
                    let signature = CallableSignature::from_overloads(
                        self,
                        [
                            Signature::new(
                                Parameters::new([Parameter::positional_only(Some(
                                    Name::new_static("o"),
                                ))
                                .with_annotated_type(Type::any())]),
                                Some(KnownClass::Type.to_instance(db)),
                            ),
                            Signature::new(
                                Parameters::new([
                                    Parameter::positional_only(Some(Name::new_static("o")))
                                        .with_annotated_type(Type::any()),
                                    Parameter::positional_only(Some(Name::new_static("bases")))
                                        .with_annotated_type(Type::any()),
                                    Parameter::positional_only(Some(Name::new_static("dict")))
                                        .with_annotated_type(Type::any()),
                                ]),
                                Some(KnownClass::Type.to_instance(db)),
                            ),
                        ],
                    );
                    Signatures::single(signature)
                }

                // TODO annotated return type on `__new__` or metaclass `__call__`
                // TODO check call vs signatures of `__new__` and/or `__init__`
                _ => {
                    let signature = CallableSignature::single(
                        self,
                        Signature::new(Parameters::gradual_form(), self.to_instance(db)),
                    );
                    Signatures::single(signature)
                }
            },

            Type::SubclassOf(subclass_of_type) => match subclass_of_type.subclass_of() {
                ClassBase::Dynamic(dynamic_type) => Type::Dynamic(dynamic_type).signatures(db),
                ClassBase::Class(class) => Type::class_literal(class).signatures(db),
            },

            Type::Instance(_) => {
                // Note that for objects that have a (possibly not callable!) `__call__` attribute,
                // we will get the signature of the `__call__` attribute, but will pass in the type
                // of the original object as the "callable type". That ensures that we get errors
                // like "`X` is not callable" instead of "`<type of illegal '__call__'>` is not
                // callable".
                match self
                    .member_lookup_with_policy(
                        db,
                        Name::new_static("__call__"),
                        MemberLookupPolicy::NoInstanceFallback,
                    )
                    .symbol
                {
                    Symbol::Type(dunder_callable, boundness) => {
                        let mut signatures = dunder_callable.signatures(db).clone();
                        signatures.replace_callable_type(dunder_callable, self);
                        if boundness == Boundness::PossiblyUnbound {
                            signatures.set_dunder_call_is_possibly_unbound();
                        }
                        signatures
                    }
                    Symbol::Unbound => Signatures::not_callable(self),
                }
            }

            // Dynamic types are callable, and the return type is the same dynamic type. Similarly,
            // `Never` is always callable and returns `Never`.
            Type::Dynamic(_) | Type::Never => Signatures::single(CallableSignature::dynamic(self)),

            // Note that this correctly returns `None` if none of the union elements are callable.
            Type::Union(union) => Signatures::from_union(
                self,
                union
                    .elements(db)
                    .iter()
                    .map(|element| element.signatures(db)),
            ),

            Type::Intersection(_) => {
                Signatures::single(CallableSignature::todo("Type::Intersection.call()"))
            }

            _ => Signatures::not_callable(self),
        }
    }

    /// Calls `self`. Returns a [`CallError`] if `self` is (always or possibly) not callable, or if
    /// the arguments are not compatible with the formal parameters.
    ///
    /// You get back a [`Bindings`] for both successful and unsuccessful calls.
    /// It contains information about which formal parameters each argument was matched to,
    /// and about any errors matching arguments and parameters.
    fn try_call(
        self,
        db: &'db dyn Db,
        mut argument_types: CallArgumentTypes<'_, 'db>,
    ) -> Result<Bindings<'db>, CallError<'db>> {
        let signatures = self.signatures(db);
        Bindings::match_parameters(signatures, &mut argument_types)
            .check_types(db, &mut argument_types)
    }

    /// Look up a dunder method on the meta-type of `self` and call it.
    ///
    /// Returns an `Err` if the dunder method can't be called,
    /// or the given arguments are not valid.
    fn try_call_dunder(
        self,
        db: &'db dyn Db,
        name: &str,
        mut argument_types: CallArgumentTypes<'_, 'db>,
    ) -> Result<Bindings<'db>, CallDunderError<'db>> {
        match self
            .member_lookup_with_policy(db, name.into(), MemberLookupPolicy::NoInstanceFallback)
            .symbol
        {
            Symbol::Type(dunder_callable, boundness) => {
                let signatures = dunder_callable.signatures(db);
                let bindings = Bindings::match_parameters(signatures, &mut argument_types)
                    .check_types(db, &mut argument_types)?;
                if boundness == Boundness::PossiblyUnbound {
                    return Err(CallDunderError::PossiblyUnbound(Box::new(bindings)));
                }
                Ok(bindings)
            }
            Symbol::Unbound => Err(CallDunderError::MethodNotAvailable),
        }
    }

    /// Returns the element type when iterating over `self`.
    ///
    /// This method should only be used outside of type checking because it omits any errors.
    /// For type checking, use [`try_iterate`](Self::try_iterate) instead.
    fn iterate(self, db: &'db dyn Db) -> Type<'db> {
        self.try_iterate(db)
            .unwrap_or_else(|err| err.fallback_element_type(db))
    }

    /// Given the type of an object that is iterated over in some way,
    /// return the type of objects that are yielded by that iteration.
    ///
    /// E.g., for the following loop, given the type of `x`, infer the type of `y`:
    /// ```python
    /// for y in x:
    ///     pass
    /// ```
    fn try_iterate(self, db: &'db dyn Db) -> Result<Type<'db>, IterationError<'db>> {
        if let Type::Tuple(tuple_type) = self {
            return Ok(UnionType::from_elements(db, tuple_type.elements(db)));
        }

        let try_call_dunder_getitem = || {
            self.try_call_dunder(
                db,
                "__getitem__",
                CallArgumentTypes::positional([KnownClass::Int.to_instance(db)]),
            )
            .map(|dunder_getitem_outcome| dunder_getitem_outcome.return_type(db))
        };

        let try_call_dunder_next_on_iterator = |iterator: Type<'db>| {
            iterator
                .try_call_dunder(db, "__next__", CallArgumentTypes::none())
                .map(|dunder_next_outcome| dunder_next_outcome.return_type(db))
        };

        let dunder_iter_result = self
            .try_call_dunder(db, "__iter__", CallArgumentTypes::none())
            .map(|dunder_iter_outcome| dunder_iter_outcome.return_type(db));

        match dunder_iter_result {
            Ok(iterator) => {
                // `__iter__` is definitely bound and calling it succeeds.
                // See what calling `__next__` on the object returned by `__iter__` gives us...
                try_call_dunder_next_on_iterator(iterator).map_err(|dunder_next_error| {
                    IterationError::IterReturnsInvalidIterator {
                        iterator,
                        dunder_next_error,
                    }
                })
            }

            // `__iter__` is possibly unbound...
            Err(CallDunderError::PossiblyUnbound(dunder_iter_outcome)) => {
                let iterator = dunder_iter_outcome.return_type(db);

                match try_call_dunder_next_on_iterator(iterator) {
                    Ok(dunder_next_return) => {
                        try_call_dunder_getitem()
                            .map(|dunder_getitem_return_type| {
                                // If `__iter__` is possibly unbound,
                                // but it returns an object that has a bound and valid `__next__` method,
                                // *and* the object has a bound and valid `__getitem__` method,
                                // we infer a union of the type returned by the `__next__` method
                                // and the type returned by the `__getitem__` method.
                                //
                                // No diagnostic is emitted; iteration will always succeed!
                                UnionType::from_elements(
                                    db,
                                    [dunder_next_return, dunder_getitem_return_type],
                                )
                            })
                            .map_err(|dunder_getitem_error| {
                                IterationError::PossiblyUnboundIterAndGetitemError {
                                    dunder_next_return,
                                    dunder_getitem_error,
                                }
                            })
                    }

                    Err(dunder_next_error) => Err(IterationError::IterReturnsInvalidIterator {
                        iterator,
                        dunder_next_error,
                    }),
                }
            }

            // `__iter__` is definitely bound but it can't be called with the expected arguments
            Err(CallDunderError::CallError(kind, bindings)) => {
                Err(IterationError::IterCallError(kind, bindings))
            }

            // There's no `__iter__` method. Try `__getitem__` instead...
            Err(CallDunderError::MethodNotAvailable) => {
                try_call_dunder_getitem().map_err(|dunder_getitem_error| {
                    IterationError::UnboundIterAndGetitemError {
                        dunder_getitem_error,
                    }
                })
            }
        }
    }

    /// Returns the type bound from a context manager with type `self`.
    ///
    /// This method should only be used outside of type checking because it omits any errors.
    /// For type checking, use [`try_enter`](Self::try_enter) instead.
    fn enter(self, db: &'db dyn Db) -> Type<'db> {
        self.try_enter(db)
            .unwrap_or_else(|err| err.fallback_enter_type(db))
    }

    /// Given the type of an object that is used as a context manager (i.e. in a `with` statement),
    /// return the return type of its `__enter__` method, which is bound to any potential targets.
    ///
    /// E.g., for the following `with` statement, given the type of `x`, infer the type of `y`:
    /// ```python
    /// with x as y:
    ///     pass
    /// ```
    fn try_enter(self, db: &'db dyn Db) -> Result<Type<'db>, ContextManagerError<'db>> {
        let enter = self.try_call_dunder(db, "__enter__", CallArgumentTypes::none());
        let exit = self.try_call_dunder(
            db,
            "__exit__",
            CallArgumentTypes::positional([Type::none(db), Type::none(db), Type::none(db)]),
        );

        // TODO: Make use of Protocols when we support it (the manager be assignable to `contextlib.AbstractContextManager`).
        match (enter, exit) {
            (Ok(enter), Ok(_)) => Ok(enter.return_type(db)),
            (Ok(enter), Err(exit_error)) => Err(ContextManagerError::Exit {
                enter_return_type: enter.return_type(db),
                exit_error,
            }),
            // TODO: Use the `exit_ty` to determine if any raised exception is suppressed.
            (Err(enter_error), Ok(_)) => Err(ContextManagerError::Enter(enter_error)),
            (Err(enter_error), Err(exit_error)) => Err(ContextManagerError::EnterAndExit {
                enter_error,
                exit_error,
            }),
        }
    }

    #[must_use]
    pub fn to_instance(&self, db: &'db dyn Db) -> Option<Type<'db>> {
        match self {
            Type::Dynamic(_) | Type::Never => Some(*self),
            Type::ClassLiteral(ClassLiteralType { class }) => Some(Type::instance(*class)),
            Type::SubclassOf(subclass_of_ty) => Some(subclass_of_ty.to_instance()),
            Type::Union(union) => {
                let mut builder = UnionBuilder::new(db);
                for element in union.elements(db) {
                    builder = builder.add(element.to_instance(db)?);
                }
                Some(builder.build())
            }
            Type::Intersection(_) => Some(todo_type!("Type::Intersection.to_instance()")),
            Type::BooleanLiteral(_)
            | Type::BytesLiteral(_)
            | Type::FunctionLiteral(_)
            | Type::Callable(..)
            | Type::Instance(_)
            | Type::KnownInstance(_)
            | Type::ModuleLiteral(_)
            | Type::IntLiteral(_)
            | Type::StringLiteral(_)
            | Type::SliceLiteral(_)
            | Type::Tuple(_)
            | Type::LiteralString
            | Type::AlwaysTruthy
            | Type::AlwaysFalsy => None,
        }
    }

    /// If we see a value of this type used as a type expression, what type does it name?
    ///
    /// For example, the builtin `int` as a value expression is of type
    /// `Type::ClassLiteral(builtins.int)`, that is, it is the `int` class itself. As a type
    /// expression, it names the type `Type::Instance(builtins.int)`, that is, all objects whose
    /// `__class__` is `int`.
    pub fn in_type_expression(
        &self,
        db: &'db dyn Db,
    ) -> Result<Type<'db>, InvalidTypeExpressionError<'db>> {
        match self {
            // Special cases for `float` and `complex`
            // https://typing.readthedocs.io/en/latest/spec/special-types.html#special-cases-for-float-and-complex
            Type::ClassLiteral(ClassLiteralType { class }) => {
                let ty = match class.known(db) {
                    Some(KnownClass::Complex) => UnionType::from_elements(
                        db,
                        [
                            KnownClass::Int.to_instance(db),
                            KnownClass::Float.to_instance(db),
                            KnownClass::Complex.to_instance(db),
                        ],
                    ),
                    Some(KnownClass::Float) => UnionType::from_elements(
                        db,
                        [
                            KnownClass::Int.to_instance(db),
                            KnownClass::Float.to_instance(db),
                        ],
                    ),
                    _ => Type::instance(*class),
                };
                Ok(ty)
            }

            Type::SubclassOf(_)
            | Type::BooleanLiteral(_)
            | Type::BytesLiteral(_)
            | Type::AlwaysTruthy
            | Type::AlwaysFalsy
            | Type::SliceLiteral(_)
            | Type::IntLiteral(_)
            | Type::LiteralString
            | Type::ModuleLiteral(_)
            | Type::StringLiteral(_)
            | Type::Tuple(_)
            | Type::Callable(_)
            | Type::Never
            | Type::FunctionLiteral(_) => Err(InvalidTypeExpressionError {
                invalid_expressions: smallvec::smallvec![InvalidTypeExpression::InvalidType(*self)],
                fallback_type: Type::unknown(),
            }),

            Type::KnownInstance(known_instance) => match known_instance {
                KnownInstanceType::TypeAliasType(alias) => Ok(alias.value_type(db)),
                KnownInstanceType::Never | KnownInstanceType::NoReturn => Ok(Type::Never),
                KnownInstanceType::LiteralString => Ok(Type::LiteralString),
                KnownInstanceType::Any => Ok(Type::any()),
                KnownInstanceType::Unknown => Ok(Type::unknown()),
                KnownInstanceType::AlwaysTruthy => Ok(Type::AlwaysTruthy),
                KnownInstanceType::AlwaysFalsy => Ok(Type::AlwaysFalsy),

                // We treat `typing.Type` exactly the same as `builtins.type`:
                KnownInstanceType::Type => Ok(KnownClass::Type.to_instance(db)),
                KnownInstanceType::Tuple => Ok(KnownClass::Tuple.to_instance(db)),

                // Legacy `typing` aliases
                KnownInstanceType::List => Ok(KnownClass::List.to_instance(db)),
                KnownInstanceType::Dict => Ok(KnownClass::Dict.to_instance(db)),
                KnownInstanceType::Set => Ok(KnownClass::Set.to_instance(db)),
                KnownInstanceType::FrozenSet => Ok(KnownClass::FrozenSet.to_instance(db)),
                KnownInstanceType::ChainMap => Ok(KnownClass::ChainMap.to_instance(db)),
                KnownInstanceType::Counter => Ok(KnownClass::Counter.to_instance(db)),
                KnownInstanceType::DefaultDict => Ok(KnownClass::DefaultDict.to_instance(db)),
                KnownInstanceType::Deque => Ok(KnownClass::Deque.to_instance(db)),
                KnownInstanceType::OrderedDict => Ok(KnownClass::OrderedDict.to_instance(db)),

                // TODO map this to a new `Type::TypeVar` variant
                KnownInstanceType::TypeVar(_) => Ok(*self),

                // TODO: Use an opt-in rule for a bare `Callable`
                KnownInstanceType::Callable => Ok(Type::Callable(CallableType::General(
                    GeneralCallableType::unknown(db),
                ))),

                KnownInstanceType::TypingSelf => Ok(todo_type!("Support for `typing.Self`")),
                KnownInstanceType::TypeAlias => Ok(todo_type!("Support for `typing.TypeAlias`")),

                KnownInstanceType::Protocol => Err(InvalidTypeExpressionError {
                    invalid_expressions: smallvec::smallvec![InvalidTypeExpression::Protocol],
                    fallback_type: Type::unknown(),
                }),

                KnownInstanceType::Literal
                | KnownInstanceType::Union
                | KnownInstanceType::Intersection => Err(InvalidTypeExpressionError {
                    invalid_expressions: smallvec::smallvec![
                        InvalidTypeExpression::RequiresArguments(*self)
                    ],
                    fallback_type: Type::unknown(),
                }),

                KnownInstanceType::Optional
                | KnownInstanceType::Not
                | KnownInstanceType::TypeOf
                | KnownInstanceType::TypeIs
                | KnownInstanceType::TypeGuard
                | KnownInstanceType::Unpack
                | KnownInstanceType::CallableTypeFromFunction => Err(InvalidTypeExpressionError {
                    invalid_expressions: smallvec::smallvec![
                        InvalidTypeExpression::RequiresOneArgument(*self)
                    ],
                    fallback_type: Type::unknown(),
                }),

                KnownInstanceType::Annotated | KnownInstanceType::Concatenate => {
                    Err(InvalidTypeExpressionError {
                        invalid_expressions: smallvec::smallvec![
                            InvalidTypeExpression::RequiresTwoArguments(*self)
                        ],
                        fallback_type: Type::unknown(),
                    })
                }

                KnownInstanceType::ClassVar | KnownInstanceType::Final => {
                    Err(InvalidTypeExpressionError {
                        invalid_expressions: smallvec::smallvec![
                            InvalidTypeExpression::TypeQualifier(*known_instance)
                        ],
                        fallback_type: Type::unknown(),
                    })
                }

                KnownInstanceType::ReadOnly
                | KnownInstanceType::NotRequired
                | KnownInstanceType::Required => Err(InvalidTypeExpressionError {
                    invalid_expressions: smallvec::smallvec![
                        InvalidTypeExpression::TypeQualifierRequiresOneArgument(*known_instance)
                    ],
                    fallback_type: Type::unknown(),
                }),
            },

            Type::Union(union) => {
                let mut builder = UnionBuilder::new(db);
                let mut invalid_expressions = smallvec::SmallVec::default();
                for element in union.elements(db) {
                    match element.in_type_expression(db) {
                        Ok(type_expr) => builder = builder.add(type_expr),
                        Err(InvalidTypeExpressionError {
                            fallback_type,
                            invalid_expressions: new_invalid_expressions,
                        }) => {
                            invalid_expressions.extend(new_invalid_expressions);
                            builder = builder.add(fallback_type);
                        }
                    }
                }
                if invalid_expressions.is_empty() {
                    Ok(builder.build())
                } else {
                    Err(InvalidTypeExpressionError {
                        fallback_type: builder.build(),
                        invalid_expressions,
                    })
                }
            }

            Type::Dynamic(_) => Ok(*self),

            Type::Instance(InstanceType { class }) => match class.known(db) {
                Some(KnownClass::TypeVar) => Ok(todo_type!(
                    "Support for `typing.TypeVar` instances in type expressions"
                )),
                Some(KnownClass::ParamSpec) => Ok(todo_type!(
                    "Support for `typing.ParamSpec` instances in type expressions"
                )),
                Some(KnownClass::TypeVarTuple) => Ok(todo_type!(
                    "Support for `typing.TypeVarTuple` instances in type expressions"
                )),
                Some(KnownClass::NewType) => Ok(todo_type!(
                    "Support for `typing.NewType` instances in type expressions"
                )),
                Some(KnownClass::GenericAlias) => Ok(todo_type!(
                    "Support for `typing.GenericAlias` instances in type expressions"
                )),
                _ => Err(InvalidTypeExpressionError {
                    invalid_expressions: smallvec::smallvec![InvalidTypeExpression::InvalidType(
                        *self
                    )],
                    fallback_type: Type::unknown(),
                }),
            },

            Type::Intersection(_) => Ok(todo_type!("Type::Intersection.in_type_expression")),
        }
    }

    /// The type `NoneType` / `None`
    pub fn none(db: &'db dyn Db) -> Type<'db> {
        KnownClass::NoneType.to_instance(db)
    }

    /// Return the type of `tuple(sys.version_info)`.
    ///
    /// This is not exactly the type that `sys.version_info` has at runtime,
    /// but it's a useful fallback for us in order to infer `Literal` types from `sys.version_info` comparisons.
    fn version_info_tuple(db: &'db dyn Db) -> Self {
        let python_version = Program::get(db).python_version(db);
        let int_instance_ty = KnownClass::Int.to_instance(db);

        // TODO: just grab this type from typeshed (it's a `sys._ReleaseLevel` type alias there)
        let release_level_ty = {
            let elements: Box<[Type<'db>]> = ["alpha", "beta", "candidate", "final"]
                .iter()
                .map(|level| Type::string_literal(db, level))
                .collect();

            // For most unions, it's better to go via `UnionType::from_elements` or use `UnionBuilder`;
            // those techniques ensure that union elements are deduplicated and unions are eagerly simplified
            // into other types where necessary. Here, however, we know that there are no duplicates
            // in this union, so it's probably more efficient to use `UnionType::new()` directly.
            Type::Union(UnionType::new(db, elements))
        };

        TupleType::from_elements(
            db,
            [
                Type::IntLiteral(python_version.major.into()),
                Type::IntLiteral(python_version.minor.into()),
                int_instance_ty,
                release_level_ty,
                int_instance_ty,
            ],
        )
    }

    /// Given a type that is assumed to represent an instance of a class,
    /// return a type that represents that class itself.
    #[must_use]
    pub fn to_meta_type(&self, db: &'db dyn Db) -> Type<'db> {
        match self {
            Type::Never => Type::Never,
            Type::Instance(InstanceType { class }) => SubclassOfType::from(db, *class),
            Type::KnownInstance(known_instance) => known_instance.class().to_class_literal(db),
            Type::Union(union) => union.map(db, |ty| ty.to_meta_type(db)),
            Type::BooleanLiteral(_) => KnownClass::Bool.to_class_literal(db),
            Type::BytesLiteral(_) => KnownClass::Bytes.to_class_literal(db),
            Type::SliceLiteral(_) => KnownClass::Slice.to_class_literal(db),
            Type::IntLiteral(_) => KnownClass::Int.to_class_literal(db),
            Type::FunctionLiteral(_) => KnownClass::FunctionType.to_class_literal(db),
            Type::Callable(CallableType::BoundMethod(_)) => {
                KnownClass::MethodType.to_class_literal(db)
            }
            Type::Callable(CallableType::MethodWrapperDunderGet(_)) => {
                KnownClass::MethodWrapperType.to_class_literal(db)
            }
            Type::Callable(CallableType::WrapperDescriptorDunderGet) => {
                KnownClass::WrapperDescriptorType.to_class_literal(db)
            }
            Type::Callable(CallableType::General(_)) => KnownClass::Type.to_instance(db),
            Type::ModuleLiteral(_) => KnownClass::ModuleType.to_class_literal(db),
            Type::Tuple(_) => KnownClass::Tuple.to_class_literal(db),
            Type::ClassLiteral(ClassLiteralType { class }) => class.metaclass(db),
            Type::SubclassOf(subclass_of_ty) => match subclass_of_ty.subclass_of() {
                ClassBase::Dynamic(_) => *self,
                ClassBase::Class(class) => SubclassOfType::from(
                    db,
                    ClassBase::try_from_type(db, class.metaclass(db))
                        .unwrap_or(ClassBase::unknown()),
                ),
            },

            Type::StringLiteral(_) | Type::LiteralString => KnownClass::Str.to_class_literal(db),
            Type::Dynamic(dynamic) => SubclassOfType::from(db, ClassBase::Dynamic(*dynamic)),
            // TODO intersections
            Type::Intersection(_) => SubclassOfType::from(
                db,
                ClassBase::try_from_type(db, todo_type!("Intersection meta-type"))
                    .expect("Type::Todo should be a valid ClassBase"),
            ),
            Type::AlwaysTruthy | Type::AlwaysFalsy => KnownClass::Type.to_instance(db),
        }
    }

    /// Return the string representation of this type when converted to string as it would be
    /// provided by the `__str__` method.
    ///
    /// When not available, this should fall back to the value of `[Type::repr]`.
    /// Note: this method is used in the builtins `format`, `print`, `str.format` and `f-strings`.
    #[must_use]
    pub fn str(&self, db: &'db dyn Db) -> Type<'db> {
        match self {
            Type::IntLiteral(_) | Type::BooleanLiteral(_) => self.repr(db),
            Type::StringLiteral(_) | Type::LiteralString => *self,
            Type::KnownInstance(known_instance) => {
                Type::string_literal(db, known_instance.repr(db))
            }
            // TODO: handle more complex types
            _ => KnownClass::Str.to_instance(db),
        }
    }

    /// Return the string representation of this type as it would be provided by the  `__repr__`
    /// method at runtime.
    #[must_use]
    pub fn repr(&self, db: &'db dyn Db) -> Type<'db> {
        match self {
            Type::IntLiteral(number) => Type::string_literal(db, &number.to_string()),
            Type::BooleanLiteral(true) => Type::string_literal(db, "True"),
            Type::BooleanLiteral(false) => Type::string_literal(db, "False"),
            Type::StringLiteral(literal) => {
                Type::string_literal(db, &format!("'{}'", literal.value(db).escape_default()))
            }
            Type::LiteralString => Type::LiteralString,
            Type::KnownInstance(known_instance) => {
                Type::string_literal(db, known_instance.repr(db))
            }
            // TODO: handle more complex types
            _ => KnownClass::Str.to_instance(db),
        }
    }
}

impl<'db> From<&Type<'db>> for Type<'db> {
    fn from(value: &Type<'db>) -> Self {
        *value
    }
}

#[derive(Copy, Clone, Debug, Eq, Hash, PartialEq)]
pub enum DynamicType {
    // An explicitly annotated `typing.Any`
    Any,
    // An unannotated value, or a dynamic type resulting from an error
    Unknown,
    /// Temporary type for symbols that can't be inferred yet because of missing implementations.
    ///
    /// This variant should eventually be removed once red-knot is spec-compliant.
    ///
    /// General rule: `Todo` should only propagate when the presence of the input `Todo` caused the
    /// output to be unknown. An output should only be `Todo` if fixing all `Todo` inputs to be not
    /// `Todo` would change the output type.
    ///
    /// This variant should be created with the `todo_type!` macro.
    Todo(TodoType),
    /// Temporary type until we support protocols. We use a separate variant (instead of `Todo(…)`)
    /// in order to be able to match on them explicitly.
    TodoProtocol,
}

impl std::fmt::Display for DynamicType {
    fn fmt(&self, f: &mut std::fmt::Formatter<'_>) -> std::fmt::Result {
        match self {
            DynamicType::Any => f.write_str("Any"),
            DynamicType::Unknown => f.write_str("Unknown"),
            // `DynamicType::Todo`'s display should be explicit that is not a valid display of
            // any other type
            DynamicType::Todo(todo) => write!(f, "@Todo{todo}"),
            DynamicType::TodoProtocol => f.write_str(if cfg!(debug_assertions) {
                "@Todo(protocol)"
            } else {
                "@Todo"
            }),
        }
    }
}

bitflags! {
    /// Type qualifiers that appear in an annotation expression.
    #[derive(Copy, Clone, Debug, Eq, PartialEq, Default)]
    pub(crate) struct TypeQualifiers: u8 {
        /// `typing.ClassVar`
        const CLASS_VAR = 1 << 0;
        /// `typing.Final`
        const FINAL     = 1 << 1;
    }
}

/// When inferring the type of an annotation expression, we can also encounter type qualifiers
/// such as `ClassVar` or `Final`. These do not affect the inferred type itself, but rather
/// control how a particular symbol can be accessed or modified. This struct holds a type and
/// a set of type qualifiers.
///
/// Example: `Annotated[ClassVar[tuple[int]], "metadata"]` would have type `tuple[int]` and the
/// qualifier `ClassVar`.
#[derive(Clone, Debug, Copy, Eq, PartialEq, salsa::Update)]
pub(crate) struct TypeAndQualifiers<'db> {
    inner: Type<'db>,
    qualifiers: TypeQualifiers,
}

impl<'db> TypeAndQualifiers<'db> {
    pub(crate) fn new(inner: Type<'db>, qualifiers: TypeQualifiers) -> Self {
        Self { inner, qualifiers }
    }

    /// Constructor that creates a [`TypeAndQualifiers`] instance with type `Unknown` and no qualifiers.
    pub(crate) fn unknown() -> Self {
        Self {
            inner: Type::unknown(),
            qualifiers: TypeQualifiers::empty(),
        }
    }

    /// Forget about type qualifiers and only return the inner type.
    pub(crate) fn inner_type(&self) -> Type<'db> {
        self.inner
    }

    /// Insert/add an additional type qualifier.
    pub(crate) fn add_qualifier(&mut self, qualifier: TypeQualifiers) {
        self.qualifiers |= qualifier;
    }

    /// Return the set of type qualifiers.
    pub(crate) fn qualifiers(&self) -> TypeQualifiers {
        self.qualifiers
    }
}

impl<'db> From<Type<'db>> for TypeAndQualifiers<'db> {
    fn from(inner: Type<'db>) -> Self {
        Self {
            inner,
            qualifiers: TypeQualifiers::empty(),
        }
    }
}

/// Error struct providing information on type(s) that were deemed to be invalid
/// in a type expression context, and the type we should therefore fallback to
/// for the problematic type expression.
#[derive(Debug, PartialEq, Eq)]
pub struct InvalidTypeExpressionError<'db> {
    fallback_type: Type<'db>,
    invalid_expressions: smallvec::SmallVec<[InvalidTypeExpression<'db>; 1]>,
}

impl<'db> InvalidTypeExpressionError<'db> {
    fn into_fallback_type(self, context: &InferContext, node: &ast::Expr) -> Type<'db> {
        let InvalidTypeExpressionError {
            fallback_type,
            invalid_expressions,
        } = self;
        for error in invalid_expressions {
            context.report_lint(
                &INVALID_TYPE_FORM,
                node,
                format_args!("{}", error.reason(context.db())),
            );
        }
        fallback_type
    }
}

/// Enumeration of various types that are invalid in type-expression contexts
#[derive(Debug, Copy, Clone, PartialEq, Eq)]
enum InvalidTypeExpression<'db> {
    /// Some types always require exactly one argument when used in a type expression
    RequiresOneArgument(Type<'db>),
    /// Some types always require at least one argument when used in a type expression
    RequiresArguments(Type<'db>),
    /// Some types always require at least two arguments when used in a type expression
    RequiresTwoArguments(Type<'db>),
    /// The `Protocol` type is invalid in type expressions
    Protocol,
    /// Type qualifiers are always invalid in *type expressions*,
    /// but these ones are okay with 0 arguments in *annotation expressions*
    TypeQualifier(KnownInstanceType<'db>),
    /// Type qualifiers that are invalid in type expressions,
    /// and which would require exactly one argument even if they appeared in an annotation expression
    TypeQualifierRequiresOneArgument(KnownInstanceType<'db>),
    /// Some types are always invalid in type expressions
    InvalidType(Type<'db>),
}

impl<'db> InvalidTypeExpression<'db> {
    const fn reason(self, db: &'db dyn Db) -> impl std::fmt::Display + 'db {
        struct Display<'db> {
            error: InvalidTypeExpression<'db>,
            db: &'db dyn Db,
        }

        impl std::fmt::Display for Display<'_> {
            fn fmt(&self, f: &mut std::fmt::Formatter<'_>) -> std::fmt::Result {
                match self.error {
                    InvalidTypeExpression::RequiresOneArgument(ty) => write!(
                        f,
                        "`{ty}` requires exactly one argument when used in a type expression",
                        ty = ty.display(self.db)
                    ),
                    InvalidTypeExpression::RequiresArguments(ty) => write!(
                        f,
                        "`{ty}` requires at least one argument when used in a type expression",
                        ty = ty.display(self.db)
                    ),
                    InvalidTypeExpression::RequiresTwoArguments(ty) => write!(
                        f,
                        "`{ty}` requires at least two arguments when used in a type expression",
                        ty = ty.display(self.db)
                    ),
                    InvalidTypeExpression::Protocol => f.write_str(
                        "`typing.Protocol` is not allowed in type expressions"
                    ),
                    InvalidTypeExpression::TypeQualifier(qualifier) => write!(
                        f,
                        "Type qualifier `{q}` is not allowed in type expressions (only in annotation expressions)",
                        q = qualifier.repr(self.db)
                    ),
                    InvalidTypeExpression::TypeQualifierRequiresOneArgument(qualifier) => write!(
                        f,
                        "Type qualifier `{q}` is not allowed in type expressions (only in annotation expressions, and only with exactly one argument)",
                        q = qualifier.repr(self.db)
                    ),
                    InvalidTypeExpression::InvalidType(ty) => write!(
                        f,
                        "Variable of type `{ty}` is not allowed in a type expression",
                        ty = ty.display(self.db)
                    ),
                }
            }
        }

        Display { error: self, db }
    }
}

/// Data regarding a single type variable.
///
/// This is referenced by `KnownInstanceType::TypeVar` (to represent the singleton type of the
/// runtime `typing.TypeVar` object itself). In the future, it will also be referenced also by a
/// new `Type` variant to represent the type that this typevar represents as an annotation: that
/// is, an unknown set of objects, constrained by the upper-bound/constraints on this type var,
/// defaulting to the default type of this type var when not otherwise bound to a type.
///
/// This must be a tracked struct, not an interned one, because typevar equivalence is by identity,
/// not by value. Two typevars that have the same name, bound/constraints, and default, are still
/// different typevars: if used in the same scope, they may be bound to different types.
#[salsa::tracked(debug)]
pub struct TypeVarInstance<'db> {
    /// The name of this TypeVar (e.g. `T`)
    #[return_ref]
    name: ast::name::Name,

    /// The upper bound or constraint on the type of this TypeVar
    bound_or_constraints: Option<TypeVarBoundOrConstraints<'db>>,

    /// The default type for this TypeVar
    default_ty: Option<Type<'db>>,
}

impl<'db> TypeVarInstance<'db> {
    #[allow(unused)]
    pub(crate) fn upper_bound(self, db: &'db dyn Db) -> Option<Type<'db>> {
        if let Some(TypeVarBoundOrConstraints::UpperBound(ty)) = self.bound_or_constraints(db) {
            Some(ty)
        } else {
            None
        }
    }

    #[allow(unused)]
    pub(crate) fn constraints(self, db: &'db dyn Db) -> Option<&'db [Type<'db>]> {
        if let Some(TypeVarBoundOrConstraints::Constraints(tuple)) = self.bound_or_constraints(db) {
            Some(tuple.elements(db))
        } else {
            None
        }
    }
}

#[derive(Clone, Debug, Hash, PartialEq, Eq, salsa::Update)]
pub enum TypeVarBoundOrConstraints<'db> {
    UpperBound(Type<'db>),
    Constraints(TupleType<'db>),
}

/// Error returned if a type is not (or may not be) a context manager.
#[derive(Debug)]
enum ContextManagerError<'db> {
    Enter(CallDunderError<'db>),
    Exit {
        enter_return_type: Type<'db>,
        exit_error: CallDunderError<'db>,
    },
    EnterAndExit {
        enter_error: CallDunderError<'db>,
        exit_error: CallDunderError<'db>,
    },
}

impl<'db> ContextManagerError<'db> {
    fn fallback_enter_type(&self, db: &'db dyn Db) -> Type<'db> {
        self.enter_type(db).unwrap_or(Type::unknown())
    }

    /// Returns the `__enter__` return type if it is known,
    /// or `None` if the type never has a callable `__enter__` attribute
    fn enter_type(&self, db: &'db dyn Db) -> Option<Type<'db>> {
        match self {
            Self::Exit {
                enter_return_type,
                exit_error: _,
            } => Some(*enter_return_type),
            Self::Enter(enter_error)
            | Self::EnterAndExit {
                enter_error,
                exit_error: _,
            } => match enter_error {
                CallDunderError::PossiblyUnbound(call_outcome) => {
                    Some(call_outcome.return_type(db))
                }
                CallDunderError::CallError(CallErrorKind::NotCallable, _) => None,
                CallDunderError::CallError(_, bindings) => Some(bindings.return_type(db)),
                CallDunderError::MethodNotAvailable => None,
            },
        }
    }

    fn report_diagnostic(
        &self,
        context: &InferContext<'db>,
        context_expression_type: Type<'db>,
        context_expression_node: ast::AnyNodeRef,
    ) {
        let format_call_dunder_error = |call_dunder_error: &CallDunderError<'db>, name: &str| {
            match call_dunder_error {
                CallDunderError::MethodNotAvailable => format!("it does not implement `{name}`"),
                CallDunderError::PossiblyUnbound(_) => {
                    format!("the method `{name}` is possibly unbound")
                }
                // TODO: Use more specific error messages for the different error cases.
                //  E.g. hint toward the union variant that doesn't correctly implement enter,
                //  distinguish between a not callable `__enter__` attribute and a wrong signature.
                CallDunderError::CallError(_, _) => {
                    format!("it does not correctly implement `{name}`")
                }
            }
        };

        let format_call_dunder_errors = |error_a: &CallDunderError<'db>,
                                         name_a: &str,
                                         error_b: &CallDunderError<'db>,
                                         name_b: &str| {
            match (error_a, error_b) {
                (CallDunderError::PossiblyUnbound(_), CallDunderError::PossiblyUnbound(_)) => {
                    format!("the methods `{name_a}` and `{name_b}` are possibly unbound")
                }
                (CallDunderError::MethodNotAvailable, CallDunderError::MethodNotAvailable) => {
                    format!("it does not implement `{name_a}` and `{name_b}`")
                }
                (CallDunderError::CallError(_, _), CallDunderError::CallError(_, _)) => {
                    format!("it does not correctly implement `{name_a}` or `{name_b}`")
                }
                (_, _) => format!(
                    "{format_a}, and {format_b}",
                    format_a = format_call_dunder_error(error_a, name_a),
                    format_b = format_call_dunder_error(error_b, name_b)
                ),
            }
        };

        let db = context.db();

        let formatted_errors = match self {
            Self::Exit {
                enter_return_type: _,
                exit_error,
            } => format_call_dunder_error(exit_error, "__exit__"),
            Self::Enter(enter_error) => format_call_dunder_error(enter_error, "__enter__"),
            Self::EnterAndExit {
                enter_error,
                exit_error,
            } => format_call_dunder_errors(enter_error, "__enter__", exit_error, "__exit__"),
        };

        context.report_lint(
            &INVALID_CONTEXT_MANAGER,
            context_expression_node,
            format_args!(
                "Object of type `{context_expression}` cannot be used with `with` because {formatted_errors}",
                context_expression = context_expression_type.display(db)
            ),
        );
    }
}

/// Error returned if a type is not (or may not be) iterable.
#[derive(Debug)]
enum IterationError<'db> {
    /// The object being iterated over has a bound `__iter__` method,
    /// but calling it with the expected arguments results in an error.
    IterCallError(CallErrorKind, Box<Bindings<'db>>),

    /// The object being iterated over has a bound `__iter__` method that can be called
    /// with the expected types, but it returns an object that is not a valid iterator.
    IterReturnsInvalidIterator {
        /// The type of the object returned by the `__iter__` method.
        iterator: Type<'db>,
        /// The error we encountered when we tried to call `__next__` on the type
        /// returned by `__iter__`
        dunder_next_error: CallDunderError<'db>,
    },

    /// The object being iterated over has a bound `__iter__` method that returns a
    /// valid iterator. However, the `__iter__` method is possibly unbound, and there
    /// either isn't a `__getitem__` method to fall back to, or calling the `__getitem__`
    /// method returns some kind of error.
    PossiblyUnboundIterAndGetitemError {
        /// The type of the object returned by the `__next__` method on the iterator.
        /// (The iterator being the type returned by the `__iter__` method on the iterable.)
        dunder_next_return: Type<'db>,
        /// The error we encountered when we tried to call `__getitem__` on the iterable.
        dunder_getitem_error: CallDunderError<'db>,
    },

    /// The object being iterated over doesn't have an `__iter__` method.
    /// It also either doesn't have a `__getitem__` method to fall back to,
    /// or calling the `__getitem__` method returns some kind of error.
    UnboundIterAndGetitemError {
        dunder_getitem_error: CallDunderError<'db>,
    },
}

impl<'db> IterationError<'db> {
    fn fallback_element_type(&self, db: &'db dyn Db) -> Type<'db> {
        self.element_type(db).unwrap_or(Type::unknown())
    }

    /// Returns the element type if it is known, or `None` if the type is never iterable.
    fn element_type(&self, db: &'db dyn Db) -> Option<Type<'db>> {
        match self {
            Self::IterReturnsInvalidIterator {
                dunder_next_error, ..
            } => dunder_next_error.return_type(db),

            Self::IterCallError(_, dunder_iter_bindings) => dunder_iter_bindings
                .return_type(db)
                .try_call_dunder(db, "__next__", CallArgumentTypes::none())
                .map(|dunder_next_outcome| Some(dunder_next_outcome.return_type(db)))
                .unwrap_or_else(|dunder_next_call_error| dunder_next_call_error.return_type(db)),

            Self::PossiblyUnboundIterAndGetitemError {
                dunder_next_return,
                dunder_getitem_error,
            } => match dunder_getitem_error {
                CallDunderError::MethodNotAvailable => Some(*dunder_next_return),
                CallDunderError::PossiblyUnbound(dunder_getitem_outcome) => {
                    Some(UnionType::from_elements(
                        db,
                        [*dunder_next_return, dunder_getitem_outcome.return_type(db)],
                    ))
                }
                CallDunderError::CallError(CallErrorKind::NotCallable, _) => {
                    Some(*dunder_next_return)
                }
                CallDunderError::CallError(_, dunder_getitem_bindings) => {
                    let dunder_getitem_return = dunder_getitem_bindings.return_type(db);
                    let elements = [*dunder_next_return, dunder_getitem_return];
                    Some(UnionType::from_elements(db, elements))
                }
            },

            Self::UnboundIterAndGetitemError {
                dunder_getitem_error,
            } => dunder_getitem_error.return_type(db),
        }
    }

    /// Reports the diagnostic for this error.
    fn report_diagnostic(
        &self,
        context: &InferContext<'db>,
        iterable_type: Type<'db>,
        iterable_node: ast::AnyNodeRef,
    ) {
        let db = context.db();

        let report_not_iterable = |arguments: std::fmt::Arguments| {
            context.report_lint(&NOT_ITERABLE, iterable_node, arguments);
        };

        // TODO: for all of these error variants, the "explanation" for the diagnostic
        // (everything after the "because") should really be presented as a "help:", "note",
        // or similar, rather than as part of the same sentence as the error message.
        match self {
            Self::IterCallError(CallErrorKind::NotCallable, bindings) => report_not_iterable(format_args!(
                "Object of type `{iterable_type}` is not iterable \
                    because its `__iter__` attribute has type `{dunder_iter_type}`, \
                    which is not callable",
                iterable_type = iterable_type.display(db),
                dunder_iter_type = bindings.callable_type().display(db),
            )),
            Self::IterCallError(CallErrorKind::PossiblyNotCallable, bindings) if bindings.is_single() => {
                report_not_iterable(format_args!(
                    "Object of type `{iterable_type}` may not be iterable \
                        because its `__iter__` attribute (with type `{dunder_iter_type}`) \
                        may not be callable",
                    iterable_type = iterable_type.display(db),
                    dunder_iter_type = bindings.callable_type().display(db),
                ));
            }
            Self::IterCallError(CallErrorKind::PossiblyNotCallable, bindings) => {
                report_not_iterable(format_args!(
                    "Object of type `{iterable_type}` may not be iterable \
                        because its `__iter__` attribute (with type `{dunder_iter_type}`) \
                        may not be callable",
                    iterable_type = iterable_type.display(db),
                    dunder_iter_type = bindings.callable_type().display(db),
                ));
            }
            Self::IterCallError(CallErrorKind::BindingError, bindings) if bindings.is_single() => report_not_iterable(format_args!(
                "Object of type `{iterable_type}` is not iterable \
                    because its `__iter__` method has an invalid signature \
                    (expected `def __iter__(self): ...`)",
                iterable_type = iterable_type.display(db),
            )),
            Self::IterCallError(CallErrorKind::BindingError, bindings) => report_not_iterable(format_args!(
                "Object of type `{iterable_type}` may not be iterable \
                    because its `__iter__` method (with type `{dunder_iter_type}`) \
                    may have an invalid signature (expected `def __iter__(self): ...`)",
                iterable_type = iterable_type.display(db),
                dunder_iter_type = bindings.callable_type().display(db),
            )),

            Self::IterReturnsInvalidIterator {
                iterator,
                dunder_next_error
            } => match dunder_next_error {
                CallDunderError::MethodNotAvailable => report_not_iterable(format_args!(
                    "Object of type `{iterable_type}` is not iterable \
                        because its `__iter__` method returns an object of type `{iterator_type}`, \
                        which has no `__next__` method",
                    iterable_type = iterable_type.display(db),
                    iterator_type = iterator.display(db),
                )),
                CallDunderError::PossiblyUnbound(_) => report_not_iterable(format_args!(
                    "Object of type `{iterable_type}` may not be iterable \
                        because its `__iter__` method returns an object of type `{iterator_type}`, \
                        which may not have a `__next__` method",
                    iterable_type = iterable_type.display(db),
                    iterator_type = iterator.display(db),
                )),
                CallDunderError::CallError(CallErrorKind::NotCallable, _) => report_not_iterable(format_args!(
                    "Object of type `{iterable_type}` is not iterable \
                        because its `__iter__` method returns an object of type `{iterator_type}`, \
                        which has a `__next__` attribute that is not callable",
                    iterable_type = iterable_type.display(db),
                    iterator_type = iterator.display(db),
                )),
                CallDunderError::CallError(CallErrorKind::PossiblyNotCallable, _) => report_not_iterable(format_args!(
                    "Object of type `{iterable_type}` may not be iterable \
                        because its `__iter__` method returns an object of type `{iterator_type}`, \
                        which has a `__next__` attribute that may not be callable",
                    iterable_type = iterable_type.display(db),
                    iterator_type = iterator.display(db),
                )),
                CallDunderError::CallError(CallErrorKind::BindingError, bindings) if bindings.is_single() => report_not_iterable(format_args!(
                    "Object of type `{iterable_type}` is not iterable \
                        because its `__iter__` method returns an object of type `{iterator_type}`, \
                        which has an invalid `__next__` method (expected `def __next__(self): ...`)",
                    iterable_type = iterable_type.display(db),
                    iterator_type = iterator.display(db),
                )),
                CallDunderError::CallError(CallErrorKind::BindingError, _) => report_not_iterable(format_args!(
                    "Object of type `{iterable_type}` may not be iterable \
                        because its `__iter__` method returns an object of type `{iterator_type}`, \
                        which may have an invalid `__next__` method (expected `def __next__(self): ...`)",
                    iterable_type = iterable_type.display(db),
                    iterator_type = iterator.display(db),
                )),
            }

            Self::PossiblyUnboundIterAndGetitemError {
                dunder_getitem_error, ..
            } => match dunder_getitem_error {
                CallDunderError::MethodNotAvailable => report_not_iterable(format_args!(
                    "Object of type `{}` may not be iterable \
                        because it may not have an `__iter__` method \
                        and it doesn't have a `__getitem__` method",
                    iterable_type.display(db)
                )),
                CallDunderError::PossiblyUnbound(_) => report_not_iterable(format_args!(
                    "Object of type `{}` may not be iterable \
                        because it may not have an `__iter__` method or a `__getitem__` method",
                    iterable_type.display(db)
                )),
                CallDunderError::CallError(CallErrorKind::NotCallable, bindings) => report_not_iterable(format_args!(
                    "Object of type `{iterable_type}` may not be iterable \
                        because it may not have an `__iter__` method \
                        and its `__getitem__` attribute has type `{dunder_getitem_type}`, \
                        which is not callable",
                    iterable_type = iterable_type.display(db),
                    dunder_getitem_type = bindings.callable_type().display(db),
                )),
                CallDunderError::CallError(CallErrorKind::PossiblyNotCallable, bindings) if bindings.is_single() => report_not_iterable(format_args!(
                    "Object of type `{iterable_type}` may not be iterable \
                        because it may not have an `__iter__` method \
                        and its `__getitem__` attribute may not be callable",
                    iterable_type = iterable_type.display(db),
                )),
                CallDunderError::CallError(CallErrorKind::PossiblyNotCallable, bindings) => {
                    report_not_iterable(format_args!(
                        "Object of type `{iterable_type}` may not be iterable \
                            because it may not have an `__iter__` method \
                            and its `__getitem__` attribute (with type `{dunder_getitem_type}`) \
                            may not be callable",
                        iterable_type = iterable_type.display(db),
                        dunder_getitem_type = bindings.callable_type().display(db),
                    ));
                }
                CallDunderError::CallError(CallErrorKind::BindingError, bindings) if bindings.is_single() => report_not_iterable(format_args!(
                    "Object of type `{iterable_type}` may not be iterable \
                        because it may not have an `__iter__` method \
                        and its `__getitem__` method has an incorrect signature \
                        for the old-style iteration protocol \
                        (expected a signature at least as permissive as \
                        `def __getitem__(self, key: int): ...`)",
                    iterable_type = iterable_type.display(db),
                )),
                CallDunderError::CallError(CallErrorKind::BindingError, bindings) => report_not_iterable(format_args!(
                    "Object of type `{iterable_type}` may not be iterable \
                        because it may not have an `__iter__` method \
                        and its `__getitem__` method (with type `{dunder_getitem_type}`) \
                        may have an incorrect signature for the old-style iteration protocol \
                        (expected a signature at least as permissive as \
                        `def __getitem__(self, key: int): ...`)",
                    iterable_type = iterable_type.display(db),
                    dunder_getitem_type = bindings.callable_type().display(db),
                )),
            }

            Self::UnboundIterAndGetitemError { dunder_getitem_error } => match dunder_getitem_error {
                CallDunderError::MethodNotAvailable => report_not_iterable(format_args!(
                    "Object of type `{}` is not iterable because it doesn't have \
                        an `__iter__` method or a `__getitem__` method",
                    iterable_type.display(db)
                )),
                CallDunderError::PossiblyUnbound(_) => report_not_iterable(format_args!(
                    "Object of type `{}` may not be iterable because it has no `__iter__` method \
                        and it may not have a `__getitem__` method",
                    iterable_type.display(db)
                )),
                CallDunderError::CallError(CallErrorKind::NotCallable, bindings) => report_not_iterable(format_args!(
                    "Object of type `{iterable_type}` is not iterable \
                        because it has no `__iter__` method and \
                        its `__getitem__` attribute has type `{dunder_getitem_type}`, \
                        which is not callable",
                    iterable_type = iterable_type.display(db),
                    dunder_getitem_type = bindings.callable_type().display(db),
                )),
                CallDunderError::CallError(CallErrorKind::PossiblyNotCallable, bindings) if bindings.is_single() => report_not_iterable(format_args!(
                    "Object of type `{iterable_type}` may not be iterable \
                        because it has no `__iter__` method and its `__getitem__` attribute \
                        may not be callable",
                    iterable_type = iterable_type.display(db),
                )),
                CallDunderError::CallError(CallErrorKind::PossiblyNotCallable, bindings) => {
                    report_not_iterable(format_args!(
                        "Object of type `{iterable_type}` may not be iterable \
                            because it has no `__iter__` method and its `__getitem__` attribute \
                            (with type `{dunder_getitem_type}`) may not be callable",
                        iterable_type = iterable_type.display(db),
                        dunder_getitem_type = bindings.callable_type().display(db),
                    ));
                }
                CallDunderError::CallError(CallErrorKind::BindingError, bindings) if bindings.is_single() => report_not_iterable(format_args!(
                    "Object of type `{iterable_type}` is not iterable \
                        because it has no `__iter__` method and \
                        its `__getitem__` method has an incorrect signature \
                        for the old-style iteration protocol \
                        (expected a signature at least as permissive as \
                        `def __getitem__(self, key: int): ...`)",
                    iterable_type = iterable_type.display(db),
                )),
                CallDunderError::CallError(CallErrorKind::BindingError, bindings) => report_not_iterable(format_args!(
                    "Object of type `{iterable_type}` may not be iterable \
                        because it has no `__iter__` method and \
                        its `__getitem__` method (with type `{dunder_getitem_type}`) \
                        may have an incorrect signature for the old-style iteration protocol \
                        (expected a signature at least as permissive as \
                        `def __getitem__(self, key: int): ...`)",
                    iterable_type = iterable_type.display(db),
                    dunder_getitem_type = bindings.callable_type().display(db),
                )),
            }
        }
    }
}

#[derive(Debug, Clone, PartialEq, Eq)]
pub(super) enum BoolError<'db> {
    /// The type has a `__bool__` attribute but it can't be called.
    NotCallable { not_boolable_type: Type<'db> },

    /// The type has a callable `__bool__` attribute, but it isn't callable
    /// with the given arguments.
    IncorrectArguments {
        not_boolable_type: Type<'db>,
        truthiness: Truthiness,
    },

    /// The type has a `__bool__` method, is callable with the given arguments,
    /// but the return type isn't assignable to `bool`.
    IncorrectReturnType {
        not_boolable_type: Type<'db>,
        return_type: Type<'db>,
    },

    /// A union type doesn't implement `__bool__` correctly.
    Union {
        union: UnionType<'db>,
        truthiness: Truthiness,
    },

    /// Any other reason why the type can't be converted to a bool.
    /// E.g. because calling `__bool__` returns in a union type and not all variants support `__bool__` or
    /// because `__bool__` points to a type that has a possibly unbound `__call__` method.
    Other { not_boolable_type: Type<'db> },
}

impl<'db> BoolError<'db> {
    pub(super) fn fallback_truthiness(&self) -> Truthiness {
        match self {
            BoolError::NotCallable { .. }
            | BoolError::IncorrectReturnType { .. }
            | BoolError::Other { .. } => Truthiness::Ambiguous,
            BoolError::IncorrectArguments { truthiness, .. }
            | BoolError::Union { truthiness, .. } => *truthiness,
        }
    }

    fn not_boolable_type(&self) -> Type<'db> {
        match self {
            BoolError::NotCallable {
                not_boolable_type, ..
            }
            | BoolError::IncorrectArguments {
                not_boolable_type, ..
            }
            | BoolError::Other { not_boolable_type }
            | BoolError::IncorrectReturnType {
                not_boolable_type, ..
            } => *not_boolable_type,
            BoolError::Union { union, .. } => Type::Union(*union),
        }
    }

    pub(super) fn report_diagnostic(&self, context: &InferContext, condition: impl Ranged) {
        self.report_diagnostic_impl(context, condition.range());
    }

    fn report_diagnostic_impl(&self, context: &InferContext, condition: TextRange) {
        match self {
            Self::IncorrectArguments {
                not_boolable_type, ..
            } => {
                context.report_lint(
                    &UNSUPPORTED_BOOL_CONVERSION,
                    condition,
                    format_args!(
                        "Boolean conversion is unsupported for type `{}`; it incorrectly implements `__bool__`",
                        not_boolable_type.display(context.db())
                    ),
                );
            }
            Self::IncorrectReturnType {
                not_boolable_type,
                return_type,
            } => {
                context.report_lint(
                    &UNSUPPORTED_BOOL_CONVERSION,
                    condition,
                    format_args!(
                        "Boolean conversion is unsupported for type `{not_boolable}`; the return type of its bool method (`{return_type}`) isn't assignable to `bool",
                        not_boolable = not_boolable_type.display(context.db()),
                        return_type = return_type.display(context.db())
                    ),
                );
            }
            Self::NotCallable { not_boolable_type } => {
                context.report_lint(
                    &UNSUPPORTED_BOOL_CONVERSION,
                    condition,
                    format_args!(
                        "Boolean conversion is unsupported for type `{}`; its `__bool__` method isn't callable",
                        not_boolable_type.display(context.db())
                    ),
                );
            }
            Self::Union { union, .. } => {
                let first_error = union
                    .elements(context.db())
                    .iter()
                    .find_map(|element| element.try_bool(context.db()).err())
                    .unwrap();

                context.report_lint(
                        &UNSUPPORTED_BOOL_CONVERSION,
                        condition,
                        format_args!(
                            "Boolean conversion is unsupported for union `{}` because `{}` doesn't implement `__bool__` correctly",
                            Type::Union(*union).display(context.db()),
                            first_error.not_boolable_type().display(context.db()),
                        ),
                    );
            }

            Self::Other { not_boolable_type } => {
                context.report_lint(
                    &UNSUPPORTED_BOOL_CONVERSION,
                    condition,
                    format_args!(
                        "Boolean conversion is unsupported for type `{}`; it incorrectly implements `__bool__`",
                        not_boolable_type.display(context.db())
                    ),
                );
            }
        }
    }
}

#[derive(Debug, Copy, Clone, PartialEq, Eq)]
pub enum Truthiness {
    /// For an object `x`, `bool(x)` will always return `True`
    AlwaysTrue,
    /// For an object `x`, `bool(x)` will always return `False`
    AlwaysFalse,
    /// For an object `x`, `bool(x)` could return either `True` or `False`
    Ambiguous,
}

impl Truthiness {
    pub(crate) const fn is_ambiguous(self) -> bool {
        matches!(self, Truthiness::Ambiguous)
    }

    pub(crate) const fn is_always_false(self) -> bool {
        matches!(self, Truthiness::AlwaysFalse)
    }

    pub(crate) const fn is_always_true(self) -> bool {
        matches!(self, Truthiness::AlwaysTrue)
    }

    pub(crate) const fn negate(self) -> Self {
        match self {
            Self::AlwaysTrue => Self::AlwaysFalse,
            Self::AlwaysFalse => Self::AlwaysTrue,
            Self::Ambiguous => Self::Ambiguous,
        }
    }

    pub(crate) const fn negate_if(self, condition: bool) -> Self {
        if condition {
            self.negate()
        } else {
            self
        }
    }

    fn into_type(self, db: &dyn Db) -> Type {
        match self {
            Self::AlwaysTrue => Type::BooleanLiteral(true),
            Self::AlwaysFalse => Type::BooleanLiteral(false),
            Self::Ambiguous => KnownClass::Bool.to_instance(db),
        }
    }
}

impl From<bool> for Truthiness {
    fn from(value: bool) -> Self {
        if value {
            Truthiness::AlwaysTrue
        } else {
            Truthiness::AlwaysFalse
        }
    }
}

#[salsa::interned(debug)]
pub struct FunctionType<'db> {
    /// name of the function at definition
    #[return_ref]
    pub name: ast::name::Name,

    /// Is this a function that we special-case somehow? If so, which one?
    known: Option<KnownFunction>,

    body_scope: ScopeId<'db>,

    /// types of all decorators on this function
    decorators: Box<[Type<'db>]>,
}

#[salsa::tracked]
impl<'db> FunctionType<'db> {
    pub fn has_known_class_decorator(self, db: &dyn Db, decorator: KnownClass) -> bool {
        self.decorators(db).iter().any(|d| {
            d.into_class_literal()
                .is_some_and(|c| c.class.is_known(db, decorator))
        })
    }

    pub fn has_known_function_decorator(self, db: &dyn Db, decorator: KnownFunction) -> bool {
        self.decorators(db).iter().any(|d| {
            d.into_function_literal()
                .is_some_and(|f| f.is_known(db, decorator))
        })
    }

    /// Convert the `FunctionType` into a [`Type::Callable`].
    ///
    /// This powers the `CallableTypeFromFunction` special form from the `knot_extensions` module.
    pub(crate) fn into_callable_type(self, db: &'db dyn Db) -> Type<'db> {
        Type::Callable(CallableType::General(GeneralCallableType::new(
            db,
            self.signature(db).clone(),
        )))
    }

    pub(crate) fn into_callable_type_without_self_parameter(self, db: &'db dyn Db) -> Type<'db> {
        let signature = self.signature(db);
        let new_parameters = signature.parameters().clone().without_self_parameter();
        Type::Callable(CallableType::General(GeneralCallableType::new(
            db,
            Signature::new(new_parameters, signature.return_ty),
        )))
    }

    /// Typed externally-visible signature for this function.
    ///
    /// This is the signature as seen by external callers, possibly modified by decorators and/or
    /// overloaded.
    ///
    /// ## Why is this a salsa query?
    ///
    /// This is a salsa query to short-circuit the invalidation
    /// when the function's AST node changes.
    ///
    /// Were this not a salsa query, then the calling query
    /// would depend on the function's AST and rerun for every change in that file.
    #[salsa::tracked(return_ref)]
    pub fn signature(self, db: &'db dyn Db) -> Signature<'db> {
        let internal_signature = self.internal_signature(db);

        let decorators = self.decorators(db);
        let mut decorators = decorators.iter();

        if let Some(d) = decorators.next() {
            if d.into_class_literal()
                .is_some_and(|c| c.class.is_known(db, KnownClass::Classmethod))
                && decorators.next().is_none()
            {
                internal_signature
            } else {
                Signature::todo("return type of decorated function")
            }
        } else {
            internal_signature
        }
    }

    /// Typed internally-visible signature for this function.
    ///
    /// This represents the annotations on the function itself, unmodified by decorators and
    /// overloads.
    ///
    /// These are the parameter and return types that should be used for type checking the body of
    /// the function.
    ///
    /// Don't call this when checking any other file; only when type-checking the function body
    /// scope.
    fn internal_signature(self, db: &'db dyn Db) -> Signature<'db> {
        let scope = self.body_scope(db);
        let function_stmt_node = scope.node(db).expect_function();
        let definition =
            semantic_index(db, scope.file(db)).expect_single_definition(function_stmt_node);
        Signature::from_function(db, definition, function_stmt_node)
    }

    pub fn is_known(self, db: &'db dyn Db, known_function: KnownFunction) -> bool {
        self.known(db) == Some(known_function)
    }
}

/// Non-exhaustive enumeration of known functions (e.g. `builtins.reveal_type`, ...) that might
/// have special behavior.
#[derive(Debug, Copy, Clone, PartialEq, Eq, Hash, strum_macros::EnumString)]
#[strum(serialize_all = "snake_case")]
#[cfg_attr(test, derive(strum_macros::EnumIter, strum_macros::IntoStaticStr))]
pub enum KnownFunction {
    /// `builtins.isinstance`
    #[strum(serialize = "isinstance")]
    IsInstance,
    /// `builtins.issubclass`
    #[strum(serialize = "issubclass")]
    IsSubclass,
    /// `builtins.reveal_type`, `typing.reveal_type` or `typing_extensions.reveal_type`
    RevealType,
    /// `builtins.len`
    Len,
    /// `builtins.repr`
    Repr,
    /// `typing(_extensions).final`
    Final,

    /// [`typing(_extensions).no_type_check`](https://typing.readthedocs.io/en/latest/spec/directives.html#no-type-check)
    NoTypeCheck,

    /// `typing(_extensions).assert_type`
    AssertType,
    /// `typing(_extensions).cast`
    Cast,
    /// `typing(_extensions).overload`
    Overload,

    /// `abc.abstractmethod`
    #[strum(serialize = "abstractmethod")]
    AbstractMethod,

    /// `inspect.getattr_static`
    GetattrStatic,

    /// `knot_extensions.static_assert`
    StaticAssert,
    /// `knot_extensions.is_equivalent_to`
    IsEquivalentTo,
    /// `knot_extensions.is_subtype_of`
    IsSubtypeOf,
    /// `knot_extensions.is_assignable_to`
    IsAssignableTo,
    /// `knot_extensions.is_disjoint_from`
    IsDisjointFrom,
    /// `knot_extensions.is_gradual_equivalent_to`
    IsGradualEquivalentTo,
    /// `knot_extensions.is_fully_static`
    IsFullyStatic,
    /// `knot_extensions.is_singleton`
    IsSingleton,
    /// `knot_extensions.is_single_valued`
    IsSingleValued,
}

impl KnownFunction {
    pub fn into_constraint_function(self) -> Option<KnownConstraintFunction> {
        match self {
            Self::IsInstance => Some(KnownConstraintFunction::IsInstance),
            Self::IsSubclass => Some(KnownConstraintFunction::IsSubclass),
            _ => None,
        }
    }

    fn try_from_definition_and_name<'db>(
        db: &'db dyn Db,
        definition: Definition<'db>,
        name: &str,
    ) -> Option<Self> {
        let candidate = Self::from_str(name).ok()?;
        candidate
            .check_module(file_to_module(db, definition.file(db))?.known()?)
            .then_some(candidate)
    }

    /// Return `true` if `self` is defined in `module` at runtime.
    const fn check_module(self, module: KnownModule) -> bool {
        match self {
            Self::IsInstance | Self::IsSubclass | Self::Len | Self::Repr => module.is_builtins(),
            Self::AssertType
            | Self::Cast
            | Self::Overload
            | Self::RevealType
            | Self::Final
            | Self::NoTypeCheck => {
                matches!(module, KnownModule::Typing | KnownModule::TypingExtensions)
            }
            Self::AbstractMethod => {
                matches!(module, KnownModule::Abc)
            }
            Self::GetattrStatic => module.is_inspect(),
            Self::IsAssignableTo
            | Self::IsDisjointFrom
            | Self::IsEquivalentTo
            | Self::IsGradualEquivalentTo
            | Self::IsFullyStatic
            | Self::IsSingleValued
            | Self::IsSingleton
            | Self::IsSubtypeOf
            | Self::StaticAssert => module.is_knot_extensions(),
        }
    }
}

/// This type represents bound method objects that are created when a method is accessed
/// on an instance of a class. For example, the expression `Path("a.txt").touch` creates
/// a bound method object that represents the `Path.touch` method which is bound to the
/// instance `Path("a.txt")`.
#[salsa::tracked(debug)]
pub struct BoundMethodType<'db> {
    /// The function that is being bound. Corresponds to the `__func__` attribute on a
    /// bound method object
    pub(crate) function: FunctionType<'db>,
    /// The instance on which this method has been called. Corresponds to the `__self__`
    /// attribute on a bound method object
    self_instance: Type<'db>,
}

/// This type represents a general callable type that are used to represent `typing.Callable`
/// and `lambda` expressions.
#[salsa::interned(debug)]
pub struct GeneralCallableType<'db> {
    #[return_ref]
    signature: Signature<'db>,
}

impl<'db> GeneralCallableType<'db> {
    /// Create a general callable type which accepts any parameters and returns an `Unknown` type.
    pub(crate) fn unknown(db: &'db dyn Db) -> Self {
        GeneralCallableType::new(
            db,
            Signature::new(Parameters::unknown(), Some(Type::unknown())),
        )
    }

    /// Returns `true` if this is a fully static callable type.
    ///
    /// A callable type is fully static if all of its parameters and return type are fully static
    /// and if it does not use gradual form (`...`) for its parameters.
    pub(crate) fn is_fully_static(self, db: &'db dyn Db) -> bool {
        let signature = self.signature(db);

        if signature.parameters().is_gradual() {
            return false;
        }

        if signature.parameters().iter().any(|parameter| {
            parameter
                .annotated_type()
                .is_none_or(|annotated_type| !annotated_type.is_fully_static(db))
        }) {
            return false;
        }

        signature
            .return_ty
            .is_some_and(|return_type| return_type.is_fully_static(db))
    }

    /// Return `true` if `self` has exactly the same set of possible static materializations as
    /// `other` (if `self` represents the same set of possible sets of possible runtime objects as
    /// `other`).
    pub(crate) fn is_gradual_equivalent_to(self, db: &'db dyn Db, other: Self) -> bool {
        self.is_equivalent_to_impl(db, other, |self_type, other_type| {
            self_type
                .unwrap_or(Type::unknown())
                .is_gradual_equivalent_to(db, other_type.unwrap_or(Type::unknown()))
        })
    }

    /// Return `true` if `self` represents the exact same set of possible runtime objects as `other`.
    pub(crate) fn is_equivalent_to(self, db: &'db dyn Db, other: Self) -> bool {
        self.is_equivalent_to_impl(db, other, |self_type, other_type| {
            match (self_type, other_type) {
                (Some(self_type), Some(other_type)) => self_type.is_equivalent_to(db, other_type),
                // We need the catch-all case here because it's not guaranteed that this is a fully
                // static type.
                _ => false,
            }
        })
    }

    /// Implementation for the [`is_equivalent_to`] and [`is_gradual_equivalent_to`] for callable
    /// types.
    ///
    /// [`is_equivalent_to`]: Self::is_equivalent_to
    /// [`is_gradual_equivalent_to`]: Self::is_gradual_equivalent_to
    fn is_equivalent_to_impl<F>(self, db: &'db dyn Db, other: Self, check_types: F) -> bool
    where
        F: Fn(Option<Type<'db>>, Option<Type<'db>>) -> bool,
    {
        let self_signature = self.signature(db);
        let other_signature = other.signature(db);

        // N.B. We don't need to explicitly check for the use of gradual form (`...`) in the
        // parameters because it is internally represented by adding `*Any` and `**Any` to the
        // parameter list.
        let self_parameters = self_signature.parameters();
        let other_parameters = other_signature.parameters();

        if self_parameters.len() != other_parameters.len() {
            return false;
        }

        if !check_types(self_signature.return_ty, other_signature.return_ty) {
            return false;
        }

        for (self_parameter, other_parameter) in self_parameters.iter().zip(other_parameters) {
            match (self_parameter.kind(), other_parameter.kind()) {
                (
                    ParameterKind::PositionalOnly {
                        default_type: self_default,
                        ..
                    },
                    ParameterKind::PositionalOnly {
                        default_type: other_default,
                        ..
                    },
                ) if self_default.is_some() == other_default.is_some() => {}

                (
                    ParameterKind::PositionalOrKeyword {
                        name: self_name,
                        default_type: self_default,
                    },
                    ParameterKind::PositionalOrKeyword {
                        name: other_name,
                        default_type: other_default,
                    },
                ) if self_default.is_some() == other_default.is_some()
                    && self_name == other_name => {}

                (ParameterKind::Variadic { .. }, ParameterKind::Variadic { .. }) => {}

                (
                    ParameterKind::KeywordOnly {
                        name: self_name,
                        default_type: self_default,
                    },
                    ParameterKind::KeywordOnly {
                        name: other_name,
                        default_type: other_default,
                    },
                ) if self_default.is_some() == other_default.is_some()
                    && self_name == other_name => {}

                (ParameterKind::KeywordVariadic { .. }, ParameterKind::KeywordVariadic { .. }) => {}

                _ => return false,
            }

            if !check_types(
                self_parameter.annotated_type(),
                other_parameter.annotated_type(),
            ) {
                return false;
            }
        }

        true
    }

    /// Return `true` if `self` is assignable to `other`.
    pub(crate) fn is_assignable_to(self, db: &'db dyn Db, other: Self) -> bool {
        self.is_assignable_to_impl(db, other, |type1, type2| {
            // In the context of a callable type, the `None` variant represents an `Unknown` type.
            type1
                .unwrap_or(Type::unknown())
                .is_assignable_to(db, type2.unwrap_or(Type::unknown()))
        })
    }

    /// Return `true` if `self` is a subtype of `other`.
    ///
    /// # Panics
    ///
    /// Panics if `self` or `other` is not a fully static type.
    pub(crate) fn is_subtype_of(self, db: &'db dyn Db, other: Self) -> bool {
        self.is_assignable_to_impl(db, other, |type1, type2| {
            // SAFETY: Subtype relation is only checked for fully static types.
            type1.unwrap().is_subtype_of(db, type2.unwrap())
        })
    }

    /// Implementation for the [`is_assignable_to`] and [`is_subtype_of`] for callable types.
    ///
    /// [`is_assignable_to`]: Self::is_assignable_to
    /// [`is_subtype_of`]: Self::is_subtype_of
    fn is_assignable_to_impl<F>(self, db: &'db dyn Db, other: Self, check_types: F) -> bool
    where
        F: Fn(Option<Type<'db>>, Option<Type<'db>>) -> bool,
    {
        /// A helper struct to zip two slices of parameters together that provides control over the
        /// two iterators individually. It also keeps track of the current parameter in each
        /// iterator.
        struct ParametersZip<'a, 'db> {
            current_self: Option<&'a Parameter<'db>>,
            current_other: Option<&'a Parameter<'db>>,
            iter_self: Iter<'a, Parameter<'db>>,
            iter_other: Iter<'a, Parameter<'db>>,
        }

        impl<'a, 'db> ParametersZip<'a, 'db> {
            /// Move to the next parameter in both the `self` and `other` parameter iterators,
            /// [`None`] if both iterators are exhausted.
            fn next(&mut self) -> Option<EitherOrBoth<&'a Parameter<'db>, &'a Parameter<'db>>> {
                match (self.next_self(), self.next_other()) {
                    (Some(self_param), Some(other_param)) => {
                        Some(EitherOrBoth::Both(self_param, other_param))
                    }
                    (Some(self_param), None) => Some(EitherOrBoth::Left(self_param)),
                    (None, Some(other_param)) => Some(EitherOrBoth::Right(other_param)),
                    (None, None) => None,
                }
            }

            /// Move to the next parameter in the `self` parameter iterator, [`None`] if the
            /// iterator is exhausted.
            fn next_self(&mut self) -> Option<&'a Parameter<'db>> {
                self.current_self = self.iter_self.next();
                self.current_self
            }

            /// Move to the next parameter in the `other` parameter iterator, [`None`] if the
            /// iterator is exhausted.
            fn next_other(&mut self) -> Option<&'a Parameter<'db>> {
                self.current_other = self.iter_other.next();
                self.current_other
            }

            /// Peek at the next parameter in the `other` parameter iterator without consuming it.
            fn peek_other(&mut self) -> Option<&'a Parameter<'db>> {
                self.iter_other.clone().next()
            }

            /// Consumes the `ParametersZip` and returns a two-element tuple containing the
            /// remaining parameters in the `self` and `other` iterators respectively.
            ///
            /// The returned iterators starts with the current parameter, if any, followed by the
            /// remaining parameters in the respective iterators.
            fn into_remaining(
                self,
            ) -> (
                impl Iterator<Item = &'a Parameter<'db>>,
                impl Iterator<Item = &'a Parameter<'db>>,
            ) {
                (
                    self.current_self.into_iter().chain(self.iter_self),
                    self.current_other.into_iter().chain(self.iter_other),
                )
            }
        }

        let self_signature = self.signature(db);
        let other_signature = other.signature(db);

        // Return types are covariant.
        if !check_types(self_signature.return_ty, other_signature.return_ty) {
            return false;
        }

        if self_signature.parameters().is_gradual() || other_signature.parameters().is_gradual() {
            // If either of the parameter lists contains a gradual form (`...`), then it is
            // assignable / subtype to and from any other callable type.
            return true;
        }

        let mut parameters = ParametersZip {
            current_self: None,
            current_other: None,
            iter_self: self_signature.parameters().iter(),
            iter_other: other_signature.parameters().iter(),
        };

        loop {
            let Some(next_parameter) = parameters.next() else {
                // All parameters have been checked or both the parameter lists were empty. In
                // either case, `self` is a subtype of `other`.
                return true;
            };

            match next_parameter {
                EitherOrBoth::Left(self_parameter) => match self_parameter.kind() {
                    ParameterKind::PositionalOnly { default_type, .. }
                    | ParameterKind::PositionalOrKeyword { default_type, .. }
                    | ParameterKind::KeywordOnly { default_type, .. } => {
                        // For `self <: other` to be valid, if there are no more parameters in
                        // `other`, then the non-variadic parameters in `self` must have a default
                        // value.
                        if default_type.is_none() {
                            return false;
                        }
                    }
                    ParameterKind::Variadic { .. } | ParameterKind::KeywordVariadic { .. } => {
                        // Variadic parameters don't have any restrictions in this context, so
                        // we'll just continue to the next parameter set.
                    }
                },

                EitherOrBoth::Right(_) => {
                    // If there are more parameters in `other` than in `self`, then `self` is not a
                    // subtype of `other`.
                    return false;
                }

                EitherOrBoth::Both(self_parameter, other_parameter) => {
                    match (self_parameter.kind(), other_parameter.kind()) {
                        (
                            ParameterKind::PositionalOnly {
                                default_type: self_default,
                                ..
                            }
                            | ParameterKind::PositionalOrKeyword {
                                default_type: self_default,
                                ..
                            },
                            ParameterKind::PositionalOnly {
                                default_type: other_default,
                                ..
                            },
                        ) => {
                            if self_default.is_none() && other_default.is_some() {
                                return false;
                            }
                            if !check_types(
                                other_parameter.annotated_type(),
                                self_parameter.annotated_type(),
                            ) {
                                return false;
                            }
                        }

                        (
                            ParameterKind::PositionalOrKeyword {
                                name: self_name,
                                default_type: self_default,
                            },
                            ParameterKind::PositionalOrKeyword {
                                name: other_name,
                                default_type: other_default,
                            },
                        ) => {
                            if self_name != other_name {
                                return false;
                            }
                            // The following checks are the same as positional-only parameters.
                            if self_default.is_none() && other_default.is_some() {
                                return false;
                            }
                            if !check_types(
                                other_parameter.annotated_type(),
                                self_parameter.annotated_type(),
                            ) {
                                return false;
                            }
                        }

                        (ParameterKind::Variadic { .. }, ParameterKind::PositionalOnly { .. }) => {
                            if !check_types(
                                other_parameter.annotated_type(),
                                self_parameter.annotated_type(),
                            ) {
                                return false;
                            }

                            // We've reached a variadic parameter in `self` which means there can
                            // be no more positional parameters after this in a valid AST. But, the
                            // current parameter in `other` is a positional-only which means there
                            // can be more positional parameters after this which could be either
                            // more positional-only parameters, standard parameters or a variadic
                            // parameter.
                            //
                            // So, any remaining positional parameters in `other` would need to be
                            // checked against the variadic parameter in `self`. This loop does
                            // that by only moving the `other` iterator forward.
                            loop {
                                let Some(other_parameter) = parameters.peek_other() else {
                                    break;
                                };
                                if !matches!(
                                    other_parameter.kind(),
                                    ParameterKind::PositionalOnly { .. }
                                        | ParameterKind::Variadic { .. }
                                ) {
                                    // Any other parameter kind cannot be checked against a
                                    // variadic parameter and is deferred to the next iteration.
                                    break;
                                }
                                if !check_types(
                                    other_parameter.annotated_type(),
                                    self_parameter.annotated_type(),
                                ) {
                                    return false;
                                }
                                parameters.next_other();
                            }
                        }

                        (ParameterKind::Variadic { .. }, ParameterKind::Variadic { .. }) => {
                            if !check_types(
                                other_parameter.annotated_type(),
                                self_parameter.annotated_type(),
                            ) {
                                return false;
                            }
                        }

                        (
                            _,
                            ParameterKind::KeywordOnly { .. }
                            | ParameterKind::KeywordVariadic { .. },
                        ) => {
                            // Keyword parameters are not considered in this loop as the order of
                            // parameters is not important for them and so they are checked by
                            // doing name-based lookups.
                            break;
                        }

                        _ => return false,
                    }
                }
            }
        }

        // At this point, the remaining parameters in `other` are keyword-only or keyword variadic.
        // But, `self` could contain any unmatched positional parameters.
        let (self_parameters, other_parameters) = parameters.into_remaining();

        // Collect all the keyword-only parameters and the unmatched standard parameters.
        let mut self_keywords = HashMap::new();

        // Type of the variadic keyword parameter in `self`.
        //
        // This is a nested option where the outer option represents the presence of a keyword
        // variadic parameter in `self` and the inner option represents the annotated type of the
        // keyword variadic parameter.
        let mut self_keyword_variadic: Option<Option<Type<'db>>> = None;

        for self_parameter in self_parameters {
            match self_parameter.kind() {
                ParameterKind::KeywordOnly { name, .. }
                | ParameterKind::PositionalOrKeyword { name, .. } => {
                    self_keywords.insert(name.clone(), self_parameter);
                }
                ParameterKind::KeywordVariadic { .. } => {
                    self_keyword_variadic = Some(self_parameter.annotated_type());
                }
                ParameterKind::PositionalOnly { .. } => {
                    // These are the unmatched positional-only parameters in `self` from the
                    // previous loop. They cannot be matched against any parameter in `other` which
                    // only contains keyword-only and keyword-variadic parameters so the subtype
                    // relation is invalid.
                    return false;
                }
                ParameterKind::Variadic { .. } => {}
            }
        }

        for other_parameter in other_parameters {
            match other_parameter.kind() {
                ParameterKind::KeywordOnly {
                    name: other_name,
                    default_type: other_default,
                } => {
                    if let Some(self_parameter) = self_keywords.remove(other_name) {
                        match self_parameter.kind() {
                            ParameterKind::PositionalOrKeyword {
                                default_type: self_default,
                                ..
                            }
                            | ParameterKind::KeywordOnly {
                                default_type: self_default,
                                ..
                            } => {
                                if self_default.is_none() && other_default.is_some() {
                                    return false;
                                }
                                if !check_types(
                                    other_parameter.annotated_type(),
                                    self_parameter.annotated_type(),
                                ) {
                                    return false;
                                }
                            }
                            _ => unreachable!(
                                "`self_keywords` should only contain keyword-only or standard parameters"
                            ),
                        }
                    } else if let Some(self_keyword_variadic_type) = self_keyword_variadic {
                        if !check_types(
                            other_parameter.annotated_type(),
                            self_keyword_variadic_type,
                        ) {
                            return false;
                        }
                    } else {
                        return false;
                    }
                }
                ParameterKind::KeywordVariadic { .. } => {
                    let Some(self_keyword_variadic_type) = self_keyword_variadic else {
                        // For a `self <: other` relationship, if `other` has a keyword variadic
                        // parameter, `self` must also have a keyword variadic parameter.
                        return false;
                    };
                    if !check_types(other_parameter.annotated_type(), self_keyword_variadic_type) {
                        return false;
                    }
                }
                _ => {
                    // This can only occur in case of a syntax error.
                    return false;
                }
            }
        }

        // If there are still unmatched keyword parameters from `self`, then they should be
        // optional otherwise the subtype relation is invalid.
        for (_, self_parameter) in self_keywords {
            if self_parameter.default_type().is_none() {
                return false;
            }
        }

        true
    }
}

/// A type that represents callable objects.
#[derive(Debug, Copy, Clone, Hash, PartialEq, Eq, salsa::Update)]
pub enum CallableType<'db> {
    /// Represents a general callable type.
    General(GeneralCallableType<'db>),

    /// Represents a callable `instance.method` where `instance` is an instance of a class
    /// and `method` is a method (of that class).
    ///
    /// See [`BoundMethodType`] for more information.
    ///
    /// TODO: This could eventually be replaced by a more general `Callable` type, if we
    /// decide to bind the first argument of method calls early, i.e. if we have a method
    /// `def f(self, x: int) -> str`, and see it being called as `instance.f`, we could
    /// partially apply (and check) the `instance` argument against the `self` parameter,
    /// and return a `Callable[[int], str]`. One drawback would be that we could not show
    /// the bound instance when that type is displayed.
    BoundMethod(BoundMethodType<'db>),

    /// Represents the callable `f.__get__` where `f` is a function.
    ///
    /// TODO: This could eventually be replaced by a more general `Callable` type that is
    /// also able to represent overloads. It would need to represent the two overloads of
    /// `types.FunctionType.__get__`:
    ///
    /// ```txt
    ///  * (None,   type)         ->  Literal[function_on_which_it_was_called]
    ///  * (object, type | None)  ->  BoundMethod[instance, function_on_which_it_was_called]
    /// ```
    MethodWrapperDunderGet(FunctionType<'db>),

    /// Represents the callable `FunctionType.__get__`.
    ///
    /// TODO: Similar to above, this could eventually be replaced by a generic `Callable`
    /// type. We currently add this as a separate variant because `FunctionType.__get__`
    /// is an overloaded method and we do not support `@overload` yet.
    WrapperDescriptorDunderGet,
}

#[salsa::interned(debug)]
pub struct ModuleLiteralType<'db> {
    /// The file in which this module was imported.
    ///
    /// We need this in order to know which submodules should be attached to it as attributes
    /// (because the submodules were also imported in this file).
    pub importing_file: File,

    /// The imported module.
    pub module: Module,
}

impl<'db> ModuleLiteralType<'db> {
    fn static_member(self, db: &'db dyn Db, name: &str) -> Symbol<'db> {
        // `__dict__` is a very special member that is never overridden by module globals;
        // we should always look it up directly as an attribute on `types.ModuleType`,
        // never in the global scope of the module.
        if name == "__dict__" {
            return KnownClass::ModuleType
                .to_instance(db)
                .member(db, "__dict__")
                .symbol;
        }

        // If the file that originally imported the module has also imported a submodule
        // named `name`, then the result is (usually) that submodule, even if the module
        // also defines a (non-module) symbol with that name.
        //
        // Note that technically, either the submodule or the non-module symbol could take
        // priority, depending on the ordering of when the submodule is loaded relative to
        // the parent module's `__init__.py` file being evaluated. That said, we have
        // chosen to always have the submodule take priority. (This matches pyright's
        // current behavior, but is the opposite of mypy's current behavior.)
        if let Some(submodule_name) = ModuleName::new(name) {
            let importing_file = self.importing_file(db);
            let imported_submodules = imported_modules(db, importing_file);
            let mut full_submodule_name = self.module(db).name().clone();
            full_submodule_name.extend(&submodule_name);
            if imported_submodules.contains(&full_submodule_name) {
                if let Some(submodule) = resolve_module(db, &full_submodule_name) {
                    return Symbol::bound(Type::module_literal(db, importing_file, submodule));
                }
            }
        }

        imported_symbol(db, &self.module(db), name).symbol
    }
}

#[salsa::interned(debug)]
pub struct TypeAliasType<'db> {
    #[return_ref]
    pub name: ast::name::Name,

    rhs_scope: ScopeId<'db>,
}

#[salsa::tracked]
impl<'db> TypeAliasType<'db> {
    #[salsa::tracked]
    pub fn value_type(self, db: &'db dyn Db) -> Type<'db> {
        let scope = self.rhs_scope(db);
        let type_alias_stmt_node = scope.node(db).expect_type_alias();
        let definition =
            semantic_index(db, scope.file(db)).expect_single_definition(type_alias_stmt_node);
        definition_expression_type(db, definition, &type_alias_stmt_node.value)
    }
}

/// Either the explicit `metaclass=` keyword of the class, or the inferred metaclass of one of its base classes.
#[derive(Debug, Clone, PartialEq, Eq, salsa::Update)]
pub(super) struct MetaclassCandidate<'db> {
    metaclass: Class<'db>,
    explicit_metaclass_of: Class<'db>,
}

#[salsa::interned(debug)]
pub struct UnionType<'db> {
    /// The union type includes values in any of these types.
    #[return_ref]
    elements_boxed: Box<[Type<'db>]>,
}

impl<'db> UnionType<'db> {
    fn elements(self, db: &'db dyn Db) -> &'db [Type<'db>] {
        self.elements_boxed(db)
    }

    /// Create a union from a list of elements
    /// (which may be eagerly simplified into a different variant of [`Type`] altogether).
    pub fn from_elements<I, T>(db: &'db dyn Db, elements: I) -> Type<'db>
    where
        I: IntoIterator<Item = T>,
        T: Into<Type<'db>>,
    {
        elements
            .into_iter()
            .fold(UnionBuilder::new(db), |builder, element| {
                builder.add(element.into())
            })
            .build()
    }

    /// Apply a transformation function to all elements of the union,
    /// and create a new union from the resulting set of types.
    pub fn map(
        &self,
        db: &'db dyn Db,
        transform_fn: impl FnMut(&Type<'db>) -> Type<'db>,
    ) -> Type<'db> {
        Self::from_elements(db, self.elements(db).iter().map(transform_fn))
    }

    pub(crate) fn map_with_boundness(
        self,
        db: &'db dyn Db,
        mut transform_fn: impl FnMut(&Type<'db>) -> Symbol<'db>,
    ) -> Symbol<'db> {
        let mut builder = UnionBuilder::new(db);

        let mut all_unbound = true;
        let mut possibly_unbound = false;
        for ty in self.elements(db) {
            let ty_member = transform_fn(ty);
            match ty_member {
                Symbol::Unbound => {
                    possibly_unbound = true;
                }
                Symbol::Type(ty_member, member_boundness) => {
                    if member_boundness == Boundness::PossiblyUnbound {
                        possibly_unbound = true;
                    }

                    all_unbound = false;
                    builder = builder.add(ty_member);
                }
            }
        }

        if all_unbound {
            Symbol::Unbound
        } else {
            Symbol::Type(
                builder.build(),
                if possibly_unbound {
                    Boundness::PossiblyUnbound
                } else {
                    Boundness::Bound
                },
            )
        }
    }

    pub(crate) fn map_with_boundness_and_qualifiers(
        self,
        db: &'db dyn Db,
        mut transform_fn: impl FnMut(&Type<'db>) -> SymbolAndQualifiers<'db>,
    ) -> SymbolAndQualifiers<'db> {
        let mut builder = UnionBuilder::new(db);
        let mut qualifiers = TypeQualifiers::empty();

        let mut all_unbound = true;
        let mut possibly_unbound = false;
        for ty in self.elements(db) {
            let SymbolAndQualifiers {
                symbol: ty_member,
                qualifiers: new_qualifiers,
            } = transform_fn(ty);
            qualifiers |= new_qualifiers;
            match ty_member {
                Symbol::Unbound => {
                    possibly_unbound = true;
                }
                Symbol::Type(ty_member, member_boundness) => {
                    if member_boundness == Boundness::PossiblyUnbound {
                        possibly_unbound = true;
                    }

                    all_unbound = false;
                    builder = builder.add(ty_member);
                }
            }
        }
        SymbolAndQualifiers {
            symbol: if all_unbound {
                Symbol::Unbound
            } else {
                Symbol::Type(
                    builder.build(),
                    if possibly_unbound {
                        Boundness::PossiblyUnbound
                    } else {
                        Boundness::Bound
                    },
                )
            },
            qualifiers,
        }
    }

    pub fn is_fully_static(self, db: &'db dyn Db) -> bool {
        self.elements(db).iter().all(|ty| ty.is_fully_static(db))
    }

    /// Create a new union type with the elements sorted according to a canonical ordering.
    #[must_use]
    pub fn to_sorted_union(self, db: &'db dyn Db) -> Self {
        let mut new_elements: Vec<Type<'db>> = self
            .elements(db)
            .iter()
            .map(|element| element.with_sorted_unions_and_intersections(db))
            .collect();
        new_elements.sort_unstable_by(|l, r| union_or_intersection_elements_ordering(db, l, r));
        UnionType::new(db, new_elements.into_boxed_slice())
    }

    /// Return `true` if `self` represents the exact same set of possible runtime objects as `other`
    pub fn is_equivalent_to(self, db: &'db dyn Db, other: Self) -> bool {
        /// Inlined version of [`UnionType::is_fully_static`] to avoid having to lookup
        /// `self.elements` multiple times in the Salsa db in this single method.
        #[inline]
        fn all_fully_static(db: &dyn Db, elements: &[Type]) -> bool {
            elements.iter().all(|ty| ty.is_fully_static(db))
        }

        let self_elements = self.elements(db);
        let other_elements = other.elements(db);

        if self_elements.len() != other_elements.len() {
            return false;
        }

        if !all_fully_static(db, self_elements) {
            return false;
        }

        if !all_fully_static(db, other_elements) {
            return false;
        }

        if self == other {
            return true;
        }

        let sorted_self = self.to_sorted_union(db);

        if sorted_self == other {
            return true;
        }

        sorted_self == other.to_sorted_union(db)
    }

    /// Return `true` if `self` has exactly the same set of possible static materializations as `other`
    /// (if `self` represents the same set of possible sets of possible runtime objects as `other`)
    pub fn is_gradual_equivalent_to(self, db: &'db dyn Db, other: Self) -> bool {
        if self == other {
            return true;
        }

        // TODO: `T | Unknown` should be gradually equivalent to `T | Unknown | Any`,
        // since they have exactly the same set of possible static materializations
        // (they represent the same set of possible sets of possible runtime objects)
        if self.elements(db).len() != other.elements(db).len() {
            return false;
        }

        let sorted_self = self.to_sorted_union(db);

        if sorted_self == other {
            return true;
        }

        let sorted_other = other.to_sorted_union(db);

        if sorted_self == sorted_other {
            return true;
        }

        sorted_self
            .elements(db)
            .iter()
            .zip(sorted_other.elements(db))
            .all(|(self_ty, other_ty)| self_ty.is_gradual_equivalent_to(db, *other_ty))
    }
}

#[salsa::interned(debug)]
pub struct IntersectionType<'db> {
    /// The intersection type includes only values in all of these types.
    #[return_ref]
    positive: FxOrderSet<Type<'db>>,

    /// The intersection type does not include any value in any of these types.
    ///
    /// Negation types aren't expressible in annotations, and are most likely to arise from type
    /// narrowing along with intersections (e.g. `if not isinstance(...)`), so we represent them
    /// directly in intersections rather than as a separate type.
    #[return_ref]
    negative: FxOrderSet<Type<'db>>,
}

impl<'db> IntersectionType<'db> {
    /// Return a new `IntersectionType` instance with the positive and negative types sorted
    /// according to a canonical ordering.
    #[must_use]
    pub fn to_sorted_intersection(self, db: &'db dyn Db) -> Self {
        fn normalized_set<'db>(
            db: &'db dyn Db,
            elements: &FxOrderSet<Type<'db>>,
        ) -> FxOrderSet<Type<'db>> {
            let mut elements: FxOrderSet<Type<'db>> = elements
                .iter()
                .map(|ty| ty.with_sorted_unions_and_intersections(db))
                .collect();

            elements.sort_unstable_by(|l, r| union_or_intersection_elements_ordering(db, l, r));
            elements
        }

        IntersectionType::new(
            db,
            normalized_set(db, self.positive(db)),
            normalized_set(db, self.negative(db)),
        )
    }

    pub fn is_fully_static(self, db: &'db dyn Db) -> bool {
        self.positive(db).iter().all(|ty| ty.is_fully_static(db))
            && self.negative(db).iter().all(|ty| ty.is_fully_static(db))
    }

    /// Return `true` if `self` represents exactly the same set of possible runtime objects as `other`
    pub fn is_equivalent_to(self, db: &'db dyn Db, other: Self) -> bool {
        /// Inlined version of [`IntersectionType::is_fully_static`] to avoid having to lookup
        /// `positive` and `negative` multiple times in the Salsa db in this single method.
        #[inline]
        fn all_fully_static(db: &dyn Db, elements: &FxOrderSet<Type>) -> bool {
            elements.iter().all(|ty| ty.is_fully_static(db))
        }

        let self_positive = self.positive(db);

        if !all_fully_static(db, self_positive) {
            return false;
        }

        let other_positive = other.positive(db);

        if self_positive.len() != other_positive.len() {
            return false;
        }

        if !all_fully_static(db, other_positive) {
            return false;
        }

        let self_negative = self.negative(db);

        if !all_fully_static(db, self_negative) {
            return false;
        }

        let other_negative = other.negative(db);

        if self_negative.len() != other_negative.len() {
            return false;
        }

        if !all_fully_static(db, other_negative) {
            return false;
        }

        if self == other {
            return true;
        }

        let sorted_self = self.to_sorted_intersection(db);

        if sorted_self == other {
            return true;
        }

        sorted_self == other.to_sorted_intersection(db)
    }

    /// Return `true` if `self` has exactly the same set of possible static materializations as `other`
    /// (if `self` represents the same set of possible sets of possible runtime objects as `other`)
    pub fn is_gradual_equivalent_to(self, db: &'db dyn Db, other: Self) -> bool {
        if self == other {
            return true;
        }

        if self.positive(db).len() != other.positive(db).len()
            || self.negative(db).len() != other.negative(db).len()
        {
            return false;
        }

        let sorted_self = self.to_sorted_intersection(db);

        if sorted_self == other {
            return true;
        }

        let sorted_other = other.to_sorted_intersection(db);

        if sorted_self == sorted_other {
            return true;
        }

        sorted_self
            .positive(db)
            .iter()
            .zip(sorted_other.positive(db))
            .all(|(self_ty, other_ty)| self_ty.is_gradual_equivalent_to(db, *other_ty))
            && sorted_self
                .negative(db)
                .iter()
                .zip(sorted_other.negative(db))
                .all(|(self_ty, other_ty)| self_ty.is_gradual_equivalent_to(db, *other_ty))
    }

    pub(crate) fn map_with_boundness(
        self,
        db: &'db dyn Db,
        mut transform_fn: impl FnMut(&Type<'db>) -> Symbol<'db>,
    ) -> Symbol<'db> {
        if !self.negative(db).is_empty() {
            return Symbol::todo("map_with_boundness: intersections with negative contributions");
        }

        let mut builder = IntersectionBuilder::new(db);

        let mut all_unbound = true;
        let mut any_definitely_bound = false;
        for ty in self.positive(db) {
            let ty_member = transform_fn(ty);
            match ty_member {
                Symbol::Unbound => {}
                Symbol::Type(ty_member, member_boundness) => {
                    all_unbound = false;
                    if member_boundness == Boundness::Bound {
                        any_definitely_bound = true;
                    }

                    builder = builder.add_positive(ty_member);
                }
            }
        }

        if all_unbound {
            Symbol::Unbound
        } else {
            Symbol::Type(
                builder.build(),
                if any_definitely_bound {
                    Boundness::Bound
                } else {
                    Boundness::PossiblyUnbound
                },
            )
        }
    }

    pub(crate) fn map_with_boundness_and_qualifiers(
        self,
        db: &'db dyn Db,
        mut transform_fn: impl FnMut(&Type<'db>) -> SymbolAndQualifiers<'db>,
    ) -> SymbolAndQualifiers<'db> {
        if !self.negative(db).is_empty() {
            return Symbol::todo("map_with_boundness: intersections with negative contributions")
                .into();
        }

        let mut builder = IntersectionBuilder::new(db);
        let mut qualifiers = TypeQualifiers::empty();

        let mut any_unbound = false;
        let mut any_possibly_unbound = false;
        for ty in self.positive(db) {
            let SymbolAndQualifiers {
                symbol: member,
                qualifiers: new_qualifiers,
            } = transform_fn(ty);
            qualifiers |= new_qualifiers;
            match member {
                Symbol::Unbound => {
                    any_unbound = true;
                }
                Symbol::Type(ty_member, member_boundness) => {
                    if member_boundness == Boundness::PossiblyUnbound {
                        any_possibly_unbound = true;
                    }

                    builder = builder.add_positive(ty_member);
                }
            }
        }

        SymbolAndQualifiers {
            symbol: if any_unbound {
                Symbol::Unbound
            } else {
                Symbol::Type(
                    builder.build(),
                    if any_possibly_unbound {
                        Boundness::PossiblyUnbound
                    } else {
                        Boundness::Bound
                    },
                )
            },
            qualifiers,
        }
    }
}

#[salsa::interned(debug)]
pub struct StringLiteralType<'db> {
    #[return_ref]
    value: Box<str>,
}

impl<'db> StringLiteralType<'db> {
    /// The length of the string, as would be returned by Python's `len()`.
    pub fn python_len(&self, db: &'db dyn Db) -> usize {
        self.value(db).chars().count()
    }
}

#[salsa::interned(debug)]
pub struct BytesLiteralType<'db> {
    #[return_ref]
    value: Box<[u8]>,
}

impl<'db> BytesLiteralType<'db> {
    pub fn python_len(&self, db: &'db dyn Db) -> usize {
        self.value(db).len()
    }
}

#[salsa::interned(debug)]
pub struct SliceLiteralType<'db> {
    start: Option<i32>,
    stop: Option<i32>,
    step: Option<i32>,
}

impl SliceLiteralType<'_> {
    fn as_tuple(self, db: &dyn Db) -> (Option<i32>, Option<i32>, Option<i32>) {
        (self.start(db), self.stop(db), self.step(db))
    }
}
#[salsa::interned(debug)]
pub struct TupleType<'db> {
    #[return_ref]
    elements: Box<[Type<'db>]>,
}

impl<'db> TupleType<'db> {
    pub fn from_elements<T: Into<Type<'db>>>(
        db: &'db dyn Db,
        types: impl IntoIterator<Item = T>,
    ) -> Type<'db> {
        let mut elements = vec![];

        for ty in types {
            let ty = ty.into();
            if ty.is_never() {
                return Type::Never;
            }
            elements.push(ty);
        }

        Type::Tuple(Self::new(db, elements.into_boxed_slice()))
    }

    /// Return a normalized version of `self` in which all unions and intersections are sorted
    /// according to a canonical order, no matter how "deeply" a union/intersection may be nested.
    #[must_use]
    pub fn with_sorted_unions_and_intersections(self, db: &'db dyn Db) -> Self {
        let elements: Box<[Type<'db>]> = self
            .elements(db)
            .iter()
            .map(|ty| ty.with_sorted_unions_and_intersections(db))
            .collect();
        TupleType::new(db, elements)
    }

    pub fn is_equivalent_to(self, db: &'db dyn Db, other: Self) -> bool {
        let self_elements = self.elements(db);
        let other_elements = other.elements(db);
        self_elements.len() == other_elements.len()
            && self_elements
                .iter()
                .zip(other_elements)
                .all(|(self_ty, other_ty)| self_ty.is_equivalent_to(db, *other_ty))
    }

    pub fn is_gradual_equivalent_to(self, db: &'db dyn Db, other: Self) -> bool {
        let self_elements = self.elements(db);
        let other_elements = other.elements(db);
        self_elements.len() == other_elements.len()
            && self_elements
                .iter()
                .zip(other_elements)
                .all(|(self_ty, other_ty)| self_ty.is_gradual_equivalent_to(db, *other_ty))
    }

    pub fn get(&self, db: &'db dyn Db, index: usize) -> Option<Type<'db>> {
        self.elements(db).get(index).copied()
    }

    pub fn len(&self, db: &'db dyn Db) -> usize {
        self.elements(db).len()
    }
}

// Make sure that the `Type` enum does not grow unexpectedly.
#[cfg(not(debug_assertions))]
#[cfg(target_pointer_width = "64")]
static_assertions::assert_eq_size!(Type, [u8; 16]);

#[cfg(test)]
pub(crate) mod tests {
    use super::*;
    use crate::db::tests::{setup_db, TestDbBuilder};
    use crate::symbol::{
        global_symbol, known_module_symbol, typing_extensions_symbol, typing_symbol,
    };
    use ruff_db::files::system_path_to_file;
    use ruff_db::parsed::parsed_module;
    use ruff_db::system::DbWithWritableSystem as _;
    use ruff_db::testing::assert_function_query_was_not_run;
    use ruff_python_ast::PythonVersion;
    use strum::IntoEnumIterator;
    use test_case::test_case;

    /// Explicitly test for Python version <3.13 and >=3.13, to ensure that
    /// the fallback to `typing_extensions` is working correctly.
    /// See [`KnownClass::canonical_module`] for more information.
    #[test_case(PythonVersion::PY312)]
    #[test_case(PythonVersion::PY313)]
    fn no_default_type_is_singleton(python_version: PythonVersion) {
        let db = TestDbBuilder::new()
            .with_python_version(python_version)
            .build()
            .unwrap();

        let no_default = KnownClass::NoDefaultType.to_instance(&db);

        assert!(no_default.is_singleton(&db));
    }

    #[test]
    fn typing_vs_typeshed_no_default() {
        let db = TestDbBuilder::new()
            .with_python_version(PythonVersion::PY313)
            .build()
            .unwrap();

        let typing_no_default = typing_symbol(&db, "NoDefault").symbol.expect_type();
        let typing_extensions_no_default = typing_extensions_symbol(&db, "NoDefault")
            .symbol
            .expect_type();

        assert_eq!(typing_no_default.display(&db).to_string(), "NoDefault");
        assert_eq!(
            typing_extensions_no_default.display(&db).to_string(),
            "NoDefault"
        );
    }

    /// Inferring the result of a call-expression shouldn't need to re-run after
    /// a trivial change to the function's file (e.g. by adding a docstring to the function).
    #[test]
    fn call_type_doesnt_rerun_when_only_callee_changed() -> anyhow::Result<()> {
        let mut db = setup_db();

        db.write_dedented(
            "src/foo.py",
            r#"
            def foo() -> int:
                return 5
        "#,
        )?;
        db.write_dedented(
            "src/bar.py",
            r#"
            from foo import foo

            a = foo()
            "#,
        )?;

        let bar = system_path_to_file(&db, "src/bar.py")?;
        let a = global_symbol(&db, bar, "a").symbol;

        assert_eq!(
            a.expect_type(),
            UnionType::from_elements(&db, [Type::unknown(), KnownClass::Int.to_instance(&db)])
        );

        // Add a docstring to foo to trigger a re-run.
        // The bar-call site of foo should not be re-run because of that
        db.write_dedented(
            "src/foo.py",
            r#"
            def foo() -> int:
                "Computes a value"
                return 5
            "#,
        )?;
        db.clear_salsa_events();

        let a = global_symbol(&db, bar, "a").symbol;

        assert_eq!(
            a.expect_type(),
            UnionType::from_elements(&db, [Type::unknown(), KnownClass::Int.to_instance(&db)])
        );
        let events = db.take_salsa_events();

        let call = &*parsed_module(&db, bar).syntax().body[1]
            .as_assign_stmt()
            .unwrap()
            .value;
        let foo_call = semantic_index(&db, bar).expression(call);

        assert_function_query_was_not_run(&db, infer_expression_types, foo_call, &events);

        Ok(())
    }

    /// All other tests also make sure that `Type::Todo` works as expected. This particular
    /// test makes sure that we handle `Todo` types correctly, even if they originate from
    /// different sources.
    #[test]
    fn todo_types() {
        let db = setup_db();

        let todo1 = todo_type!("1");
        let todo2 = todo_type!("2");
        let todo3 = todo_type!();
        let todo4 = todo_type!();

        let int = KnownClass::Int.to_instance(&db);

        assert!(int.is_assignable_to(&db, todo1));
        assert!(int.is_assignable_to(&db, todo3));

        assert!(todo1.is_assignable_to(&db, int));
        assert!(todo3.is_assignable_to(&db, int));

        // We lose information when combining several `Todo` types. This is an
        // acknowledged limitation of the current implementation. We can not
        // easily store the meta information of several `Todo`s in a single
        // variant, as `TodoType` needs to implement `Copy`, meaning it can't
        // contain `Vec`/`Box`/etc., and can't be boxed itself.
        //
        // Lifting this restriction would require us to intern `TodoType` in
        // salsa, but that would mean we would have to pass in `db` everywhere.

        // A union of several `Todo` types collapses to a single `Todo` type:
        assert!(UnionType::from_elements(&db, vec![todo1, todo2, todo3, todo4]).is_todo());

        // And similar for intersection types:
        assert!(IntersectionBuilder::new(&db)
            .add_positive(todo1)
            .add_positive(todo2)
            .add_positive(todo3)
            .add_positive(todo4)
            .build()
            .is_todo());
        assert!(IntersectionBuilder::new(&db)
            .add_positive(todo1)
            .add_negative(todo2)
            .add_positive(todo3)
            .add_negative(todo4)
            .build()
            .is_todo());
    }

    #[test]
    fn known_function_roundtrip_from_str() {
        let db = setup_db();

        for function in KnownFunction::iter() {
            let function_name: &'static str = function.into();

            let module = match function {
                KnownFunction::Len
                | KnownFunction::Repr
                | KnownFunction::IsInstance
                | KnownFunction::IsSubclass => KnownModule::Builtins,

                KnownFunction::AbstractMethod => KnownModule::Abc,

                KnownFunction::GetattrStatic => KnownModule::Inspect,

                KnownFunction::Cast
                | KnownFunction::Final
                | KnownFunction::Overload
                | KnownFunction::RevealType
                | KnownFunction::AssertType
                | KnownFunction::NoTypeCheck => KnownModule::TypingExtensions,

                KnownFunction::IsSingleton
                | KnownFunction::IsSubtypeOf
                | KnownFunction::StaticAssert
                | KnownFunction::IsFullyStatic
                | KnownFunction::IsDisjointFrom
                | KnownFunction::IsSingleValued
                | KnownFunction::IsAssignableTo
                | KnownFunction::IsEquivalentTo
                | KnownFunction::IsGradualEquivalentTo => KnownModule::KnotExtensions,
            };

            let function_body_scope = known_module_symbol(&db, module, function_name)
                .symbol
                .expect_type()
                .expect_function_literal()
                .body_scope(&db);

            let function_node = function_body_scope.node(&db).expect_function();

            let function_definition = semantic_index(&db, function_body_scope.file(&db))
                .expect_single_definition(function_node);

            assert_eq!(
                KnownFunction::try_from_definition_and_name(&db, function_definition, function_name),
                Some(function),
                "The strum `EnumString` implementation appears to be incorrect for `{function_name}`"
            );
        }
    }
}<|MERGE_RESOLUTION|>--- conflicted
+++ resolved
@@ -716,15 +716,9 @@
             }
 
             // This branch checks if we have a class literal with __call__ method(s) is it a subtype of a callable type?
-<<<<<<< HEAD
-            (Type::Instance(InstanceType { class }), Type::Callable(_)) => {
-                let call_symbol = class.class_member(db, "__call__");
-                if call_symbol.symbol.is_unbound() {
-=======
             (Type::ClassLiteral(ClassLiteralType { class }), Type::Callable(_)) => {
                 let call_symbol = class.class_member(db, "__call__").symbol;
                 if call_symbol.is_unbound() {
->>>>>>> f2c748be
                     false
                 } else {
                     match call_symbol {
