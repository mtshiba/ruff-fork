--- conflicted
+++ resolved
@@ -1953,6 +1953,10 @@
                     .to_instance(db)
                     .member(db, &name)
             }
+            Type::Callable(CallableType::General(_)) => {
+                // TODO
+                Symbol::todo("member lookup on general callable type")
+            }
 
             Type::Instance(InstanceType { class })
                 if class.is_known(db, KnownClass::VersionInfo) && name == "major" =>
@@ -1962,12 +1966,6 @@
                 ))
                 .into()
             }
-<<<<<<< HEAD
-            Type::Callable(CallableType::General(_)) => {
-                // TODO
-                Symbol::todo("member lookup on general callable type")
-            }
-=======
             Type::Instance(InstanceType { class })
                 if class.is_known(db, KnownClass::VersionInfo) && name == "minor" =>
             {
@@ -1996,7 +1994,6 @@
                     Symbol::Unbound.into(),
                     InstanceFallbackShadowsNonDataDescriptor::No,
                 ),
->>>>>>> 24c8b124
 
             Type::Instance(..)
             | Type::BooleanLiteral(..)
