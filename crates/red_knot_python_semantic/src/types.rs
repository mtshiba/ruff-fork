use std::hash::Hash;

use bitflags::bitflags;
use call::{CallDunderError, CallError};
use context::InferContext;
use diagnostic::{report_not_iterable, report_not_iterable_possibly_unbound};
use indexmap::IndexSet;
use itertools::Itertools;
use ruff_db::files::File;
use ruff_python_ast as ast;
use ruff_python_ast::PythonVersion;
use type_ordering::union_elements_ordering;

pub(crate) use self::builder::{IntersectionBuilder, UnionBuilder};
pub(crate) use self::diagnostic::register_lints;
pub use self::diagnostic::{TypeCheckDiagnostic, TypeCheckDiagnostics};
pub(crate) use self::display::TypeArrayDisplay;
pub(crate) use self::infer::{
    infer_deferred_types, infer_definition_types, infer_expression_types, infer_scope_types,
};
pub use self::narrow::KnownConstraintFunction;
pub(crate) use self::signatures::Signature;
pub use self::subclass_of::SubclassOfType;
use crate::module_name::ModuleName;
use crate::module_resolver::{file_to_module, resolve_module, KnownModule};
use crate::semantic_index::ast_ids::HasScopedExpressionId;
use crate::semantic_index::attribute_assignment::AttributeAssignment;
use crate::semantic_index::definition::Definition;
use crate::semantic_index::expression::Expression;
use crate::semantic_index::symbol::ScopeId;
use crate::semantic_index::{
    attribute_assignments, imported_modules, semantic_index, symbol_table, use_def_map,
};
use crate::suppression::check_suppressions;
use crate::symbol::{
    global_symbol, imported_symbol, known_module_symbol, symbol, symbol_from_bindings,
    symbol_from_declarations, Boundness, LookupError, LookupResult, Symbol, SymbolAndQualifiers,
};
use crate::types::call::{bind_call, CallArguments, CallBinding, CallOutcome};
use crate::types::class_base::ClassBase;
use crate::types::diagnostic::INVALID_TYPE_FORM;
use crate::types::infer::infer_unpack_types;
use crate::types::mro::{Mro, MroError, MroIterator};
pub(crate) use crate::types::narrow::narrowing_constraint;
use crate::{Db, FxOrderSet, Module, Program};

mod builder;
mod call;
mod class_base;
mod context;
mod diagnostic;
mod display;
mod infer;
mod mro;
mod narrow;
mod signatures;
mod slots;
mod string_annotation;
mod subclass_of;
mod type_ordering;
mod unpacker;

#[cfg(test)]
mod property_tests;

#[salsa::tracked(return_ref)]
pub fn check_types(db: &dyn Db, file: File) -> TypeCheckDiagnostics {
    let _span = tracing::trace_span!("check_types", file=?file.path(db)).entered();

    tracing::debug!("Checking file '{path}'", path = file.path(db));

    let index = semantic_index(db, file);
    let mut diagnostics = TypeCheckDiagnostics::default();

    for scope_id in index.scope_ids() {
        let result = infer_scope_types(db, scope_id);
        diagnostics.extend(result.diagnostics());
    }

    check_suppressions(db, file, &mut diagnostics);

    diagnostics
}

/// Infer the type of a binding.
pub(crate) fn binding_type<'db>(db: &'db dyn Db, definition: Definition<'db>) -> Type<'db> {
    let inference = infer_definition_types(db, definition);
    inference.binding_type(definition)
}

/// Infer the type of a declaration.
pub(crate) fn declaration_type<'db>(
    db: &'db dyn Db,
    definition: Definition<'db>,
) -> TypeAndQualifiers<'db> {
    let inference = infer_definition_types(db, definition);
    inference.declaration_type(definition)
}

/// Infer the type of a (possibly deferred) sub-expression of a [`Definition`].
///
/// Supports expressions that are evaluated within a type-params sub-scope.
///
/// ## Panics
/// If the given expression is not a sub-expression of the given [`Definition`].
fn definition_expression_type<'db>(
    db: &'db dyn Db,
    definition: Definition<'db>,
    expression: &ast::Expr,
) -> Type<'db> {
    let file = definition.file(db);
    let index = semantic_index(db, file);
    let file_scope = index.expression_scope_id(expression);
    let scope = file_scope.to_scope_id(db, file);
    let expr_id = expression.scoped_expression_id(db, scope);
    if scope == definition.scope(db) {
        // expression is in the definition scope
        let inference = infer_definition_types(db, definition);
        if let Some(ty) = inference.try_expression_type(expr_id) {
            ty
        } else {
            infer_deferred_types(db, definition).expression_type(expr_id)
        }
    } else {
        // expression is in a type-params sub-scope
        infer_scope_types(db, scope).expression_type(expr_id)
    }
}

/// Meta data for `Type::Todo`, which represents a known limitation in red-knot.
#[cfg(debug_assertions)]
#[derive(Copy, Clone, Debug, PartialEq, Eq, Hash)]
pub enum TodoType {
    FileAndLine(&'static str, u32),
    Message(&'static str),
}

#[cfg(debug_assertions)]
impl std::fmt::Display for TodoType {
    fn fmt(&self, f: &mut std::fmt::Formatter<'_>) -> std::fmt::Result {
        match self {
            TodoType::FileAndLine(file, line) => write!(f, "[{file}:{line}]"),
            TodoType::Message(msg) => write!(f, "({msg})"),
        }
    }
}

#[cfg(not(debug_assertions))]
#[derive(Copy, Clone, Debug, PartialEq, Eq, Hash)]
pub struct TodoType;

#[cfg(not(debug_assertions))]
impl std::fmt::Display for TodoType {
    fn fmt(&self, _: &mut std::fmt::Formatter<'_>) -> std::fmt::Result {
        Ok(())
    }
}

/// Create a `Type::Todo` variant to represent a known limitation in the type system.
///
/// It can be used with a custom message (preferred): `todo_type!("PEP 604 not supported")`,
/// or simply using `todo_type!()`, which will include information about the file and line.
#[cfg(debug_assertions)]
macro_rules! todo_type {
    () => {
        $crate::types::Type::Dynamic($crate::types::DynamicType::Todo(
            $crate::types::TodoType::FileAndLine(file!(), line!()),
        ))
    };
    ($message:literal) => {
        $crate::types::Type::Dynamic($crate::types::DynamicType::Todo(
            $crate::types::TodoType::Message($message),
        ))
    };
    ($message:ident) => {
        $crate::types::Type::Dynamic($crate::types::DynamicType::Todo(
            $crate::types::TodoType::Message($message),
        ))
    };
}

#[cfg(not(debug_assertions))]
macro_rules! todo_type {
    () => {
        $crate::types::Type::Dynamic($crate::types::DynamicType::Todo(crate::types::TodoType))
    };
    ($message:literal) => {
        $crate::types::Type::Dynamic($crate::types::DynamicType::Todo(crate::types::TodoType))
    };
    ($message:ident) => {
        $crate::types::Type::Dynamic($crate::types::DynamicType::Todo(crate::types::TodoType))
    };
}

pub(crate) use todo_type;

/// Representation of a type: a set of possible values at runtime.
#[derive(Copy, Clone, Debug, PartialEq, Eq, Hash, salsa::Update)]
pub enum Type<'db> {
    /// The dynamic type: a statically unknown set of values
    Dynamic(DynamicType),
    /// The empty set of values
    Never,
    /// A specific function object
    FunctionLiteral(FunctionType<'db>),
    /// A specific module object
    ModuleLiteral(ModuleLiteralType<'db>),
    /// A specific class object
    ClassLiteral(ClassLiteralType<'db>),
    // The set of all class objects that are subclasses of the given class (C), spelled `type[C]`.
    SubclassOf(SubclassOfType<'db>),
    /// The set of Python objects with the given class in their __class__'s method resolution order
    Instance(InstanceType<'db>),
    /// A single Python object that requires special treatment in the type system
    KnownInstance(KnownInstanceType<'db>),
    /// The set of objects in any of the types in the union
    Union(UnionType<'db>),
    /// The set of objects in all of the types in the intersection
    Intersection(IntersectionType<'db>),
    /// Represents objects whose `__bool__` method is deterministic:
    /// - `AlwaysTruthy`: `__bool__` always returns `True`
    /// - `AlwaysFalsy`: `__bool__` always returns `False`
    AlwaysTruthy,
    AlwaysFalsy,
    /// An integer literal
    IntLiteral(i64),
    /// A boolean literal, either `True` or `False`.
    BooleanLiteral(bool),
    /// A string literal whose value is known
    StringLiteral(StringLiteralType<'db>),
    /// A string known to originate only from literal values, but whose value is not known (unlike
    /// `StringLiteral` above).
    LiteralString,
    /// A bytes literal
    BytesLiteral(BytesLiteralType<'db>),
    /// A slice literal, e.g. `1:5`, `10:0:-1` or `:`
    SliceLiteral(SliceLiteralType<'db>),
    /// A heterogeneous tuple type, with elements of the given types in source order.
    // TODO: Support variable length homogeneous tuple type like `tuple[int, ...]`.
    Tuple(TupleType<'db>),
    // TODO protocols, callable types, overloads, generics, type vars
}

impl<'db> Type<'db> {
    pub const fn any() -> Self {
        Self::Dynamic(DynamicType::Any)
    }

    pub const fn unknown() -> Self {
        Self::Dynamic(DynamicType::Unknown)
    }

    pub fn object(db: &'db dyn Db) -> Self {
        KnownClass::Object.to_instance(db)
    }

    pub const fn is_unknown(&self) -> bool {
        matches!(self, Type::Dynamic(DynamicType::Unknown))
    }

    pub const fn is_never(&self) -> bool {
        matches!(self, Type::Never)
    }

    pub fn is_object(&self, db: &'db dyn Db) -> bool {
        self.into_instance()
            .is_some_and(|instance| instance.class.is_object(db))
    }

    pub const fn is_todo(&self) -> bool {
        matches!(self, Type::Dynamic(DynamicType::Todo(_)))
    }

    pub const fn class_literal(class: Class<'db>) -> Self {
        Self::ClassLiteral(ClassLiteralType { class })
    }

    pub const fn into_class_literal(self) -> Option<ClassLiteralType<'db>> {
        match self {
            Type::ClassLiteral(class_type) => Some(class_type),
            _ => None,
        }
    }

    #[track_caller]
    pub fn expect_class_literal(self) -> ClassLiteralType<'db> {
        self.into_class_literal()
            .expect("Expected a Type::ClassLiteral variant")
    }

    pub const fn is_class_literal(&self) -> bool {
        matches!(self, Type::ClassLiteral(..))
    }

    pub const fn is_instance(&self) -> bool {
        matches!(self, Type::Instance(..))
    }

    pub fn module_literal(db: &'db dyn Db, importing_file: File, submodule: Module) -> Self {
        Self::ModuleLiteral(ModuleLiteralType::new(db, importing_file, submodule))
    }

    pub const fn into_module_literal(self) -> Option<ModuleLiteralType<'db>> {
        match self {
            Type::ModuleLiteral(module) => Some(module),
            _ => None,
        }
    }

    #[track_caller]
    pub fn expect_module_literal(self) -> ModuleLiteralType<'db> {
        self.into_module_literal()
            .expect("Expected a Type::ModuleLiteral variant")
    }

    pub const fn into_union(self) -> Option<UnionType<'db>> {
        match self {
            Type::Union(union_type) => Some(union_type),
            _ => None,
        }
    }

    #[track_caller]
    pub fn expect_union(self) -> UnionType<'db> {
        self.into_union().expect("Expected a Type::Union variant")
    }

    pub const fn is_union(&self) -> bool {
        matches!(self, Type::Union(..))
    }

    pub const fn into_intersection(self) -> Option<IntersectionType<'db>> {
        match self {
            Type::Intersection(intersection_type) => Some(intersection_type),
            _ => None,
        }
    }

    #[track_caller]
    pub fn expect_intersection(self) -> IntersectionType<'db> {
        self.into_intersection()
            .expect("Expected a Type::Intersection variant")
    }

    pub const fn into_function_literal(self) -> Option<FunctionType<'db>> {
        match self {
            Type::FunctionLiteral(function_type) => Some(function_type),
            _ => None,
        }
    }

    #[track_caller]
    pub fn expect_function_literal(self) -> FunctionType<'db> {
        self.into_function_literal()
            .expect("Expected a Type::FunctionLiteral variant")
    }

    pub const fn is_function_literal(&self) -> bool {
        matches!(self, Type::FunctionLiteral(..))
    }

    pub const fn into_int_literal(self) -> Option<i64> {
        match self {
            Type::IntLiteral(value) => Some(value),
            _ => None,
        }
    }

    pub fn into_string_literal(self) -> Option<StringLiteralType<'db>> {
        match self {
            Type::StringLiteral(string_literal) => Some(string_literal),
            _ => None,
        }
    }

    #[track_caller]
    pub fn expect_int_literal(self) -> i64 {
        self.into_int_literal()
            .expect("Expected a Type::IntLiteral variant")
    }

    pub const fn into_instance(self) -> Option<InstanceType<'db>> {
        match self {
            Type::Instance(instance_type) => Some(instance_type),
            _ => None,
        }
    }

    pub const fn into_known_instance(self) -> Option<KnownInstanceType<'db>> {
        match self {
            Type::KnownInstance(known_instance) => Some(known_instance),
            _ => None,
        }
    }

    #[track_caller]
    pub fn expect_known_instance(self) -> KnownInstanceType<'db> {
        self.into_known_instance()
            .expect("Expected a Type::KnownInstance variant")
    }

    pub const fn into_tuple(self) -> Option<TupleType<'db>> {
        match self {
            Type::Tuple(tuple_type) => Some(tuple_type),
            _ => None,
        }
    }

    pub const fn is_boolean_literal(&self) -> bool {
        matches!(self, Type::BooleanLiteral(..))
    }

    pub const fn is_literal_string(&self) -> bool {
        matches!(self, Type::LiteralString)
    }

    pub const fn instance(class: Class<'db>) -> Self {
        Self::Instance(InstanceType { class })
    }

    pub fn string_literal(db: &'db dyn Db, string: &str) -> Self {
        Self::StringLiteral(StringLiteralType::new(db, string))
    }

    pub fn bytes_literal(db: &'db dyn Db, bytes: &[u8]) -> Self {
        Self::BytesLiteral(BytesLiteralType::new(db, bytes))
    }

    #[must_use]
    pub fn negate(&self, db: &'db dyn Db) -> Type<'db> {
        IntersectionBuilder::new(db).add_negative(*self).build()
    }

    #[must_use]
    pub fn negate_if(&self, db: &'db dyn Db, yes: bool) -> Type<'db> {
        if yes {
            self.negate(db)
        } else {
            *self
        }
    }

    /// Return a normalized version of `self` in which all unions and intersections are sorted
    /// according to a canonical order, no matter how "deeply" a union/intersection may be nested.
    #[must_use]
    pub fn with_sorted_unions(self, db: &'db dyn Db) -> Self {
        match self {
            Type::Union(union) => Type::Union(union.to_sorted_union(db)),
            Type::Intersection(intersection) => {
                Type::Intersection(intersection.to_sorted_intersection(db))
            }
            Type::Tuple(tuple) => Type::Tuple(tuple.with_sorted_unions(db)),
            Type::LiteralString
            | Type::Instance(_)
            | Type::AlwaysFalsy
            | Type::AlwaysTruthy
            | Type::BooleanLiteral(_)
            | Type::SliceLiteral(_)
            | Type::BytesLiteral(_)
            | Type::StringLiteral(_)
            | Type::Dynamic(_)
            | Type::Never
            | Type::FunctionLiteral(_)
            | Type::ModuleLiteral(_)
            | Type::ClassLiteral(_)
            | Type::KnownInstance(_)
            | Type::IntLiteral(_)
            | Type::SubclassOf(_) => self,
        }
    }

    /// Return true if this type is a [subtype of] type `target`.
    ///
    /// This method returns `false` if either `self` or `other` is not fully static.
    ///
    /// [subtype of]: https://typing.readthedocs.io/en/latest/spec/concepts.html#subtype-supertype-and-type-equivalence
    pub(crate) fn is_subtype_of(self, db: &'db dyn Db, target: Type<'db>) -> bool {
        // Two equivalent types are always subtypes of each other.
        //
        // "Equivalent to" here means that the two types are both fully static
        // and describe exactly the same set of possible runtime objects.
        // For example, `int` is a subtype of `int` because `int` and `int` are equivalent to each other.
        // Equally, `type[object]` is a subtype of `type`,
        // because the former type expresses "all subclasses of `object`"
        // while the latter expresses "all instances of `type`",
        // and these are exactly the same set of objects at runtime.
        if self.is_equivalent_to(db, target) {
            return true;
        }

        // Non-fully-static types do not participate in subtyping.
        //
        // Type `A` can only be a subtype of type `B` if the set of possible runtime objects
        // that `A` represents is a subset of the set of possible runtime objects that `B` represents.
        // But the set of objects described by a non-fully-static type is (either partially or wholly) unknown,
        // so the question is simply unanswerable for non-fully-static types.
        if !self.is_fully_static(db) || !target.is_fully_static(db) {
            return false;
        }

        match (self, target) {
            // We should have handled these immediately above.
            (Type::Dynamic(_), _) | (_, Type::Dynamic(_)) => {
                unreachable!("Non-fully-static types do not participate in subtyping!")
            }

            // `Never` is the bottom type, the empty set.
            // It is a subtype of all other fully static types.
            // No other fully static type is a subtype of `Never`.
            (Type::Never, _) => true,
            (_, Type::Never) => false,

            (Type::Union(union), _) => union
                .elements(db)
                .iter()
                .all(|&elem_ty| elem_ty.is_subtype_of(db, target)),

            (_, Type::Union(union)) => union
                .elements(db)
                .iter()
                .any(|&elem_ty| self.is_subtype_of(db, elem_ty)),

            // `object` is the only type that can be known to be a supertype of any intersection,
            // even an intersection with no positive elements
            (Type::Intersection(_), Type::Instance(InstanceType { class }))
                if class.is_object(db) =>
            {
                true
            }

            (Type::Intersection(self_intersection), Type::Intersection(target_intersection)) => {
                // Check that all target positive values are covered in self positive values
                target_intersection
                    .positive(db)
                    .iter()
                    .all(|&target_pos_elem| {
                        self_intersection
                            .positive(db)
                            .iter()
                            .any(|&self_pos_elem| self_pos_elem.is_subtype_of(db, target_pos_elem))
                    })
                    // Check that all target negative values are excluded in self, either by being
                    // subtypes of a self negative value or being disjoint from a self positive value.
                    && target_intersection
                        .negative(db)
                        .iter()
                        .all(|&target_neg_elem| {
                            // Is target negative value is subtype of a self negative value
                            self_intersection.negative(db).iter().any(|&self_neg_elem| {
                                target_neg_elem.is_subtype_of(db, self_neg_elem)
                            // Is target negative value is disjoint from a self positive value?
                            }) || self_intersection.positive(db).iter().any(|&self_pos_elem| {
                                self_pos_elem.is_disjoint_from(db, target_neg_elem)
                            })
                        })
            }

            (Type::Intersection(intersection), _) => intersection
                .positive(db)
                .iter()
                .any(|&elem_ty| elem_ty.is_subtype_of(db, target)),

            (_, Type::Intersection(intersection)) => {
                intersection
                    .positive(db)
                    .iter()
                    .all(|&pos_ty| self.is_subtype_of(db, pos_ty))
                    && intersection
                        .negative(db)
                        .iter()
                        .all(|&neg_ty| self.is_disjoint_from(db, neg_ty))
            }

            // Note that the definition of `Type::AlwaysFalsy` depends on the return value of `__bool__`.
            // If `__bool__` always returns True or False, it can be treated as a subtype of `AlwaysTruthy` or `AlwaysFalsy`, respectively.
            (left, Type::AlwaysFalsy) => left.bool(db).is_always_false(),
            (left, Type::AlwaysTruthy) => left.bool(db).is_always_true(),
            // Currently, the only supertype of `AlwaysFalsy` and `AlwaysTruthy` is the universal set (object instance).
            (Type::AlwaysFalsy | Type::AlwaysTruthy, _) => {
                target.is_equivalent_to(db, Type::object(db))
            }

            // All `StringLiteral` types are a subtype of `LiteralString`.
            (Type::StringLiteral(_), Type::LiteralString) => true,

            // Except for the special `LiteralString` case above,
            // most `Literal` types delegate to their instance fallbacks
            // unless `self` is exactly equivalent to `target` (handled above)
            (Type::StringLiteral(_) | Type::LiteralString, _) => {
                KnownClass::Str.to_instance(db).is_subtype_of(db, target)
            }
            (Type::BooleanLiteral(_), _) => {
                KnownClass::Bool.to_instance(db).is_subtype_of(db, target)
            }
            (Type::IntLiteral(_), _) => KnownClass::Int.to_instance(db).is_subtype_of(db, target),
            (Type::BytesLiteral(_), _) => {
                KnownClass::Bytes.to_instance(db).is_subtype_of(db, target)
            }
            (Type::ModuleLiteral(_), _) => KnownClass::ModuleType
                .to_instance(db)
                .is_subtype_of(db, target),
            (Type::SliceLiteral(_), _) => {
                KnownClass::Slice.to_instance(db).is_subtype_of(db, target)
            }

            // A `FunctionLiteral` type is a single-valued type like the other literals handled above,
            // so it also, for now, just delegates to its instance fallback.
            // This will change in a way similar to the `LiteralString`/`StringLiteral()` case above
            // when we add support for `typing.Callable`.
            (Type::FunctionLiteral(_), _) => KnownClass::FunctionType
                .to_instance(db)
                .is_subtype_of(db, target),

            // A fully static heterogenous tuple type `A` is a subtype of a fully static heterogeneous tuple type `B`
            // iff the two tuple types have the same number of elements and each element-type in `A` is a subtype
            // of the element-type at the same index in `B`. (Now say that 5 times fast.)
            //
            // For example: `tuple[bool, bool]` is a subtype of `tuple[int, int]`,
            // but `tuple[bool, bool, bool]` is not a subtype of `tuple[int, int]`
            (Type::Tuple(self_tuple), Type::Tuple(target_tuple)) => {
                let self_elements = self_tuple.elements(db);
                let target_elements = target_tuple.elements(db);
                self_elements.len() == target_elements.len()
                    && self_elements.iter().zip(target_elements).all(
                        |(self_element, target_element)| {
                            self_element.is_subtype_of(db, *target_element)
                        },
                    )
            }

            // Other than the special tuple-to-tuple case handled, above,
            // tuple subtyping delegates to `Instance(tuple)` in the same way as the literal types.
            //
            // All heterogenous tuple types are subtypes of `Instance(<tuple>)`:
            // `Instance(<some class T>)` expresses "the set of all possible instances of the class `T`";
            // consequently, `Instance(<tuple>)` expresses "the set of all possible instances of the class `tuple`".
            // This type can be spelled in type annotations as `tuple[object, ...]` (since `tuple` is covariant).
            //
            // Note that this is not the same type as the type spelled in type annotations as `tuple`;
            // as that type is equivalent to `type[Any, ...]` (and therefore not a fully static type).
            (Type::Tuple(_), _) => KnownClass::Tuple.to_instance(db).is_subtype_of(db, target),

            // `Literal[<class 'C'>]` is a subtype of `type[B]` if `C` is a subclass of `B`,
            // since `type[B]` describes all possible runtime subclasses of the class object `B`.
            (
                Type::ClassLiteral(ClassLiteralType { class }),
                Type::SubclassOf(target_subclass_ty),
            ) => target_subclass_ty
                .subclass_of()
                .into_class()
                .is_some_and(|target_class| class.is_subclass_of(db, target_class)),

            // This branch asks: given two types `type[T]` and `type[S]`, is `type[T]` a subtype of `type[S]`?
            (Type::SubclassOf(self_subclass_ty), Type::SubclassOf(target_subclass_ty)) => {
                self_subclass_ty.is_subtype_of(db, target_subclass_ty)
            }

            // `Literal[str]` is a subtype of `type` because the `str` class object is an instance of its metaclass `type`.
            // `Literal[abc.ABC]` is a subtype of `abc.ABCMeta` because the `abc.ABC` class object
            // is an instance of its metaclass `abc.ABCMeta`.
            (Type::ClassLiteral(ClassLiteralType { class }), _) => class
                .metaclass(db)
                .to_instance(db)
                .is_subtype_of(db, target),

            // `type[str]` (== `SubclassOf("str")` in red-knot) describes all possible runtime subclasses
            // of the class object `str`. It is a subtype of `type` (== `Instance("type")`) because `str`
            // is an instance of `type`, and so all possible subclasses of `str` will also be instances of `type`.
            //
            // Similarly `type[enum.Enum]`  is a subtype of `enum.EnumMeta` because `enum.Enum`
            // is an instance of `enum.EnumMeta`. `type[Any]` and `type[Unknown]` do not participate in subtyping,
            // however, as they are not fully static types.
            (Type::SubclassOf(subclass_of_ty), _) => subclass_of_ty
                .subclass_of()
                .into_class()
                .is_some_and(|class| {
                    class
                        .metaclass(db)
                        .to_instance(db)
                        .is_subtype_of(db, target)
                }),

            // For example: `Type::KnownInstance(KnownInstanceType::Type)` is a subtype of `Type::Instance(_SpecialForm)`,
            // because `Type::KnownInstance(KnownInstanceType::Type)` is a set with exactly one runtime value in it
            // (the symbol `typing.Type`), and that symbol is known to be an instance of `typing._SpecialForm` at runtime.
            (Type::KnownInstance(left), right) => {
                left.instance_fallback(db).is_subtype_of(db, right)
            }

            // `bool` is a subtype of `int`, because `bool` subclasses `int`,
            // which means that all instances of `bool` are also instances of `int`
            (Type::Instance(self_instance), Type::Instance(target_instance)) => {
                self_instance.is_subtype_of(db, target_instance)
            }

            // Other than the special cases enumerated above,
            // `Instance` types are never subtypes of any other variants
            (Type::Instance(_), _) => false,
        }
    }

    /// Return true if this type is [assignable to] type `target`.
    ///
    /// [assignable to]: https://typing.readthedocs.io/en/latest/spec/concepts.html#the-assignable-to-or-consistent-subtyping-relation
    pub(crate) fn is_assignable_to(self, db: &'db dyn Db, target: Type<'db>) -> bool {
        if self.is_gradual_equivalent_to(db, target) {
            return true;
        }
        match (self, target) {
            // Never can be assigned to any type.
            (Type::Never, _) => true,

            // The dynamic type is assignable-to and assignable-from any type.
            (Type::Dynamic(_), _) => true,
            (_, Type::Dynamic(_)) => true,

            // All types are assignable to `object`.
            // TODO this special case might be removable once the below cases are comprehensive
            (_, Type::Instance(InstanceType { class })) if class.is_object(db) => true,

            // A union is assignable to a type T iff every element of the union is assignable to T.
            (Type::Union(union), ty) => union
                .elements(db)
                .iter()
                .all(|&elem_ty| elem_ty.is_assignable_to(db, ty)),

            // A type T is assignable to a union iff T is assignable to any element of the union.
            (ty, Type::Union(union)) => union
                .elements(db)
                .iter()
                .any(|&elem_ty| ty.is_assignable_to(db, elem_ty)),

            // A tuple type S is assignable to a tuple type T if their lengths are the same, and
            // each element of S is assignable to the corresponding element of T.
            (Type::Tuple(self_tuple), Type::Tuple(target_tuple)) => {
                let self_elements = self_tuple.elements(db);
                let target_elements = target_tuple.elements(db);
                self_elements.len() == target_elements.len()
                    && self_elements.iter().zip(target_elements).all(
                        |(self_element, target_element)| {
                            self_element.is_assignable_to(db, *target_element)
                        },
                    )
            }

            // `type[Any]` is assignable to any `type[...]` type, because `type[Any]` can
            // materialize to any `type[...]` type.
            (Type::SubclassOf(subclass_of_ty), Type::SubclassOf(_))
                if subclass_of_ty.is_dynamic() =>
            {
                true
            }

            // All `type[...]` types are assignable to `type[Any]`, because `type[Any]` can
            // materialize to any `type[...]` type.
            //
            // Every class literal type is also assignable to `type[Any]`, because the class
            // literal type for a class `C` is a subtype of `type[C]`, and `type[C]` is assignable
            // to `type[Any]`.
            (Type::ClassLiteral(_) | Type::SubclassOf(_), Type::SubclassOf(target_subclass_of))
                if target_subclass_of.is_dynamic() =>
            {
                true
            }

            // `type[Any]` is assignable to any type that `type[object]` is assignable to, because
            // `type[Any]` can materialize to `type[object]`.
            //
            // `type[Any]` is also assignable to any subtype of `type[object]`, because all
            // subtypes of `type[object]` are `type[...]` types (or `Never`), and `type[Any]` can
            // materialize to any `type[...]` type (or to `type[Never]`, which is equivalent to
            // `Never`.)
            (Type::SubclassOf(subclass_of_ty), Type::Instance(_))
                if subclass_of_ty.is_dynamic()
                    && (KnownClass::Type
                        .to_instance(db)
                        .is_assignable_to(db, target)
                        || target.is_subtype_of(db, KnownClass::Type.to_instance(db))) =>
            {
                true
            }

            // Any type that is assignable to `type[object]` is also assignable to `type[Any]`,
            // because `type[Any]` can materialize to `type[object]`.
            (Type::Instance(_), Type::SubclassOf(subclass_of_ty))
                if subclass_of_ty.is_dynamic()
                    && self.is_assignable_to(db, KnownClass::Type.to_instance(db)) =>
            {
                true
            }

            // TODO other types containing gradual forms (e.g. generics containing Any/Unknown)
            _ => self.is_subtype_of(db, target),
        }
    }

    /// Return true if this type is [equivalent to] type `other`.
    ///
    /// This method returns `false` if either `self` or `other` is not fully static.
    ///
    /// [equivalent to]: https://typing.readthedocs.io/en/latest/spec/glossary.html#term-equivalent
    pub(crate) fn is_equivalent_to(self, db: &'db dyn Db, other: Type<'db>) -> bool {
        // TODO equivalent but not identical types: TypedDicts, Protocols, type aliases, etc.

        match (self, other) {
            (Type::Union(left), Type::Union(right)) => left.is_equivalent_to(db, right),
            (Type::Intersection(left), Type::Intersection(right)) => {
                left.is_equivalent_to(db, right)
            }
            (Type::Tuple(left), Type::Tuple(right)) => left.is_equivalent_to(db, right),
            _ => self == other && self.is_fully_static(db) && other.is_fully_static(db),
        }
    }

    /// Returns true if both `self` and `other` are the same gradual form
    /// (limited to `Any`, `Unknown`, or `Todo`).
    pub(crate) fn is_same_gradual_form(self, other: Type<'db>) -> bool {
        matches!(
            (self, other),
            (
                Type::Dynamic(DynamicType::Any),
                Type::Dynamic(DynamicType::Any)
            ) | (
                Type::Dynamic(DynamicType::Unknown),
                Type::Dynamic(DynamicType::Unknown)
            ) | (
                Type::Dynamic(DynamicType::Todo(_)),
                Type::Dynamic(DynamicType::Todo(_))
            )
        )
    }

    /// Returns true if this type and `other` are gradual equivalent.
    ///
    /// > Two gradual types `A` and `B` are equivalent
    /// > (that is, the same gradual type, not merely consistent with one another)
    /// > if and only if all materializations of `A` are also materializations of `B`,
    /// > and all materializations of `B` are also materializations of `A`.
    /// >
    /// > &mdash; [Summary of type relations]
    ///
    /// This powers the `assert_type()` directive.
    ///
    /// [Summary of type relations]: https://typing.readthedocs.io/en/latest/spec/concepts.html#summary-of-type-relations
    pub(crate) fn is_gradual_equivalent_to(self, db: &'db dyn Db, other: Type<'db>) -> bool {
        if self == other {
            return true;
        }

        match (self, other) {
            (Type::Dynamic(_), Type::Dynamic(_)) => true,

            (Type::SubclassOf(first), Type::SubclassOf(second)) => {
                match (first.subclass_of(), second.subclass_of()) {
                    (first, second) if first == second => true,
                    (ClassBase::Dynamic(_), ClassBase::Dynamic(_)) => true,
                    _ => false,
                }
            }

            (Type::Tuple(first), Type::Tuple(second)) => first.is_gradual_equivalent_to(db, second),

            (Type::Union(first), Type::Union(second)) => first.is_gradual_equivalent_to(db, second),

            (Type::Intersection(first), Type::Intersection(second)) => {
                first.is_gradual_equivalent_to(db, second)
            }

            _ => false,
        }
    }

    /// Return true if this type and `other` have no common elements.
    ///
    /// Note: This function aims to have no false positives, but might return
    /// wrong `false` answers in some cases.
    pub(crate) fn is_disjoint_from(self, db: &'db dyn Db, other: Type<'db>) -> bool {
        match (self, other) {
            (Type::Never, _) | (_, Type::Never) => true,

            (Type::Dynamic(_), _) | (_, Type::Dynamic(_)) => false,

            (Type::Union(union), other) | (other, Type::Union(union)) => union
                .elements(db)
                .iter()
                .all(|e| e.is_disjoint_from(db, other)),

            (Type::Intersection(intersection), other)
            | (other, Type::Intersection(intersection)) => {
                if intersection
                    .positive(db)
                    .iter()
                    .any(|p| p.is_disjoint_from(db, other))
                {
                    true
                } else {
                    // TODO we can do better here. For example:
                    // X & ~Literal[1] is disjoint from Literal[1]
                    false
                }
            }

            // any single-valued type is disjoint from another single-valued type
            // iff the two types are nonequal
            (
                left @ (Type::BooleanLiteral(..)
                | Type::IntLiteral(..)
                | Type::StringLiteral(..)
                | Type::BytesLiteral(..)
                | Type::SliceLiteral(..)
                | Type::FunctionLiteral(..)
                | Type::ModuleLiteral(..)
                | Type::ClassLiteral(..)
                | Type::KnownInstance(..)),
                right @ (Type::BooleanLiteral(..)
                | Type::IntLiteral(..)
                | Type::StringLiteral(..)
                | Type::BytesLiteral(..)
                | Type::SliceLiteral(..)
                | Type::FunctionLiteral(..)
                | Type::ModuleLiteral(..)
                | Type::ClassLiteral(..)
                | Type::KnownInstance(..)),
            ) => left != right,

            // One tuple type can be a subtype of another tuple type,
            // but we know for sure that any given tuple type is disjoint from all single-valued types
            (
                Type::Tuple(..),
                Type::ClassLiteral(..)
                | Type::ModuleLiteral(..)
                | Type::BooleanLiteral(..)
                | Type::BytesLiteral(..)
                | Type::FunctionLiteral(..)
                | Type::IntLiteral(..)
                | Type::SliceLiteral(..)
                | Type::StringLiteral(..)
                | Type::LiteralString,
            )
            | (
                Type::ClassLiteral(..)
                | Type::ModuleLiteral(..)
                | Type::BooleanLiteral(..)
                | Type::BytesLiteral(..)
                | Type::FunctionLiteral(..)
                | Type::IntLiteral(..)
                | Type::SliceLiteral(..)
                | Type::StringLiteral(..)
                | Type::LiteralString,
                Type::Tuple(..),
            ) => true,

            (
                Type::SubclassOf(subclass_of_ty),
                Type::ClassLiteral(ClassLiteralType { class: class_b }),
            )
            | (
                Type::ClassLiteral(ClassLiteralType { class: class_b }),
                Type::SubclassOf(subclass_of_ty),
            ) => match subclass_of_ty.subclass_of() {
                ClassBase::Dynamic(_) => false,
                ClassBase::Class(class_a) => !class_b.is_subclass_of(db, class_a),
            },

            (
                Type::SubclassOf(_),
                Type::BooleanLiteral(..)
                | Type::IntLiteral(..)
                | Type::StringLiteral(..)
                | Type::LiteralString
                | Type::BytesLiteral(..)
                | Type::SliceLiteral(..)
                | Type::FunctionLiteral(..)
                | Type::ModuleLiteral(..),
            )
            | (
                Type::BooleanLiteral(..)
                | Type::IntLiteral(..)
                | Type::StringLiteral(..)
                | Type::LiteralString
                | Type::BytesLiteral(..)
                | Type::SliceLiteral(..)
                | Type::FunctionLiteral(..)
                | Type::ModuleLiteral(..),
                Type::SubclassOf(_),
            ) => true,

            (Type::AlwaysTruthy, ty) | (ty, Type::AlwaysTruthy) => {
                // `Truthiness::Ambiguous` may include `AlwaysTrue` as a subset, so it's not guaranteed to be disjoint.
                // Thus, they are only disjoint if `ty.bool() == AlwaysFalse`.
                ty.bool(db).is_always_false()
            }
            (Type::AlwaysFalsy, ty) | (ty, Type::AlwaysFalsy) => {
                // Similarly, they are only disjoint if `ty.bool() == AlwaysTrue`.
                ty.bool(db).is_always_true()
            }

            (Type::SubclassOf(subclass_of_ty), other)
            | (other, Type::SubclassOf(subclass_of_ty)) => {
                let metaclass_instance_ty = match subclass_of_ty.subclass_of() {
                    // for `type[Any]`/`type[Unknown]`/`type[Todo]`, we know the type cannot be any larger than `type`,
                    // so although the type is dynamic we can still determine disjointness in some situations
                    ClassBase::Dynamic(_) => KnownClass::Type.to_instance(db),
                    ClassBase::Class(class) => class.metaclass(db).to_instance(db),
                };
                other.is_disjoint_from(db, metaclass_instance_ty)
            }

            (Type::KnownInstance(known_instance), Type::Instance(InstanceType { class }))
            | (Type::Instance(InstanceType { class }), Type::KnownInstance(known_instance)) => {
                !known_instance.is_instance_of(db, class)
            }

            (known_instance_ty @ Type::KnownInstance(_), Type::Tuple(_))
            | (Type::Tuple(_), known_instance_ty @ Type::KnownInstance(_)) => {
                known_instance_ty.is_disjoint_from(db, KnownClass::Tuple.to_instance(db))
            }

            (Type::BooleanLiteral(..), Type::Instance(InstanceType { class }))
            | (Type::Instance(InstanceType { class }), Type::BooleanLiteral(..)) => {
                // A `Type::BooleanLiteral()` must be an instance of exactly `bool`
                // (it cannot be an instance of a `bool` subclass)
                !KnownClass::Bool.is_subclass_of(db, class)
            }

            (Type::BooleanLiteral(..), _) | (_, Type::BooleanLiteral(..)) => true,

            (Type::IntLiteral(..), Type::Instance(InstanceType { class }))
            | (Type::Instance(InstanceType { class }), Type::IntLiteral(..)) => {
                // A `Type::IntLiteral()` must be an instance of exactly `int`
                // (it cannot be an instance of an `int` subclass)
                !KnownClass::Int.is_subclass_of(db, class)
            }

            (Type::IntLiteral(..), _) | (_, Type::IntLiteral(..)) => true,

            (Type::StringLiteral(..), Type::LiteralString)
            | (Type::LiteralString, Type::StringLiteral(..)) => false,

            (
                Type::StringLiteral(..) | Type::LiteralString,
                Type::Instance(InstanceType { class }),
            )
            | (
                Type::Instance(InstanceType { class }),
                Type::StringLiteral(..) | Type::LiteralString,
            ) => {
                // A `Type::StringLiteral()` or a `Type::LiteralString` must be an instance of exactly `str`
                // (it cannot be an instance of a `str` subclass)
                !KnownClass::Str.is_subclass_of(db, class)
            }

            (Type::LiteralString, Type::LiteralString) => false,
            (Type::LiteralString, _) | (_, Type::LiteralString) => true,

            (Type::BytesLiteral(..), Type::Instance(InstanceType { class }))
            | (Type::Instance(InstanceType { class }), Type::BytesLiteral(..)) => {
                // A `Type::BytesLiteral()` must be an instance of exactly `bytes`
                // (it cannot be an instance of a `bytes` subclass)
                !KnownClass::Bytes.is_subclass_of(db, class)
            }

            (Type::SliceLiteral(..), Type::Instance(InstanceType { class }))
            | (Type::Instance(InstanceType { class }), Type::SliceLiteral(..)) => {
                // A `Type::SliceLiteral` must be an instance of exactly `slice`
                // (it cannot be an instance of a `slice` subclass)
                !KnownClass::Slice.is_subclass_of(db, class)
            }

            // A class-literal type `X` is always disjoint from an instance type `Y`,
            // unless the type expressing "all instances of `Z`" is a subtype of of `Y`,
            // where `Z` is `X`'s metaclass.
            (Type::ClassLiteral(ClassLiteralType { class }), instance @ Type::Instance(_))
            | (instance @ Type::Instance(_), Type::ClassLiteral(ClassLiteralType { class })) => {
                !class
                    .metaclass(db)
                    .to_instance(db)
                    .is_subtype_of(db, instance)
            }

            (Type::FunctionLiteral(..), Type::Instance(InstanceType { class }))
            | (Type::Instance(InstanceType { class }), Type::FunctionLiteral(..)) => {
                // A `Type::FunctionLiteral()` must be an instance of exactly `types.FunctionType`
                // (it cannot be an instance of a `types.FunctionType` subclass)
                !KnownClass::FunctionType.is_subclass_of(db, class)
            }

            (Type::ModuleLiteral(..), other @ Type::Instance(..))
            | (other @ Type::Instance(..), Type::ModuleLiteral(..)) => {
                // Modules *can* actually be instances of `ModuleType` subclasses
                other.is_disjoint_from(db, KnownClass::ModuleType.to_instance(db))
            }

            (
                Type::Instance(InstanceType { class: left_class }),
                Type::Instance(InstanceType { class: right_class }),
            ) => {
                (left_class.is_final(db) && !left_class.is_subclass_of(db, right_class))
                    || (right_class.is_final(db) && !right_class.is_subclass_of(db, left_class))
            }

            (Type::Tuple(tuple), Type::Tuple(other_tuple)) => {
                let self_elements = tuple.elements(db);
                let other_elements = other_tuple.elements(db);
                self_elements.len() != other_elements.len()
                    || self_elements
                        .iter()
                        .zip(other_elements)
                        .any(|(e1, e2)| e1.is_disjoint_from(db, *e2))
            }

            (Type::Tuple(..), instance @ Type::Instance(_))
            | (instance @ Type::Instance(_), Type::Tuple(..)) => {
                // We cannot be sure if the tuple is disjoint from the instance because:
                //   - 'other' might be the homogeneous arbitrary-length tuple type
                //     tuple[T, ...] (which we don't have support for yet); if all of
                //     our element types are not disjoint with T, this is not disjoint
                //   - 'other' might be a user subtype of tuple, which, if generic
                //     over the same or compatible *Ts, would overlap with tuple.
                //
                // TODO: add checks for the above cases once we support them
                instance.is_disjoint_from(db, KnownClass::Tuple.to_instance(db))
            }
        }
    }

    /// Returns true if the type does not contain any gradual forms (as a sub-part).
    pub(crate) fn is_fully_static(&self, db: &'db dyn Db) -> bool {
        match self {
            Type::Dynamic(_) => false,
            Type::Never
            | Type::FunctionLiteral(..)
            | Type::ModuleLiteral(..)
            | Type::IntLiteral(_)
            | Type::BooleanLiteral(_)
            | Type::StringLiteral(_)
            | Type::LiteralString
            | Type::BytesLiteral(_)
            | Type::SliceLiteral(_)
            | Type::KnownInstance(_)
            | Type::AlwaysFalsy
            | Type::AlwaysTruthy => true,
            Type::SubclassOf(subclass_of_ty) => subclass_of_ty.is_fully_static(),
            Type::ClassLiteral(_) | Type::Instance(_) => {
                // TODO: Ideally, we would iterate over the MRO of the class, check if all
                // bases are fully static, and only return `true` if that is the case.
                //
                // This does not work yet, because we currently infer `Unknown` for some
                // generic base classes that we don't understand yet. For example, `str`
                // is defined as `class str(Sequence[str])` in typeshed and we currently
                // compute its MRO as `(str, Unknown, object)`. This would make us think
                // that `str` is a gradual type, which causes all sorts of downstream
                // issues because it does not participate in equivalence/subtyping etc.
                //
                // Another problem is that we run into problems if we eagerly query the
                // MRO of class literals here. I have not fully investigated this, but
                // iterating over the MRO alone, without even acting on it, causes us to
                // infer `Unknown` for many classes.

                true
            }
            Type::Union(union) => union.is_fully_static(db),
            Type::Intersection(intersection) => intersection.is_fully_static(db),
            Type::Tuple(tuple) => tuple
                .elements(db)
                .iter()
                .all(|elem| elem.is_fully_static(db)),
            // TODO: Once we support them, make sure that we return `false` for other types
            // containing gradual forms such as `tuple[Any, ...]` or `Callable[..., str]`.
            // Conversely, make sure to return `true` for homogeneous tuples such as
            // `tuple[int, ...]`, once we add support for them.
        }
    }

    /// Return true if there is just a single inhabitant for this type.
    ///
    /// Note: This function aims to have no false positives, but might return `false`
    /// for more complicated types that are actually singletons.
    pub(crate) fn is_singleton(self, db: &'db dyn Db) -> bool {
        match self {
            Type::Dynamic(_)
            | Type::Never
            | Type::IntLiteral(..)
            | Type::StringLiteral(..)
            | Type::BytesLiteral(..)
            | Type::SliceLiteral(..)
            | Type::LiteralString => {
                // Note: The literal types included in this pattern are not true singletons.
                // There can be multiple Python objects (at different memory locations) that
                // are both of type Literal[345], for example.
                false
            }
            // We eagerly transform `SubclassOf` to `ClassLiteral` for final types, so `SubclassOf` is never a singleton.
            Type::SubclassOf(..) => false,
            Type::BooleanLiteral(_)
            | Type::FunctionLiteral(..)
            | Type::ClassLiteral(..)
            | Type::ModuleLiteral(..)
            | Type::KnownInstance(..) => true,
            Type::Instance(InstanceType { class }) => {
                class.known(db).is_some_and(KnownClass::is_singleton)
            }
            Type::Tuple(..) => {
                // The empty tuple is a singleton on CPython and PyPy, but not on other Python
                // implementations such as GraalPy. Its *use* as a singleton is discouraged and
                // should not be relied on for type narrowing, so we do not treat it as one.
                // See:
                // https://docs.python.org/3/reference/expressions.html#parenthesized-forms
                false
            }
            Type::Union(..) => {
                // A single-element union, where the sole element was a singleton, would itself
                // be a singleton type. However, unions with length < 2 should never appear in
                // our model due to [`UnionBuilder::build`].
                false
            }
            Type::Intersection(..) => {
                // Here, we assume that all intersection types that are singletons would have
                // been reduced to a different form via [`IntersectionBuilder::build`] by now.
                // For example:
                //
                //   bool & ~Literal[False]   = Literal[True]
                //   None & (None | int)      = None | None & int = None
                //
                false
            }
            Type::AlwaysTruthy | Type::AlwaysFalsy => false,
        }
    }

    /// Return true if this type is non-empty and all inhabitants of this type compare equal.
    pub(crate) fn is_single_valued(self, db: &'db dyn Db) -> bool {
        match self {
            Type::FunctionLiteral(..)
            | Type::ModuleLiteral(..)
            | Type::ClassLiteral(..)
            | Type::IntLiteral(..)
            | Type::BooleanLiteral(..)
            | Type::StringLiteral(..)
            | Type::BytesLiteral(..)
            | Type::SliceLiteral(..)
            | Type::KnownInstance(..) => true,

            Type::SubclassOf(..) => {
                // TODO: Same comment as above for `is_singleton`
                false
            }

            Type::Tuple(tuple) => tuple
                .elements(db)
                .iter()
                .all(|elem| elem.is_single_valued(db)),

            Type::Instance(InstanceType { class }) => match class.known(db) {
                Some(
                    KnownClass::NoneType
                    | KnownClass::NoDefaultType
                    | KnownClass::VersionInfo
                    | KnownClass::EllipsisType
                    | KnownClass::TypeAliasType,
                ) => true,
                Some(
                    KnownClass::Bool
                    | KnownClass::Object
                    | KnownClass::Bytes
                    | KnownClass::Type
                    | KnownClass::Int
                    | KnownClass::Float
                    | KnownClass::Complex
                    | KnownClass::Str
                    | KnownClass::List
                    | KnownClass::Tuple
                    | KnownClass::Set
                    | KnownClass::FrozenSet
                    | KnownClass::Dict
                    | KnownClass::Slice
                    | KnownClass::Property
                    | KnownClass::BaseException
                    | KnownClass::BaseExceptionGroup
                    | KnownClass::GenericAlias
                    | KnownClass::ModuleType
                    | KnownClass::FunctionType
                    | KnownClass::SpecialForm
                    | KnownClass::ChainMap
                    | KnownClass::Counter
                    | KnownClass::DefaultDict
                    | KnownClass::Deque
                    | KnownClass::OrderedDict
                    | KnownClass::StdlibAlias
                    | KnownClass::TypeVar,
                ) => false,
                None => false,
            },

            Type::Dynamic(_)
            | Type::Never
            | Type::Union(..)
            | Type::Intersection(..)
            | Type::LiteralString
            | Type::AlwaysTruthy
            | Type::AlwaysFalsy => false,
        }
    }

    /// Resolve a member access of a type.
    ///
    /// For example, if `foo` is `Type::Instance(<Bar>)`,
    /// `foo.member(&db, "baz")` returns the type of `baz` attributes
    /// as accessed from instances of the `Bar` class.
    #[must_use]
    pub(crate) fn member(&self, db: &'db dyn Db, name: &str) -> Symbol<'db> {
        if name == "__class__" {
            return Symbol::bound(self.to_meta_type(db));
        }

        match self {
            Type::Dynamic(_) => Symbol::bound(self),

            Type::Never => Symbol::todo("attribute lookup on Never"),

            Type::FunctionLiteral(_) => match name {
                "__get__" => Symbol::todo("`__get__` method on functions"),
                "__call__" => Symbol::todo("`__call__` method on functions"),
                _ => KnownClass::FunctionType.to_instance(db).member(db, name),
            },

            Type::ModuleLiteral(module) => module.member(db, name),

            Type::ClassLiteral(class_ty) => class_ty.member(db, name),

            Type::SubclassOf(subclass_of_ty) => subclass_of_ty.member(db, name),

            Type::KnownInstance(known_instance) => known_instance.member(db, name),

            Type::Instance(InstanceType { class }) => match (class.known(db), name) {
                (Some(KnownClass::VersionInfo), "major") => Symbol::bound(Type::IntLiteral(
                    Program::get(db).python_version(db).major.into(),
                )),
                (Some(KnownClass::VersionInfo), "minor") => Symbol::bound(Type::IntLiteral(
                    Program::get(db).python_version(db).minor.into(),
                )),
                _ => {
                    let SymbolAndQualifiers(symbol, _) = class.instance_member(db, name);
                    symbol
                }
            },

            Type::Union(union) => {
                let mut builder = UnionBuilder::new(db);

                let mut all_unbound = true;
                let mut possibly_unbound = false;
                for ty in union.elements(db) {
                    let ty_member = ty.member(db, name);
                    match ty_member {
                        Symbol::Unbound => {
                            possibly_unbound = true;
                        }
                        Symbol::Type(ty_member, member_boundness) => {
                            if member_boundness == Boundness::PossiblyUnbound {
                                possibly_unbound = true;
                            }

                            all_unbound = false;
                            builder = builder.add(ty_member);
                        }
                    }
                }

                if all_unbound {
                    Symbol::Unbound
                } else {
                    Symbol::Type(
                        builder.build(),
                        if possibly_unbound {
                            Boundness::PossiblyUnbound
                        } else {
                            Boundness::Bound
                        },
                    )
                }
            }

            Type::Intersection(_) => {
                // TODO perform the get_member on each type in the intersection
                // TODO return the intersection of those results
                Symbol::todo("Attribute access on `Intersection` types")
            }

            Type::IntLiteral(_) => match name {
                "real" | "numerator" => Symbol::bound(self),
                // TODO more attributes could probably be usefully special-cased
                _ => KnownClass::Int.to_instance(db).member(db, name),
            },

            Type::BooleanLiteral(bool_value) => match name {
                "real" | "numerator" => Symbol::bound(Type::IntLiteral(i64::from(*bool_value))),
                _ => KnownClass::Bool.to_instance(db).member(db, name),
            },

            Type::StringLiteral(_) => {
                // TODO defer to `typing.LiteralString`/`builtins.str` methods
                // from typeshed's stubs
                Symbol::todo("Attribute access on `StringLiteral` types")
            }

            Type::LiteralString => {
                // TODO defer to `typing.LiteralString`/`builtins.str` methods
                // from typeshed's stubs
                Symbol::todo("Attribute access on `LiteralString` types")
            }

            Type::BytesLiteral(_) => KnownClass::Bytes.to_instance(db).member(db, name),

            // We could plausibly special-case `start`, `step`, and `stop` here,
            // but it doesn't seem worth the complexity given the very narrow range of places
            // where we infer `SliceLiteral` types.
            Type::SliceLiteral(_) => KnownClass::Slice.to_instance(db).member(db, name),

            Type::Tuple(_) => {
                // TODO: implement tuple methods
                Symbol::todo("Attribute access on heterogeneous tuple types")
            }

            Type::AlwaysTruthy | Type::AlwaysFalsy => match name {
                "__bool__" => {
                    // TODO should be `Callable[[], Literal[True/False]]`
                    Symbol::todo("`__bool__` for `AlwaysTruthy`/`AlwaysFalsy` Type variants")
                }
                _ => Type::object(db).member(db, name),
            },
        }
    }

    /// Resolves the boolean value of a type.
    ///
    /// This is used to determine the value that would be returned
    /// when `bool(x)` is called on an object `x`.
    pub(crate) fn bool(&self, db: &'db dyn Db) -> Truthiness {
        match self {
            Type::Dynamic(_) | Type::Never => Truthiness::Ambiguous,
            Type::FunctionLiteral(_) => Truthiness::AlwaysTrue,
            Type::ModuleLiteral(_) => Truthiness::AlwaysTrue,
            Type::ClassLiteral(ClassLiteralType { class }) => {
                class.metaclass(db).to_instance(db).bool(db)
            }
            Type::SubclassOf(subclass_of_ty) => subclass_of_ty
                .subclass_of()
                .into_class()
                .map(|class| Type::class_literal(class).bool(db))
                .unwrap_or(Truthiness::Ambiguous),
            Type::AlwaysTruthy => Truthiness::AlwaysTrue,
            Type::AlwaysFalsy => Truthiness::AlwaysFalse,
            instance_ty @ Type::Instance(InstanceType { class }) => {
                if class.is_known(db, KnownClass::NoneType) {
                    Truthiness::AlwaysFalse
                } else {
                    // We only check the `__bool__` method for truth testing, even though at
                    // runtime there is a fallback to `__len__`, since `__bool__` takes precedence
                    // and a subclass could add a `__bool__` method. We don't use
                    // `Type::call_dunder` here because of the need to check for `__bool__ = bool`.

                    // Don't trust a maybe-unbound `__bool__` method.
                    let Symbol::Type(bool_method, Boundness::Bound) =
                        instance_ty.to_meta_type(db).member(db, "__bool__")
                    else {
                        return Truthiness::Ambiguous;
                    };

                    if let Ok(Type::BooleanLiteral(bool_val)) = bool_method
                        .call_bound(db, instance_ty, &CallArguments::positional([]))
                        .map(|outcome| outcome.return_type(db))
                    {
                        bool_val.into()
                    } else {
                        // TODO diagnostic if not assignable to bool
                        Truthiness::Ambiguous
                    }
                }
            }
            Type::KnownInstance(known_instance) => known_instance.bool(),
            Type::Union(union) => {
                let union_elements = union.elements(db);
                let first_element_truthiness = union_elements[0].bool(db);
                if first_element_truthiness.is_ambiguous() {
                    return Truthiness::Ambiguous;
                }
                if !union_elements
                    .iter()
                    .skip(1)
                    .all(|element| element.bool(db) == first_element_truthiness)
                {
                    return Truthiness::Ambiguous;
                }
                first_element_truthiness
            }
            Type::Intersection(_) => {
                // TODO
                Truthiness::Ambiguous
            }
            Type::IntLiteral(num) => Truthiness::from(*num != 0),
            Type::BooleanLiteral(bool) => Truthiness::from(*bool),
            Type::StringLiteral(str) => Truthiness::from(!str.value(db).is_empty()),
            Type::LiteralString => Truthiness::Ambiguous,
            Type::BytesLiteral(bytes) => Truthiness::from(!bytes.value(db).is_empty()),
            Type::SliceLiteral(_) => Truthiness::AlwaysTrue,
            Type::Tuple(items) => Truthiness::from(!items.elements(db).is_empty()),
        }
    }

    /// Return the type of `len()` on a type if it is known more precisely than `int`,
    /// or `None` otherwise.
    ///
    /// In the second case, the return type of `len()` in `typeshed` (`int`)
    /// is used as a fallback.
    fn len(&self, db: &'db dyn Db) -> Option<Type<'db>> {
        fn non_negative_int_literal<'db>(db: &'db dyn Db, ty: Type<'db>) -> Option<Type<'db>> {
            match ty {
                // TODO: Emit diagnostic for non-integers and negative integers
                Type::IntLiteral(value) => (value >= 0).then_some(ty),
                Type::BooleanLiteral(value) => Some(Type::IntLiteral(value.into())),
                Type::Union(union) => {
                    let mut builder = UnionBuilder::new(db);
                    for element in union.elements(db) {
                        builder = builder.add(non_negative_int_literal(db, *element)?);
                    }
                    Some(builder.build())
                }
                _ => None,
            }
        }

        let usize_len = match self {
            Type::BytesLiteral(bytes) => Some(bytes.python_len(db)),
            Type::StringLiteral(string) => Some(string.python_len(db)),
            Type::Tuple(tuple) => Some(tuple.len(db)),
            _ => None,
        };

        if let Some(usize_len) = usize_len {
            return usize_len.try_into().ok().map(Type::IntLiteral);
        }

        let return_ty = match self.call_dunder(db, "__len__", &CallArguments::positional([*self])) {
            Ok(outcome) | Err(CallDunderError::PossiblyUnbound(outcome)) => outcome.return_type(db),

            // TODO: emit a diagnostic
            Err(err) => err.return_type(db)?,
        };

        non_negative_int_literal(db, return_ty)
    }

    /// Calls `self`
    ///
    /// Returns `Ok` if the call with the given arguments is successful and `Err` otherwise.
    fn call(
        self,
        db: &'db dyn Db,
        arguments: &CallArguments<'_, 'db>,
    ) -> Result<CallOutcome<'db>, CallError<'db>> {
        match self {
            Type::FunctionLiteral(function_type) => {
                let mut binding = bind_call(db, arguments, function_type.signature(db), self);
                match function_type.known(db) {
                    Some(KnownFunction::IsEquivalentTo) => {
                        let (ty_a, ty_b) = binding
                            .two_parameter_types()
                            .unwrap_or((Type::unknown(), Type::unknown()));
                        binding
                            .set_return_type(Type::BooleanLiteral(ty_a.is_equivalent_to(db, ty_b)));
                    }
                    Some(KnownFunction::IsSubtypeOf) => {
                        let (ty_a, ty_b) = binding
                            .two_parameter_types()
                            .unwrap_or((Type::unknown(), Type::unknown()));
                        binding.set_return_type(Type::BooleanLiteral(ty_a.is_subtype_of(db, ty_b)));
                    }
                    Some(KnownFunction::IsAssignableTo) => {
                        let (ty_a, ty_b) = binding
                            .two_parameter_types()
                            .unwrap_or((Type::unknown(), Type::unknown()));
                        binding
                            .set_return_type(Type::BooleanLiteral(ty_a.is_assignable_to(db, ty_b)));
                    }
                    Some(KnownFunction::IsDisjointFrom) => {
                        let (ty_a, ty_b) = binding
                            .two_parameter_types()
                            .unwrap_or((Type::unknown(), Type::unknown()));
                        binding
                            .set_return_type(Type::BooleanLiteral(ty_a.is_disjoint_from(db, ty_b)));
                    }
                    Some(KnownFunction::IsGradualEquivalentTo) => {
                        let (ty_a, ty_b) = binding
                            .two_parameter_types()
                            .unwrap_or((Type::unknown(), Type::unknown()));
                        binding.set_return_type(Type::BooleanLiteral(
                            ty_a.is_gradual_equivalent_to(db, ty_b),
                        ));
                    }
                    Some(KnownFunction::IsFullyStatic) => {
                        let ty = binding.one_parameter_type().unwrap_or(Type::unknown());
                        binding.set_return_type(Type::BooleanLiteral(ty.is_fully_static(db)));
                    }
                    Some(KnownFunction::IsSingleton) => {
                        let ty = binding.one_parameter_type().unwrap_or(Type::unknown());
                        binding.set_return_type(Type::BooleanLiteral(ty.is_singleton(db)));
                    }
                    Some(KnownFunction::IsSingleValued) => {
                        let ty = binding.one_parameter_type().unwrap_or(Type::unknown());
                        binding.set_return_type(Type::BooleanLiteral(ty.is_single_valued(db)));
                    }

                    Some(KnownFunction::Len) => {
                        if let Some(first_arg) = binding.one_parameter_type() {
                            if let Some(len_ty) = first_arg.len(db) {
                                binding.set_return_type(len_ty);
                            }
                        };
                    }

                    Some(KnownFunction::Repr) => {
                        if let Some(first_arg) = binding.one_parameter_type() {
                            binding.set_return_type(first_arg.repr(db));
                        };
                    }

                    Some(KnownFunction::Cast) => {
                        // TODO: Use `.two_parameter_tys()` exclusively
                        // when overloads are supported.
                        if let Some(casted_ty) = arguments.first_argument() {
                            if binding.two_parameter_types().is_some() {
                                binding.set_return_type(casted_ty);
                            }
                        };
                    }

                    _ => {}
                };

                if binding.has_binding_errors() {
                    Err(CallError::BindingError { binding })
                } else {
                    Ok(CallOutcome::Single(binding))
                }
            }

            // TODO annotated return type on `__new__` or metaclass `__call__`
            // TODO check call vs signatures of `__new__` and/or `__init__`
            Type::ClassLiteral(ClassLiteralType { class }) => {
                Ok(CallOutcome::Single(CallBinding::from_return_type(
                    match class.known(db) {
                        // If the class is the builtin-bool class (for example `bool(1)`), we try to
                        // return the specific truthiness value of the input arg, `Literal[True]` for
                        // the example above.
                        Some(KnownClass::Bool) => arguments
                            .first_argument()
                            .map(|arg| arg.bool(db).into_type(db))
                            .unwrap_or(Type::BooleanLiteral(false)),

                        // TODO: Don't ignore the second and third arguments to `str`
                        //   https://github.com/astral-sh/ruff/pull/16161#discussion_r1958425568
                        Some(KnownClass::Str) => arguments
                            .first_argument()
                            .map(|arg| arg.str(db))
                            .unwrap_or(Type::string_literal(db, "")),

                        _ => Type::Instance(InstanceType { class }),
                    },
                )))
            }

            instance_ty @ Type::Instance(_) => {
                instance_ty
                    .call_dunder(db, "__call__", &arguments.with_self(instance_ty))
                    .map_err(|err| match err {
                        CallDunderError::Call(CallError::NotCallable { .. }) => {
                            // Turn "`<type of illegal '__call__'>` not callable" into
                            // "`X` not callable"
                            CallError::NotCallable {
                                not_callable_ty: self,
                            }
                        }
                        CallDunderError::Call(CallError::Union {
                            called_ty: _,
                            bindings,
                            errors,
                        }) => CallError::Union {
                            called_ty: self,
                            bindings,
                            errors,
                        },
                        CallDunderError::Call(error) => error,
                        // Turn "possibly unbound object of type `Literal['__call__']`"
                        // into "`X` not callable (possibly unbound `__call__` method)"
                        CallDunderError::PossiblyUnbound(outcome) => {
                            CallError::PossiblyUnboundDunderCall {
                                called_type: self,
                                outcome: Box::new(outcome),
                            }
                        }
                        CallDunderError::MethodNotAvailable => {
                            // Turn "`X.__call__` unbound" into "`X` not callable"
                            CallError::NotCallable {
                                not_callable_ty: self,
                            }
                        }
                    })
            }

            // Dynamic types are callable, and the return type is the same dynamic type
            Type::Dynamic(_) => Ok(CallOutcome::Single(CallBinding::from_return_type(self))),

            Type::Union(union) => {
                CallOutcome::try_call_union(db, union, |element| element.call(db, arguments))
            }

            Type::Intersection(_) => Ok(CallOutcome::Single(CallBinding::from_return_type(
                todo_type!("Type::Intersection.call()"),
            ))),

            _ => Err(CallError::NotCallable {
                not_callable_ty: self,
            }),
        }
    }

    /// Return the outcome of calling an class/instance attribute of this type
    /// using descriptor protocol.
    ///
    /// `receiver_ty` must be `Type::Instance(_)` or `Type::ClassLiteral`.
    ///
    /// TODO: handle `super()` objects properly
    fn call_bound(
        self,
        db: &'db dyn Db,
        receiver_ty: &Type<'db>,
        arguments: &CallArguments<'_, 'db>,
    ) -> Result<CallOutcome<'db>, CallError<'db>> {
        debug_assert!(receiver_ty.is_instance() || receiver_ty.is_class_literal());

        match self {
            Type::FunctionLiteral(..) => {
                // Functions are always descriptors, so this would effectively call
                // the function with the instance as the first argument
                self.call(db, &arguments.with_self(*receiver_ty))
            }

            Type::Instance(_) | Type::ClassLiteral(_) => {
                // TODO descriptor protocol. For now, assume non-descriptor and call without `self` argument.
                self.call(db, arguments)
            }

            Type::Union(union) => CallOutcome::try_call_union(db, union, |element| {
                element.call_bound(db, receiver_ty, arguments)
            }),

            Type::Intersection(_) => Ok(CallOutcome::Single(CallBinding::from_return_type(
                todo_type!("Type::Intersection.call_bound()"),
            ))),

            // Cases that duplicate, and thus must be kept in sync with, `Type::call()`
            Type::Dynamic(_) => Ok(CallOutcome::Single(CallBinding::from_return_type(self))),

            _ => Err(CallError::NotCallable {
                not_callable_ty: self,
            }),
        }
    }

    /// Look up a dunder method on the meta type of `self` and call it.
    fn call_dunder(
        self,
        db: &'db dyn Db,
        name: &str,
        arguments: &CallArguments<'_, 'db>,
    ) -> Result<CallOutcome<'db>, CallDunderError<'db>> {
        match self.to_meta_type(db).member(db, name) {
            Symbol::Type(callable_ty, Boundness::Bound) => Ok(callable_ty.call(db, arguments)?),
            Symbol::Type(callable_ty, Boundness::PossiblyUnbound) => {
                let call = callable_ty.call(db, arguments)?;
                Err(CallDunderError::PossiblyUnbound(call))
            }
            Symbol::Unbound => Err(CallDunderError::MethodNotAvailable),
        }
    }

    /// Given the type of an object that is iterated over in some way,
    /// return the type of objects that are yielded by that iteration.
    ///
    /// E.g., for the following loop, given the type of `x`, infer the type of `y`:
    /// ```python
    /// for y in x:
    ///     pass
    /// ```
    fn iterate(self, db: &'db dyn Db) -> IterationOutcome<'db> {
        if let Type::Tuple(tuple_type) = self {
            return IterationOutcome::Iterable {
                element_ty: UnionType::from_elements(db, tuple_type.elements(db)),
            };
        }

        let dunder_iter_result =
            self.call_dunder(db, "__iter__", &CallArguments::positional([self]));
        match &dunder_iter_result {
            Ok(outcome) | Err(CallDunderError::PossiblyUnbound(outcome)) => {
                let iterator_ty = outcome.return_type(db);

                return match iterator_ty.call_dunder(
                    db,
                    "__next__",
                    &CallArguments::positional([iterator_ty]),
                ) {
                    Ok(outcome) => {
                        if matches!(
                            dunder_iter_result,
                            Err(CallDunderError::PossiblyUnbound { .. })
                        ) {
                            IterationOutcome::PossiblyUnboundDunderIter {
                                iterable_ty: self,
                                element_ty: outcome.return_type(db),
                            }
                        } else {
                            IterationOutcome::Iterable {
                                element_ty: outcome.return_type(db),
                            }
                        }
                    }
                    Err(CallDunderError::PossiblyUnbound(outcome)) => {
                        IterationOutcome::PossiblyUnboundDunderIter {
                            iterable_ty: self,
                            element_ty: outcome.return_type(db),
                        }
                    }
                    Err(_) => IterationOutcome::NotIterable {
                        not_iterable_ty: self,
                    },
                };
            }
            // If `__iter__` exists but can't be called or doesn't have the expected signature,
            // return not iterable over falling back to `__getitem__`.
            Err(CallDunderError::Call(_)) => {
                return IterationOutcome::NotIterable {
                    not_iterable_ty: self,
                }
            }
            Err(CallDunderError::MethodNotAvailable) => {
                // No `__iter__` attribute, try `__getitem__` next.
            }
        }

        // Although it's not considered great practice,
        // classes that define `__getitem__` are also iterable,
        // even if they do not define `__iter__`.
        //
        // TODO(Alex) this is only valid if the `__getitem__` method is annotated as
        // accepting `int` or `SupportsIndex`
        match self.call_dunder(
            db,
            "__getitem__",
            &CallArguments::positional([self, KnownClass::Int.to_instance(db)]),
        ) {
            Ok(outcome) => IterationOutcome::Iterable {
                element_ty: outcome.return_type(db),
            },
            Err(CallDunderError::PossiblyUnbound(outcome)) => {
                IterationOutcome::PossiblyUnboundDunderIter {
                    iterable_ty: self,
                    element_ty: outcome.return_type(db),
                }
            }
            Err(_) => IterationOutcome::NotIterable {
                not_iterable_ty: self,
            },
        }
    }

    #[must_use]
    pub fn to_instance(&self, db: &'db dyn Db) -> Type<'db> {
        match self {
            Type::Dynamic(_) => *self,
            Type::Never => Type::Never,
            Type::ClassLiteral(ClassLiteralType { class }) => Type::instance(*class),
            Type::SubclassOf(subclass_of_ty) => match subclass_of_ty.subclass_of() {
                ClassBase::Class(class) => Type::instance(class),
                ClassBase::Dynamic(dynamic) => Type::Dynamic(dynamic),
            },
            Type::Union(union) => union.map(db, |element| element.to_instance(db)),
            Type::Intersection(_) => todo_type!("Type::Intersection.to_instance()"),
            // TODO: calling `.to_instance()` on any of these should result in a diagnostic,
            // since they already indicate that the object is an instance of some kind:
            Type::BooleanLiteral(_)
            | Type::BytesLiteral(_)
            | Type::FunctionLiteral(_)
            | Type::Instance(_)
            | Type::KnownInstance(_)
            | Type::ModuleLiteral(_)
            | Type::IntLiteral(_)
            | Type::StringLiteral(_)
            | Type::SliceLiteral(_)
            | Type::Tuple(_)
            | Type::LiteralString
            | Type::AlwaysTruthy
            | Type::AlwaysFalsy => Type::unknown(),
        }
    }

    /// If we see a value of this type used as a type expression, what type does it name?
    ///
    /// For example, the builtin `int` as a value expression is of type
    /// `Type::ClassLiteral(builtins.int)`, that is, it is the `int` class itself. As a type
    /// expression, it names the type `Type::Instance(builtins.int)`, that is, all objects whose
    /// `__class__` is `int`.
    pub fn in_type_expression(
        &self,
        db: &'db dyn Db,
    ) -> Result<Type<'db>, InvalidTypeExpressionError<'db>> {
        match self {
            // Special cases for `float` and `complex`
            // https://typing.readthedocs.io/en/latest/spec/special-types.html#special-cases-for-float-and-complex
            Type::ClassLiteral(ClassLiteralType { class })
                if class.is_known(db, KnownClass::Float) =>
            {
                Ok(UnionType::from_elements(
                    db,
                    [
                        KnownClass::Int.to_instance(db),
                        KnownClass::Float.to_instance(db),
                    ],
                ))
            }
            Type::ClassLiteral(ClassLiteralType { class })
                if class.is_known(db, KnownClass::Complex) =>
            {
                Ok(UnionType::from_elements(
                    db,
                    [
                        KnownClass::Int.to_instance(db),
                        KnownClass::Float.to_instance(db),
                        KnownClass::Complex.to_instance(db),
                    ],
                ))
            }
            // In a type expression, a bare `type` is interpreted as "instance of `type`", which is
            // equivalent to `type[object]`.
            Type::ClassLiteral(_) | Type::SubclassOf(_) => Ok(self.to_instance(db)),
            // We treat `typing.Type` exactly the same as `builtins.type`:
            Type::KnownInstance(KnownInstanceType::Type) => Ok(KnownClass::Type.to_instance(db)),
            Type::KnownInstance(KnownInstanceType::Tuple) => Ok(KnownClass::Tuple.to_instance(db)),

            // Legacy `typing` aliases
            Type::KnownInstance(KnownInstanceType::List) => Ok(KnownClass::List.to_instance(db)),
            Type::KnownInstance(KnownInstanceType::Dict) => Ok(KnownClass::Dict.to_instance(db)),
            Type::KnownInstance(KnownInstanceType::Set) => Ok(KnownClass::Set.to_instance(db)),
            Type::KnownInstance(KnownInstanceType::FrozenSet) => {
                Ok(KnownClass::FrozenSet.to_instance(db))
            }
            Type::KnownInstance(KnownInstanceType::ChainMap) => {
                Ok(KnownClass::ChainMap.to_instance(db))
            }
            Type::KnownInstance(KnownInstanceType::Counter) => {
                Ok(KnownClass::Counter.to_instance(db))
            }
            Type::KnownInstance(KnownInstanceType::DefaultDict) => {
                Ok(KnownClass::DefaultDict.to_instance(db))
            }
            Type::KnownInstance(KnownInstanceType::Deque) => Ok(KnownClass::Deque.to_instance(db)),
            Type::KnownInstance(KnownInstanceType::OrderedDict) => {
                Ok(KnownClass::OrderedDict.to_instance(db))
            }

            Type::Union(union) => {
                let mut builder = UnionBuilder::new(db);
                let mut invalid_expressions = smallvec::SmallVec::default();
                for element in union.elements(db) {
                    match element.in_type_expression(db) {
                        Ok(type_expr) => builder = builder.add(type_expr),
                        Err(InvalidTypeExpressionError {
                            fallback_type,
                            invalid_expressions: new_invalid_expressions,
                        }) => {
                            invalid_expressions.extend(new_invalid_expressions);
                            builder = builder.add(fallback_type);
                        }
                    }
                }
                if invalid_expressions.is_empty() {
                    Ok(builder.build())
                } else {
                    Err(InvalidTypeExpressionError {
                        fallback_type: builder.build(),
                        invalid_expressions,
                    })
                }
            }
            Type::Dynamic(_) => Ok(*self),
            // TODO map this to a new `Type::TypeVar` variant
            Type::KnownInstance(KnownInstanceType::TypeVar(_)) => Ok(*self),
            Type::KnownInstance(KnownInstanceType::TypeAliasType(alias)) => {
                Ok(alias.value_type(db))
            }
            Type::KnownInstance(KnownInstanceType::Never | KnownInstanceType::NoReturn) => {
                Ok(Type::Never)
            }
            Type::KnownInstance(KnownInstanceType::LiteralString) => Ok(Type::LiteralString),
            Type::KnownInstance(KnownInstanceType::Any) => Ok(Type::any()),
            // TODO: Should emit a diagnostic
            Type::KnownInstance(KnownInstanceType::Annotated) => Err(InvalidTypeExpressionError {
                invalid_expressions: smallvec::smallvec![InvalidTypeExpression::BareAnnotated],
                fallback_type: Type::unknown(),
            }),
            Type::KnownInstance(KnownInstanceType::ClassVar) => Err(InvalidTypeExpressionError {
                invalid_expressions: smallvec::smallvec![
                    InvalidTypeExpression::ClassVarInTypeExpression
                ],
                fallback_type: Type::unknown(),
            }),
            Type::KnownInstance(KnownInstanceType::Final) => Err(InvalidTypeExpressionError {
                invalid_expressions: smallvec::smallvec![
                    InvalidTypeExpression::FinalInTypeExpression
                ],
                fallback_type: Type::unknown(),
            }),
            Type::KnownInstance(KnownInstanceType::Literal) => Err(InvalidTypeExpressionError {
                invalid_expressions: smallvec::smallvec![InvalidTypeExpression::BareLiteral],
                fallback_type: Type::unknown(),
            }),
            Type::KnownInstance(KnownInstanceType::Unknown) => Ok(Type::unknown()),
            Type::KnownInstance(KnownInstanceType::AlwaysTruthy) => Ok(Type::AlwaysTruthy),
            Type::KnownInstance(KnownInstanceType::AlwaysFalsy) => Ok(Type::AlwaysFalsy),
            _ => Ok(todo_type!(
                "Unsupported or invalid type in a type expression"
            )),
        }
    }

    /// The type `NoneType` / `None`
    pub fn none(db: &'db dyn Db) -> Type<'db> {
        KnownClass::NoneType.to_instance(db)
    }

    /// Return the type of `tuple(sys.version_info)`.
    ///
    /// This is not exactly the type that `sys.version_info` has at runtime,
    /// but it's a useful fallback for us in order to infer `Literal` types from `sys.version_info` comparisons.
    fn version_info_tuple(db: &'db dyn Db) -> Self {
        let python_version = Program::get(db).python_version(db);
        let int_instance_ty = KnownClass::Int.to_instance(db);

        // TODO: just grab this type from typeshed (it's a `sys._ReleaseLevel` type alias there)
        let release_level_ty = {
            let elements: Box<[Type<'db>]> = ["alpha", "beta", "candidate", "final"]
                .iter()
                .map(|level| Type::string_literal(db, level))
                .collect();

            // For most unions, it's better to go via `UnionType::from_elements` or use `UnionBuilder`;
            // those techniques ensure that union elements are deduplicated and unions are eagerly simplified
            // into other types where necessary. Here, however, we know that there are no duplicates
            // in this union, so it's probably more efficient to use `UnionType::new()` directly.
            Type::Union(UnionType::new(db, elements))
        };

        TupleType::from_elements(
            db,
            [
                Type::IntLiteral(python_version.major.into()),
                Type::IntLiteral(python_version.minor.into()),
                int_instance_ty,
                release_level_ty,
                int_instance_ty,
            ],
        )
    }

    /// Given a type that is assumed to represent an instance of a class,
    /// return a type that represents that class itself.
    #[must_use]
    pub fn to_meta_type(&self, db: &'db dyn Db) -> Type<'db> {
        match self {
            Type::Never => Type::Never,
            Type::Instance(InstanceType { class }) => SubclassOfType::from(db, *class),
            Type::KnownInstance(known_instance) => known_instance.class().to_class_literal(db),
            Type::Union(union) => union.map(db, |ty| ty.to_meta_type(db)),
            Type::BooleanLiteral(_) => KnownClass::Bool.to_class_literal(db),
            Type::BytesLiteral(_) => KnownClass::Bytes.to_class_literal(db),
            Type::SliceLiteral(_) => KnownClass::Slice.to_class_literal(db),
            Type::IntLiteral(_) => KnownClass::Int.to_class_literal(db),
            Type::FunctionLiteral(_) => KnownClass::FunctionType.to_class_literal(db),
            Type::ModuleLiteral(_) => KnownClass::ModuleType.to_class_literal(db),
            Type::Tuple(_) => KnownClass::Tuple.to_class_literal(db),
            Type::ClassLiteral(ClassLiteralType { class }) => class.metaclass(db),
            Type::SubclassOf(subclass_of_ty) => match subclass_of_ty.subclass_of() {
                ClassBase::Dynamic(_) => *self,
                ClassBase::Class(class) => SubclassOfType::from(
                    db,
                    ClassBase::try_from_type(db, class.metaclass(db))
                        .unwrap_or(ClassBase::unknown()),
                ),
            },

            Type::StringLiteral(_) | Type::LiteralString => KnownClass::Str.to_class_literal(db),
            Type::Dynamic(dynamic) => SubclassOfType::from(db, ClassBase::Dynamic(*dynamic)),
            // TODO intersections
            Type::Intersection(_) => SubclassOfType::from(
                db,
                ClassBase::try_from_type(db, todo_type!("Intersection meta-type"))
                    .expect("Type::Todo should be a valid ClassBase"),
            ),
            Type::AlwaysTruthy | Type::AlwaysFalsy => KnownClass::Type.to_instance(db),
        }
    }

    /// Return the string representation of this type when converted to string as it would be
    /// provided by the `__str__` method.
    ///
    /// When not available, this should fall back to the value of `[Type::repr]`.
    /// Note: this method is used in the builtins `format`, `print`, `str.format` and `f-strings`.
    #[must_use]
    pub fn str(&self, db: &'db dyn Db) -> Type<'db> {
        match self {
            Type::IntLiteral(_) | Type::BooleanLiteral(_) => self.repr(db),
            Type::StringLiteral(_) | Type::LiteralString => *self,
            Type::KnownInstance(known_instance) => {
                Type::string_literal(db, known_instance.repr(db))
            }
            // TODO: handle more complex types
            _ => KnownClass::Str.to_instance(db),
        }
    }

    /// Return the string representation of this type as it would be provided by the  `__repr__`
    /// method at runtime.
    #[must_use]
    pub fn repr(&self, db: &'db dyn Db) -> Type<'db> {
        match self {
            Type::IntLiteral(number) => Type::string_literal(db, &number.to_string()),
            Type::BooleanLiteral(true) => Type::string_literal(db, "True"),
            Type::BooleanLiteral(false) => Type::string_literal(db, "False"),
            Type::StringLiteral(literal) => {
                Type::string_literal(db, &format!("'{}'", literal.value(db).escape_default()))
            }
            Type::LiteralString => Type::LiteralString,
            Type::KnownInstance(known_instance) => {
                Type::string_literal(db, known_instance.repr(db))
            }
            // TODO: handle more complex types
            _ => KnownClass::Str.to_instance(db),
        }
    }
}

impl<'db> From<&Type<'db>> for Type<'db> {
    fn from(value: &Type<'db>) -> Self {
        *value
    }
}

#[derive(Copy, Clone, Debug, Eq, Hash, PartialEq)]
pub enum DynamicType {
    // An explicitly annotated `typing.Any`
    Any,
    // An unannotated value, or a dynamic type resulting from an error
    Unknown,
    /// Temporary type for symbols that can't be inferred yet because of missing implementations.
    ///
    /// This variant should eventually be removed once red-knot is spec-compliant.
    ///
    /// General rule: `Todo` should only propagate when the presence of the input `Todo` caused the
    /// output to be unknown. An output should only be `Todo` if fixing all `Todo` inputs to be not
    /// `Todo` would change the output type.
    ///
    /// This variant should be created with the `todo_type!` macro.
    Todo(TodoType),
}

impl std::fmt::Display for DynamicType {
    fn fmt(&self, f: &mut std::fmt::Formatter<'_>) -> std::fmt::Result {
        match self {
            DynamicType::Any => f.write_str("Any"),
            DynamicType::Unknown => f.write_str("Unknown"),
            // `DynamicType::Todo`'s display should be explicit that is not a valid display of
            // any other type
            DynamicType::Todo(todo) => write!(f, "@Todo{todo}"),
        }
    }
}

bitflags! {
    /// Type qualifiers that appear in an annotation expression.
    #[derive(Copy, Clone, Debug, Eq, PartialEq, Default)]
    pub(crate) struct TypeQualifiers: u8 {
        /// `typing.ClassVar`
        const CLASS_VAR = 1 << 0;
        /// `typing.Final`
        const FINAL     = 1 << 1;
    }
}

/// When inferring the type of an annotation expression, we can also encounter type qualifiers
/// such as `ClassVar` or `Final`. These do not affect the inferred type itself, but rather
/// control how a particular symbol can be accessed or modified. This struct holds a type and
/// a set of type qualifiers.
///
/// Example: `Annotated[ClassVar[tuple[int]], "metadata"]` would have type `tuple[int]` and the
/// qualifier `ClassVar`.
#[derive(Clone, Debug, Copy, Eq, PartialEq, salsa::Update)]
pub(crate) struct TypeAndQualifiers<'db> {
    inner: Type<'db>,
    qualifiers: TypeQualifiers,
}

impl<'db> TypeAndQualifiers<'db> {
    pub(crate) fn new(inner: Type<'db>, qualifiers: TypeQualifiers) -> Self {
        Self { inner, qualifiers }
    }

    /// Constructor that creates a [`TypeAndQualifiers`] instance with type `Unknown` and no qualifiers.
    pub(crate) fn unknown() -> Self {
        Self {
            inner: Type::unknown(),
            qualifiers: TypeQualifiers::empty(),
        }
    }

    /// Forget about type qualifiers and only return the inner type.
    pub(crate) fn inner_type(&self) -> Type<'db> {
        self.inner
    }

    /// Insert/add an additional type qualifier.
    pub(crate) fn add_qualifier(&mut self, qualifier: TypeQualifiers) {
        self.qualifiers |= qualifier;
    }

    /// Return the set of type qualifiers.
    pub(crate) fn qualifiers(&self) -> TypeQualifiers {
        self.qualifiers
    }
}

impl<'db> From<Type<'db>> for TypeAndQualifiers<'db> {
    fn from(inner: Type<'db>) -> Self {
        Self {
            inner,
            qualifiers: TypeQualifiers::empty(),
        }
    }
}

/// Error struct providing information on type(s) that were deemed to be invalid
/// in a type expression context, and the type we should therefore fallback to
/// for the problematic type expression.
#[derive(Debug, PartialEq, Eq)]
pub struct InvalidTypeExpressionError<'db> {
    fallback_type: Type<'db>,
    invalid_expressions: smallvec::SmallVec<[InvalidTypeExpression; 1]>,
}

impl<'db> InvalidTypeExpressionError<'db> {
    fn into_fallback_type(self, context: &InferContext, node: &ast::Expr) -> Type<'db> {
        let InvalidTypeExpressionError {
            fallback_type,
            invalid_expressions,
        } = self;
        for error in invalid_expressions {
            context.report_lint(
                &INVALID_TYPE_FORM,
                node.into(),
                format_args!("{}", error.reason()),
            );
        }
        fallback_type
    }
}

/// Enumeration of various types that are invalid in type-expression contexts
#[derive(Debug, Copy, Clone, PartialEq, Eq)]
enum InvalidTypeExpression {
    /// `x: Annotated` is invalid as an annotation
    BareAnnotated,
    /// `x: Literal` is invalid as an annotation
    BareLiteral,
    /// The `ClassVar` type qualifier was used in a type expression
    ClassVarInTypeExpression,
    /// The `Final` type qualifier was used in a type expression
    FinalInTypeExpression,
}

impl InvalidTypeExpression {
    const fn reason(self) -> &'static str {
        match self {
            Self::BareAnnotated => "`Annotated` requires at least two arguments when used in an annotation or type expression",
            Self::BareLiteral => "`Literal` requires at least one argument when used in a type expression",
            Self::ClassVarInTypeExpression => "Type qualifier `typing.ClassVar` is not allowed in type expressions (only in annotation expressions)",
            Self::FinalInTypeExpression => "Type qualifier `typing.Final` is not allowed in type expressions (only in annotation expressions)",
        }
    }
}

/// Non-exhaustive enumeration of known classes (e.g. `builtins.int`, `typing.Any`, ...) to allow
/// for easier syntax when interacting with very common classes.
///
/// Feel free to expand this enum if you ever find yourself using the same class in multiple
/// places.
/// Note: good candidates are any classes in `[crate::module_resolver::module::KnownModule]`
#[derive(Debug, Clone, Copy, PartialEq, Eq, Hash)]
pub enum KnownClass {
    // To figure out where an stdlib symbol is defined, you can go into `crates/red_knot_vendored`
    // and grep for the symbol name in any `.pyi` file.

    // Builtins
    Bool,
    Object,
    Bytes,
    Type,
    Int,
    Float,
    Complex,
    Str,
    List,
    Tuple,
    Set,
    FrozenSet,
    Dict,
    Slice,
    Property,
    BaseException,
    BaseExceptionGroup,
    // Types
    GenericAlias,
    ModuleType,
    FunctionType,
    // Typeshed
    NoneType, // Part of `types` for Python >= 3.10
    // Typing
    StdlibAlias,
    SpecialForm,
    TypeVar,
    TypeAliasType,
    NoDefaultType,
    // Collections
    ChainMap,
    Counter,
    DefaultDict,
    Deque,
    OrderedDict,
    // sys
    VersionInfo,
    // Exposed as `types.EllipsisType` on Python >=3.10;
    // backported as `builtins.ellipsis` by typeshed on Python <=3.9
    EllipsisType,
}

impl<'db> KnownClass {
    pub const fn is_bool(self) -> bool {
        matches!(self, Self::Bool)
    }

    pub fn as_str(&self, db: &'db dyn Db) -> &'static str {
        match self {
            Self::Bool => "bool",
            Self::Object => "object",
            Self::Bytes => "bytes",
            Self::Tuple => "tuple",
            Self::Int => "int",
            Self::Float => "float",
            Self::Complex => "complex",
            Self::FrozenSet => "frozenset",
            Self::Str => "str",
            Self::Set => "set",
            Self::Dict => "dict",
            Self::List => "list",
            Self::Type => "type",
            Self::Slice => "slice",
            Self::Property => "property",
            Self::BaseException => "BaseException",
            Self::BaseExceptionGroup => "BaseExceptionGroup",
            Self::GenericAlias => "GenericAlias",
            Self::ModuleType => "ModuleType",
            Self::FunctionType => "FunctionType",
            Self::NoneType => "NoneType",
            Self::SpecialForm => "_SpecialForm",
            Self::TypeVar => "TypeVar",
            Self::TypeAliasType => "TypeAliasType",
            Self::NoDefaultType => "_NoDefaultType",
            Self::ChainMap => "ChainMap",
            Self::Counter => "Counter",
            Self::DefaultDict => "defaultdict",
            Self::Deque => "deque",
            Self::OrderedDict => "OrderedDict",
            // For example, `typing.List` is defined as `List = _Alias()` in typeshed
            Self::StdlibAlias => "_Alias",
            // This is the name the type of `sys.version_info` has in typeshed,
            // which is different to what `type(sys.version_info).__name__` is at runtime.
            // (At runtime, `type(sys.version_info).__name__ == "version_info"`,
            // which is impossible to replicate in the stubs since the sole instance of the class
            // also has that name in the `sys` module.)
            Self::VersionInfo => "_version_info",
            Self::EllipsisType => {
                // Exposed as `types.EllipsisType` on Python >=3.10;
                // backported as `builtins.ellipsis` by typeshed on Python <=3.9
                if Program::get(db).python_version(db) >= PythonVersion::PY310 {
                    "EllipsisType"
                } else {
                    "ellipsis"
                }
            }
        }
    }

    pub fn to_instance(&self, db: &'db dyn Db) -> Type<'db> {
        self.to_class_literal(db).to_instance(db)
    }

    pub fn to_class_literal(self, db: &'db dyn Db) -> Type<'db> {
        known_module_symbol(db, self.canonical_module(db), self.as_str(db))
            .ignore_possibly_unbound()
            .unwrap_or(Type::unknown())
    }

    pub fn to_subclass_of(self, db: &'db dyn Db) -> Type<'db> {
        self.to_class_literal(db)
            .into_class_literal()
            .map(|ClassLiteralType { class }| SubclassOfType::from(db, class))
            .unwrap_or_else(SubclassOfType::subclass_of_unknown)
    }

    /// Return `true` if this symbol can be resolved to a class definition `class` in typeshed,
    /// *and* `class` is a subclass of `other`.
    pub fn is_subclass_of(self, db: &'db dyn Db, other: Class<'db>) -> bool {
        known_module_symbol(db, self.canonical_module(db), self.as_str(db))
            .ignore_possibly_unbound()
            .and_then(Type::into_class_literal)
            .is_some_and(|ClassLiteralType { class }| class.is_subclass_of(db, other))
    }

    /// Return the module in which we should look up the definition for this class
    pub(crate) fn canonical_module(self, db: &'db dyn Db) -> KnownModule {
        match self {
            Self::Bool
            | Self::Object
            | Self::Bytes
            | Self::Type
            | Self::Int
            | Self::Float
            | Self::Complex
            | Self::Str
            | Self::List
            | Self::Tuple
            | Self::Set
            | Self::FrozenSet
            | Self::Dict
            | Self::BaseException
            | Self::BaseExceptionGroup
            | Self::Slice
            | Self::Property => KnownModule::Builtins,
            Self::VersionInfo => KnownModule::Sys,
            Self::GenericAlias | Self::ModuleType | Self::FunctionType => KnownModule::Types,
            Self::NoneType => KnownModule::Typeshed,
            Self::SpecialForm | Self::TypeVar | Self::TypeAliasType | Self::StdlibAlias => {
                KnownModule::Typing
            }
            Self::NoDefaultType => {
                let python_version = Program::get(db).python_version(db);

                // typing_extensions has a 3.13+ re-export for the `typing.NoDefault`
                // singleton, but not for `typing._NoDefaultType`. So we need to switch
                // to `typing._NoDefaultType` for newer versions:
                if python_version >= PythonVersion::PY313 {
                    KnownModule::Typing
                } else {
                    KnownModule::TypingExtensions
                }
            }
            Self::EllipsisType => {
                // Exposed as `types.EllipsisType` on Python >=3.10;
                // backported as `builtins.ellipsis` by typeshed on Python <=3.9
                if Program::get(db).python_version(db) >= PythonVersion::PY310 {
                    KnownModule::Types
                } else {
                    KnownModule::Builtins
                }
            }
            Self::ChainMap
            | Self::Counter
            | Self::DefaultDict
            | Self::Deque
            | Self::OrderedDict => KnownModule::Collections,
        }
    }

    /// Is this class a singleton class?
    ///
    /// A singleton class is a class where it is known that only one instance can ever exist at runtime.
    const fn is_singleton(self) -> bool {
        // TODO there are other singleton types (NotImplementedType -- any others?)
        match self {
            Self::NoneType
            | Self::EllipsisType
            | Self::NoDefaultType
            | Self::VersionInfo
            | Self::TypeAliasType => true,

            Self::Bool
            | Self::Object
            | Self::Bytes
            | Self::Tuple
            | Self::Int
            | Self::Float
            | Self::Complex
            | Self::Str
            | Self::Set
            | Self::FrozenSet
            | Self::Dict
            | Self::List
            | Self::Type
            | Self::Slice
            | Self::Property
            | Self::GenericAlias
            | Self::ModuleType
            | Self::FunctionType
            | Self::SpecialForm
            | Self::ChainMap
            | Self::Counter
            | Self::DefaultDict
            | Self::Deque
            | Self::OrderedDict
            | Self::StdlibAlias
            | Self::BaseException
            | Self::BaseExceptionGroup
            | Self::TypeVar => false,
        }
    }

    pub fn try_from_file_and_name(db: &dyn Db, file: File, class_name: &str) -> Option<Self> {
        // Note: if this becomes hard to maintain (as rust can't ensure at compile time that all
        // variants of `Self` are covered), we might use a macro (in-house or dependency)
        // See: https://stackoverflow.com/q/39070244
        let candidate = match class_name {
            "bool" => Self::Bool,
            "object" => Self::Object,
            "bytes" => Self::Bytes,
            "tuple" => Self::Tuple,
            "type" => Self::Type,
            "int" => Self::Int,
            "float" => Self::Float,
            "complex" => Self::Complex,
            "str" => Self::Str,
            "set" => Self::Set,
            "frozenset" => Self::FrozenSet,
            "dict" => Self::Dict,
            "list" => Self::List,
            "slice" => Self::Slice,
            "BaseException" => Self::BaseException,
            "BaseExceptionGroup" => Self::BaseExceptionGroup,
            "GenericAlias" => Self::GenericAlias,
            "NoneType" => Self::NoneType,
            "ModuleType" => Self::ModuleType,
            "FunctionType" => Self::FunctionType,
            "TypeAliasType" => Self::TypeAliasType,
            "ChainMap" => Self::ChainMap,
            "Counter" => Self::Counter,
            "defaultdict" => Self::DefaultDict,
            "deque" => Self::Deque,
            "OrderedDict" => Self::OrderedDict,
            "_Alias" => Self::StdlibAlias,
            "_SpecialForm" => Self::SpecialForm,
            "_NoDefaultType" => Self::NoDefaultType,
            "_version_info" => Self::VersionInfo,
            "ellipsis" if Program::get(db).python_version(db) <= PythonVersion::PY39 => {
                Self::EllipsisType
            }
            "EllipsisType" if Program::get(db).python_version(db) >= PythonVersion::PY310 => {
                Self::EllipsisType
            }
            _ => return None,
        };

        candidate
            .check_module(db, file_to_module(db, file)?.known()?)
            .then_some(candidate)
    }

    /// Return `true` if the module of `self` matches `module`
    fn check_module(self, db: &'db dyn Db, module: KnownModule) -> bool {
        match self {
            Self::Bool
            | Self::Object
            | Self::Bytes
            | Self::Type
            | Self::Int
            | Self::Float
            | Self::Complex
            | Self::Str
            | Self::List
            | Self::Tuple
            | Self::Set
            | Self::FrozenSet
            | Self::Dict
            | Self::Slice
            | Self::Property
            | Self::GenericAlias
            | Self::ChainMap
            | Self::Counter
            | Self::DefaultDict
            | Self::Deque
            | Self::OrderedDict
            | Self::StdlibAlias  // no equivalent class exists in typing_extensions, nor ever will
            | Self::ModuleType
            | Self::VersionInfo
            | Self::BaseException
            | Self::EllipsisType
            | Self::BaseExceptionGroup
            | Self::FunctionType => module == self.canonical_module(db),
            Self::NoneType => matches!(module, KnownModule::Typeshed | KnownModule::Types),
            Self::SpecialForm | Self::TypeVar | Self::TypeAliasType | Self::NoDefaultType => {
                matches!(module, KnownModule::Typing | KnownModule::TypingExtensions)
            }
        }
    }
}

/// Enumeration of specific runtime that are special enough to be considered their own type.
#[derive(Debug, Clone, Copy, PartialEq, Eq, Hash, salsa::Update)]
pub enum KnownInstanceType<'db> {
    /// The symbol `typing.Annotated` (which can also be found as `typing_extensions.Annotated`)
    Annotated,
    /// The symbol `typing.Literal` (which can also be found as `typing_extensions.Literal`)
    Literal,
    /// The symbol `typing.LiteralString` (which can also be found as `typing_extensions.LiteralString`)
    LiteralString,
    /// The symbol `typing.Optional` (which can also be found as `typing_extensions.Optional`)
    Optional,
    /// The symbol `typing.Union` (which can also be found as `typing_extensions.Union`)
    Union,
    /// The symbol `typing.NoReturn` (which can also be found as `typing_extensions.NoReturn`)
    NoReturn,
    /// The symbol `typing.Never` available since 3.11 (which can also be found as `typing_extensions.Never`)
    Never,
    /// The symbol `typing.Any` (which can also be found as `typing_extensions.Any`)
    Any,
    /// The symbol `typing.Tuple` (which can also be found as `typing_extensions.Tuple`)
    Tuple,
    /// The symbol `typing.List` (which can also be found as `typing_extensions.List`)
    List,
    /// The symbol `typing.Dict` (which can also be found as `typing_extensions.Dict`)
    Dict,
    /// The symbol `typing.Set` (which can also be found as `typing_extensions.Set`)
    Set,
    /// The symbol `typing.FrozenSet` (which can also be found as `typing_extensions.FrozenSet`)
    FrozenSet,
    /// The symbol `typing.ChainMap` (which can also be found as `typing_extensions.ChainMap`)
    ChainMap,
    /// The symbol `typing.Counter` (which can also be found as `typing_extensions.Counter`)
    Counter,
    /// The symbol `typing.DefaultDict` (which can also be found as `typing_extensions.DefaultDict`)
    DefaultDict,
    /// The symbol `typing.Deque` (which can also be found as `typing_extensions.Deque`)
    Deque,
    /// The symbol `typing.OrderedDict` (which can also be found as `typing_extensions.OrderedDict`)
    OrderedDict,
    /// The symbol `typing.Type` (which can also be found as `typing_extensions.Type`)
    Type,
    /// A single instance of `typing.TypeVar`
    TypeVar(TypeVarInstance<'db>),
    /// A single instance of `typing.TypeAliasType` (PEP 695 type alias)
    TypeAliasType(TypeAliasType<'db>),
    /// The symbol `knot_extensions.Unknown`
    Unknown,
    /// The symbol `knot_extensions.AlwaysTruthy`
    AlwaysTruthy,
    /// The symbol `knot_extensions.AlwaysFalsy`
    AlwaysFalsy,
    /// The symbol `knot_extensions.Not`
    Not,
    /// The symbol `knot_extensions.Intersection`
    Intersection,
    /// The symbol `knot_extensions.TypeOf`
    TypeOf,

    // Various special forms, special aliases and type qualifiers that we don't yet understand
    // (all currently inferred as TODO in most contexts):
    TypingSelf,
    Final,
    ClassVar,
    Callable,
    Concatenate,
    Unpack,
    Required,
    NotRequired,
    TypeAlias,
    TypeGuard,
    TypeIs,
    ReadOnly,
    // TODO: fill this enum out with more special forms, etc.
}

impl<'db> KnownInstanceType<'db> {
    pub const fn as_str(self) -> &'static str {
        match self {
            Self::Annotated => "Annotated",
            Self::Literal => "Literal",
            Self::LiteralString => "LiteralString",
            Self::Optional => "Optional",
            Self::Union => "Union",
            Self::TypeVar(_) => "TypeVar",
            Self::NoReturn => "NoReturn",
            Self::Never => "Never",
            Self::Any => "Any",
            Self::Tuple => "Tuple",
            Self::Type => "Type",
            Self::TypeAliasType(_) => "TypeAliasType",
            Self::TypingSelf => "Self",
            Self::Final => "Final",
            Self::ClassVar => "ClassVar",
            Self::Callable => "Callable",
            Self::Concatenate => "Concatenate",
            Self::Unpack => "Unpack",
            Self::Required => "Required",
            Self::NotRequired => "NotRequired",
            Self::TypeAlias => "TypeAlias",
            Self::TypeGuard => "TypeGuard",
            Self::TypeIs => "TypeIs",
            Self::List => "List",
            Self::Dict => "Dict",
            Self::DefaultDict => "DefaultDict",
            Self::Set => "Set",
            Self::FrozenSet => "FrozenSet",
            Self::Counter => "Counter",
            Self::Deque => "Deque",
            Self::ChainMap => "ChainMap",
            Self::OrderedDict => "OrderedDict",
            Self::ReadOnly => "ReadOnly",
            Self::Unknown => "Unknown",
            Self::AlwaysTruthy => "AlwaysTruthy",
            Self::AlwaysFalsy => "AlwaysFalsy",
            Self::Not => "Not",
            Self::Intersection => "Intersection",
            Self::TypeOf => "TypeOf",
        }
    }

    /// Evaluate the known instance in boolean context
    pub const fn bool(self) -> Truthiness {
        match self {
            Self::Annotated
            | Self::Literal
            | Self::LiteralString
            | Self::Optional
            | Self::TypeVar(_)
            | Self::Union
            | Self::NoReturn
            | Self::Never
            | Self::Any
            | Self::Tuple
            | Self::Type
            | Self::TypingSelf
            | Self::Final
            | Self::ClassVar
            | Self::Callable
            | Self::Concatenate
            | Self::Unpack
            | Self::Required
            | Self::NotRequired
            | Self::TypeAlias
            | Self::TypeGuard
            | Self::TypeIs
            | Self::List
            | Self::Dict
            | Self::DefaultDict
            | Self::Set
            | Self::FrozenSet
            | Self::Counter
            | Self::Deque
            | Self::ChainMap
            | Self::OrderedDict
            | Self::ReadOnly
            | Self::TypeAliasType(_)
            | Self::Unknown
            | Self::AlwaysTruthy
            | Self::AlwaysFalsy
            | Self::Not
            | Self::Intersection
            | Self::TypeOf => Truthiness::AlwaysTrue,
        }
    }

    /// Return the repr of the symbol at runtime
    pub fn repr(self, db: &'db dyn Db) -> &'db str {
        match self {
            Self::Annotated => "typing.Annotated",
            Self::Literal => "typing.Literal",
            Self::LiteralString => "typing.LiteralString",
            Self::Optional => "typing.Optional",
            Self::Union => "typing.Union",
            Self::NoReturn => "typing.NoReturn",
            Self::Never => "typing.Never",
            Self::Any => "typing.Any",
            Self::Tuple => "typing.Tuple",
            Self::Type => "typing.Type",
            Self::TypingSelf => "typing.Self",
            Self::Final => "typing.Final",
            Self::ClassVar => "typing.ClassVar",
            Self::Callable => "typing.Callable",
            Self::Concatenate => "typing.Concatenate",
            Self::Unpack => "typing.Unpack",
            Self::Required => "typing.Required",
            Self::NotRequired => "typing.NotRequired",
            Self::TypeAlias => "typing.TypeAlias",
            Self::TypeGuard => "typing.TypeGuard",
            Self::TypeIs => "typing.TypeIs",
            Self::List => "typing.List",
            Self::Dict => "typing.Dict",
            Self::DefaultDict => "typing.DefaultDict",
            Self::Set => "typing.Set",
            Self::FrozenSet => "typing.FrozenSet",
            Self::Counter => "typing.Counter",
            Self::Deque => "typing.Deque",
            Self::ChainMap => "typing.ChainMap",
            Self::OrderedDict => "typing.OrderedDict",
            Self::ReadOnly => "typing.ReadOnly",
            Self::TypeVar(typevar) => typevar.name(db),
            Self::TypeAliasType(_) => "typing.TypeAliasType",
            Self::Unknown => "knot_extensions.Unknown",
            Self::AlwaysTruthy => "knot_extensions.AlwaysTruthy",
            Self::AlwaysFalsy => "knot_extensions.AlwaysFalsy",
            Self::Not => "knot_extensions.Not",
            Self::Intersection => "knot_extensions.Intersection",
            Self::TypeOf => "knot_extensions.TypeOf",
        }
    }

    /// Return the [`KnownClass`] which this symbol is an instance of
    pub const fn class(self) -> KnownClass {
        match self {
            Self::Annotated => KnownClass::SpecialForm,
            Self::Literal => KnownClass::SpecialForm,
            Self::LiteralString => KnownClass::SpecialForm,
            Self::Optional => KnownClass::SpecialForm,
            Self::Union => KnownClass::SpecialForm,
            Self::NoReturn => KnownClass::SpecialForm,
            Self::Never => KnownClass::SpecialForm,
            Self::Any => KnownClass::Object,
            Self::Tuple => KnownClass::SpecialForm,
            Self::Type => KnownClass::SpecialForm,
            Self::TypingSelf => KnownClass::SpecialForm,
            Self::Final => KnownClass::SpecialForm,
            Self::ClassVar => KnownClass::SpecialForm,
            Self::Callable => KnownClass::SpecialForm,
            Self::Concatenate => KnownClass::SpecialForm,
            Self::Unpack => KnownClass::SpecialForm,
            Self::Required => KnownClass::SpecialForm,
            Self::NotRequired => KnownClass::SpecialForm,
            Self::TypeAlias => KnownClass::SpecialForm,
            Self::TypeGuard => KnownClass::SpecialForm,
            Self::TypeIs => KnownClass::SpecialForm,
            Self::ReadOnly => KnownClass::SpecialForm,
            Self::List => KnownClass::StdlibAlias,
            Self::Dict => KnownClass::StdlibAlias,
            Self::DefaultDict => KnownClass::StdlibAlias,
            Self::Set => KnownClass::StdlibAlias,
            Self::FrozenSet => KnownClass::StdlibAlias,
            Self::Counter => KnownClass::StdlibAlias,
            Self::Deque => KnownClass::StdlibAlias,
            Self::ChainMap => KnownClass::StdlibAlias,
            Self::OrderedDict => KnownClass::StdlibAlias,
            Self::TypeVar(_) => KnownClass::TypeVar,
            Self::TypeAliasType(_) => KnownClass::TypeAliasType,
            Self::TypeOf => KnownClass::SpecialForm,
            Self::Not => KnownClass::SpecialForm,
            Self::Intersection => KnownClass::SpecialForm,
            Self::Unknown => KnownClass::Object,
            Self::AlwaysTruthy => KnownClass::Object,
            Self::AlwaysFalsy => KnownClass::Object,
        }
    }

    /// Return the instance type which this type is a subtype of.
    ///
    /// For example, the symbol `typing.Literal` is an instance of `typing._SpecialForm`,
    /// so `KnownInstanceType::Literal.instance_fallback(db)`
    /// returns `Type::Instance(InstanceType { class: <typing._SpecialForm> })`.
    pub fn instance_fallback(self, db: &dyn Db) -> Type {
        self.class().to_instance(db)
    }

    /// Return `true` if this symbol is an instance of `class`.
    pub fn is_instance_of(self, db: &'db dyn Db, class: Class<'db>) -> bool {
        self.class().is_subclass_of(db, class)
    }

    pub fn try_from_file_and_name(db: &'db dyn Db, file: File, symbol_name: &str) -> Option<Self> {
        let candidate = match symbol_name {
            "Any" => Self::Any,
            "ClassVar" => Self::ClassVar,
            "Deque" => Self::Deque,
            "List" => Self::List,
            "Dict" => Self::Dict,
            "DefaultDict" => Self::DefaultDict,
            "Set" => Self::Set,
            "FrozenSet" => Self::FrozenSet,
            "Counter" => Self::Counter,
            "ChainMap" => Self::ChainMap,
            "OrderedDict" => Self::OrderedDict,
            "Optional" => Self::Optional,
            "Union" => Self::Union,
            "NoReturn" => Self::NoReturn,
            "Tuple" => Self::Tuple,
            "Type" => Self::Type,
            "Callable" => Self::Callable,
            "Annotated" => Self::Annotated,
            "Literal" => Self::Literal,
            "Never" => Self::Never,
            "Self" => Self::TypingSelf,
            "Final" => Self::Final,
            "Unpack" => Self::Unpack,
            "Required" => Self::Required,
            "TypeAlias" => Self::TypeAlias,
            "TypeGuard" => Self::TypeGuard,
            "TypeIs" => Self::TypeIs,
            "ReadOnly" => Self::ReadOnly,
            "Concatenate" => Self::Concatenate,
            "NotRequired" => Self::NotRequired,
            "LiteralString" => Self::LiteralString,
            "Unknown" => Self::Unknown,
            "AlwaysTruthy" => Self::AlwaysTruthy,
            "AlwaysFalsy" => Self::AlwaysFalsy,
            "Not" => Self::Not,
            "Intersection" => Self::Intersection,
            "TypeOf" => Self::TypeOf,
            _ => return None,
        };

        candidate
            .check_module(file_to_module(db, file)?.known()?)
            .then_some(candidate)
    }

    /// Return `true` if `module` is a module from which this `KnownInstance` variant can validly originate.
    ///
    /// Most variants can only exist in one module, which is the same as `self.class().canonical_module()`.
    /// Some variants could validly be defined in either `typing` or `typing_extensions`, however.
    pub fn check_module(self, module: KnownModule) -> bool {
        match self {
            Self::Any
            | Self::ClassVar
            | Self::Deque
            | Self::List
            | Self::Dict
            | Self::DefaultDict
            | Self::Set
            | Self::FrozenSet
            | Self::Counter
            | Self::ChainMap
            | Self::OrderedDict
            | Self::Optional
            | Self::Union
            | Self::NoReturn
            | Self::Tuple
            | Self::Type
            | Self::Callable => module.is_typing(),
            Self::Annotated
            | Self::Literal
            | Self::LiteralString
            | Self::Never
            | Self::TypingSelf
            | Self::Final
            | Self::Concatenate
            | Self::Unpack
            | Self::Required
            | Self::NotRequired
            | Self::TypeAlias
            | Self::TypeGuard
            | Self::TypeIs
            | Self::ReadOnly
            | Self::TypeAliasType(_)
            | Self::TypeVar(_) => {
                matches!(module, KnownModule::Typing | KnownModule::TypingExtensions)
            }
            Self::Unknown
            | Self::AlwaysTruthy
            | Self::AlwaysFalsy
            | Self::Not
            | Self::Intersection
            | Self::TypeOf => module.is_knot_extensions(),
        }
    }

    fn member(self, db: &'db dyn Db, name: &str) -> Symbol<'db> {
        let ty = match (self, name) {
            (Self::TypeVar(typevar), "__name__") => Type::string_literal(db, typevar.name(db)),
            (Self::TypeAliasType(alias), "__name__") => Type::string_literal(db, alias.name(db)),
            _ => return self.instance_fallback(db).member(db, name),
        };
        Symbol::bound(ty)
    }
}

/// Data regarding a single type variable.
///
/// This is referenced by `KnownInstanceType::TypeVar` (to represent the singleton type of the
/// runtime `typing.TypeVar` object itself). In the future, it will also be referenced also by a
/// new `Type` variant to represent the type that this typevar represents as an annotation: that
/// is, an unknown set of objects, constrained by the upper-bound/constraints on this type var,
/// defaulting to the default type of this type var when not otherwise bound to a type.
///
/// This must be a tracked struct, not an interned one, because typevar equivalence is by identity,
/// not by value. Two typevars that have the same name, bound/constraints, and default, are still
/// different typevars: if used in the same scope, they may be bound to different types.
#[salsa::tracked]
pub struct TypeVarInstance<'db> {
    /// The name of this TypeVar (e.g. `T`)
    #[return_ref]
    name: ast::name::Name,

    /// The upper bound or constraint on the type of this TypeVar
    bound_or_constraints: Option<TypeVarBoundOrConstraints<'db>>,

    /// The default type for this TypeVar
    default_ty: Option<Type<'db>>,
}

impl<'db> TypeVarInstance<'db> {
    #[allow(unused)]
    pub(crate) fn upper_bound(self, db: &'db dyn Db) -> Option<Type<'db>> {
        if let Some(TypeVarBoundOrConstraints::UpperBound(ty)) = self.bound_or_constraints(db) {
            Some(ty)
        } else {
            None
        }
    }

    #[allow(unused)]
    pub(crate) fn constraints(self, db: &'db dyn Db) -> Option<&'db [Type<'db>]> {
        if let Some(TypeVarBoundOrConstraints::Constraints(tuple)) = self.bound_or_constraints(db) {
            Some(tuple.elements(db))
        } else {
            None
        }
    }
}

#[derive(Clone, Debug, Hash, PartialEq, Eq, salsa::Update)]
pub enum TypeVarBoundOrConstraints<'db> {
    UpperBound(Type<'db>),
    Constraints(TupleType<'db>),
}

#[derive(Debug, Clone, Copy, PartialEq, Eq)]
enum IterationOutcome<'db> {
    Iterable {
        element_ty: Type<'db>,
    },
    NotIterable {
        not_iterable_ty: Type<'db>,
    },
    PossiblyUnboundDunderIter {
        iterable_ty: Type<'db>,
        element_ty: Type<'db>,
    },
}

impl<'db> IterationOutcome<'db> {
    fn unwrap_with_diagnostic(
        self,
        context: &InferContext<'db>,
        iterable_node: ast::AnyNodeRef,
    ) -> Type<'db> {
        match self {
            Self::Iterable { element_ty } => element_ty,
            Self::NotIterable { not_iterable_ty } => {
                report_not_iterable(context, iterable_node, not_iterable_ty);
                Type::unknown()
            }
            Self::PossiblyUnboundDunderIter {
                iterable_ty,
                element_ty,
            } => {
                report_not_iterable_possibly_unbound(context, iterable_node, iterable_ty);
                element_ty
            }
        }
    }

    fn unwrap_without_diagnostic(self) -> Type<'db> {
        match self {
            Self::Iterable { element_ty } => element_ty,
            Self::NotIterable { .. } => Type::unknown(),
            Self::PossiblyUnboundDunderIter { element_ty, .. } => element_ty,
        }
    }
}

#[derive(Debug, Copy, Clone, PartialEq, Eq)]
pub enum Truthiness {
    /// For an object `x`, `bool(x)` will always return `True`
    AlwaysTrue,
    /// For an object `x`, `bool(x)` will always return `False`
    AlwaysFalse,
    /// For an object `x`, `bool(x)` could return either `True` or `False`
    Ambiguous,
}

impl Truthiness {
    pub(crate) const fn is_ambiguous(self) -> bool {
        matches!(self, Truthiness::Ambiguous)
    }

    pub(crate) const fn is_always_false(self) -> bool {
        matches!(self, Truthiness::AlwaysFalse)
    }

    pub(crate) const fn is_always_true(self) -> bool {
        matches!(self, Truthiness::AlwaysTrue)
    }

    pub(crate) const fn negate(self) -> Self {
        match self {
            Self::AlwaysTrue => Self::AlwaysFalse,
            Self::AlwaysFalse => Self::AlwaysTrue,
            Self::Ambiguous => Self::Ambiguous,
        }
    }

    pub(crate) const fn negate_if(self, condition: bool) -> Self {
        if condition {
            self.negate()
        } else {
            self
        }
    }

    fn into_type(self, db: &dyn Db) -> Type {
        match self {
            Self::AlwaysTrue => Type::BooleanLiteral(true),
            Self::AlwaysFalse => Type::BooleanLiteral(false),
            Self::Ambiguous => KnownClass::Bool.to_instance(db),
        }
    }
}

impl From<bool> for Truthiness {
    fn from(value: bool) -> Self {
        if value {
            Truthiness::AlwaysTrue
        } else {
            Truthiness::AlwaysFalse
        }
    }
}

#[salsa::interned]
pub struct FunctionType<'db> {
    /// name of the function at definition
    #[return_ref]
    pub name: ast::name::Name,

    /// Is this a function that we special-case somehow? If so, which one?
    known: Option<KnownFunction>,

    body_scope: ScopeId<'db>,

    /// types of all decorators on this function
    decorators: Box<[Type<'db>]>,
}

#[salsa::tracked]
impl<'db> FunctionType<'db> {
    pub fn has_decorator(self, db: &dyn Db, decorator: Type<'_>) -> bool {
        self.decorators(db).contains(&decorator)
    }

    /// Typed externally-visible signature for this function.
    ///
    /// This is the signature as seen by external callers, possibly modified by decorators and/or
    /// overloaded.
    ///
    /// ## Why is this a salsa query?
    ///
    /// This is a salsa query to short-circuit the invalidation
    /// when the function's AST node changes.
    ///
    /// Were this not a salsa query, then the calling query
    /// would depend on the function's AST and rerun for every change in that file.
    #[salsa::tracked(return_ref)]
    pub fn signature(self, db: &'db dyn Db) -> Signature<'db> {
        let function_stmt_node = self.body_scope(db).node(db).expect_function();
        let internal_signature = self.internal_signature(db);
        if function_stmt_node.decorator_list.is_empty() {
            return internal_signature;
        }
        // TODO process the effect of decorators on the signature
        Signature::todo()
    }

    /// Typed internally-visible signature for this function.
    ///
    /// This represents the annotations on the function itself, unmodified by decorators and
    /// overloads.
    ///
    /// These are the parameter and return types that should be used for type checking the body of
    /// the function.
    ///
    /// Don't call this when checking any other file; only when type-checking the function body
    /// scope.
    fn internal_signature(self, db: &'db dyn Db) -> Signature<'db> {
        let scope = self.body_scope(db);
        let function_stmt_node = scope.node(db).expect_function();
        let definition = semantic_index(db, scope.file(db)).definition(function_stmt_node);
        Signature::from_function(db, definition, function_stmt_node)
    }

    pub fn is_known(self, db: &'db dyn Db, known_function: KnownFunction) -> bool {
        self.known(db) == Some(known_function)
    }
}

/// Non-exhaustive enumeration of known functions (e.g. `builtins.reveal_type`, ...) that might
/// have special behavior.
#[derive(Debug, Copy, Clone, PartialEq, Eq, Hash)]
pub enum KnownFunction {
    ConstraintFunction(KnownConstraintFunction),
    /// `builtins.reveal_type`, `typing.reveal_type` or `typing_extensions.reveal_type`
    RevealType,
    /// `builtins.len`
    Len,
    /// `builtins.repr`
    Repr,
    /// `typing(_extensions).final`
    Final,

    /// [`typing(_extensions).no_type_check`](https://typing.readthedocs.io/en/latest/spec/directives.html#no-type-check)
    NoTypeCheck,

    /// `typing(_extensions).assert_type`
    AssertType,
    /// `typing(_extensions).cast`
    Cast,

    /// `knot_extensions.static_assert`
    StaticAssert,
    /// `knot_extensions.is_equivalent_to`
    IsEquivalentTo,
    /// `knot_extensions.is_subtype_of`
    IsSubtypeOf,
    /// `knot_extensions.is_assignable_to`
    IsAssignableTo,
    /// `knot_extensions.is_disjoint_from`
    IsDisjointFrom,
    /// `knot_extensions.is_gradual_equivalent_to`
    IsGradualEquivalentTo,
    /// `knot_extensions.is_fully_static`
    IsFullyStatic,
    /// `knot_extensions.is_singleton`
    IsSingleton,
    /// `knot_extensions.is_single_valued`
    IsSingleValued,
}

impl KnownFunction {
    pub fn constraint_function(self) -> Option<KnownConstraintFunction> {
        match self {
            Self::ConstraintFunction(f) => Some(f),
            _ => None,
        }
    }

    fn try_from_definition_and_name<'db>(
        db: &'db dyn Db,
        definition: Definition<'db>,
        name: &str,
    ) -> Option<Self> {
        let candidate = match name {
            "isinstance" => Self::ConstraintFunction(KnownConstraintFunction::IsInstance),
            "issubclass" => Self::ConstraintFunction(KnownConstraintFunction::IsSubclass),
            "reveal_type" => Self::RevealType,
            "len" => Self::Len,
            "repr" => Self::Repr,
            "final" => Self::Final,
            "no_type_check" => Self::NoTypeCheck,
            "assert_type" => Self::AssertType,
            "cast" => Self::Cast,
            "static_assert" => Self::StaticAssert,
            "is_subtype_of" => Self::IsSubtypeOf,
            "is_disjoint_from" => Self::IsDisjointFrom,
            "is_equivalent_to" => Self::IsEquivalentTo,
            "is_assignable_to" => Self::IsAssignableTo,
            "is_gradual_equivalent_to" => Self::IsGradualEquivalentTo,
            "is_fully_static" => Self::IsFullyStatic,
            "is_singleton" => Self::IsSingleton,
            "is_single_valued" => Self::IsSingleValued,
            _ => return None,
        };

        candidate
            .check_module(file_to_module(db, definition.file(db))?.known()?)
            .then_some(candidate)
    }

    /// Return `true` if `self` is defined in `module` at runtime.
    const fn check_module(self, module: KnownModule) -> bool {
        match self {
            Self::ConstraintFunction(constraint_function) => match constraint_function {
                KnownConstraintFunction::IsInstance | KnownConstraintFunction::IsSubclass => {
                    module.is_builtins()
                }
            },
            Self::Len | Self::Repr => module.is_builtins(),
            Self::AssertType | Self::Cast | Self::RevealType | Self::Final | Self::NoTypeCheck => {
                matches!(module, KnownModule::Typing | KnownModule::TypingExtensions)
            }
            Self::IsAssignableTo
            | Self::IsDisjointFrom
            | Self::IsEquivalentTo
            | Self::IsGradualEquivalentTo
            | Self::IsFullyStatic
            | Self::IsSingleValued
            | Self::IsSingleton
            | Self::IsSubtypeOf
            | Self::StaticAssert => module.is_knot_extensions(),
        }
    }

    /// Return the [`ParameterExpectations`] for this function.
    const fn parameter_expectations(self) -> ParameterExpectations {
        match self {
            Self::IsFullyStatic | Self::IsSingleton | Self::IsSingleValued => {
                ParameterExpectations::SingleTypeExpression
            }

            Self::IsEquivalentTo
            | Self::IsSubtypeOf
            | Self::IsAssignableTo
            | Self::IsDisjointFrom
            | Self::IsGradualEquivalentTo => ParameterExpectations::TwoTypeExpressions,

            Self::AssertType => ParameterExpectations::ValueExpressionAndTypeExpression,
            Self::Cast => ParameterExpectations::TypeExpressionAndValueExpression,

            Self::ConstraintFunction(_)
            | Self::Len
            | Self::Repr
            | Self::Final
            | Self::NoTypeCheck
            | Self::RevealType
            | Self::StaticAssert => ParameterExpectations::AllValueExpressions,
        }
    }
}

/// Describes whether the parameters in a function expect value expressions or type expressions.
///
/// Whether a specific parameter in the function expects a type expression can be queried
/// using [`ParameterExpectations::expectation_at_index`].
#[derive(Debug, Copy, Clone, PartialEq, Eq, Default)]
enum ParameterExpectations {
    /// All parameters in the function expect value expressions
    #[default]
    AllValueExpressions,
    /// The first parameter in the function expects a type expression
    SingleTypeExpression,
    /// The first two parameters in the function expect type expressions
    TwoTypeExpressions,
    /// The first parameter in the function expects a value expression,
    /// and the second expects a type expression
    ValueExpressionAndTypeExpression,
    /// The first parameter in the function expects a type expression,
    /// and the second expects a value expression
    TypeExpressionAndValueExpression,
}

impl ParameterExpectations {
    /// Query whether the parameter at `parameter_index` expects a value expression or a type expression
    fn expectation_at_index(self, parameter_index: usize) -> ParameterExpectation {
        match self {
            Self::AllValueExpressions => ParameterExpectation::ValueExpression,
            Self::SingleTypeExpression | Self::TypeExpressionAndValueExpression => {
                if parameter_index == 0 {
                    ParameterExpectation::TypeExpression
                } else {
                    ParameterExpectation::ValueExpression
                }
            }
            Self::TwoTypeExpressions => {
                if parameter_index < 2 {
                    ParameterExpectation::TypeExpression
                } else {
                    ParameterExpectation::ValueExpression
                }
            }
            Self::ValueExpressionAndTypeExpression => {
                if parameter_index == 1 {
                    ParameterExpectation::TypeExpression
                } else {
                    ParameterExpectation::ValueExpression
                }
            }
        }
    }
}

/// Whether a single parameter in a given function expects a value expression or a [type expression]
///
/// [type expression]: https://typing.readthedocs.io/en/latest/spec/annotations.html#type-and-annotation-expressions
#[derive(Debug, Copy, Clone, PartialEq, Eq, Default)]
enum ParameterExpectation {
    /// The parameter expects a value expression
    #[default]
    ValueExpression,
    /// The parameter expects a type expression
    TypeExpression,
}

#[salsa::interned]
pub struct ModuleLiteralType<'db> {
    /// The file in which this module was imported.
    ///
    /// We need this in order to know which submodules should be attached to it as attributes
    /// (because the submodules were also imported in this file).
    pub importing_file: File,

    /// The imported module.
    pub module: Module,
}

impl<'db> ModuleLiteralType<'db> {
    fn member(self, db: &'db dyn Db, name: &str) -> Symbol<'db> {
        // `__dict__` is a very special member that is never overridden by module globals;
        // we should always look it up directly as an attribute on `types.ModuleType`,
        // never in the global scope of the module.
        if name == "__dict__" {
            return KnownClass::ModuleType
                .to_instance(db)
                .member(db, "__dict__");
        }

        // If the file that originally imported the module has also imported a submodule
        // named `name`, then the result is (usually) that submodule, even if the module
        // also defines a (non-module) symbol with that name.
        //
        // Note that technically, either the submodule or the non-module symbol could take
        // priority, depending on the ordering of when the submodule is loaded relative to
        // the parent module's `__init__.py` file being evaluated. That said, we have
        // chosen to always have the submodule take priority. (This matches pyright's
        // current behavior, but is the opposite of mypy's current behavior.)
        if let Some(submodule_name) = ModuleName::new(name) {
            let importing_file = self.importing_file(db);
            let imported_submodules = imported_modules(db, importing_file);
            let mut full_submodule_name = self.module(db).name().clone();
            full_submodule_name.extend(&submodule_name);
            if imported_submodules.contains(&full_submodule_name) {
                if let Some(submodule) = resolve_module(db, &full_submodule_name) {
                    return Symbol::bound(Type::module_literal(db, importing_file, submodule));
                }
            }
        }

        imported_symbol(db, &self.module(db), name)
    }
}

/// Representation of a runtime class object.
///
/// Does not in itself represent a type,
/// but is used as the inner data for several structs that *do* represent types.
#[salsa::interned]
pub struct Class<'db> {
    /// Name of the class at definition
    #[return_ref]
    pub name: ast::name::Name,

    body_scope: ScopeId<'db>,

    known: Option<KnownClass>,
}

#[derive(Debug, Copy, Clone, PartialEq, Eq, Hash)]
enum InheritanceCycle {
    /// The class is cyclically defined and is a participant in the cycle.
    /// i.e., it inherits either directly or indirectly from itself.
    Participant,
    /// The class inherits from a class that is a `Participant` in an inheritance cycle,
    /// but is not itself a participant.
    Inherited,
}

impl InheritanceCycle {
    const fn is_participant(self) -> bool {
        matches!(self, InheritanceCycle::Participant)
    }
}

#[salsa::tracked]
impl<'db> Class<'db> {
    /// Return `true` if this class represents `known_class`
    pub fn is_known(self, db: &'db dyn Db, known_class: KnownClass) -> bool {
        self.known(db) == Some(known_class)
    }

    /// Return `true` if this class represents the builtin class `object`
    pub fn is_object(self, db: &'db dyn Db) -> bool {
        self.is_known(db, KnownClass::Object)
    }

    /// Return an iterator over the inferred types of this class's *explicit* bases.
    ///
    /// Note that any class (except for `object`) that has no explicit
    /// bases will implicitly inherit from `object` at runtime. Nonetheless,
    /// this method does *not* include `object` in the bases it iterates over.
    ///
    /// ## Why is this a salsa query?
    ///
    /// This is a salsa query to short-circuit the invalidation
    /// when the class's AST node changes.
    ///
    /// Were this not a salsa query, then the calling query
    /// would depend on the class's AST and rerun for every change in that file.
    fn explicit_bases(self, db: &'db dyn Db) -> &'db [Type<'db>] {
        self.explicit_bases_query(db)
    }

    /// Iterate over this class's explicit bases, filtering out any bases that are not class objects.
    fn fully_static_explicit_bases(self, db: &'db dyn Db) -> impl Iterator<Item = Class<'db>> {
        self.explicit_bases(db)
            .iter()
            .copied()
            .filter_map(Type::into_class_literal)
            .map(|ClassLiteralType { class }| class)
    }

    #[salsa::tracked(return_ref)]
    fn explicit_bases_query(self, db: &'db dyn Db) -> Box<[Type<'db>]> {
        let class_stmt = self.node(db);

        let class_definition = semantic_index(db, self.file(db)).definition(class_stmt);

        class_stmt
            .bases()
            .iter()
            .map(|base_node| definition_expression_type(db, class_definition, base_node))
            .collect()
    }

    fn file(self, db: &dyn Db) -> File {
        self.body_scope(db).file(db)
    }

    /// Return the original [`ast::StmtClassDef`] node associated with this class
    ///
    /// ## Note
    /// Only call this function from queries in the same file or your
    /// query depends on the AST of another file (bad!).
    fn node(self, db: &'db dyn Db) -> &'db ast::StmtClassDef {
        self.body_scope(db).node(db).expect_class()
    }

    /// Return the types of the decorators on this class
    #[salsa::tracked(return_ref)]
    fn decorators(self, db: &'db dyn Db) -> Box<[Type<'db>]> {
        let class_stmt = self.node(db);
        if class_stmt.decorator_list.is_empty() {
            return Box::new([]);
        }
        let class_definition = semantic_index(db, self.file(db)).definition(class_stmt);
        class_stmt
            .decorator_list
            .iter()
            .map(|decorator_node| {
                definition_expression_type(db, class_definition, &decorator_node.expression)
            })
            .collect()
    }

    /// Is this class final?
    fn is_final(self, db: &'db dyn Db) -> bool {
        self.decorators(db)
            .iter()
            .filter_map(|deco| deco.into_function_literal())
            .any(|decorator| decorator.is_known(db, KnownFunction::Final))
    }

    /// Attempt to resolve the [method resolution order] ("MRO") for this class.
    /// If the MRO is unresolvable, return an error indicating why the class's MRO
    /// cannot be accurately determined. The error returned contains a fallback MRO
    /// that will be used instead for the purposes of type inference.
    ///
    /// The MRO is the tuple of classes that can be retrieved as the `__mro__`
    /// attribute on a class at runtime.
    ///
    /// [method resolution order]: https://docs.python.org/3/glossary.html#term-method-resolution-order
    #[salsa::tracked(return_ref)]
    fn try_mro(self, db: &'db dyn Db) -> Result<Mro<'db>, MroError<'db>> {
        Mro::of_class(db, self)
    }

    /// Iterate over the [method resolution order] ("MRO") of the class.
    ///
    /// If the MRO could not be accurately resolved, this method falls back to iterating
    /// over an MRO that has the class directly inheriting from `Unknown`. Use
    /// [`Class::try_mro`] if you need to distinguish between the success and failure
    /// cases rather than simply iterating over the inferred resolution order for the class.
    ///
    /// [method resolution order]: https://docs.python.org/3/glossary.html#term-method-resolution-order
    fn iter_mro(self, db: &'db dyn Db) -> impl Iterator<Item = ClassBase<'db>> {
        MroIterator::new(db, self)
    }

    /// Return `true` if `other` is present in this class's MRO.
    pub fn is_subclass_of(self, db: &'db dyn Db, other: Class) -> bool {
        // `is_subclass_of` is checking the subtype relation, in which gradual types do not
        // participate, so we should not return `True` if we find `Any/Unknown` in the MRO.
        self.iter_mro(db).contains(&ClassBase::Class(other))
    }

    /// Return the explicit `metaclass` of this class, if one is defined.
    ///
    /// ## Note
    /// Only call this function from queries in the same file or your
    /// query depends on the AST of another file (bad!).
    fn explicit_metaclass(self, db: &'db dyn Db) -> Option<Type<'db>> {
        let class_stmt = self.node(db);
        let metaclass_node = &class_stmt
            .arguments
            .as_ref()?
            .find_keyword("metaclass")?
            .value;
        let class_definition = semantic_index(db, self.file(db)).definition(class_stmt);
        let metaclass_ty = definition_expression_type(db, class_definition, metaclass_node);
        Some(metaclass_ty)
    }

    /// Return the metaclass of this class, or `type[Unknown]` if the metaclass cannot be inferred.
    pub(crate) fn metaclass(self, db: &'db dyn Db) -> Type<'db> {
        self.try_metaclass(db)
            .unwrap_or_else(|_| SubclassOfType::subclass_of_unknown())
    }

    /// Return the metaclass of this class, or an error if the metaclass cannot be inferred.
    #[salsa::tracked]
    pub(crate) fn try_metaclass(self, db: &'db dyn Db) -> Result<Type<'db>, MetaclassError<'db>> {
        // Identify the class's own metaclass (or take the first base class's metaclass).
        let mut base_classes = self.fully_static_explicit_bases(db).peekable();

        if base_classes.peek().is_some() && self.inheritance_cycle(db).is_some() {
            // We emit diagnostics for cyclic class definitions elsewhere.
            // Avoid attempting to infer the metaclass if the class is cyclically defined:
            // it would be easy to enter an infinite loop.
            return Ok(SubclassOfType::subclass_of_unknown());
        }

        let explicit_metaclass = self.explicit_metaclass(db);
        let (metaclass, class_metaclass_was_from) = if let Some(metaclass) = explicit_metaclass {
            (metaclass, self)
        } else if let Some(base_class) = base_classes.next() {
            (base_class.metaclass(db), base_class)
        } else {
            (KnownClass::Type.to_class_literal(db), self)
        };

        let mut candidate = if let Type::ClassLiteral(metaclass_ty) = metaclass {
            MetaclassCandidate {
                metaclass: metaclass_ty.class,
                explicit_metaclass_of: class_metaclass_was_from,
            }
        } else {
            let name = Type::string_literal(db, self.name(db));
            let bases = TupleType::from_elements(db, self.explicit_bases(db));
            // TODO: Should be `dict[str, Any]`
            let namespace = KnownClass::Dict.to_instance(db);

            // TODO: Other keyword arguments?
            let arguments = CallArguments::positional([name, bases, namespace]);

            let return_ty_result = match metaclass.call(db, &arguments) {
                Ok(outcome) => Ok(outcome.return_type(db)),

                Err(CallError::NotCallable { not_callable_ty }) => Err(MetaclassError {
                    kind: MetaclassErrorKind::NotCallable(not_callable_ty),
                }),

                Err(CallError::Union {
                    called_ty,
                    errors,
                    bindings,
                }) => {
                    let mut partly_not_callable = false;

                    let return_ty = errors
                        .iter()
                        .fold(None, |acc, error| {
                            let ty = error.return_type(db);

                            match (acc, ty) {
                                (acc, None) => {
                                    partly_not_callable = true;
                                    acc
                                }
                                (None, Some(ty)) => Some(UnionBuilder::new(db).add(ty)),
                                (Some(builder), Some(ty)) => Some(builder.add(ty)),
                            }
                        })
                        .map(|mut builder| {
                            for binding in bindings {
                                builder = builder.add(binding.return_type());
                            }

                            builder.build()
                        });

                    if partly_not_callable {
                        Err(MetaclassError {
                            kind: MetaclassErrorKind::PartlyNotCallable(called_ty),
                        })
                    } else {
                        Ok(return_ty.unwrap_or(Type::unknown()))
                    }
                }

                Err(CallError::PossiblyUnboundDunderCall { .. }) => Err(MetaclassError {
                    kind: MetaclassErrorKind::PartlyNotCallable(metaclass),
                }),

                // TODO we should also check for binding errors that would indicate the metaclass
                // does not accept the right arguments
                Err(CallError::BindingError { binding }) => Ok(binding.return_type()),
            };

            return return_ty_result.map(|ty| ty.to_meta_type(db));
        };

        // Reconcile all base classes' metaclasses with the candidate metaclass.
        //
        // See:
        // - https://docs.python.org/3/reference/datamodel.html#determining-the-appropriate-metaclass
        // - https://github.com/python/cpython/blob/83ba8c2bba834c0b92de669cac16fcda17485e0e/Objects/typeobject.c#L3629-L3663
        for base_class in base_classes {
            let metaclass = base_class.metaclass(db);
            let Type::ClassLiteral(metaclass) = metaclass else {
                continue;
            };
            if metaclass.class.is_subclass_of(db, candidate.metaclass) {
                candidate = MetaclassCandidate {
                    metaclass: metaclass.class,
                    explicit_metaclass_of: base_class,
                };
                continue;
            }
            if candidate.metaclass.is_subclass_of(db, metaclass.class) {
                continue;
            }
            return Err(MetaclassError {
                kind: MetaclassErrorKind::Conflict {
                    candidate1: candidate,
                    candidate2: MetaclassCandidate {
                        metaclass: metaclass.class,
                        explicit_metaclass_of: base_class,
                    },
                    candidate1_is_base_class: explicit_metaclass.is_none(),
                },
            });
        }

        Ok(Type::class_literal(candidate.metaclass))
    }

    /// Returns the class member of this class named `name`.
    ///
    /// The member resolves to a member on the class itself or any of its proper superclasses.
    pub(crate) fn class_member(self, db: &'db dyn Db, name: &str) -> Symbol<'db> {
        if name == "__mro__" {
            let tuple_elements = self.iter_mro(db).map(Type::from);
            return Symbol::bound(TupleType::from_elements(db, tuple_elements));
        }

        // If we encounter a dynamic type in this class's MRO, we'll save that dynamic type
        // in this variable. After we've traversed the MRO, we'll either:
        // (1) Use that dynamic type as the type for this attribute,
        //     if no other classes in the MRO define the attribute; or,
        // (2) Intersect that dynamic type with the type of the attribute
        //     from the non-dynamic members of the class's MRO.
        let mut dynamic_type_to_intersect_with: Option<Type<'db>> = None;

        let mut lookup_result: LookupResult<'db> = Err(LookupError::Unbound);

        for superclass in self.iter_mro(db) {
            match superclass {
                ClassBase::Dynamic(_) => {
                    // Note: calling `Type::from(superclass).member()` would be incorrect here.
                    // What we'd really want is a `Type::Any.own_class_member()` method,
                    // but adding such a method wouldn't make much sense -- it would always return `Any`!
                    dynamic_type_to_intersect_with.get_or_insert(Type::from(superclass));
                }
                ClassBase::Class(class) => {
                    lookup_result = lookup_result.or_else(|lookup_error| {
                        lookup_error.or_fall_back_to(db, class.own_class_member(db, name))
                    });
                }
            }
            if lookup_result.is_ok() {
                break;
            }
        }

        match (Symbol::from(lookup_result), dynamic_type_to_intersect_with) {
            (symbol, None) => symbol,
            (Symbol::Type(ty, _), Some(dynamic_type)) => Symbol::bound(
                IntersectionBuilder::new(db)
                    .add_positive(ty)
                    .add_positive(dynamic_type)
                    .build(),
            ),
            (Symbol::Unbound, Some(dynamic_type)) => Symbol::bound(dynamic_type),
        }
    }

    /// Returns the inferred type of the class member named `name`.
    ///
    /// Returns [`Symbol::Unbound`] if `name` cannot be found in this class's scope
    /// directly. Use [`Class::class_member`] if you require a method that will
    /// traverse through the MRO until it finds the member.
    pub(crate) fn own_class_member(self, db: &'db dyn Db, name: &str) -> Symbol<'db> {
        let scope = self.body_scope(db);
        symbol(db, scope, name)
    }

    /// Returns the `name` attribute of an instance of this class.
    ///
    /// The attribute could be defined in the class body, but it could also be an implicitly
    /// defined attribute that is only present in a method (typically `__init__`).
    ///
    /// The attribute might also be defined in a superclass of this class.
    pub(crate) fn instance_member(self, db: &'db dyn Db, name: &str) -> SymbolAndQualifiers<'db> {
        for superclass in self.iter_mro(db) {
            match superclass {
                ClassBase::Dynamic(_) => {
                    return SymbolAndQualifiers::todo(
                        "instance attribute on class with dynamic base",
                    );
                }
                ClassBase::Class(class) => {
                    if let member @ SymbolAndQualifiers(Symbol::Type(_, _), _) =
                        class.own_instance_member(db, name)
                    {
                        return member;
                    }
                }
            }
        }

        SymbolAndQualifiers(Symbol::Unbound, TypeQualifiers::empty())
    }

    /// Tries to find declarations/bindings of an instance attribute named `name` that are only
    /// "implicitly" defined in a method of the class that corresponds to `class_body_scope`.
    fn implicit_instance_attribute(
        db: &'db dyn Db,
        class_body_scope: ScopeId<'db>,
        name: &str,
        inferred_type_from_class_body: Option<Type<'db>>,
    ) -> Symbol<'db> {
        // We use a separate salsa query here to prevent unrelated changes in the AST of an external
        // file from triggering re-evaluations of downstream queries.
        // See the `dependency_implicit_instance_attribute` test for more information.
        #[salsa::tracked]
        fn infer_expression_type<'db>(db: &'db dyn Db, expression: Expression<'db>) -> Type<'db> {
            let inference = infer_expression_types(db, expression);
            let expr_scope = expression.scope(db);
            inference.expression_type(expression.node_ref(db).scoped_expression_id(db, expr_scope))
        }

        // If we do not see any declarations of an attribute, neither in the class body nor in
        // any method, we build a union of `Unknown` with the inferred types of all bindings of
        // that attribute. We include `Unknown` in that union to account for the fact that the
        // attribute might be externally modified.
        let mut union_of_inferred_types = UnionBuilder::new(db).add(Type::unknown());

        if let Some(ty) = inferred_type_from_class_body {
            union_of_inferred_types = union_of_inferred_types.add(ty);
        }

        let attribute_assignments = attribute_assignments(db, class_body_scope);

        let Some(attribute_assignments) = attribute_assignments
            .as_deref()
            .and_then(|assignments| assignments.get(name))
        else {
            if inferred_type_from_class_body.is_some() {
                return Symbol::bound(union_of_inferred_types.build());
            }
            return Symbol::Unbound;
        };

        for attribute_assignment in attribute_assignments {
            match attribute_assignment {
                AttributeAssignment::Annotated { annotation } => {
                    // We found an annotated assignment of one of the following forms (using 'self' in these
                    // examples, but we support arbitrary names for the first parameters of methods):
                    //
                    //     self.name: <annotation>
                    //     self.name: <annotation> = …

                    let annotation_ty = infer_expression_type(db, *annotation);

                    // TODO: check if there are conflicting declarations
                    return Symbol::bound(annotation_ty);
                }
                AttributeAssignment::Unannotated { value } => {
                    // We found an un-annotated attribute assignment of the form:
                    //
                    //     self.name = <value>

                    let inferred_ty = infer_expression_type(db, *value);

                    union_of_inferred_types = union_of_inferred_types.add(inferred_ty);
                }
                AttributeAssignment::Iterable { iterable } => {
                    // We found an attribute assignment like:
                    //
                    //     for self.name in <iterable>:

                    // TODO: Potential diagnostics resulting from the iterable are currently not reported.

                    let iterable_ty = infer_expression_type(db, *iterable);
                    let inferred_ty = iterable_ty.iterate(db).unwrap_without_diagnostic();

                    union_of_inferred_types = union_of_inferred_types.add(inferred_ty);
                }
                AttributeAssignment::Unpack {
                    attribute_expression_id,
                    unpack,
                } => {
                    // We found an unpacking assignment like:
                    //
                    //     .., self.name, .. = <value>
                    //     (.., self.name, ..) = <value>
                    //     [.., self.name, ..] = <value>

                    let inferred_ty =
                        infer_unpack_types(db, *unpack).expression_type(*attribute_expression_id);
                    union_of_inferred_types = union_of_inferred_types.add(inferred_ty);
                }
            }
        }

        Symbol::bound(union_of_inferred_types.build())
    }

    /// A helper function for `instance_member` that looks up the `name` attribute only on
    /// this class, not on its superclasses.
    fn own_instance_member(self, db: &'db dyn Db, name: &str) -> SymbolAndQualifiers<'db> {
        // TODO: There are many things that are not yet implemented here:
        // - `typing.Final`
        // - Proper diagnostics
        // - Handling of possibly-undeclared/possibly-unbound attributes
        // - The descriptor protocol

        let body_scope = self.body_scope(db);
        let table = symbol_table(db, body_scope);

        if let Some(symbol_id) = table.symbol_id_by_name(name) {
            let use_def = use_def_map(db, body_scope);

            let declarations = use_def.public_declarations(symbol_id);

            match symbol_from_declarations(db, declarations) {
                Ok(SymbolAndQualifiers(Symbol::Type(declared_ty, _), qualifiers)) => {
                    // The attribute is declared in the class body.

                    if let Some(function) = declared_ty.into_function_literal() {
                        // TODO: Eventually, we are going to process all decorators correctly. This is
                        // just a temporary heuristic to provide a broad categorization into properties
                        // and non-property methods.
                        if function.has_decorator(db, KnownClass::Property.to_class_literal(db)) {
                            SymbolAndQualifiers::todo("@property")
                        } else {
                            SymbolAndQualifiers::todo("bound method")
                        }
                    } else {
                        SymbolAndQualifiers(Symbol::bound(declared_ty), qualifiers)
                    }
                }
                Ok(SymbolAndQualifiers(Symbol::Unbound, _)) => {
                    // The attribute is not *declared* in the class body. It could still be declared
                    // in a method, and it could also be *bound* in the class body (and/or in a method).

                    let bindings = use_def.public_bindings(symbol_id);
                    let inferred = symbol_from_bindings(db, bindings);
                    let inferred_ty = inferred.ignore_possibly_unbound();

                    Self::implicit_instance_attribute(db, body_scope, name, inferred_ty).into()
                }
                Err((declared_ty, _conflicting_declarations)) => {
                    // There are conflicting declarations for this attribute in the class body.
                    SymbolAndQualifiers(
                        Symbol::bound(declared_ty.inner_type()),
                        declared_ty.qualifiers(),
                    )
                }
            }
        } else {
            // This attribute is neither declared nor bound in the class body.
            // It could still be implicitly defined in a method.

            Self::implicit_instance_attribute(db, body_scope, name, None).into()
        }
    }

    /// Return this class' involvement in an inheritance cycle, if any.
    ///
    /// A class definition like this will fail at runtime,
    /// but we must be resilient to it or we could panic.
    #[salsa::tracked]
    fn inheritance_cycle(self, db: &'db dyn Db) -> Option<InheritanceCycle> {
        /// Return `true` if the class is cyclically defined.
        ///
        /// Also, populates `visited_classes` with all base classes of `self`.
        fn is_cyclically_defined_recursive<'db>(
            db: &'db dyn Db,
            class: Class<'db>,
            classes_on_stack: &mut IndexSet<Class<'db>>,
            visited_classes: &mut IndexSet<Class<'db>>,
        ) -> bool {
            let mut result = false;
            for explicit_base_class in class.fully_static_explicit_bases(db) {
                if !classes_on_stack.insert(explicit_base_class) {
                    return true;
                }

                if visited_classes.insert(explicit_base_class) {
                    // If we find a cycle, keep searching to check if we can reach the starting class.
                    result |= is_cyclically_defined_recursive(
                        db,
                        explicit_base_class,
                        classes_on_stack,
                        visited_classes,
                    );
                }

                classes_on_stack.pop();
            }
            result
        }

        let visited_classes = &mut IndexSet::new();
        if !is_cyclically_defined_recursive(db, self, &mut IndexSet::new(), visited_classes) {
            None
        } else if visited_classes.contains(&self) {
            Some(InheritanceCycle::Participant)
        } else {
            Some(InheritanceCycle::Inherited)
        }
    }
}

#[salsa::interned]
pub struct TypeAliasType<'db> {
    #[return_ref]
    pub name: ast::name::Name,

    rhs_scope: ScopeId<'db>,
}

#[salsa::tracked]
impl<'db> TypeAliasType<'db> {
    #[salsa::tracked]
    pub fn value_type(self, db: &'db dyn Db) -> Type<'db> {
        let scope = self.rhs_scope(db);

        let type_alias_stmt_node = scope.node(db).expect_type_alias();
        let definition = semantic_index(db, scope.file(db)).definition(type_alias_stmt_node);

        definition_expression_type(db, definition, &type_alias_stmt_node.value)
    }
}

/// Either the explicit `metaclass=` keyword of the class, or the inferred metaclass of one of its base classes.
#[derive(Debug, Clone, PartialEq, Eq, salsa::Update)]
pub(super) struct MetaclassCandidate<'db> {
    metaclass: Class<'db>,
    explicit_metaclass_of: Class<'db>,
}

/// A singleton type representing a single class object at runtime.
#[derive(Debug, Clone, Copy, PartialEq, Eq, Hash, salsa::Update)]
pub struct ClassLiteralType<'db> {
    class: Class<'db>,
}

impl<'db> ClassLiteralType<'db> {
    pub(crate) fn body_scope(self, db: &'db dyn Db) -> ScopeId<'db> {
        self.class.body_scope(db)
    }

    fn member(self, db: &'db dyn Db, name: &str) -> Symbol<'db> {
        self.class.class_member(db, name)
    }
}

impl<'db> From<ClassLiteralType<'db>> for Type<'db> {
    fn from(value: ClassLiteralType<'db>) -> Self {
        Self::ClassLiteral(value)
    }
}

/// A type representing the set of runtime objects which are instances of a certain class.
#[derive(Copy, Clone, Debug, Eq, PartialEq, Hash, salsa::Update)]
pub struct InstanceType<'db> {
    class: Class<'db>,
}

impl<'db> InstanceType<'db> {
    fn is_subtype_of(self, db: &'db dyn Db, other: InstanceType<'db>) -> bool {
        // N.B. The subclass relation is fully static
        self.class.is_subclass_of(db, other.class)
    }
}

impl<'db> From<InstanceType<'db>> for Type<'db> {
    fn from(value: InstanceType<'db>) -> Self {
        Self::Instance(value)
    }
}

#[derive(Debug, Clone, PartialEq, Eq, salsa::Update)]
pub(super) struct MetaclassError<'db> {
    kind: MetaclassErrorKind<'db>,
}

impl<'db> MetaclassError<'db> {
    /// Return an [`MetaclassErrorKind`] variant describing why we could not resolve the metaclass for this class.
    pub(super) fn reason(&self) -> &MetaclassErrorKind<'db> {
        &self.kind
    }
}

#[derive(Debug, Clone, PartialEq, Eq, salsa::Update)]
pub(super) enum MetaclassErrorKind<'db> {
    /// The class has incompatible metaclasses in its inheritance hierarchy.
    ///
    /// The metaclass of a derived class must be a (non-strict) subclass of the metaclasses of all
    /// its bases.
    Conflict {
        /// `candidate1` will either be the explicit `metaclass=` keyword in the class definition,
        /// or the inferred metaclass of a base class
        candidate1: MetaclassCandidate<'db>,

        /// `candidate2` will always be the inferred metaclass of a base class
        candidate2: MetaclassCandidate<'db>,

        /// Flag to indicate whether `candidate1` is the explicit `metaclass=` keyword or the
        /// inferred metaclass of a base class. This helps us give better error messages in diagnostics.
        candidate1_is_base_class: bool,
    },
    /// The metaclass is not callable
    NotCallable(Type<'db>),
    /// The metaclass is of a union type whose some members are not callable
    PartlyNotCallable(Type<'db>),
}

#[salsa::interned]
pub struct UnionType<'db> {
    /// The union type includes values in any of these types.
    #[return_ref]
    elements_boxed: Box<[Type<'db>]>,
}

impl<'db> UnionType<'db> {
    fn elements(self, db: &'db dyn Db) -> &'db [Type<'db>] {
        self.elements_boxed(db)
    }

    /// Create a union from a list of elements
    /// (which may be eagerly simplified into a different variant of [`Type`] altogether).
    pub fn from_elements<I, T>(db: &'db dyn Db, elements: I) -> Type<'db>
    where
        I: IntoIterator<Item = T>,
        T: Into<Type<'db>>,
    {
        elements
            .into_iter()
            .fold(UnionBuilder::new(db), |builder, element| {
                builder.add(element.into())
            })
            .build()
    }

    /// Apply a transformation function to all elements of the union,
    /// and create a new union from the resulting set of types.
    pub fn map(
        &self,
        db: &'db dyn Db,
        transform_fn: impl FnMut(&Type<'db>) -> Type<'db>,
    ) -> Type<'db> {
        Self::from_elements(db, self.elements(db).iter().map(transform_fn))
    }

    pub fn is_fully_static(self, db: &'db dyn Db) -> bool {
        self.elements(db).iter().all(|ty| ty.is_fully_static(db))
    }

    /// Create a new union type with the elements sorted according to a canonical ordering.
    #[must_use]
    pub fn to_sorted_union(self, db: &'db dyn Db) -> Self {
        let mut new_elements: Vec<Type<'db>> = self
            .elements(db)
            .iter()
            .map(|element| element.with_sorted_unions(db))
            .collect();
        new_elements.sort_unstable_by(union_elements_ordering);
        UnionType::new(db, new_elements.into_boxed_slice())
    }

    /// Return `true` if `self` represents the exact same set of possible runtime objects as `other`
    pub fn is_equivalent_to(self, db: &'db dyn Db, other: Self) -> bool {
        /// Inlined version of [`UnionType::is_fully_static`] to avoid having to lookup
        /// `self.elements` multiple times in the Salsa db in this single method.
        #[inline]
        fn all_fully_static(db: &dyn Db, elements: &[Type]) -> bool {
            elements.iter().all(|ty| ty.is_fully_static(db))
        }

        let self_elements = self.elements(db);
        let other_elements = other.elements(db);

        if self_elements.len() != other_elements.len() {
            return false;
        }

        if !all_fully_static(db, self_elements) {
            return false;
        }

        if !all_fully_static(db, other_elements) {
            return false;
        }

        if self == other {
            return true;
        }

        let sorted_self = self.to_sorted_union(db);

        if sorted_self == other {
            return true;
        }

        sorted_self == other.to_sorted_union(db)
    }

    /// Return `true` if `self` has exactly the same set of possible static materializations as `other`
    /// (if `self` represents the same set of possible sets of possible runtime objects as `other`)
    pub fn is_gradual_equivalent_to(self, db: &'db dyn Db, other: Self) -> bool {
        if self == other {
            return true;
        }

        // TODO: `T | Unknown` should be gradually equivalent to `T | Unknown | Any`,
        // since they have exactly the same set of possible static materializations
        // (they represent the same set of possible sets of possible runtime objects)
        if self.elements(db).len() != other.elements(db).len() {
            return false;
        }

        let sorted_self = self.to_sorted_union(db);

        if sorted_self == other {
            return true;
        }

        let sorted_other = other.to_sorted_union(db);

        if sorted_self == sorted_other {
            return true;
        }

        sorted_self
            .elements(db)
            .iter()
            .zip(sorted_other.elements(db))
            .all(|(self_ty, other_ty)| self_ty.is_gradual_equivalent_to(db, *other_ty))
    }
}

#[salsa::interned]
pub struct IntersectionType<'db> {
    /// The intersection type includes only values in all of these types.
    #[return_ref]
    positive: FxOrderSet<Type<'db>>,

    /// The intersection type does not include any value in any of these types.
    ///
    /// Negation types aren't expressible in annotations, and are most likely to arise from type
    /// narrowing along with intersections (e.g. `if not isinstance(...)`), so we represent them
    /// directly in intersections rather than as a separate type.
    #[return_ref]
    negative: FxOrderSet<Type<'db>>,
}

impl<'db> IntersectionType<'db> {
    /// Return a new `IntersectionType` instance with the positive and negative types sorted
    /// according to a canonical ordering.
    #[must_use]
    pub fn to_sorted_intersection(self, db: &'db dyn Db) -> Self {
        fn normalized_set<'db>(
            db: &'db dyn Db,
            elements: &FxOrderSet<Type<'db>>,
        ) -> FxOrderSet<Type<'db>> {
            let mut elements: FxOrderSet<Type<'db>> = elements
                .iter()
                .map(|ty| ty.with_sorted_unions(db))
                .collect();

            elements.sort_unstable_by(union_elements_ordering);
            elements
        }

        IntersectionType::new(
            db,
            normalized_set(db, self.positive(db)),
            normalized_set(db, self.negative(db)),
        )
    }

    pub fn is_fully_static(self, db: &'db dyn Db) -> bool {
        self.positive(db).iter().all(|ty| ty.is_fully_static(db))
            && self.negative(db).iter().all(|ty| ty.is_fully_static(db))
    }

    /// Return `true` if `self` represents exactly the same set of possible runtime objects as `other`
    pub fn is_equivalent_to(self, db: &'db dyn Db, other: Self) -> bool {
        /// Inlined version of [`IntersectionType::is_fully_static`] to avoid having to lookup
        /// `positive` and `negative` multiple times in the Salsa db in this single method.
        #[inline]
        fn all_fully_static(db: &dyn Db, elements: &FxOrderSet<Type>) -> bool {
            elements.iter().all(|ty| ty.is_fully_static(db))
        }

        let self_positive = self.positive(db);

        if !all_fully_static(db, self_positive) {
            return false;
        }

        let other_positive = other.positive(db);

        if self_positive.len() != other_positive.len() {
            return false;
        }

        if !all_fully_static(db, other_positive) {
            return false;
        }

        let self_negative = self.negative(db);

        if !all_fully_static(db, self_negative) {
            return false;
        }

        let other_negative = other.negative(db);

        if self_negative.len() != other_negative.len() {
            return false;
        }

        if !all_fully_static(db, other_negative) {
            return false;
        }

        if self == other {
            return true;
        }

        let sorted_self = self.to_sorted_intersection(db);

        if sorted_self == other {
            return true;
        }

        sorted_self == other.to_sorted_intersection(db)
    }

    /// Return `true` if `self` has exactly the same set of possible static materializations as `other`
    /// (if `self` represents the same set of possible sets of possible runtime objects as `other`)
    pub fn is_gradual_equivalent_to(self, db: &'db dyn Db, other: Self) -> bool {
        if self == other {
            return true;
        }

        if self.positive(db).len() != other.positive(db).len()
            || self.negative(db).len() != other.negative(db).len()
        {
            return false;
        }

        let sorted_self = self.to_sorted_intersection(db);

        if sorted_self == other {
            return true;
        }

        let sorted_other = other.to_sorted_intersection(db);

        if sorted_self == sorted_other {
            return true;
        }

        sorted_self
            .positive(db)
            .iter()
            .zip(sorted_other.positive(db))
            .all(|(self_ty, other_ty)| self_ty.is_gradual_equivalent_to(db, *other_ty))
            && sorted_self
                .negative(db)
                .iter()
                .zip(sorted_other.negative(db))
                .all(|(self_ty, other_ty)| self_ty.is_gradual_equivalent_to(db, *other_ty))
    }
}

#[salsa::interned]
pub struct StringLiteralType<'db> {
    #[return_ref]
    value: Box<str>,
}

impl<'db> StringLiteralType<'db> {
    /// The length of the string, as would be returned by Python's `len()`.
    pub fn python_len(&self, db: &'db dyn Db) -> usize {
        self.value(db).chars().count()
    }
}

#[salsa::interned]
pub struct BytesLiteralType<'db> {
    #[return_ref]
    value: Box<[u8]>,
}

impl<'db> BytesLiteralType<'db> {
    pub fn python_len(&self, db: &'db dyn Db) -> usize {
        self.value(db).len()
    }
}

#[salsa::interned]
pub struct SliceLiteralType<'db> {
    start: Option<i32>,
    stop: Option<i32>,
    step: Option<i32>,
}

impl SliceLiteralType<'_> {
    fn as_tuple(self, db: &dyn Db) -> (Option<i32>, Option<i32>, Option<i32>) {
        (self.start(db), self.stop(db), self.step(db))
    }
}
#[salsa::interned]
pub struct TupleType<'db> {
    #[return_ref]
    elements: Box<[Type<'db>]>,
}

impl<'db> TupleType<'db> {
    pub fn from_elements<T: Into<Type<'db>>>(
        db: &'db dyn Db,
        types: impl IntoIterator<Item = T>,
    ) -> Type<'db> {
        let mut elements = vec![];

        for ty in types {
            let ty = ty.into();
            if ty.is_never() {
                return Type::Never;
            }
            elements.push(ty);
        }

        Type::Tuple(Self::new(db, elements.into_boxed_slice()))
    }

    /// Return a normalized version of `self` in which all unions and intersections are sorted
    /// according to a canonical order, no matter how "deeply" a union/intersection may be nested.
    #[must_use]
    pub fn with_sorted_unions(self, db: &'db dyn Db) -> Self {
        let elements: Box<[Type<'db>]> = self
            .elements(db)
            .iter()
            .map(|ty| ty.with_sorted_unions(db))
            .collect();
        TupleType::new(db, elements)
    }

    pub fn is_equivalent_to(self, db: &'db dyn Db, other: Self) -> bool {
        let self_elements = self.elements(db);
        let other_elements = other.elements(db);
        self_elements.len() == other_elements.len()
            && self_elements
                .iter()
                .zip(other_elements)
                .all(|(self_ty, other_ty)| self_ty.is_equivalent_to(db, *other_ty))
    }

    pub fn is_gradual_equivalent_to(self, db: &'db dyn Db, other: Self) -> bool {
        let self_elements = self.elements(db);
        let other_elements = other.elements(db);
        self_elements.len() == other_elements.len()
            && self_elements
                .iter()
                .zip(other_elements)
                .all(|(self_ty, other_ty)| self_ty.is_gradual_equivalent_to(db, *other_ty))
    }

    pub fn get(&self, db: &'db dyn Db, index: usize) -> Option<Type<'db>> {
        self.elements(db).get(index).copied()
    }

    pub fn len(&self, db: &'db dyn Db) -> usize {
        self.elements(db).len()
    }
}

// Make sure that the `Type` enum does not grow unexpectedly.
#[cfg(not(debug_assertions))]
#[cfg(target_pointer_width = "64")]
static_assertions::assert_eq_size!(Type, [u8; 16]);

#[cfg(test)]
pub(crate) mod tests {
    use super::*;
    use crate::db::tests::{setup_db, TestDbBuilder};
    use crate::symbol::{typing_extensions_symbol, typing_symbol};
    use ruff_db::files::system_path_to_file;
    use ruff_db::parsed::parsed_module;
    use ruff_db::system::DbWithTestSystem;
    use ruff_db::testing::assert_function_query_was_not_run;
<<<<<<< HEAD
    use ruff_python_ast as ast;
    use ruff_python_ast::PythonVersion;
=======
    use ruff_python_ast::python_version::PythonVersion;
>>>>>>> 0868e73d
    use test_case::test_case;

    /// Explicitly test for Python version <3.13 and >=3.13, to ensure that
    /// the fallback to `typing_extensions` is working correctly.
    /// See [`KnownClass::canonical_module`] for more information.
    #[test_case(PythonVersion::PY312)]
    #[test_case(PythonVersion::PY313)]
    fn no_default_type_is_singleton(python_version: PythonVersion) {
        let db = TestDbBuilder::new()
            .with_python_version(python_version)
            .build()
            .unwrap();

        let no_default = KnownClass::NoDefaultType.to_instance(&db);

        assert!(no_default.is_singleton(&db));
    }

    #[test]
    fn typing_vs_typeshed_no_default() {
        let db = TestDbBuilder::new()
            .with_python_version(PythonVersion::PY313)
            .build()
            .unwrap();

        let typing_no_default = typing_symbol(&db, "NoDefault").expect_type();
        let typing_extensions_no_default = typing_extensions_symbol(&db, "NoDefault").expect_type();

        assert_eq!(typing_no_default.display(&db).to_string(), "NoDefault");
        assert_eq!(
            typing_extensions_no_default.display(&db).to_string(),
            "NoDefault"
        );
    }

    /// Inferring the result of a call-expression shouldn't need to re-run after
    /// a trivial change to the function's file (e.g. by adding a docstring to the function).
    #[test]
    fn call_type_doesnt_rerun_when_only_callee_changed() -> anyhow::Result<()> {
        let mut db = setup_db();

        db.write_dedented(
            "src/foo.py",
            r#"
            def foo() -> int:
                return 5
        "#,
        )?;
        db.write_dedented(
            "src/bar.py",
            r#"
            from foo import foo

            a = foo()
            "#,
        )?;

        let bar = system_path_to_file(&db, "src/bar.py")?;
        let a = global_symbol(&db, bar, "a");

        assert_eq!(
            a.expect_type(),
            UnionType::from_elements(&db, [Type::unknown(), KnownClass::Int.to_instance(&db)])
        );

        // Add a docstring to foo to trigger a re-run.
        // The bar-call site of foo should not be re-run because of that
        db.write_dedented(
            "src/foo.py",
            r#"
            def foo() -> int:
                "Computes a value"
                return 5
            "#,
        )?;
        db.clear_salsa_events();

        let a = global_symbol(&db, bar, "a");

        assert_eq!(
            a.expect_type(),
            UnionType::from_elements(&db, [Type::unknown(), KnownClass::Int.to_instance(&db)])
        );
        let events = db.take_salsa_events();

        let call = &*parsed_module(&db, bar).syntax().body[1]
            .as_assign_stmt()
            .unwrap()
            .value;
        let foo_call = semantic_index(&db, bar).expression(call);

        assert_function_query_was_not_run(&db, infer_expression_types, foo_call, &events);

        Ok(())
    }

    /// All other tests also make sure that `Type::Todo` works as expected. This particular
    /// test makes sure that we handle `Todo` types correctly, even if they originate from
    /// different sources.
    #[test]
    fn todo_types() {
        let db = setup_db();

        let todo1 = todo_type!("1");
        let todo2 = todo_type!("2");
        let todo3 = todo_type!();
        let todo4 = todo_type!();

        let int = KnownClass::Int.to_instance(&db);

        assert!(int.is_assignable_to(&db, todo1));
        assert!(int.is_assignable_to(&db, todo3));

        assert!(todo1.is_assignable_to(&db, int));
        assert!(todo3.is_assignable_to(&db, int));

        // We lose information when combining several `Todo` types. This is an
        // acknowledged limitation of the current implementation. We can not
        // easily store the meta information of several `Todo`s in a single
        // variant, as `TodoType` needs to implement `Copy`, meaning it can't
        // contain `Vec`/`Box`/etc., and can't be boxed itself.
        //
        // Lifting this restriction would require us to intern `TodoType` in
        // salsa, but that would mean we would have to pass in `db` everywhere.

        // A union of several `Todo` types collapses to a single `Todo` type:
        assert!(UnionType::from_elements(&db, vec![todo1, todo2, todo3, todo4]).is_todo());

        // And similar for intersection types:
        assert!(IntersectionBuilder::new(&db)
            .add_positive(todo1)
            .add_positive(todo2)
            .add_positive(todo3)
            .add_positive(todo4)
            .build()
            .is_todo());
        assert!(IntersectionBuilder::new(&db)
            .add_positive(todo1)
            .add_negative(todo2)
            .add_positive(todo3)
            .add_negative(todo4)
            .build()
            .is_todo());
    }
}<|MERGE_RESOLUTION|>--- conflicted
+++ resolved
@@ -4535,12 +4535,7 @@
     use ruff_db::parsed::parsed_module;
     use ruff_db::system::DbWithTestSystem;
     use ruff_db::testing::assert_function_query_was_not_run;
-<<<<<<< HEAD
-    use ruff_python_ast as ast;
-    use ruff_python_ast::PythonVersion;
-=======
-    use ruff_python_ast::python_version::PythonVersion;
->>>>>>> 0868e73d
+    use ruff_python_ast::{self as ast, PythonVersion};
     use test_case::test_case;
 
     /// Explicitly test for Python version <3.13 and >=3.13, to ensure that
