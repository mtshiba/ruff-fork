--- conflicted
+++ resolved
@@ -592,8 +592,12 @@
         // understand `sys.version_info` branches.
         self == other
             || matches!((self, other),
-                (Type::Instance(self_class), Type::Instance(target_class))
-                    if self_class.is_known(db, KnownClass::NoneType) && target_class.is_known(db, KnownClass::NoneType))
+                (
+                    Type::Instance(InstanceType { class: self_class, .. }),
+                    Type::Instance(InstanceType { class: target_class, .. })
+                )
+                if self_class.is_known(db, KnownClass::NoneType) &&
+                target_class.is_known(db, KnownClass::NoneType))
     }
 
     /// Return true if this type and `other` have no common elements.
@@ -647,29 +651,37 @@
                 | Type::ClassLiteral(..)),
             ) => left != right,
 
-<<<<<<< HEAD
-            (Type::None, Type::Instance(InstanceType { class, .. }))
-            | (Type::Instance(InstanceType { class, .. }), Type::None) => !matches!(
-                class.known(db),
+            (
+                Type::Instance(InstanceType {
+                    class: class_none, ..
+                }),
+                Type::Instance(InstanceType {
+                    class: class_other, ..
+                }),
+            )
+            | (
+                Type::Instance(InstanceType {
+                    class: class_other, ..
+                }),
+                Type::Instance(InstanceType {
+                    class: class_none, ..
+                }),
+            ) if class_none.is_known(db, KnownClass::NoneType) => !matches!(
+                class_other.known(db),
                 Some(KnownClass::NoneType | KnownClass::Object)
             ),
-            (Type::None, _) | (_, Type::None) => true,
-=======
-            (Type::Instance(class_none), Type::Instance(class_other))
-            | (Type::Instance(class_other), Type::Instance(class_none))
-                if class_none.is_known(db, KnownClass::NoneType) =>
-            {
-                !matches!(
-                    class_other.known(db),
-                    Some(KnownClass::NoneType | KnownClass::Object)
-                )
-            }
-            (Type::Instance(class_none), _) | (_, Type::Instance(class_none))
-                if class_none.is_known(db, KnownClass::NoneType) =>
-            {
-                true
-            }
->>>>>>> bb25bd9c
+            (
+                Type::Instance(InstanceType {
+                    class: class_none, ..
+                }),
+                _,
+            )
+            | (
+                _,
+                Type::Instance(InstanceType {
+                    class: class_none, ..
+                }),
+            ) if class_none.is_known(db, KnownClass::NoneType) => true,
 
             (Type::BooleanLiteral(..), Type::Instance(InstanceType { class, .. }))
             | (Type::Instance(InstanceType { class, .. }), Type::BooleanLiteral(..)) => !matches!(
@@ -784,7 +796,7 @@
             | Type::FunctionLiteral(..)
             | Type::ClassLiteral(..)
             | Type::ModuleLiteral(..) => true,
-            Type::Instance(class) => {
+            Type::Instance(InstanceType { class, .. }) => {
                 // TODO some more instance types can be singleton types (EllipsisType, NotImplementedType)
                 matches!(class.known(db), Some(KnownClass::NoneType))
             }
@@ -1010,7 +1022,7 @@
                 // More info in https://docs.python.org/3/library/stdtypes.html#truth-value-testing
                 Truthiness::Ambiguous
             }
-            Type::Instance(class) => {
+            Type::Instance(InstanceType { class, .. }) => {
                 // TODO: lookup `__bool__` and `__len__` methods on the instance's class
                 // More info in https://docs.python.org/3/library/stdtypes.html#truth-value-testing
                 // For now, we only special-case some builtin classes
@@ -1881,14 +1893,11 @@
 
 #[salsa::tracked]
 impl<'db> ClassType<'db> {
-<<<<<<< HEAD
     pub fn to_instance(self) -> Type<'db> {
         Type::Instance(InstanceType::anonymous(self))
     }
 
-=======
     /// Return `true` if this class represents `known_class`
->>>>>>> bb25bd9c
     pub fn is_known(self, db: &'db dyn Db, known_class: KnownClass) -> bool {
         self.known(db) == Some(known_class)
     }
