//! Smart builders for union and intersection types.
//!
//! Invariants we maintain here:
//!   * No single-element union types (should just be the contained type instead.)
//!   * No single-positive-element intersection types. Single-negative-element are OK, we don't
//!     have a standalone negation type so there's no other representation for this.
//!   * The same type should never appear more than once in a union or intersection. (This should
//!     be expanded to cover subtyping -- see below -- but for now we only implement it for type
//!     identity.)
//!   * Disjunctive normal form (DNF): the tree of unions and intersections can never be deeper
//!     than a union-of-intersections. Unions cannot contain other unions (the inner union just
//!     flattens into the outer one), intersections cannot contain other intersections (also
//!     flattens), and intersections cannot contain unions (the intersection distributes over the
//!     union, inverting it into a union-of-intersections).
//!
//! The implication of these invariants is that a [`UnionBuilder`] does not necessarily build a
//! [`Type::Union`]. For example, if only one type is added to the [`UnionBuilder`], `build()` will
//! just return that type directly. The same is true for [`IntersectionBuilder`]; for example, if a
//! union type is added to the intersection, it will distribute and [`IntersectionBuilder::build`]
//! may end up returning a [`Type::Union`] of intersections.
//!
//! In the future we should have these additional invariants, but they aren't implemented yet:
//!   * No type in a union can be a subtype of any other type in the union (just eliminate the
//!     subtype from the union).
//!   * No type in an intersection can be a supertype of any other type in the intersection (just
//!     eliminate the supertype from the intersection).
//!   * An intersection containing two non-overlapping types should simplify to [`Type::Never`].

use super::KnownClass;
use crate::types::{IntersectionType, Type, UnionType};
use crate::{Db, FxOrderSet};
use smallvec::SmallVec;

<<<<<<< HEAD
use super::{InstanceType, KnownClass};

=======
>>>>>>> 6c56a7a8
pub(crate) struct UnionBuilder<'db> {
    elements: Vec<Type<'db>>,
    db: &'db dyn Db,
}

impl<'db> UnionBuilder<'db> {
    pub(crate) fn new(db: &'db dyn Db) -> Self {
        Self {
            db,
            elements: vec![],
        }
    }

    /// Adds a type to this union.
    pub(crate) fn add(mut self, ty: Type<'db>) -> Self {
        match ty {
            Type::Union(union) => {
                let new_elements = union.elements(self.db);
                self.elements.reserve(new_elements.len());
                for element in new_elements {
                    self = self.add(*element);
                }
            }
            Type::Never => {}
            _ => {
                let bool_pair = if let Type::BooleanLiteral(b) = ty {
                    Some(Type::BooleanLiteral(!b))
                } else {
                    None
                };

                let mut to_add = ty;
                let mut to_remove = SmallVec::<[usize; 2]>::new();
                for (index, element) in self.elements.iter().enumerate() {
                    if Some(*element) == bool_pair {
                        to_add = KnownClass::Bool.to_instance(self.db);
                        to_remove.push(index);
                        // The type we are adding is a BooleanLiteral, which doesn't have any
                        // subtypes. And we just found that the union already contained our
                        // mirror-image BooleanLiteral, so it can't also contain bool or any
                        // supertype of bool. Therefore, we are done.
                        break;
                    }
                    if ty.is_subtype_of(self.db, *element) {
                        return self;
                    } else if element.is_subtype_of(self.db, ty) {
                        to_remove.push(index);
                    }
                }
                match to_remove[..] {
                    [] => self.elements.push(to_add),
                    [index] => self.elements[index] = to_add,
                    _ => {
                        let mut current_index = 0;
                        let mut to_remove = to_remove.into_iter();
                        let mut next_to_remove_index = to_remove.next();
                        self.elements.retain(|_| {
                            let retain = if Some(current_index) == next_to_remove_index {
                                next_to_remove_index = to_remove.next();
                                false
                            } else {
                                true
                            };
                            current_index += 1;
                            retain
                        });
                        self.elements.push(to_add);
                    }
                }
            }
        }
        self
    }

    pub(crate) fn build(self) -> Type<'db> {
        match self.elements.len() {
            0 => Type::Never,
            1 => self.elements[0],
            _ => Type::Union(UnionType::new(self.db, self.elements.into_boxed_slice())),
        }
    }
}

#[derive(Clone)]
pub(crate) struct IntersectionBuilder<'db> {
    // Really this builds a union-of-intersections, because we always keep our set-theoretic types
    // in disjunctive normal form (DNF), a union of intersections. In the simplest case there's
    // just a single intersection in this vector, and we are building a single intersection type,
    // but if a union is added to the intersection, we'll distribute ourselves over that union and
    // create a union of intersections.
    intersections: Vec<InnerIntersectionBuilder<'db>>,
    db: &'db dyn Db,
}

impl<'db> IntersectionBuilder<'db> {
    pub(crate) fn new(db: &'db dyn Db) -> Self {
        Self {
            db,
            intersections: vec![InnerIntersectionBuilder::new()],
        }
    }

    fn empty(db: &'db dyn Db) -> Self {
        Self {
            db,
            intersections: vec![],
        }
    }

    pub(crate) fn add_positive(mut self, ty: Type<'db>) -> Self {
        if let Type::Union(union) = ty {
            // Distribute ourself over this union: for each union element, clone ourself and
            // intersect with that union element, then create a new union-of-intersections with all
            // of those sub-intersections in it. E.g. if `self` is a simple intersection `T1 & T2`
            // and we add `T3 | T4` to the intersection, we don't get `T1 & T2 & (T3 | T4)` (that's
            // not in DNF), we distribute the union and get `(T1 & T3) | (T2 & T3) | (T1 & T4) |
            // (T2 & T4)`. If `self` is already a union-of-intersections `(T1 & T2) | (T3 & T4)`
            // and we add `T5 | T6` to it, that flattens all the way out to `(T1 & T2 & T5) | (T1 &
            // T2 & T6) | (T3 & T4 & T5) ...` -- you get the idea.
            union
                .elements(self.db)
                .iter()
                .map(|elem| self.clone().add_positive(*elem))
                .fold(IntersectionBuilder::empty(self.db), |mut builder, sub| {
                    builder.intersections.extend(sub.intersections);
                    builder
                })
        } else {
            // If we are already a union-of-intersections, distribute the new intersected element
            // across all of those intersections.
            for inner in &mut self.intersections {
                inner.add_positive(self.db, ty);
            }
            self
        }
    }

    pub(crate) fn add_negative(mut self, ty: Type<'db>) -> Self {
        // See comments above in `add_positive`; this is just the negated version.
        if let Type::Union(union) = ty {
            for elem in union.elements(self.db) {
                self = self.add_negative(*elem);
            }
            self
        } else if let Type::Intersection(intersection) = ty {
            // (A | B) & ~(C & ~D)
            // -> (A | B) & (~C | D)
            // -> ((A | B) & ~C) | ((A | B) & D)
            // i.e. if we have an intersection of positive constraints C
            // and negative constraints D, then our new intersection
            // is (existing & ~C) | (existing & D)

            let positive_side = intersection
                .positive(self.db)
                .iter()
                // we negate all the positive constraints while distributing
                .map(|elem| self.clone().add_negative(*elem));

            let negative_side = intersection
                .negative(self.db)
                .iter()
                // all negative constraints end up becoming positive constraints
                .map(|elem| self.clone().add_positive(*elem));

            positive_side.chain(negative_side).fold(
                IntersectionBuilder::empty(self.db),
                |mut builder, sub| {
                    builder.intersections.extend(sub.intersections);
                    builder
                },
            )
        } else {
            for inner in &mut self.intersections {
                inner.add_negative(self.db, ty);
            }
            self
        }
    }

    pub(crate) fn build(mut self) -> Type<'db> {
        // Avoid allocating the UnionBuilder unnecessarily if we have just one intersection:
        if self.intersections.len() == 1 {
            self.intersections.pop().unwrap().build(self.db)
        } else {
            UnionType::from_elements(
                self.db,
                self.intersections
                    .into_iter()
                    .map(|inner| inner.build(self.db)),
            )
        }
    }
}

#[derive(Debug, Clone, Default)]
struct InnerIntersectionBuilder<'db> {
    positive: FxOrderSet<Type<'db>>,
    negative: FxOrderSet<Type<'db>>,
}

impl<'db> InnerIntersectionBuilder<'db> {
    fn new() -> Self {
        Self::default()
    }

    /// Adds a positive type to this intersection.
    fn add_positive(&mut self, db: &'db dyn Db, new_positive: Type<'db>) {
        if let Type::Intersection(other) = new_positive {
            for pos in other.positive(db) {
                self.add_positive(db, *pos);
            }
            for neg in other.negative(db) {
                self.add_negative(db, *neg);
            }
        } else {
            // ~Literal[True] & bool = Literal[False]
            if let Type::Instance(InstanceType { class, .. }) = new_positive {
                if class.is_known(db, KnownClass::Bool) {
                    if let Some(&Type::BooleanLiteral(value)) = self
                        .negative
                        .iter()
                        .find(|element| element.is_boolean_literal())
                    {
                        *self = Self::new();
                        self.positive.insert(Type::BooleanLiteral(!value));
                        return;
                    }
                }
            }

            let mut to_remove = SmallVec::<[usize; 1]>::new();
            for (index, existing_positive) in self.positive.iter().enumerate() {
                // S & T = S    if S <: T
                if existing_positive.is_subtype_of(db, new_positive) {
                    return;
                }
                // same rule, reverse order
                if new_positive.is_subtype_of(db, *existing_positive) {
                    to_remove.push(index);
                }
                // A & B = Never    if A and B are disjoint
                if new_positive.is_disjoint_from(db, *existing_positive) {
                    *self = Self::new();
                    self.positive.insert(Type::Never);
                    return;
                }
            }
            for index in to_remove.iter().rev() {
                self.positive.swap_remove_index(*index);
            }

            let mut to_remove = SmallVec::<[usize; 1]>::new();
            for (index, existing_negative) in self.negative.iter().enumerate() {
                // S & ~T = Never    if S <: T
                if new_positive.is_subtype_of(db, *existing_negative) {
                    *self = Self::new();
                    self.positive.insert(Type::Never);
                    return;
                }
                // A & ~B = A    if A and B are disjoint
                if existing_negative.is_disjoint_from(db, new_positive) {
                    to_remove.push(index);
                }
            }
            for index in to_remove.iter().rev() {
                self.negative.swap_remove_index(*index);
            }

            self.positive.insert(new_positive);
        }
    }

    /// Adds a negative type to this intersection.
    fn add_negative(&mut self, db: &'db dyn Db, new_negative: Type<'db>) {
        match new_negative {
            Type::Intersection(inter) => {
                for pos in inter.positive(db) {
                    self.add_negative(db, *pos);
                }
                for neg in inter.negative(db) {
                    self.add_positive(db, *neg);
                }
            }
            ty @ (Type::Any | Type::Unknown | Type::Todo) => {
                // Adding any of these types to the negative side of an intersection
                // is equivalent to adding it to the positive side. We do this to
                // simplify the representation.
                self.positive.insert(ty);
            }
            // ~Literal[True] & bool = Literal[False]
            Type::BooleanLiteral(bool)
                if self
                    .positive
                    .iter()
                    .any(|pos| *pos == KnownClass::Bool.to_instance(db)) =>
            {
                *self = Self::new();
                self.positive.insert(Type::BooleanLiteral(!bool));
            }
            _ => {
                let mut to_remove = SmallVec::<[usize; 1]>::new();
                for (index, existing_negative) in self.negative.iter().enumerate() {
                    // ~S & ~T = ~T    if S <: T
                    if existing_negative.is_subtype_of(db, new_negative) {
                        to_remove.push(index);
                    }
                    // same rule, reverse order
                    if new_negative.is_subtype_of(db, *existing_negative) {
                        return;
                    }
                }
                for index in to_remove.iter().rev() {
                    self.negative.swap_remove_index(*index);
                }

                for existing_positive in &self.positive {
                    // S & ~T = Never    if S <: T
                    if existing_positive.is_subtype_of(db, new_negative) {
                        *self = Self::new();
                        self.positive.insert(Type::Never);
                        return;
                    }
                    // A & ~B = A    if A and B are disjoint
                    if existing_positive.is_disjoint_from(db, new_negative) {
                        return;
                    }
                }

                self.negative.insert(new_negative);
            }
        }
    }

    fn build(mut self, db: &'db dyn Db) -> Type<'db> {
        match (self.positive.len(), self.negative.len()) {
            (0, 0) => KnownClass::Object.to_instance(db),
            (1, 0) => self.positive[0],
            _ => {
                self.positive.shrink_to_fit();
                self.negative.shrink_to_fit();
                Type::Intersection(IntersectionType::new(db, self.positive, self.negative))
            }
        }
    }
}

#[cfg(test)]
mod tests {
    use super::{IntersectionBuilder, IntersectionType, Type, UnionType};
    use crate::db::tests::TestDb;
    use crate::program::{Program, SearchPathSettings};
    use crate::python_version::PythonVersion;
    use crate::stdlib::typing_symbol;
    use crate::types::{global_symbol, KnownClass, StringLiteralType, UnionBuilder};
    use crate::ProgramSettings;
    use ruff_db::files::system_path_to_file;
    use ruff_db::system::{DbWithTestSystem, SystemPathBuf};
    use test_case::test_case;

    fn setup_db() -> TestDb {
        let db = TestDb::new();

        let src_root = SystemPathBuf::from("/src");
        db.memory_file_system()
            .create_directory_all(&src_root)
            .unwrap();

        Program::from_settings(
            &db,
            &ProgramSettings {
                target_version: PythonVersion::default(),
                search_paths: SearchPathSettings::new(src_root),
            },
        )
        .expect("Valid search path settings");

        db
    }

    #[test]
    fn build_union() {
        let db = setup_db();
        let t0 = Type::IntLiteral(0);
        let t1 = Type::IntLiteral(1);
        let union = UnionType::from_elements(&db, [t0, t1]).expect_union();

        assert_eq!(union.elements(&db), &[t0, t1]);
    }

    #[test]
    fn build_union_single() {
        let db = setup_db();
        let t0 = Type::IntLiteral(0);
        let ty = UnionType::from_elements(&db, [t0]);
        assert_eq!(ty, t0);
    }

    #[test]
    fn build_union_empty() {
        let db = setup_db();
        let ty = UnionBuilder::new(&db).build();
        assert_eq!(ty, Type::Never);
    }

    #[test]
    fn build_union_never() {
        let db = setup_db();
        let t0 = Type::IntLiteral(0);
        let ty = UnionType::from_elements(&db, [t0, Type::Never]);
        assert_eq!(ty, t0);
    }

    #[test]
    fn build_union_bool() {
        let db = setup_db();
        let bool_instance_ty = KnownClass::Bool.to_instance(&db);

        let t0 = Type::BooleanLiteral(true);
        let t1 = Type::BooleanLiteral(true);
        let t2 = Type::BooleanLiteral(false);
        let t3 = Type::IntLiteral(17);

        let union = UnionType::from_elements(&db, [t0, t1, t3]).expect_union();
        assert_eq!(union.elements(&db), &[t0, t3]);

        let union = UnionType::from_elements(&db, [t0, t1, t2, t3]).expect_union();
        assert_eq!(union.elements(&db), &[bool_instance_ty, t3]);

        let result_ty = UnionType::from_elements(&db, [bool_instance_ty, t0]);
        assert_eq!(result_ty, bool_instance_ty);

        let result_ty = UnionType::from_elements(&db, [t0, bool_instance_ty]);
        assert_eq!(result_ty, bool_instance_ty);
    }

    #[test]
    fn build_union_flatten() {
        let db = setup_db();
        let t0 = Type::IntLiteral(0);
        let t1 = Type::IntLiteral(1);
        let t2 = Type::IntLiteral(2);
        let u1 = UnionType::from_elements(&db, [t0, t1]);
        let union = UnionType::from_elements(&db, [u1, t2]).expect_union();

        assert_eq!(union.elements(&db), &[t0, t1, t2]);
    }

    #[test]
    fn build_union_simplify_subtype() {
        let db = setup_db();
        let t0 = KnownClass::Str.to_instance(&db);
        let t1 = Type::LiteralString;
        let u0 = UnionType::from_elements(&db, [t0, t1]);
        let u1 = UnionType::from_elements(&db, [t1, t0]);

        assert_eq!(u0, t0);
        assert_eq!(u1, t0);
    }

    #[test]
    fn build_union_no_simplify_unknown() {
        let db = setup_db();
        let t0 = KnownClass::Str.to_instance(&db);
        let t1 = Type::Unknown;
        let u0 = UnionType::from_elements(&db, [t0, t1]);
        let u1 = UnionType::from_elements(&db, [t1, t0]);

        assert_eq!(u0.expect_union().elements(&db), &[t0, t1]);
        assert_eq!(u1.expect_union().elements(&db), &[t1, t0]);
    }

    #[test]
    fn build_union_subsume_multiple() {
        let db = setup_db();
        let str_ty = KnownClass::Str.to_instance(&db);
        let int_ty = KnownClass::Int.to_instance(&db);
        let object_ty = KnownClass::Object.to_instance(&db);
        let unknown_ty = Type::Unknown;

        let u0 = UnionType::from_elements(&db, [str_ty, unknown_ty, int_ty, object_ty]);

        assert_eq!(u0.expect_union().elements(&db), &[unknown_ty, object_ty]);
    }

    impl<'db> IntersectionType<'db> {
        fn pos_vec(self, db: &'db TestDb) -> Vec<Type<'db>> {
            self.positive(db).into_iter().copied().collect()
        }

        fn neg_vec(self, db: &'db TestDb) -> Vec<Type<'db>> {
            self.negative(db).into_iter().copied().collect()
        }
    }

    #[test]
    fn build_intersection() {
        let db = setup_db();
        let t0 = Type::IntLiteral(0);
        let ta = Type::Any;
        let intersection = IntersectionBuilder::new(&db)
            .add_positive(ta)
            .add_negative(t0)
            .build()
            .expect_intersection();

        assert_eq!(intersection.pos_vec(&db), &[ta]);
        assert_eq!(intersection.neg_vec(&db), &[t0]);
    }

    #[test]
    fn build_intersection_empty_intersection_equals_object() {
        let db = setup_db();

        let ty = IntersectionBuilder::new(&db).build();

        assert_eq!(ty, KnownClass::Object.to_instance(&db));
    }

    #[test]
    fn build_intersection_flatten_positive() {
        let db = setup_db();
        let ta = Type::Any;
        let t1 = Type::IntLiteral(1);
        let t2 = Type::IntLiteral(2);
        let i0 = IntersectionBuilder::new(&db)
            .add_positive(ta)
            .add_negative(t1)
            .build();
        let intersection = IntersectionBuilder::new(&db)
            .add_positive(t2)
            .add_positive(i0)
            .build()
            .expect_intersection();

        assert_eq!(intersection.pos_vec(&db), &[t2, ta]);
        assert_eq!(intersection.neg_vec(&db), &[]);
    }

    #[test]
    fn build_intersection_flatten_negative() {
        let db = setup_db();
        let ta = Type::Any;
        let t1 = Type::IntLiteral(1);
        let t2 = KnownClass::Int.to_instance(&db);
        // i0 = Any & ~Literal[1]
        let i0 = IntersectionBuilder::new(&db)
            .add_positive(ta)
            .add_negative(t1)
            .build();
        // ta_not_i0 = int & ~(Any & ~Literal[1])
        // -> int & (~Any  | Literal[1])
        // (~Any is equivalent to Any)
        // -> (int & Any) | (int & Literal[1])
        // -> (int & Any) | Literal[1]
        let ta_not_i0 = IntersectionBuilder::new(&db)
            .add_positive(t2)
            .add_negative(i0)
            .build();

        assert_eq!(ta_not_i0.display(&db).to_string(), "int & Any | Literal[1]");
    }

    #[test]
    fn intersection_distributes_over_union() {
        let db = setup_db();
        let t0 = Type::IntLiteral(0);
        let t1 = Type::IntLiteral(1);
        let ta = Type::Any;
        let u0 = UnionType::from_elements(&db, [t0, t1]);

        let union = IntersectionBuilder::new(&db)
            .add_positive(ta)
            .add_positive(u0)
            .build()
            .expect_union();
        let [Type::Intersection(i0), Type::Intersection(i1)] = union.elements(&db)[..] else {
            panic!("expected a union of two intersections");
        };
        assert_eq!(i0.pos_vec(&db), &[ta, t0]);
        assert_eq!(i1.pos_vec(&db), &[ta, t1]);
    }

    #[test]
    fn intersection_negation_distributes_over_union() {
        let db = setup_db();
        let st = typing_symbol(&db, "Sized").expect_type().to_instance(&db);
        let ht = typing_symbol(&db, "Hashable")
            .expect_type()
            .to_instance(&db);
        // sh_t: Sized & Hashable
        let sh_t = IntersectionBuilder::new(&db)
            .add_positive(st)
            .add_positive(ht)
            .build()
            .expect_intersection();
        assert_eq!(sh_t.pos_vec(&db), &[st, ht]);
        assert_eq!(sh_t.neg_vec(&db), &[]);

        // ~sh_t => ~Sized | ~Hashable
        let not_s_h_t = IntersectionBuilder::new(&db)
            .add_negative(Type::Intersection(sh_t))
            .build()
            .expect_union();

        // should have as elements: (~Sized),(~Hashable)
        let not_st = st.negate(&db);
        let not_ht = ht.negate(&db);
        assert_eq!(not_s_h_t.elements(&db), &[not_st, not_ht]);
    }

    #[test]
    fn mixed_intersection_negation_distributes_over_union() {
        let db = setup_db();
        let it = KnownClass::Int.to_instance(&db);
        let st = typing_symbol(&db, "Sized").expect_type().to_instance(&db);
        let ht = typing_symbol(&db, "Hashable")
            .expect_type()
            .to_instance(&db);
        // s_not_h_t: Sized & ~Hashable
        let s_not_h_t = IntersectionBuilder::new(&db)
            .add_positive(st)
            .add_negative(ht)
            .build()
            .expect_intersection();
        assert_eq!(s_not_h_t.pos_vec(&db), &[st]);
        assert_eq!(s_not_h_t.neg_vec(&db), &[ht]);

        // let's build int & ~(Sized & ~Hashable)
        let tt = IntersectionBuilder::new(&db)
            .add_positive(it)
            .add_negative(Type::Intersection(s_not_h_t))
            .build();

        // int & ~(Sized & ~Hashable)
        // -> int & (~Sized | Hashable)
        // -> (int & ~Sized) | (int & Hashable)
        assert_eq!(tt.display(&db).to_string(), "int & ~Sized | int & Hashable");
    }

    #[test]
    fn build_intersection_self_negation() {
        let db = setup_db();
        let ty = IntersectionBuilder::new(&db)
            .add_positive(Type::none(&db))
            .add_negative(Type::none(&db))
            .build();

        assert_eq!(ty, Type::Never);
    }

    #[test]
    fn build_intersection_simplify_negative_never() {
        let db = setup_db();
        let ty = IntersectionBuilder::new(&db)
            .add_positive(Type::none(&db))
            .add_negative(Type::Never)
            .build();

        assert_eq!(ty, Type::none(&db));
    }

    #[test]
    fn build_intersection_simplify_positive_never() {
        let db = setup_db();
        let ty = IntersectionBuilder::new(&db)
            .add_positive(Type::none(&db))
            .add_positive(Type::Never)
            .build();

        assert_eq!(ty, Type::Never);
    }

    #[test]
    fn build_intersection_simplify_negative_none() {
        let db = setup_db();

        let ty = IntersectionBuilder::new(&db)
            .add_negative(Type::none(&db))
            .add_positive(Type::IntLiteral(1))
            .build();
        assert_eq!(ty, Type::IntLiteral(1));

        let ty = IntersectionBuilder::new(&db)
            .add_positive(Type::IntLiteral(1))
            .add_negative(Type::none(&db))
            .build();
        assert_eq!(ty, Type::IntLiteral(1));
    }

    #[test]
    fn build_negative_union_de_morgan() {
        let db = setup_db();

        let union = UnionBuilder::new(&db)
            .add(Type::IntLiteral(1))
            .add(Type::IntLiteral(2))
            .build();
        assert_eq!(union.display(&db).to_string(), "Literal[1, 2]");

        let ty = IntersectionBuilder::new(&db).add_negative(union).build();

        let expected = IntersectionBuilder::new(&db)
            .add_negative(Type::IntLiteral(1))
            .add_negative(Type::IntLiteral(2))
            .build();

        assert_eq!(ty.display(&db).to_string(), "~Literal[1] & ~Literal[2]");
        assert_eq!(ty, expected);
    }

    #[test]
    fn build_intersection_simplify_positive_type_and_positive_subtype() {
        let db = setup_db();

        let t = KnownClass::Str.to_instance(&db);
        let s = Type::LiteralString;

        let ty = IntersectionBuilder::new(&db)
            .add_positive(t)
            .add_positive(s)
            .build();
        assert_eq!(ty, s);

        let ty = IntersectionBuilder::new(&db)
            .add_positive(s)
            .add_positive(t)
            .build();
        assert_eq!(ty, s);

        let literal = Type::StringLiteral(StringLiteralType::new(&db, "a"));
        let expected = IntersectionBuilder::new(&db)
            .add_positive(s)
            .add_negative(literal)
            .build();

        let ty = IntersectionBuilder::new(&db)
            .add_positive(t)
            .add_negative(literal)
            .add_positive(s)
            .build();
        assert_eq!(ty, expected);

        let ty = IntersectionBuilder::new(&db)
            .add_positive(s)
            .add_negative(literal)
            .add_positive(t)
            .build();
        assert_eq!(ty, expected);
    }

    #[test]
    fn build_intersection_simplify_negative_type_and_negative_subtype() {
        let db = setup_db();

        let t = KnownClass::Str.to_instance(&db);
        let s = Type::LiteralString;

        let expected = IntersectionBuilder::new(&db).add_negative(t).build();

        let ty = IntersectionBuilder::new(&db)
            .add_negative(t)
            .add_negative(s)
            .build();
        assert_eq!(ty, expected);

        let ty = IntersectionBuilder::new(&db)
            .add_negative(s)
            .add_negative(t)
            .build();
        assert_eq!(ty, expected);

        let object = KnownClass::Object.to_instance(&db);
        let expected = IntersectionBuilder::new(&db)
            .add_negative(t)
            .add_positive(object)
            .build();

        let ty = IntersectionBuilder::new(&db)
            .add_negative(t)
            .add_positive(object)
            .add_negative(s)
            .build();
        assert_eq!(ty, expected);
    }

    #[test]
    fn build_intersection_simplify_negative_type_and_multiple_negative_subtypes() {
        let db = setup_db();

        let s1 = Type::IntLiteral(1);
        let s2 = Type::IntLiteral(2);
        let t = KnownClass::Int.to_instance(&db);

        let expected = IntersectionBuilder::new(&db).add_negative(t).build();

        let ty = IntersectionBuilder::new(&db)
            .add_negative(s1)
            .add_negative(s2)
            .add_negative(t)
            .build();
        assert_eq!(ty, expected);
    }

    #[test]
    fn build_intersection_simplify_negative_type_and_positive_subtype() {
        let db = setup_db();

        let t = KnownClass::Str.to_instance(&db);
        let s = Type::LiteralString;

        let ty = IntersectionBuilder::new(&db)
            .add_negative(t)
            .add_positive(s)
            .build();
        assert_eq!(ty, Type::Never);

        let ty = IntersectionBuilder::new(&db)
            .add_positive(s)
            .add_negative(t)
            .build();
        assert_eq!(ty, Type::Never);

        // This should also work in the presence of additional contributions:
        let ty = IntersectionBuilder::new(&db)
            .add_positive(KnownClass::Object.to_instance(&db))
            .add_negative(t)
            .add_positive(s)
            .build();
        assert_eq!(ty, Type::Never);

        let ty = IntersectionBuilder::new(&db)
            .add_positive(s)
            .add_negative(Type::StringLiteral(StringLiteralType::new(&db, "a")))
            .add_negative(t)
            .build();
        assert_eq!(ty, Type::Never);
    }

    #[test]
    fn build_intersection_simplify_disjoint_positive_types() {
        let db = setup_db();

        let t1 = Type::IntLiteral(1);
        let t2 = Type::none(&db);

        let ty = IntersectionBuilder::new(&db)
            .add_positive(t1)
            .add_positive(t2)
            .build();
        assert_eq!(ty, Type::Never);

        // If there are any negative contributions, they should
        // be removed too.
        let ty = IntersectionBuilder::new(&db)
            .add_positive(KnownClass::Str.to_instance(&db))
            .add_negative(Type::LiteralString)
            .add_positive(t2)
            .build();
        assert_eq!(ty, Type::Never);
    }

    #[test]
    fn build_intersection_simplify_disjoint_positive_and_negative_types() {
        let db = setup_db();

        let t_p = KnownClass::Int.to_instance(&db);
        let t_n = Type::StringLiteral(StringLiteralType::new(&db, "t_n"));

        let ty = IntersectionBuilder::new(&db)
            .add_positive(t_p)
            .add_negative(t_n)
            .build();
        assert_eq!(ty, t_p);

        let ty = IntersectionBuilder::new(&db)
            .add_negative(t_n)
            .add_positive(t_p)
            .build();
        assert_eq!(ty, t_p);

        let int_literal = Type::IntLiteral(1);
        let expected = IntersectionBuilder::new(&db)
            .add_positive(t_p)
            .add_negative(int_literal)
            .build();

        let ty = IntersectionBuilder::new(&db)
            .add_positive(t_p)
            .add_negative(int_literal)
            .add_negative(t_n)
            .build();
        assert_eq!(ty, expected);

        let ty = IntersectionBuilder::new(&db)
            .add_negative(t_n)
            .add_negative(int_literal)
            .add_positive(t_p)
            .build();
        assert_eq!(ty, expected);
    }

    #[test_case(true)]
    #[test_case(false)]
    fn build_intersection_simplify_split_bool(bool_value: bool) {
        let db = setup_db();

        let t_bool = KnownClass::Bool.to_instance(&db);
        let t_boolean_literal = Type::BooleanLiteral(bool_value);

        // We add t_object in various orders (in first or second position) in
        // the tests below to ensure that the boolean simplification eliminates
        // everything from the intersection, not just `bool`.
        let t_object = KnownClass::Object.to_instance(&db);

        let ty = IntersectionBuilder::new(&db)
            .add_positive(t_object)
            .add_positive(t_bool)
            .add_negative(t_boolean_literal)
            .build();
        assert_eq!(ty, Type::BooleanLiteral(!bool_value));

        let ty = IntersectionBuilder::new(&db)
            .add_positive(t_bool)
            .add_positive(t_object)
            .add_negative(t_boolean_literal)
            .build();
        assert_eq!(ty, Type::BooleanLiteral(!bool_value));

        let ty = IntersectionBuilder::new(&db)
            .add_positive(t_object)
            .add_negative(t_boolean_literal)
            .add_positive(t_bool)
            .build();
        assert_eq!(ty, Type::BooleanLiteral(!bool_value));

        let ty = IntersectionBuilder::new(&db)
            .add_negative(t_boolean_literal)
            .add_positive(t_object)
            .add_positive(t_bool)
            .build();
        assert_eq!(ty, Type::BooleanLiteral(!bool_value));
    }

    #[test_case(Type::Any)]
    #[test_case(Type::Unknown)]
    #[test_case(Type::Todo)]
    fn build_intersection_t_and_negative_t_does_not_simplify(ty: Type) {
        let db = setup_db();

        let result = IntersectionBuilder::new(&db)
            .add_positive(ty)
            .add_negative(ty)
            .build();
        assert_eq!(result, ty);

        let result = IntersectionBuilder::new(&db)
            .add_negative(ty)
            .add_positive(ty)
            .build();
        assert_eq!(result, ty);
    }

    #[test]
    fn build_intersection_of_two_unions_simplify() {
        let mut db = setup_db();
        db.write_dedented(
            "/src/module.py",
            "
            class A: ...
            class B: ...
            a = A()
            b = B()
        ",
        )
        .unwrap();

        let file = system_path_to_file(&db, "src/module.py").expect("file to exist");

        let a = global_symbol(&db, file, "a").expect_type();
        let b = global_symbol(&db, file, "b").expect_type();
        let union = UnionBuilder::new(&db).add(a).add(b).build();
        assert_eq!(union.display(&db).to_string(), "A | B");
        let reversed_union = UnionBuilder::new(&db).add(b).add(a).build();
        assert_eq!(reversed_union.display(&db).to_string(), "B | A");
        let intersection = IntersectionBuilder::new(&db)
            .add_positive(union)
            .add_positive(reversed_union)
            .build();
        assert_eq!(intersection.display(&db).to_string(), "B | A");
    }

    #[test]
    fn build_union_of_two_intersections_simplify() {
        let mut db = setup_db();
        db.write_dedented(
            "/src/module.py",
            "
            class A: ...
            class B: ...
            a = A()
            b = B()
        ",
        )
        .unwrap();

        let file = system_path_to_file(&db, "src/module.py").expect("file to exist");

        let a = global_symbol(&db, file, "a").expect_type();
        let b = global_symbol(&db, file, "b").expect_type();
        let intersection = IntersectionBuilder::new(&db)
            .add_positive(a)
            .add_positive(b)
            .build();
        let reversed_intersection = IntersectionBuilder::new(&db)
            .add_positive(b)
            .add_positive(a)
            .build();
        let union = UnionBuilder::new(&db)
            .add(intersection)
            .add(reversed_intersection)
            .build();
        assert_eq!(union.display(&db).to_string(), "A & B");
    }
}<|MERGE_RESOLUTION|>--- conflicted
+++ resolved
@@ -26,16 +26,10 @@
 //!     eliminate the supertype from the intersection).
 //!   * An intersection containing two non-overlapping types should simplify to [`Type::Never`].
 
-use super::KnownClass;
-use crate::types::{IntersectionType, Type, UnionType};
+use crate::types::{InstanceType, IntersectionType, KnownClass, Type, UnionType};
 use crate::{Db, FxOrderSet};
 use smallvec::SmallVec;
 
-<<<<<<< HEAD
-use super::{InstanceType, KnownClass};
-
-=======
->>>>>>> 6c56a7a8
 pub(crate) struct UnionBuilder<'db> {
     elements: Vec<Type<'db>>,
     db: &'db dyn Db,
