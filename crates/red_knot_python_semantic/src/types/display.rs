//! Display implementations for types.

use std::fmt::{self, Display, Formatter, Write};

use ruff_db::display::FormatterJoinExtension;
use ruff_python_ast::str::{Quote, TripleQuotes};
use ruff_python_literal::escape::AsciiEscape;

use crate::types::class_base::ClassBase;
use crate::types::signatures::{Parameter, Parameters, Signature};
use crate::types::{
    CallableType, ClassLiteralType, InstanceType, IntersectionType, KnownClass, StringLiteralType,
    Type, UnionType,
};
use crate::Db;
use rustc_hash::FxHashMap;

impl<'db> Type<'db> {
    pub fn display(&self, db: &'db dyn Db) -> DisplayType {
        DisplayType { ty: self, db }
    }
    fn representation(self, db: &'db dyn Db) -> DisplayRepresentation<'db> {
        DisplayRepresentation { db, ty: self }
    }
}

#[derive(Copy, Clone)]
pub struct DisplayType<'db> {
    ty: &'db Type<'db>,
    db: &'db dyn Db,
}

impl Display for DisplayType<'_> {
    fn fmt(&self, f: &mut Formatter<'_>) -> fmt::Result {
        let representation = self.ty.representation(self.db);
        if matches!(
            self.ty,
            Type::IntLiteral(_)
                | Type::BooleanLiteral(_)
                | Type::StringLiteral(_)
                | Type::BytesLiteral(_)
                | Type::ClassLiteral(_)
                | Type::FunctionLiteral(_)
        ) {
            write!(f, "Literal[{representation}]")
        } else {
            representation.fmt(f)
        }
    }
}

impl fmt::Debug for DisplayType<'_> {
    fn fmt(&self, f: &mut Formatter<'_>) -> fmt::Result {
        Display::fmt(self, f)
    }
}

/// Writes the string representation of a type, which is the value displayed either as
/// `Literal[<repr>]` or `Literal[<repr1>, <repr2>]` for literal types or as `<repr>` for
/// non literals
struct DisplayRepresentation<'db> {
    ty: Type<'db>,
    db: &'db dyn Db,
}

impl Display for DisplayRepresentation<'_> {
    fn fmt(&self, f: &mut Formatter<'_>) -> fmt::Result {
        match self.ty {
            Type::Dynamic(dynamic) => dynamic.fmt(f),
            Type::Never => f.write_str("Never"),
            Type::Instance(InstanceType { class }) => {
                let representation = match class.known(self.db) {
                    Some(KnownClass::NoneType) => "None",
                    Some(KnownClass::NoDefaultType) => "NoDefault",
                    _ => class.name(self.db),
                };
                f.write_str(representation)
            }
            Type::ModuleLiteral(module) => {
                write!(f, "<module '{}'>", module.module(self.db).name())
            }
            // TODO functions and classes should display using a fully qualified name
            Type::ClassLiteral(ClassLiteralType { class }) => f.write_str(class.name(self.db)),
            Type::SubclassOf(subclass_of_ty) => match subclass_of_ty.subclass_of() {
                // Only show the bare class name here; ClassBase::display would render this as
                // type[<class 'Foo'>] instead of type[Foo].
                ClassBase::Class(class) => write!(f, "type[{}]", class.name(self.db)),
                ClassBase::Dynamic(dynamic) => write!(f, "type[{dynamic}]"),
            },
            Type::KnownInstance(known_instance) => f.write_str(known_instance.repr(self.db)),
            Type::FunctionLiteral(function) => f.write_str(function.name(self.db)),
            Type::Callable(CallableType::General(callable)) => {
                callable.signature(self.db).display(self.db).fmt(f)
            }
            Type::Callable(CallableType::BoundMethod(bound_method)) => {
                write!(
                    f,
                    "<bound method `{method}` of `{instance}`>",
                    method = bound_method.function(self.db).name(self.db),
                    instance = bound_method.self_instance(self.db).display(self.db)
                )
            }
            Type::Callable(CallableType::MethodWrapperDunderGet(function)) => {
                write!(
                    f,
                    "<method-wrapper `__get__` of `{function}`>",
                    function = function.name(self.db)
                )
            }
            Type::Callable(CallableType::WrapperDescriptorDunderGet) => {
                f.write_str("<wrapper-descriptor `__get__` of `function` objects>")
            }
            Type::Union(union) => union.display(self.db).fmt(f),
            Type::Intersection(intersection) => intersection.display(self.db).fmt(f),
            Type::IntLiteral(n) => n.fmt(f),
            Type::BooleanLiteral(boolean) => f.write_str(if boolean { "True" } else { "False" }),
            Type::StringLiteral(string) => string.display(self.db).fmt(f),
            Type::LiteralString => f.write_str("LiteralString"),
            Type::BytesLiteral(bytes) => {
                let escape =
                    AsciiEscape::with_preferred_quote(bytes.value(self.db).as_ref(), Quote::Double);

                escape.bytes_repr(TripleQuotes::No).write(f)
            }
            Type::SliceLiteral(slice) => {
                f.write_str("slice[")?;
                if let Some(start) = slice.start(self.db) {
                    write!(f, "Literal[{start}]")?;
                } else {
                    f.write_str("None")?;
                }

                f.write_str(", ")?;

                if let Some(stop) = slice.stop(self.db) {
                    write!(f, "Literal[{stop}]")?;
                } else {
                    f.write_str("None")?;
                }

                if let Some(step) = slice.step(self.db) {
                    write!(f, ", Literal[{step}]")?;
                }

                f.write_str("]")
            }
            Type::Tuple(tuple) => {
                f.write_str("tuple[")?;
                let elements = tuple.elements(self.db);
                if elements.is_empty() {
                    f.write_str("()")?;
                } else {
                    elements.display(self.db).fmt(f)?;
                }
                f.write_str("]")
            }
            Type::AlwaysTruthy => f.write_str("AlwaysTruthy"),
            Type::AlwaysFalsy => f.write_str("AlwaysFalsy"),
        }
    }
}

impl<'db> Signature<'db> {
    fn display(&'db self, db: &'db dyn Db) -> DisplaySignature<'db> {
        DisplaySignature {
            parameters: self.parameters(),
            return_ty: self.return_ty,
            db,
        }
    }
}

struct DisplaySignature<'db> {
    parameters: &'db Parameters<'db>,
    return_ty: Option<Type<'db>>,
    db: &'db dyn Db,
}

impl Display for DisplaySignature<'_> {
    fn fmt(&self, f: &mut Formatter<'_>) -> fmt::Result {
        f.write_char('(')?;

        if self.parameters.is_gradual() {
            // We represent gradual form as `...` in the signature, internally the parameters still
            // contain `(*args, **kwargs)` parameters.
            f.write_str("...")?;
        } else {
            let mut star_added = false;
            let mut needs_slash = false;
            let mut join = f.join(", ");

            for parameter in self.parameters.as_slice() {
                if !star_added && parameter.is_keyword_only() {
                    join.entry(&'*');
                    star_added = true;
                }
                if parameter.is_positional_only() {
                    needs_slash = true;
                } else if needs_slash {
                    join.entry(&'/');
                    needs_slash = false;
                }
                join.entry(&parameter.display(self.db));
            }
            if needs_slash {
                join.entry(&'/');
            }
            join.finish()?;
        }

        write!(
            f,
            ") -> {}",
            self.return_ty.unwrap_or(Type::unknown()).display(self.db)
        )?;

        Ok(())
    }
}

impl<'db> Parameter<'db> {
    fn display(&'db self, db: &'db dyn Db) -> DisplayParameter<'db> {
        DisplayParameter { param: self, db }
    }
}

struct DisplayParameter<'db> {
    param: &'db Parameter<'db>,
    db: &'db dyn Db,
}

impl Display for DisplayParameter<'_> {
    fn fmt(&self, f: &mut Formatter<'_>) -> fmt::Result {
        if let Some(name) = self.param.display_name() {
            write!(f, "{name}")?;
            if let Some(annotated_type) = self.param.annotated_type() {
                write!(f, ": {}", annotated_type.display(self.db))?;
            }
            // Default value can only be specified if `name` is given.
            if let Some(default_ty) = self.param.default_type() {
                if self.param.annotated_type().is_some() {
                    write!(f, " = {}", default_ty.display(self.db))?;
                } else {
                    write!(f, "={}", default_ty.display(self.db))?;
                }
            }
        } else if let Some(ty) = self.param.annotated_type() {
            // This case is specifically for the `Callable` signature where name and default value
            // cannot be provided.
            ty.display(self.db).fmt(f)?;
        }
        Ok(())
    }
}

impl<'db> UnionType<'db> {
    fn display(&'db self, db: &'db dyn Db) -> DisplayUnionType<'db> {
        DisplayUnionType { db, ty: self }
    }
}

struct DisplayUnionType<'db> {
    ty: &'db UnionType<'db>,
    db: &'db dyn Db,
}

impl Display for DisplayUnionType<'_> {
    fn fmt(&self, f: &mut Formatter<'_>) -> fmt::Result {
        let elements = self.ty.elements(self.db);

        // Group condensed-display types by kind.
        let mut grouped_condensed_kinds = FxHashMap::default();

        for element in elements {
            if let Ok(kind) = CondensedDisplayTypeKind::try_from(*element) {
                grouped_condensed_kinds
                    .entry(kind)
                    .or_insert_with(Vec::new)
                    .push(*element);
            }
        }

        let mut join = f.join(" | ");

        for element in elements {
            if let Ok(kind) = CondensedDisplayTypeKind::try_from(*element) {
                let Some(condensed_kind) = grouped_condensed_kinds.remove(&kind) else {
                    continue;
                };
                join.entry(&DisplayLiteralGroup {
                    literals: condensed_kind,
                    db: self.db,
                });
            } else {
                join.entry(&element.display(self.db));
            }
        }

        join.finish()?;

        debug_assert!(grouped_condensed_kinds.is_empty());

        Ok(())
    }
}

impl fmt::Debug for DisplayUnionType<'_> {
    fn fmt(&self, f: &mut Formatter<'_>) -> fmt::Result {
        Display::fmt(self, f)
    }
}

struct DisplayLiteralGroup<'db> {
    literals: Vec<Type<'db>>,
    db: &'db dyn Db,
}

impl Display for DisplayLiteralGroup<'_> {
    fn fmt(&self, f: &mut Formatter<'_>) -> fmt::Result {
        f.write_str("Literal[")?;
        f.join(", ")
            .entries(self.literals.iter().map(|ty| ty.representation(self.db)))
            .finish()?;
        f.write_str("]")
    }
}

/// Enumeration of literal types that are displayed in a "condensed way" inside `Literal` slices.
///
/// For example, `Literal[1] | Literal[2] | Literal["s"]` is displayed as `"Literal[1, 2, "s"]"`.
#[derive(Copy, Clone, Debug, Eq, PartialEq, Hash)]
enum CondensedDisplayTypeKind {
    Class,
    Function,
    LiteralExpression,
}

impl TryFrom<Type<'_>> for CondensedDisplayTypeKind {
    type Error = ();

    fn try_from(value: Type<'_>) -> Result<Self, Self::Error> {
        match value {
            Type::ClassLiteral(_) => Ok(Self::Class),
            Type::FunctionLiteral(_) => Ok(Self::Function),
            Type::IntLiteral(_)
            | Type::StringLiteral(_)
            | Type::BytesLiteral(_)
            | Type::BooleanLiteral(_) => Ok(Self::LiteralExpression),
            _ => Err(()),
        }
    }
}

impl<'db> IntersectionType<'db> {
    fn display(&'db self, db: &'db dyn Db) -> DisplayIntersectionType<'db> {
        DisplayIntersectionType { db, ty: self }
    }
}

struct DisplayIntersectionType<'db> {
    ty: &'db IntersectionType<'db>,
    db: &'db dyn Db,
}

impl Display for DisplayIntersectionType<'_> {
    fn fmt(&self, f: &mut Formatter<'_>) -> fmt::Result {
        let tys = self
            .ty
            .positive(self.db)
            .iter()
            .map(|&ty| DisplayMaybeNegatedType {
                ty,
                db: self.db,
                negated: false,
            })
            .chain(
                self.ty
                    .negative(self.db)
                    .iter()
                    .map(|&ty| DisplayMaybeNegatedType {
                        ty,
                        db: self.db,
                        negated: true,
                    }),
            );
        f.join(" & ").entries(tys).finish()
    }
}

impl fmt::Debug for DisplayIntersectionType<'_> {
    fn fmt(&self, f: &mut Formatter<'_>) -> fmt::Result {
        Display::fmt(self, f)
    }
}

struct DisplayMaybeNegatedType<'db> {
    ty: Type<'db>,
    db: &'db dyn Db,
    negated: bool,
}

impl Display for DisplayMaybeNegatedType<'_> {
    fn fmt(&self, f: &mut Formatter<'_>) -> fmt::Result {
        if self.negated {
            f.write_str("~")?;
        }
        self.ty.display(self.db).fmt(f)
    }
}

pub(crate) trait TypeArrayDisplay<'db> {
    fn display(&self, db: &'db dyn Db) -> DisplayTypeArray;
}

impl<'db> TypeArrayDisplay<'db> for Box<[Type<'db>]> {
    fn display(&self, db: &'db dyn Db) -> DisplayTypeArray {
        DisplayTypeArray { types: self, db }
    }
}

impl<'db> TypeArrayDisplay<'db> for Vec<Type<'db>> {
    fn display(&self, db: &'db dyn Db) -> DisplayTypeArray {
        DisplayTypeArray { types: self, db }
    }
}

impl<'db> TypeArrayDisplay<'db> for [Type<'db>] {
    fn display(&self, db: &'db dyn Db) -> DisplayTypeArray {
        DisplayTypeArray { types: self, db }
    }
}

pub(crate) struct DisplayTypeArray<'b, 'db> {
    types: &'b [Type<'db>],
    db: &'db dyn Db,
}

impl Display for DisplayTypeArray<'_, '_> {
    fn fmt(&self, f: &mut Formatter<'_>) -> fmt::Result {
        f.join(", ")
            .entries(self.types.iter().map(|ty| ty.display(self.db)))
            .finish()
    }
}

impl<'db> StringLiteralType<'db> {
    fn display(&'db self, db: &'db dyn Db) -> DisplayStringLiteralType<'db> {
        DisplayStringLiteralType { db, ty: self }
    }
}

struct DisplayStringLiteralType<'db> {
    ty: &'db StringLiteralType<'db>,
    db: &'db dyn Db,
}

impl Display for DisplayStringLiteralType<'_> {
    fn fmt(&self, f: &mut Formatter<'_>) -> fmt::Result {
        let value = self.ty.value(self.db);
        f.write_char('"')?;
        for ch in value.chars() {
            match ch {
                // `escape_debug` will escape even single quotes, which is not necessary for our
                // use case as we are already using double quotes to wrap the string.
                '\'' => f.write_char('\'')?,
                _ => write!(f, "{}", ch.escape_debug())?,
            }
        }
        f.write_char('"')
    }
}

#[cfg(test)]
mod tests {
    use crate::db::tests::setup_db;
    use crate::types::{
        KnownClass, Parameter, Parameters, Signature, SliceLiteralType, StringLiteralType, Type,
    };
    use crate::Db;

    #[test]
    fn test_slice_literal_display() {
        let db = setup_db();

        assert_eq!(
            Type::SliceLiteral(SliceLiteralType::new(&db, None, None, None))
                .display(&db)
                .to_string(),
            "slice[None, None]"
        );
        assert_eq!(
            Type::SliceLiteral(SliceLiteralType::new(&db, Some(1), None, None))
                .display(&db)
                .to_string(),
            "slice[Literal[1], None]"
        );
        assert_eq!(
            Type::SliceLiteral(SliceLiteralType::new(&db, None, Some(2), None))
                .display(&db)
                .to_string(),
            "slice[None, Literal[2]]"
        );
        assert_eq!(
            Type::SliceLiteral(SliceLiteralType::new(&db, Some(1), Some(5), None))
                .display(&db)
                .to_string(),
            "slice[Literal[1], Literal[5]]"
        );
        assert_eq!(
            Type::SliceLiteral(SliceLiteralType::new(&db, Some(1), Some(5), Some(2)))
                .display(&db)
                .to_string(),
            "slice[Literal[1], Literal[5], Literal[2]]"
        );
        assert_eq!(
            Type::SliceLiteral(SliceLiteralType::new(&db, None, None, Some(2)))
                .display(&db)
                .to_string(),
            "slice[None, None, Literal[2]]"
        );
    }

    #[test]
    fn string_literal_display() {
        let db = setup_db();

        assert_eq!(
            Type::StringLiteral(StringLiteralType::new(&db, r"\n"))
                .display(&db)
                .to_string(),
            r#"Literal["\\n"]"#
        );
        assert_eq!(
            Type::StringLiteral(StringLiteralType::new(&db, "'"))
                .display(&db)
                .to_string(),
            r#"Literal["'"]"#
        );
        assert_eq!(
            Type::StringLiteral(StringLiteralType::new(&db, r#"""#))
                .display(&db)
                .to_string(),
            r#"Literal["\""]"#
        );
    }

    fn display_signature<'db>(
        db: &dyn Db,
        parameters: impl IntoIterator<Item = Parameter<'db>>,
        return_ty: Option<Type<'db>>,
    ) -> String {
        Signature::new(Parameters::new(parameters), return_ty)
            .display(db)
            .to_string()
    }

    #[test]
    fn signature_display() {
        let db = setup_db();

        // Empty parameters with no return type.
        assert_eq!(display_signature(&db, [], None), "() -> Unknown");

        // Empty parameters with a return type.
        assert_eq!(
            display_signature(&db, [], Some(Type::none(&db))),
            "() -> None"
        );

        // Single parameter type (no name) with a return type.
        assert_eq!(
            display_signature(
                &db,
<<<<<<< HEAD
                [Parameter::positional_or_keyword().with_annotated_type(Type::none(&db))],
=======
                [Parameter::new(
                    Some(Type::none(&db)),
                    ParameterKind::PositionalOnly {
                        name: None,
                        default_ty: None
                    }
                )],
>>>>>>> 81759be1
                Some(Type::none(&db))
            ),
            "(None, /) -> None"
        );

        // Two parameters where one has annotation and the other doesn't.
        assert_eq!(
            display_signature(
                &db,
                [
<<<<<<< HEAD
                    Parameter::positional_or_keyword()
                        .with_static_name("x")
                        .with_default_type(KnownClass::Int.to_instance(&db)),
                    Parameter::positional_or_keyword()
                        .with_static_name("y")
                        .with_annotated_type(KnownClass::Str.to_instance(&db))
                        .with_default_type(KnownClass::Str.to_instance(&db)),
=======
                    Parameter::new(
                        None,
                        ParameterKind::PositionalOrKeyword {
                            name: Name::new_static("x"),
                            default_ty: Some(KnownClass::Int.to_instance(&db))
                        }
                    ),
                    Parameter::new(
                        Some(KnownClass::Str.to_instance(&db)),
                        ParameterKind::PositionalOrKeyword {
                            name: Name::new_static("y"),
                            default_ty: Some(KnownClass::Str.to_instance(&db))
                        }
                    )
>>>>>>> 81759be1
                ],
                Some(Type::none(&db))
            ),
            "(x=int, y: str = str) -> None"
        );

        // All positional only parameters.
        assert_eq!(
            display_signature(
                &db,
                [
<<<<<<< HEAD
                    Parameter::positional_only().with_static_name("x"),
                    Parameter::positional_only().with_static_name("y"),
=======
                    Parameter::new(
                        None,
                        ParameterKind::PositionalOnly {
                            name: Some(Name::new_static("x")),
                            default_ty: None
                        }
                    ),
                    Parameter::new(
                        None,
                        ParameterKind::PositionalOnly {
                            name: Some(Name::new_static("y")),
                            default_ty: None
                        }
                    )
>>>>>>> 81759be1
                ],
                Some(Type::none(&db))
            ),
            "(x, y, /) -> None"
        );

        // Positional-only parameters mixed with non-positional-only parameters.
        assert_eq!(
            display_signature(
                &db,
                [
<<<<<<< HEAD
                    Parameter::positional_only().with_static_name("x"),
                    Parameter::positional_or_keyword().with_static_name("y"),
=======
                    Parameter::new(
                        None,
                        ParameterKind::PositionalOnly {
                            name: Some(Name::new_static("x")),
                            default_ty: None
                        }
                    ),
                    Parameter::new(
                        None,
                        ParameterKind::PositionalOrKeyword {
                            name: Name::new_static("y"),
                            default_ty: None
                        }
                    )
>>>>>>> 81759be1
                ],
                Some(Type::none(&db))
            ),
            "(x, /, y) -> None"
        );

        // All keyword-only parameters.
        assert_eq!(
            display_signature(
                &db,
                [
<<<<<<< HEAD
                    Parameter::keyword_only().with_static_name("x"),
                    Parameter::keyword_only().with_static_name("y"),
=======
                    Parameter::new(
                        None,
                        ParameterKind::KeywordOnly {
                            name: Name::new_static("x"),
                            default_ty: None
                        }
                    ),
                    Parameter::new(
                        None,
                        ParameterKind::KeywordOnly {
                            name: Name::new_static("y"),
                            default_ty: None
                        }
                    )
>>>>>>> 81759be1
                ],
                Some(Type::none(&db))
            ),
            "(*, x, y) -> None"
        );

        // Keyword-only parameters mixed with non-keyword-only parameters.
        assert_eq!(
            display_signature(
                &db,
                [
<<<<<<< HEAD
                    Parameter::positional_or_keyword().with_static_name("x"),
                    Parameter::keyword_only().with_static_name("y"),
=======
                    Parameter::new(
                        None,
                        ParameterKind::PositionalOrKeyword {
                            name: Name::new_static("x"),
                            default_ty: None
                        }
                    ),
                    Parameter::new(
                        None,
                        ParameterKind::KeywordOnly {
                            name: Name::new_static("y"),
                            default_ty: None
                        }
                    )
>>>>>>> 81759be1
                ],
                Some(Type::none(&db))
            ),
            "(x, *, y) -> None"
        );

        // A mix of all parameter kinds.
        assert_eq!(
            display_signature(
                &db,
                [
<<<<<<< HEAD
                    Parameter::positional_only().with_static_name("a"),
                    Parameter::positional_only()
                        .with_static_name("b")
                        .with_annotated_type(KnownClass::Int.to_instance(&db)),
                    Parameter::positional_only()
                        .with_static_name("c")
                        .with_default_type(Type::IntLiteral(1)),
                    Parameter::positional_only()
                        .with_static_name("d")
                        .with_annotated_type(KnownClass::Int.to_instance(&db))
                        .with_default_type(Type::IntLiteral(2)),
                    Parameter::positional_or_keyword()
                        .with_static_name("e")
                        .with_default_type(Type::IntLiteral(3)),
                    Parameter::positional_or_keyword()
                        .with_static_name("f")
                        .with_annotated_type(KnownClass::Int.to_instance(&db))
                        .with_default_type(Type::IntLiteral(4)),
                    Parameter::variadic()
                        .with_static_name("args")
                        .with_annotated_type(Type::object(&db)),
                    Parameter::keyword_only()
                        .with_static_name("g")
                        .with_default_type(Type::IntLiteral(5)),
                    Parameter::keyword_only()
                        .with_static_name("h")
                        .with_annotated_type(KnownClass::Int.to_instance(&db))
                        .with_default_type(Type::IntLiteral(6)),
                    Parameter::keyword_variadic()
                        .with_static_name("kwargs")
                        .with_annotated_type(KnownClass::Str.to_instance(&db)),
=======
                    Parameter::new(
                        None,
                        ParameterKind::PositionalOnly {
                            name: Some(Name::new_static("a")),
                            default_ty: None
                        },
                    ),
                    Parameter::new(
                        Some(KnownClass::Int.to_instance(&db)),
                        ParameterKind::PositionalOnly {
                            name: Some(Name::new_static("b")),
                            default_ty: None
                        },
                    ),
                    Parameter::new(
                        None,
                        ParameterKind::PositionalOnly {
                            name: Some(Name::new_static("c")),
                            default_ty: Some(Type::IntLiteral(1)),
                        },
                    ),
                    Parameter::new(
                        Some(KnownClass::Int.to_instance(&db)),
                        ParameterKind::PositionalOnly {
                            name: Some(Name::new_static("d")),
                            default_ty: Some(Type::IntLiteral(2)),
                        },
                    ),
                    Parameter::new(
                        None,
                        ParameterKind::PositionalOrKeyword {
                            name: Name::new_static("e"),
                            default_ty: Some(Type::IntLiteral(3)),
                        },
                    ),
                    Parameter::new(
                        Some(KnownClass::Int.to_instance(&db)),
                        ParameterKind::PositionalOrKeyword {
                            name: Name::new_static("f"),
                            default_ty: Some(Type::IntLiteral(4)),
                        },
                    ),
                    Parameter::new(
                        Some(Type::object(&db)),
                        ParameterKind::Variadic {
                            name: Name::new_static("args")
                        },
                    ),
                    Parameter::new(
                        None,
                        ParameterKind::KeywordOnly {
                            name: Name::new_static("g"),
                            default_ty: Some(Type::IntLiteral(5)),
                        },
                    ),
                    Parameter::new(
                        Some(KnownClass::Int.to_instance(&db)),
                        ParameterKind::KeywordOnly {
                            name: Name::new_static("h"),
                            default_ty: Some(Type::IntLiteral(6)),
                        },
                    ),
                    Parameter::new(
                        Some(KnownClass::Str.to_instance(&db)),
                        ParameterKind::KeywordVariadic {
                            name: Name::new_static("kwargs")
                        },
                    ),
>>>>>>> 81759be1
                ],
                Some(KnownClass::Bytes.to_instance(&db))
            ),
            "(a, b: int, c=Literal[1], d: int = Literal[2], \
                /, e=Literal[3], f: int = Literal[4], *args: object, \
                *, g=Literal[5], h: int = Literal[6], **kwargs: str) -> bytes"
        );
    }
}<|MERGE_RESOLUTION|>--- conflicted
+++ resolved
@@ -472,6 +472,8 @@
 
 #[cfg(test)]
 mod tests {
+    use ruff_python_ast::name::Name;
+
     use crate::db::tests::setup_db;
     use crate::types::{
         KnownClass, Parameter, Parameters, Signature, SliceLiteralType, StringLiteralType, Type,
@@ -571,17 +573,7 @@
         assert_eq!(
             display_signature(
                 &db,
-<<<<<<< HEAD
-                [Parameter::positional_or_keyword().with_annotated_type(Type::none(&db))],
-=======
-                [Parameter::new(
-                    Some(Type::none(&db)),
-                    ParameterKind::PositionalOnly {
-                        name: None,
-                        default_ty: None
-                    }
-                )],
->>>>>>> 81759be1
+                [Parameter::positional_only(None).with_annotated_type(Type::none(&db))],
                 Some(Type::none(&db))
             ),
             "(None, /) -> None"
@@ -592,30 +584,11 @@
             display_signature(
                 &db,
                 [
-<<<<<<< HEAD
-                    Parameter::positional_or_keyword()
-                        .with_static_name("x")
+                    Parameter::positional_or_keyword(Name::new_static("x"))
                         .with_default_type(KnownClass::Int.to_instance(&db)),
-                    Parameter::positional_or_keyword()
-                        .with_static_name("y")
+                    Parameter::positional_or_keyword(Name::new_static("y"))
                         .with_annotated_type(KnownClass::Str.to_instance(&db))
                         .with_default_type(KnownClass::Str.to_instance(&db)),
-=======
-                    Parameter::new(
-                        None,
-                        ParameterKind::PositionalOrKeyword {
-                            name: Name::new_static("x"),
-                            default_ty: Some(KnownClass::Int.to_instance(&db))
-                        }
-                    ),
-                    Parameter::new(
-                        Some(KnownClass::Str.to_instance(&db)),
-                        ParameterKind::PositionalOrKeyword {
-                            name: Name::new_static("y"),
-                            default_ty: Some(KnownClass::Str.to_instance(&db))
-                        }
-                    )
->>>>>>> 81759be1
                 ],
                 Some(Type::none(&db))
             ),
@@ -627,25 +600,8 @@
             display_signature(
                 &db,
                 [
-<<<<<<< HEAD
-                    Parameter::positional_only().with_static_name("x"),
-                    Parameter::positional_only().with_static_name("y"),
-=======
-                    Parameter::new(
-                        None,
-                        ParameterKind::PositionalOnly {
-                            name: Some(Name::new_static("x")),
-                            default_ty: None
-                        }
-                    ),
-                    Parameter::new(
-                        None,
-                        ParameterKind::PositionalOnly {
-                            name: Some(Name::new_static("y")),
-                            default_ty: None
-                        }
-                    )
->>>>>>> 81759be1
+                    Parameter::positional_only(Some(Name::new_static("x"))),
+                    Parameter::positional_only(Some(Name::new_static("y"))),
                 ],
                 Some(Type::none(&db))
             ),
@@ -657,25 +613,8 @@
             display_signature(
                 &db,
                 [
-<<<<<<< HEAD
-                    Parameter::positional_only().with_static_name("x"),
-                    Parameter::positional_or_keyword().with_static_name("y"),
-=======
-                    Parameter::new(
-                        None,
-                        ParameterKind::PositionalOnly {
-                            name: Some(Name::new_static("x")),
-                            default_ty: None
-                        }
-                    ),
-                    Parameter::new(
-                        None,
-                        ParameterKind::PositionalOrKeyword {
-                            name: Name::new_static("y"),
-                            default_ty: None
-                        }
-                    )
->>>>>>> 81759be1
+                    Parameter::positional_only(Some(Name::new_static("x"))),
+                    Parameter::positional_or_keyword(Name::new_static("y")),
                 ],
                 Some(Type::none(&db))
             ),
@@ -687,25 +626,8 @@
             display_signature(
                 &db,
                 [
-<<<<<<< HEAD
-                    Parameter::keyword_only().with_static_name("x"),
-                    Parameter::keyword_only().with_static_name("y"),
-=======
-                    Parameter::new(
-                        None,
-                        ParameterKind::KeywordOnly {
-                            name: Name::new_static("x"),
-                            default_ty: None
-                        }
-                    ),
-                    Parameter::new(
-                        None,
-                        ParameterKind::KeywordOnly {
-                            name: Name::new_static("y"),
-                            default_ty: None
-                        }
-                    )
->>>>>>> 81759be1
+                    Parameter::keyword_only(Name::new_static("x")),
+                    Parameter::keyword_only(Name::new_static("y")),
                 ],
                 Some(Type::none(&db))
             ),
@@ -717,25 +639,8 @@
             display_signature(
                 &db,
                 [
-<<<<<<< HEAD
-                    Parameter::positional_or_keyword().with_static_name("x"),
-                    Parameter::keyword_only().with_static_name("y"),
-=======
-                    Parameter::new(
-                        None,
-                        ParameterKind::PositionalOrKeyword {
-                            name: Name::new_static("x"),
-                            default_ty: None
-                        }
-                    ),
-                    Parameter::new(
-                        None,
-                        ParameterKind::KeywordOnly {
-                            name: Name::new_static("y"),
-                            default_ty: None
-                        }
-                    )
->>>>>>> 81759be1
+                    Parameter::positional_or_keyword(Name::new_static("x")),
+                    Parameter::keyword_only(Name::new_static("y")),
                 ],
                 Some(Type::none(&db))
             ),
@@ -747,108 +652,28 @@
             display_signature(
                 &db,
                 [
-<<<<<<< HEAD
-                    Parameter::positional_only().with_static_name("a"),
-                    Parameter::positional_only()
-                        .with_static_name("b")
+                    Parameter::positional_only(Some(Name::new_static("a"))),
+                    Parameter::positional_only(Some(Name::new_static("b")))
                         .with_annotated_type(KnownClass::Int.to_instance(&db)),
-                    Parameter::positional_only()
-                        .with_static_name("c")
+                    Parameter::positional_only(Some(Name::new_static("c")))
                         .with_default_type(Type::IntLiteral(1)),
-                    Parameter::positional_only()
-                        .with_static_name("d")
+                    Parameter::positional_only(Some(Name::new_static("d")))
                         .with_annotated_type(KnownClass::Int.to_instance(&db))
                         .with_default_type(Type::IntLiteral(2)),
-                    Parameter::positional_or_keyword()
-                        .with_static_name("e")
+                    Parameter::positional_or_keyword(Name::new_static("e"))
                         .with_default_type(Type::IntLiteral(3)),
-                    Parameter::positional_or_keyword()
-                        .with_static_name("f")
+                    Parameter::positional_or_keyword(Name::new_static("f"))
                         .with_annotated_type(KnownClass::Int.to_instance(&db))
                         .with_default_type(Type::IntLiteral(4)),
-                    Parameter::variadic()
-                        .with_static_name("args")
+                    Parameter::variadic(Name::new_static("args"))
                         .with_annotated_type(Type::object(&db)),
-                    Parameter::keyword_only()
-                        .with_static_name("g")
+                    Parameter::keyword_only(Name::new_static("g"))
                         .with_default_type(Type::IntLiteral(5)),
-                    Parameter::keyword_only()
-                        .with_static_name("h")
+                    Parameter::keyword_only(Name::new_static("h"))
                         .with_annotated_type(KnownClass::Int.to_instance(&db))
                         .with_default_type(Type::IntLiteral(6)),
-                    Parameter::keyword_variadic()
-                        .with_static_name("kwargs")
+                    Parameter::keyword_variadic(Name::new_static("kwargs"))
                         .with_annotated_type(KnownClass::Str.to_instance(&db)),
-=======
-                    Parameter::new(
-                        None,
-                        ParameterKind::PositionalOnly {
-                            name: Some(Name::new_static("a")),
-                            default_ty: None
-                        },
-                    ),
-                    Parameter::new(
-                        Some(KnownClass::Int.to_instance(&db)),
-                        ParameterKind::PositionalOnly {
-                            name: Some(Name::new_static("b")),
-                            default_ty: None
-                        },
-                    ),
-                    Parameter::new(
-                        None,
-                        ParameterKind::PositionalOnly {
-                            name: Some(Name::new_static("c")),
-                            default_ty: Some(Type::IntLiteral(1)),
-                        },
-                    ),
-                    Parameter::new(
-                        Some(KnownClass::Int.to_instance(&db)),
-                        ParameterKind::PositionalOnly {
-                            name: Some(Name::new_static("d")),
-                            default_ty: Some(Type::IntLiteral(2)),
-                        },
-                    ),
-                    Parameter::new(
-                        None,
-                        ParameterKind::PositionalOrKeyword {
-                            name: Name::new_static("e"),
-                            default_ty: Some(Type::IntLiteral(3)),
-                        },
-                    ),
-                    Parameter::new(
-                        Some(KnownClass::Int.to_instance(&db)),
-                        ParameterKind::PositionalOrKeyword {
-                            name: Name::new_static("f"),
-                            default_ty: Some(Type::IntLiteral(4)),
-                        },
-                    ),
-                    Parameter::new(
-                        Some(Type::object(&db)),
-                        ParameterKind::Variadic {
-                            name: Name::new_static("args")
-                        },
-                    ),
-                    Parameter::new(
-                        None,
-                        ParameterKind::KeywordOnly {
-                            name: Name::new_static("g"),
-                            default_ty: Some(Type::IntLiteral(5)),
-                        },
-                    ),
-                    Parameter::new(
-                        Some(KnownClass::Int.to_instance(&db)),
-                        ParameterKind::KeywordOnly {
-                            name: Name::new_static("h"),
-                            default_ty: Some(Type::IntLiteral(6)),
-                        },
-                    ),
-                    Parameter::new(
-                        Some(KnownClass::Str.to_instance(&db)),
-                        ParameterKind::KeywordVariadic {
-                            name: Name::new_static("kwargs")
-                        },
-                    ),
->>>>>>> 81759be1
                 ],
                 Some(KnownClass::Bytes.to_instance(&db))
             ),
