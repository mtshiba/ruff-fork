--- conflicted
+++ resolved
@@ -3518,124 +3518,6 @@
         self.types.shrink_to_fit();
         self.types
     }
-<<<<<<< HEAD
-=======
-
-    fn infer_subscript_type_expression(
-        &mut self,
-        subscript: &ruff_python_ast::ExprSubscript,
-        value_ty: Type<'db>,
-    ) -> Type<'db> {
-        let ast::ExprSubscript {
-            range: _,
-            value: _,
-            slice,
-            ctx: _,
-        } = subscript;
-
-        match value_ty {
-            Type::Instance(InstanceType {
-                class: _,
-                known: Some(known_instance),
-            }) => self.infer_parameterized_known_instance_type_expression(known_instance, slice),
-            _ => Type::Todo,
-        }
-    }
-
-    fn infer_parameterized_known_instance_type_expression(
-        &mut self,
-        known_instance: KnownInstance,
-        parameters: &ast::Expr,
-    ) -> Type<'db> {
-        // slice_ty is treated as expression because Literal accepts expression
-        // inside the []
-        match known_instance {
-            KnownInstance::Literal => {
-                match parameters {
-                    ruff_python_ast::Expr::StringLiteral(_)
-                    | ruff_python_ast::Expr::BytesLiteral(_)
-                    | ruff_python_ast::Expr::BooleanLiteral(_)
-                    // For enum values
-                    | ruff_python_ast::Expr::Attribute(_)
-                    // For Another Literal inside this Literal
-                    | ruff_python_ast::Expr::Subscript(_)
-                    | ruff_python_ast::Expr::NoneLiteral(_) => {}
-                    // for negative numbers
-                    ruff_python_ast::Expr::UnaryOp(ref u) if (u.op == UnaryOp::USub || u.op == UnaryOp::UAdd) && u.operand.is_number_literal_expr() => {}
-                    ruff_python_ast::Expr::NumberLiteral(ref number) if number.value.is_int() => {}
-                    ruff_python_ast::Expr::Tuple(ref t) if !t.parenthesized => {}
-                    _ => {
-                        self.diagnostics.add(
-                            parameters.into(),
-                            "invalid-literal-parameter",
-                            format_args!(""),
-                        );
-                        return Type::Unknown;
-                    }
-                };
-
-                let slice_ty = self.infer_literal_parameter_type(parameters);
-
-                match slice_ty {
-                    Type::Never
-                    | Type::Unknown
-                    | Type::Unbound
-                    | Type::Todo
-                    | Type::FunctionLiteral(_)
-                    | Type::ModuleLiteral(_)
-                    | Type::ClassLiteral(_)
-                    | Type::Union(_)
-                    | Type::Intersection(_)
-                    | Type::Any => {
-                        self.diagnostics.add(
-                            parameters.into(),
-                            "invalid-literal-parameter",
-                            format_args!(""),
-                        );
-                        Type::Unknown
-                    }
-                    Type::Tuple(tuple) => {
-                        let elts = tuple.elements(self.db);
-                        Type::Union(UnionType::new(self.db, elts))
-                    }
-                    ty => ty,
-                }
-            }
-        }
-    }
-
-    fn infer_literal_parameter_type(&mut self, parameters: &ast::Expr) -> Type<'db> {
-        // If the slice itself is another subscript and it is another Literal then flatten
-        // the values
-        match parameters {
-            ruff_python_ast::Expr::Subscript(inner_literal_subscript) => {
-                let inner_subscript_value = self.infer_expression(&inner_literal_subscript.value);
-                if let Type::Instance(inner_instance) = inner_subscript_value {
-                    if inner_instance.is_known(KnownInstance::Literal) {
-                        self.infer_parameterized_known_instance_type_expression(
-                            KnownInstance::Literal,
-                            &inner_literal_subscript.slice,
-                        )
-                    } else {
-                        Type::Unknown
-                    }
-                } else {
-                    self.diagnostics.add(
-                        parameters.into(),
-                        "invalid-literal-parameter",
-                        format_args!(""),
-                    );
-                    Type::Unknown
-                }
-            }
-            ruff_python_ast::Expr::Tuple(t) => {
-                let elements: Box<_> = t.iter().map(|elt| self.infer_literal_parameter_type(elt)).collect();
-                Type::Tuple(TupleType::new(self.db, elements))
-            }
-            _ => self.infer_expression(parameters),
-        }
-    }
->>>>>>> 1c90a58d
 }
 
 /// Annotation expressions.
@@ -3989,11 +3871,11 @@
                 }
             }
             ruff_python_ast::Expr::Tuple(t) => {
-                let mut elts = vec![];
-                for elm in &t.elts {
-                    elts.push(self.infer_literal_parameter_type(elm));
-                }
-                Type::Tuple(TupleType::new(self.db, elts.into_boxed_slice()))
+                let elements: Box<_> = t
+                    .iter()
+                    .map(|elt| self.infer_literal_parameter_type(elt))
+                    .collect();
+                Type::Tuple(TupleType::new(self.db, elements))
             }
             _ => self.infer_expression(parameters),
         }
