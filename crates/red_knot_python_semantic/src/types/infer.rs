//! We have Salsa queries for inferring types at three different granularities: scope-level,
//! definition-level, and expression-level.
//!
//! Scope-level inference is for when we are actually checking a file, and need to check types for
//! everything in that file's scopes, or give a linter access to types of arbitrary expressions
//! (via the [`HasTy`](crate::semantic_model::HasTy) trait).
//!
//! Definition-level inference allows us to look up the types of symbols in other scopes (e.g. for
//! imports) with the minimum inference necessary, so that if we're looking up one symbol from a
//! very large module, we can avoid a bunch of unnecessary work. Definition-level inference also
//! allows us to handle import cycles without getting into a cycle of scope-level inference
//! queries.
//!
//! The expression-level inference query is needed in only a few cases. Since some assignments can
//! have multiple targets (via `x = y = z` or unpacking `(x, y) = z`, they can be associated with
//! multiple definitions (one per assigned symbol). In order to avoid inferring the type of the
//! right-hand side once per definition, we infer it as a standalone query, so its result will be
//! cached by Salsa. We also need the expression-level query for inferring types in type guard
//! expressions (e.g. the test clause of an `if` statement.)
//!
//! Inferring types at any of the three region granularities returns a [`TypeInference`], which
//! holds types for every [`Definition`] and expression within the inferred region.
//!
//! Some type expressions can require deferred evaluation. This includes all type expressions in
//! stub files, or annotation expressions in modules with `from __future__ import annotations`, or
//! stringified annotations. We have a fourth Salsa query for inferring the deferred types
//! associated with a particular definition. Scope-level inference infers deferred types for all
//! definitions once the rest of the types in the scope have been inferred.
use std::num::NonZeroU32;

use itertools::Itertools;
use ruff_db::files::File;
use ruff_db::parsed::parsed_module;
use ruff_python_ast::{self as ast, AnyNodeRef, Expr, ExprContext, UnaryOp};
use rustc_hash::{FxHashMap, FxHashSet};
use salsa;
use salsa::plumbing::AsId;

use crate::module_name::ModuleName;
use crate::module_resolver::{file_to_module, resolve_module};
use crate::semantic_index::ast_ids::{HasScopedExpressionId, HasScopedUseId, ScopedExpressionId};
use crate::semantic_index::definition::{
    AssignmentDefinitionKind, Definition, DefinitionKind, DefinitionNodeKey,
    ExceptHandlerDefinitionKind, TargetKind,
};
use crate::semantic_index::expression::Expression;
use crate::semantic_index::semantic_index;
use crate::semantic_index::symbol::{NodeWithScopeKind, NodeWithScopeRef, ScopeId};
use crate::semantic_index::SemanticIndex;
use crate::stdlib::builtins_module_scope;
use crate::types::diagnostic::{TypeCheckDiagnostics, TypeCheckDiagnosticsBuilder};
use crate::types::mro::MroErrorKind;
use crate::types::unpacker::{UnpackResult, Unpacker};
use crate::types::{
    bindings_ty, builtins_symbol, declarations_ty, global_symbol, symbol, todo_type,
    typing_extensions_symbol, Boundness, Class, ClassLiteralType, FunctionType, InstanceType,
    IntersectionBuilder, IntersectionType, IterationOutcome, KnownClass, KnownFunction,
    KnownInstanceType, MetaclassCandidate, MetaclassErrorKind, SliceLiteralType, Symbol,
    Truthiness, TupleType, Type, TypeAliasType, TypeArrayDisplay, TypeVarBoundOrConstraints,
    TypeVarInstance, UnionBuilder, UnionType,
};
use crate::unpack::Unpack;
use crate::util::subscript::{PyIndex, PySlice};
use crate::Db;

use super::string_annotation::parse_string_annotation;

/// Infer all types for a [`ScopeId`], including all definitions and expressions in that scope.
/// Use when checking a scope, or needing to provide a type for an arbitrary expression in the
/// scope.
#[salsa::tracked(return_ref)]
pub(crate) fn infer_scope_types<'db>(db: &'db dyn Db, scope: ScopeId<'db>) -> TypeInference<'db> {
    let file = scope.file(db);
    let _span =
        tracing::trace_span!("infer_scope_types", scope=?scope.as_id(), file=%file.path(db))
            .entered();

    // Using the index here is fine because the code below depends on the AST anyway.
    // The isolation of the query is by the return inferred types.
    let index = semantic_index(db, file);

    TypeInferenceBuilder::new(db, InferenceRegion::Scope(scope), index).finish()
}

/// Cycle recovery for [`infer_definition_types()`]: for now, just [`Type::Unknown`]
/// TODO fixpoint iteration
fn infer_definition_types_cycle_recovery<'db>(
    db: &'db dyn Db,
    _cycle: &salsa::Cycle,
    input: Definition<'db>,
) -> TypeInference<'db> {
    tracing::trace!("infer_definition_types_cycle_recovery");
    let mut inference = TypeInference::empty(input.scope(db));
    let category = input.category(db);
    if category.is_declaration() {
        inference.declarations.insert(input, Type::Unknown);
    }
    if category.is_binding() {
        inference.bindings.insert(input, Type::Unknown);
    }
    // TODO we don't fill in expression types for the cycle-participant definitions, which can
    // later cause a panic when looking up an expression type.
    inference
}

/// Infer all types for a [`Definition`] (including sub-expressions).
/// Use when resolving a symbol name use or public type of a symbol.
#[salsa::tracked(return_ref, recovery_fn=infer_definition_types_cycle_recovery)]
pub(crate) fn infer_definition_types<'db>(
    db: &'db dyn Db,
    definition: Definition<'db>,
) -> TypeInference<'db> {
    let file = definition.file(db);
    let _span = tracing::trace_span!(
        "infer_definition_types",
        definition = ?definition.as_id(),
        file = %file.path(db)
    )
    .entered();

    let index = semantic_index(db, file);

    TypeInferenceBuilder::new(db, InferenceRegion::Definition(definition), index).finish()
}

/// Infer types for all deferred type expressions in a [`Definition`].
///
/// Deferred expressions are type expressions (annotations, base classes, aliases...) in a stub
/// file, or in a file with `from __future__ import annotations`, or stringified annotations.
#[salsa::tracked(return_ref)]
pub(crate) fn infer_deferred_types<'db>(
    db: &'db dyn Db,
    definition: Definition<'db>,
) -> TypeInference<'db> {
    let file = definition.file(db);
    let _span = tracing::trace_span!(
        "infer_deferred_types",
        definition = ?definition.as_id(),
        file = %file.path(db)
    )
    .entered();

    let index = semantic_index(db, file);

    TypeInferenceBuilder::new(db, InferenceRegion::Deferred(definition), index).finish()
}

/// Infer all types for an [`Expression`] (including sub-expressions).
/// Use rarely; only for cases where we'd otherwise risk double-inferring an expression: RHS of an
/// assignment, which might be unpacking/multi-target and thus part of multiple definitions, or a
/// type narrowing guard expression (e.g. if statement test node).
#[allow(unused)]
#[salsa::tracked(return_ref)]
pub(crate) fn infer_expression_types<'db>(
    db: &'db dyn Db,
    expression: Expression<'db>,
) -> TypeInference<'db> {
    let file = expression.file(db);
    let _span =
        tracing::trace_span!("infer_expression_types", expression=?expression.as_id(), file=%file.path(db))
            .entered();

    let index = semantic_index(db, file);

    TypeInferenceBuilder::new(db, InferenceRegion::Expression(expression), index).finish()
}

/// Infer the types for an [`Unpack`] operation.
///
/// This infers the expression type and performs structural match against the target expression
/// involved in an unpacking operation. It returns a result-like object that can be used to get the
/// type of the variables involved in this unpacking along with any violations that are detected
/// during this unpacking.
#[salsa::tracked(return_ref)]
fn infer_unpack_types<'db>(db: &'db dyn Db, unpack: Unpack<'db>) -> UnpackResult<'db> {
    let file = unpack.file(db);
    let _span =
        tracing::trace_span!("infer_unpack_types", unpack=?unpack.as_id(), file=%file.path(db))
            .entered();

    let value = unpack.value(db);
    let scope = unpack.scope(db);

    let result = infer_expression_types(db, value);
    let value_ty = result.expression_ty(value.node_ref(db).scoped_expression_id(db, scope));

    let mut unpacker = Unpacker::new(db, file);
    unpacker.unpack(unpack.target(db), value_ty, scope);
    unpacker.finish()
}

/// A region within which we can infer types.
pub(crate) enum InferenceRegion<'db> {
    /// infer types for a standalone [`Expression`]
    Expression(Expression<'db>),
    /// infer types for a [`Definition`]
    Definition(Definition<'db>),
    /// infer deferred types for a [`Definition`]
    Deferred(Definition<'db>),
    /// infer types for an entire [`ScopeId`]
    Scope(ScopeId<'db>),
}

/// The inferred types for a single region.
#[derive(Debug, Eq, PartialEq)]
pub(crate) struct TypeInference<'db> {
    /// The types of every expression in this region.
    expressions: FxHashMap<ScopedExpressionId, Type<'db>>,

    /// The types of every binding in this region.
    bindings: FxHashMap<Definition<'db>, Type<'db>>,

    /// The types of every declaration in this region.
    declarations: FxHashMap<Definition<'db>, Type<'db>>,

    /// The definitions that are deferred.
    deferred: FxHashSet<Definition<'db>>,

    /// The diagnostics for this region.
    diagnostics: TypeCheckDiagnostics,

    /// The scope belong to this region.
    scope: ScopeId<'db>,
}

impl<'db> TypeInference<'db> {
    pub(crate) fn empty(scope: ScopeId<'db>) -> Self {
        Self {
            expressions: FxHashMap::default(),
            bindings: FxHashMap::default(),
            declarations: FxHashMap::default(),
            deferred: FxHashSet::default(),
            diagnostics: TypeCheckDiagnostics::default(),
            scope,
        }
    }

    #[track_caller]
    pub(crate) fn expression_ty(&self, expression: ScopedExpressionId) -> Type<'db> {
        self.expressions[&expression]
    }

    pub(crate) fn try_expression_ty(&self, expression: ScopedExpressionId) -> Option<Type<'db>> {
        self.expressions.get(&expression).copied()
    }

    #[track_caller]
    pub(crate) fn binding_ty(&self, definition: Definition<'db>) -> Type<'db> {
        self.bindings[&definition]
    }

    #[track_caller]
    pub(crate) fn declaration_ty(&self, definition: Definition<'db>) -> Type<'db> {
        self.declarations[&definition]
    }

    pub(crate) fn diagnostics(&self) -> &TypeCheckDiagnostics {
        &self.diagnostics
    }

    fn shrink_to_fit(&mut self) {
        self.expressions.shrink_to_fit();
        self.bindings.shrink_to_fit();
        self.declarations.shrink_to_fit();
        self.diagnostics.shrink_to_fit();
        self.deferred.shrink_to_fit();
    }
}

/// Whether the intersection type is on the left or right side of the comparison.
#[derive(Debug, Clone, Copy)]
enum IntersectionOn {
    Left,
    Right,
}

/// Builder to infer all types in a region.
///
/// A builder is used by creating it with [`new()`](TypeInferenceBuilder::new), and then calling
/// [`finish()`](TypeInferenceBuilder::finish) on it, which returns the resulting
/// [`TypeInference`].
///
/// There are a few different kinds of methods in the type inference builder, and the naming
/// distinctions are a bit subtle.
///
/// The `finish` method calls [`infer_region`](TypeInferenceBuilder::infer_region), which delegates
/// to one of [`infer_region_scope`](TypeInferenceBuilder::infer_region_scope),
/// [`infer_region_definition`](TypeInferenceBuilder::infer_region_definition), or
/// [`infer_region_expression`](TypeInferenceBuilder::infer_region_expression), depending which
/// kind of [`InferenceRegion`] we are inferring types for.
///
/// Scope inference starts with the scope body, walking all statements and expressions and
/// recording the types of each expression in the [`TypeInference`] result. Most of the methods
/// here (with names like `infer_*_statement` or `infer_*_expression` or some other node kind) take
/// a single AST node and are called as part of this AST visit.
///
/// When the visit encounters a node which creates a [`Definition`], we look up the definition in
/// the semantic index and call the [`infer_definition_types()`] query on it, which creates another
/// [`TypeInferenceBuilder`] just for that definition, and we merge the returned [`TypeInference`]
/// into the one we are currently building for the entire scope. Using the query in this way
/// ensures that if we first infer types for some scattered definitions in a scope, and later for
/// the entire scope, we don't re-infer any types, we re-use the cached inference for those
/// definitions and their sub-expressions.
///
/// Functions with a name like `infer_*_definition` take both a node and a [`Definition`], and are
/// called by [`infer_region_definition`](TypeInferenceBuilder::infer_region_definition).
///
/// So for example we have both
/// [`infer_function_definition_statement`](TypeInferenceBuilder::infer_function_definition_statement),
/// which takes just the function AST node, and
/// [`infer_function_definition`](TypeInferenceBuilder::infer_function_definition), which takes
/// both the node and the [`Definition`] id. The former is called as part of walking the AST, and
/// it just looks up the [`Definition`] for that function in the semantic index and calls
/// [`infer_definition_types()`] on it, which will create a new [`TypeInferenceBuilder`] with
/// [`InferenceRegion::Definition`], and in that builder
/// [`infer_region_definition`](TypeInferenceBuilder::infer_region_definition) will call
/// [`infer_function_definition`](TypeInferenceBuilder::infer_function_definition) to actually
/// infer a type for the definition.
///
/// Similarly, when we encounter a standalone-inferable expression (right-hand side of an
/// assignment, type narrowing guard), we use the [`infer_expression_types()`] query to ensure we
/// don't infer its types more than once.
pub(super) struct TypeInferenceBuilder<'db> {
    db: &'db dyn Db,
    index: &'db SemanticIndex<'db>,
    region: InferenceRegion<'db>,

    // Cached lookups
    file: File,

    /// The type inference results
    types: TypeInference<'db>,

    /// The deferred state of inferring types of certain expressions within the region.
    ///
    /// This is different from [`InferenceRegion::Deferred`] which works on the entire definition
    /// while this is relevant for specific expressions within the region itself and is updated
    /// during the inference process.
    ///
    /// For example, when inferring the types of an annotated assignment, the type of an annotation
    /// expression could be deferred if the file has `from __future__ import annotations` import or
    /// is a stub file but we're still in a non-deferred region.
    deferred_state: DeferredExpressionState,

    diagnostics: TypeCheckDiagnosticsBuilder<'db>,
}

impl<'db> TypeInferenceBuilder<'db> {
    /// How big a string do we build before bailing?
    ///
    /// This is a fairly arbitrary number. It should be *far* more than enough
    /// for most use cases, but we can reevaluate it later if useful.
    const MAX_STRING_LITERAL_SIZE: usize = 4096;

    /// Creates a new builder for inferring types in a region.
    pub(super) fn new(
        db: &'db dyn Db,
        region: InferenceRegion<'db>,
        index: &'db SemanticIndex<'db>,
    ) -> Self {
        let (file, scope) = match region {
            InferenceRegion::Expression(expression) => (expression.file(db), expression.scope(db)),
            InferenceRegion::Definition(definition) | InferenceRegion::Deferred(definition) => {
                (definition.file(db), definition.scope(db))
            }
            InferenceRegion::Scope(scope) => (scope.file(db), scope),
        };

        Self {
            db,
            index,
            region,
            file,
            deferred_state: DeferredExpressionState::None,
            types: TypeInference::empty(scope),
            diagnostics: TypeCheckDiagnosticsBuilder::new(db, file),
        }
    }

    fn extend(&mut self, inference: &TypeInference<'db>) {
        debug_assert_eq!(self.types.scope, inference.scope);

        self.types.bindings.extend(inference.bindings.iter());
        self.types
            .declarations
            .extend(inference.declarations.iter());
        self.types.expressions.extend(inference.expressions.iter());
        self.types.deferred.extend(inference.deferred.iter());
        self.diagnostics.extend(&inference.diagnostics);
    }

    fn scope(&self) -> ScopeId<'db> {
        self.types.scope
    }

    /// Are we currently inferring types in file with deferred types?
    /// This is true for stub files and files with `__future__.annotations`
    fn are_all_types_deferred(&self) -> bool {
        self.index.has_future_annotations() || self.file.is_stub(self.db.upcast())
    }

    /// Are we currently inferring deferred types?
    fn is_deferred(&self) -> bool {
        matches!(self.region, InferenceRegion::Deferred(_)) || self.deferred_state.is_deferred()
    }

    /// Get the already-inferred type of an expression node.
    ///
    /// PANIC if no type has been inferred for this node.
    #[track_caller]
    fn expression_ty(&self, expr: &ast::Expr) -> Type<'db> {
        self.types
            .expression_ty(expr.scoped_expression_id(self.db, self.scope()))
    }

    /// Infers types in the given [`InferenceRegion`].
    fn infer_region(&mut self) {
        match self.region {
            InferenceRegion::Scope(scope) => self.infer_region_scope(scope),
            InferenceRegion::Definition(definition) => self.infer_region_definition(definition),
            InferenceRegion::Deferred(definition) => self.infer_region_deferred(definition),
            InferenceRegion::Expression(expression) => self.infer_region_expression(expression),
        }
    }

    fn infer_region_scope(&mut self, scope: ScopeId<'db>) {
        let node = scope.node(self.db);
        match node {
            NodeWithScopeKind::Module => {
                let parsed = parsed_module(self.db.upcast(), self.file);
                self.infer_module(parsed.syntax());
            }
            NodeWithScopeKind::Function(function) => self.infer_function_body(function.node()),
            NodeWithScopeKind::Lambda(lambda) => self.infer_lambda_body(lambda.node()),
            NodeWithScopeKind::Class(class) => self.infer_class_body(class.node()),
            NodeWithScopeKind::ClassTypeParameters(class) => {
                self.infer_class_type_params(class.node());
            }
            NodeWithScopeKind::FunctionTypeParameters(function) => {
                self.infer_function_type_params(function.node());
            }
            NodeWithScopeKind::TypeAliasTypeParameters(type_alias) => {
                self.infer_type_alias_type_params(type_alias.node());
            }
            NodeWithScopeKind::TypeAlias(type_alias) => {
                self.infer_type_alias(type_alias.node());
            }
            NodeWithScopeKind::ListComprehension(comprehension) => {
                self.infer_list_comprehension_expression_scope(comprehension.node());
            }
            NodeWithScopeKind::SetComprehension(comprehension) => {
                self.infer_set_comprehension_expression_scope(comprehension.node());
            }
            NodeWithScopeKind::DictComprehension(comprehension) => {
                self.infer_dict_comprehension_expression_scope(comprehension.node());
            }
            NodeWithScopeKind::GeneratorExpression(generator) => {
                self.infer_generator_expression_scope(generator.node());
            }
        }

        // Infer the deferred types for the definitions here to consider the end-of-scope
        // semantics.
        for definition in std::mem::take(&mut self.types.deferred) {
            self.extend(infer_deferred_types(self.db, definition));
        }
        assert!(
            self.types.deferred.is_empty(),
            "Inferring deferred types should not add more deferred definitions"
        );

        // TODO: Only call this function when diagnostics are enabled.
        self.check_class_definitions();
    }

    /// Iterate over all class definitions to check that the definition will not cause an exception
    /// to be raised at runtime. This needs to be done after most other types in the scope have been
    /// inferred, due to the fact that base classes can be deferred. If it looks like a class
    /// definition is invalid in some way, issue a diagnostic.
    ///
    /// Among the things we check for in this method are whether Python will be able to determine a
    /// consistent "[method resolution order]" and [metaclass] for each class.
    ///
    /// [method resolution order]: https://docs.python.org/3/glossary.html#term-method-resolution-order
    /// [metaclass]: https://docs.python.org/3/reference/datamodel.html#metaclasses
    fn check_class_definitions(&mut self) {
        let class_definitions = self
            .types
            .declarations
            .iter()
            .filter_map(|(definition, ty)| {
                // Filter out class literals that result from imports
                if let DefinitionKind::Class(class) = definition.kind(self.db) {
                    ty.into_class_literal().map(|ty| (ty.class, class.node()))
                } else {
                    None
                }
            });

        // Iterate through all class definitions in this scope.
        for (class, class_node) in class_definitions {
            // (1) Check that the class does not have a cyclic definition
            if class.is_cyclically_defined(self.db) {
                self.diagnostics.add(
                    class_node.into(),
                    "cyclic-class-def",
                    format_args!(
                        "Cyclic definition of `{}` or bases of `{}` (class cannot inherit from itself)",
                        class.name(self.db),
                        class.name(self.db)
                    ),
                );
                // Attempting to determine the MRO of a class or if the class has a metaclass conflict
                // is impossible if the class is cyclically defined; there's nothing more to do here.
                continue;
            }

            // (2) Check that the class's MRO is resolvable
            if let Err(mro_error) = class.try_mro(self.db).as_ref() {
                match mro_error.reason() {
                    MroErrorKind::DuplicateBases(duplicates) => {
                        let base_nodes = class_node.bases();
                        for (index, duplicate) in duplicates {
                            self.diagnostics.add(
                                (&base_nodes[*index]).into(),
                                "duplicate-base",
                                format_args!("Duplicate base class `{}`", duplicate.name(self.db)),
                            );
                        }
                    }
                    MroErrorKind::InvalidBases(bases) => {
                        let base_nodes = class_node.bases();
                        for (index, base_ty) in bases {
                            self.diagnostics.add(
                                (&base_nodes[*index]).into(),
                                "invalid-base",
                                format_args!(
                                    "Invalid class base with type `{}` (all bases must be a class, `Any`, `Unknown` or `Todo`)",
                                    base_ty.display(self.db)
                                ),
                            );
                        }
                    }
                    MroErrorKind::UnresolvableMro { bases_list } => self.diagnostics.add(
                        class_node.into(),
                        "inconsistent-mro",
                        format_args!(
                            "Cannot create a consistent method resolution order (MRO) for class `{}` with bases list `[{}]`",
                            class.name(self.db),
                            bases_list.iter().map(|base| base.display(self.db)).join(", ")
                        ),
                    )
                }
            }

            // (3) Check that the class's metaclass can be determined without error.
            if let Err(metaclass_error) = class.try_metaclass(self.db) {
                match metaclass_error.reason() {
                    MetaclassErrorKind::Conflict {
                        candidate1:
                            MetaclassCandidate {
                                metaclass: metaclass1,
                                explicit_metaclass_of: class1,
                            },
                        candidate2:
                            MetaclassCandidate {
                                metaclass: metaclass2,
                                explicit_metaclass_of: class2,
                            },
                        candidate1_is_base_class,
                    } => {
                        let node = class_node.into();
                        if *candidate1_is_base_class {
                            self.diagnostics.add(
                                node,
                                "conflicting-metaclass",
                                format_args!(
                                    "The metaclass of a derived class (`{class}`) must be a subclass of the metaclasses of all its bases, \
                                    but `{metaclass1}` (metaclass of base class `{base1}`) and `{metaclass2}` (metaclass of base class `{base2}`) \
                                    have no subclass relationship",
                                    class = class.name(self.db),
                                    metaclass1 = metaclass1.name(self.db),
                                    base1 = class1.name(self.db),
                                    metaclass2 = metaclass2.name(self.db),
                                    base2 = class2.name(self.db),
                                )
                            );
                        } else {
                            self.diagnostics.add(
                                node,
                                "conflicting-metaclass",
                                format_args!(
                                    "The metaclass of a derived class (`{class}`) must be a subclass of the metaclasses of all its bases, \
                                    but `{metaclass_of_class}` (metaclass of `{class}`) and `{metaclass_of_base}` (metaclass of base class `{base}`) \
                                    have no subclass relationship",
                                    class = class.name(self.db),
                                    metaclass_of_class = metaclass1.name(self.db),
                                    metaclass_of_base = metaclass2.name(self.db),
                                    base = class2.name(self.db),
                                )
                            );
                        }
                    }
                }
            }
        }
    }

    fn infer_region_definition(&mut self, definition: Definition<'db>) {
        match definition.kind(self.db) {
            DefinitionKind::Function(function) => {
                self.infer_function_definition(function.node(), definition);
            }
            DefinitionKind::Class(class) => self.infer_class_definition(class.node(), definition),
            DefinitionKind::TypeAlias(type_alias) => {
                self.infer_type_alias_definition(type_alias.node(), definition);
            }
            DefinitionKind::Import(import) => {
                self.infer_import_definition(import.node(), definition);
            }
            DefinitionKind::ImportFrom(import_from) => {
                self.infer_import_from_definition(
                    import_from.import(),
                    import_from.alias(),
                    definition,
                );
            }
            DefinitionKind::Assignment(assignment) => {
                self.infer_assignment_definition(assignment, definition);
            }
            DefinitionKind::AnnotatedAssignment(annotated_assignment) => {
                self.infer_annotated_assignment_definition(annotated_assignment.node(), definition);
            }
            DefinitionKind::AugmentedAssignment(augmented_assignment) => {
                self.infer_augment_assignment_definition(augmented_assignment.node(), definition);
            }
            DefinitionKind::For(for_statement_definition) => {
                self.infer_for_statement_definition(
                    for_statement_definition.target(),
                    for_statement_definition.iterable(),
                    for_statement_definition.is_async(),
                    definition,
                );
            }
            DefinitionKind::NamedExpression(named_expression) => {
                self.infer_named_expression_definition(named_expression.node(), definition);
            }
            DefinitionKind::Comprehension(comprehension) => {
                self.infer_comprehension_definition(
                    comprehension.iterable(),
                    comprehension.target(),
                    comprehension.is_first(),
                    comprehension.is_async(),
                    definition,
                );
            }
            DefinitionKind::Parameter(parameter) => {
                self.infer_parameter_definition(parameter, definition);
            }
            DefinitionKind::ParameterWithDefault(parameter_with_default) => {
                self.infer_parameter_with_default_definition(parameter_with_default, definition);
            }
            DefinitionKind::WithItem(with_item) => {
                self.infer_with_item_definition(
                    with_item.target(),
                    with_item.node(),
                    with_item.is_async(),
                    definition,
                );
            }
            DefinitionKind::MatchPattern(match_pattern) => {
                self.infer_match_pattern_definition(
                    match_pattern.pattern(),
                    match_pattern.index(),
                    definition,
                );
            }
            DefinitionKind::ExceptHandler(except_handler_definition) => {
                self.infer_except_handler_definition(except_handler_definition, definition);
            }
            DefinitionKind::TypeVar(node) => {
                self.infer_typevar_definition(node, definition);
            }
            DefinitionKind::ParamSpec(node) => {
                self.infer_paramspec_definition(node, definition);
            }
            DefinitionKind::TypeVarTuple(node) => {
                self.infer_typevartuple_definition(node, definition);
            }
        }
    }

    fn infer_region_deferred(&mut self, definition: Definition<'db>) {
        // N.B. We don't defer the types for an annotated assignment here because it is done in
        // the same definition query. It utilizes the deferred expression state instead.
        //
        // This is because for partially stringified annotations like `a: tuple[int, "ForwardRef"]`,
        // we need to defer the types of non-stringified expressions like `tuple` and `int` in the
        // definition query while the stringified expression `"ForwardRef"` would need to deferred
        // to use end-of-scope semantics. This would require custom and possibly a complex
        // implementation to allow this "split" to happen.

        match definition.kind(self.db) {
            DefinitionKind::Function(function) => self.infer_function_deferred(function.node()),
            DefinitionKind::Class(class) => self.infer_class_deferred(class.node()),
            _ => {}
        }
    }

    fn infer_region_expression(&mut self, expression: Expression<'db>) {
        self.infer_expression_impl(expression.node_ref(self.db));
    }

    /// Raise a diagnostic if the given type cannot be divided by zero.
    ///
    /// Expects the resolved type of the left side of the binary expression.
    fn check_division_by_zero(&mut self, expr: &ast::ExprBinOp, left: Type<'db>) {
        match left {
            Type::BooleanLiteral(_) | Type::IntLiteral(_) => {}
            Type::Instance(InstanceType { class })
                if matches!(
                    class.known(self.db),
                    Some(KnownClass::Float | KnownClass::Int | KnownClass::Bool)
                ) => {}
            _ => return,
        };

        let (op, by_zero) = match expr.op {
            ast::Operator::Div => ("divide", "by zero"),
            ast::Operator::FloorDiv => ("floor divide", "by zero"),
            ast::Operator::Mod => ("reduce", "modulo zero"),
            _ => return,
        };

        self.diagnostics.add(
            expr.into(),
            "division-by-zero",
            format_args!(
                "Cannot {op} object of type `{}` {by_zero}",
                left.display(self.db)
            ),
        );
    }

    fn add_binding(&mut self, node: AnyNodeRef, binding: Definition<'db>, ty: Type<'db>) {
        debug_assert!(binding.is_binding(self.db));
        let use_def = self.index.use_def_map(binding.file_scope(self.db));
        let declarations = use_def.declarations_at_binding(binding);
        let undeclared_ty = if declarations.may_be_undeclared() {
            Some(Type::Unknown)
        } else {
            None
        };
        let mut bound_ty = ty;
        let declared_ty = declarations_ty(self.db, declarations, undeclared_ty).unwrap_or_else(
            |(ty, conflicting)| {
                // TODO point out the conflicting declarations in the diagnostic?
                let symbol_table = self.index.symbol_table(binding.file_scope(self.db));
                let symbol_name = symbol_table.symbol(binding.symbol(self.db)).name();
                self.diagnostics.add(
                    node,
                    "conflicting-declarations",
                    format_args!(
                        "Conflicting declared types for `{symbol_name}`: {}",
                        conflicting.display(self.db)
                    ),
                );
                ty
            },
        );
        if !bound_ty.is_assignable_to(self.db, declared_ty) {
            self.diagnostics
                .add_invalid_assignment(node, declared_ty, bound_ty);
            // allow declarations to override inference in case of invalid assignment
            bound_ty = declared_ty;
        };

        self.types.bindings.insert(binding, bound_ty);
    }

    fn add_declaration(&mut self, node: AnyNodeRef, declaration: Definition<'db>, ty: Type<'db>) {
        debug_assert!(declaration.is_declaration(self.db));
        let use_def = self.index.use_def_map(declaration.file_scope(self.db));
        let prior_bindings = use_def.bindings_at_declaration(declaration);
        // unbound_ty is Never because for this check we don't care about unbound
        let inferred_ty = bindings_ty(self.db, prior_bindings).unwrap_or(Type::Never);
        let ty = if inferred_ty.is_assignable_to(self.db, ty) {
            ty
        } else {
            self.diagnostics.add(
                node,
                "invalid-declaration",
                format_args!(
                    "Cannot declare type `{}` for inferred type `{}`",
                    ty.display(self.db),
                    inferred_ty.display(self.db)
                ),
            );
            Type::Unknown
        };
        self.types.declarations.insert(declaration, ty);
    }

    fn add_declaration_with_binding(
        &mut self,
        node: AnyNodeRef,
        definition: Definition<'db>,
        declared_ty: Type<'db>,
        inferred_ty: Type<'db>,
    ) {
        debug_assert!(definition.is_binding(self.db));
        debug_assert!(definition.is_declaration(self.db));
        let inferred_ty = if inferred_ty.is_assignable_to(self.db, declared_ty) {
            inferred_ty
        } else {
            self.diagnostics
                .add_invalid_assignment(node, declared_ty, inferred_ty);
            // if the assignment is invalid, fall back to assuming the annotation is correct
            declared_ty
        };
        self.types.declarations.insert(definition, declared_ty);
        self.types.bindings.insert(definition, inferred_ty);
    }

    fn infer_module(&mut self, module: &ast::ModModule) {
        self.infer_body(&module.body);
    }

    fn infer_class_type_params(&mut self, class: &ast::StmtClassDef) {
        let type_params = class
            .type_params
            .as_deref()
            .expect("class type params scope without type params");

        self.infer_type_parameters(type_params);

        if let Some(arguments) = class.arguments.as_deref() {
            self.infer_arguments(arguments);
        }
    }

    fn infer_class_body(&mut self, class: &ast::StmtClassDef) {
        self.infer_body(&class.body);
    }

    fn infer_function_type_params(&mut self, function: &ast::StmtFunctionDef) {
        let type_params = function
            .type_params
            .as_deref()
            .expect("function type params scope without type params");

        self.infer_optional_annotation_expression(
            function.returns.as_deref(),
            DeferredExpressionState::None,
        );
        self.infer_type_parameters(type_params);
        self.infer_parameters(&function.parameters);
    }

    fn infer_type_alias_type_params(&mut self, type_alias: &ast::StmtTypeAlias) {
        let type_params = type_alias
            .type_params
            .as_ref()
            .expect("type alias type params scope without type params");

        self.infer_type_parameters(type_params);
    }

    fn infer_type_alias(&mut self, type_alias: &ast::StmtTypeAlias) {
        self.infer_annotation_expression(&type_alias.value, DeferredExpressionState::Deferred);
    }

    fn infer_function_body(&mut self, function: &ast::StmtFunctionDef) {
        self.infer_body(&function.body);
    }

    fn infer_body(&mut self, suite: &[ast::Stmt]) {
        for statement in suite {
            self.infer_statement(statement);
        }
    }

    fn infer_statement(&mut self, statement: &ast::Stmt) {
        match statement {
            ast::Stmt::FunctionDef(function) => self.infer_function_definition_statement(function),
            ast::Stmt::ClassDef(class) => self.infer_class_definition_statement(class),
            ast::Stmt::Expr(ast::StmtExpr { range: _, value }) => {
                self.infer_expression(value);
            }
            ast::Stmt::If(if_statement) => self.infer_if_statement(if_statement),
            ast::Stmt::Try(try_statement) => self.infer_try_statement(try_statement),
            ast::Stmt::With(with_statement) => self.infer_with_statement(with_statement),
            ast::Stmt::Match(match_statement) => self.infer_match_statement(match_statement),
            ast::Stmt::Assign(assign) => self.infer_assignment_statement(assign),
            ast::Stmt::AnnAssign(assign) => self.infer_annotated_assignment_statement(assign),
            ast::Stmt::AugAssign(aug_assign) => {
                self.infer_augmented_assignment_statement(aug_assign);
            }
            ast::Stmt::TypeAlias(type_statement) => self.infer_type_alias_statement(type_statement),
            ast::Stmt::For(for_statement) => self.infer_for_statement(for_statement),
            ast::Stmt::While(while_statement) => self.infer_while_statement(while_statement),
            ast::Stmt::Import(import) => self.infer_import_statement(import),
            ast::Stmt::ImportFrom(import) => self.infer_import_from_statement(import),
            ast::Stmt::Assert(assert_statement) => self.infer_assert_statement(assert_statement),
            ast::Stmt::Raise(raise) => self.infer_raise_statement(raise),
            ast::Stmt::Return(ret) => self.infer_return_statement(ret),
            ast::Stmt::Delete(delete) => self.infer_delete_statement(delete),
            ast::Stmt::Break(_)
            | ast::Stmt::Continue(_)
            | ast::Stmt::Pass(_)
            | ast::Stmt::IpyEscapeCommand(_)
            | ast::Stmt::Global(_)
            | ast::Stmt::Nonlocal(_) => {
                // No-op
            }
        }
    }

    fn infer_definition(&mut self, node: impl Into<DefinitionNodeKey>) {
        let definition = self.index.definition(node);
        let result = infer_definition_types(self.db, definition);
        self.extend(result);
    }

    fn infer_function_definition_statement(&mut self, function: &ast::StmtFunctionDef) {
        self.infer_definition(function);
    }

    fn infer_function_definition(
        &mut self,
        function: &ast::StmtFunctionDef,
        definition: Definition<'db>,
    ) {
        let ast::StmtFunctionDef {
            range: _,
            is_async: _,
            name,
            type_params,
            parameters,
            returns,
            body: _,
            decorator_list,
        } = function;

        let decorator_tys: Box<[Type]> = decorator_list
            .iter()
            .map(|decorator| self.infer_decorator(decorator))
            .collect();

        for default in parameters
            .iter_non_variadic_params()
            .filter_map(|param| param.default.as_deref())
        {
            self.infer_expression(default);
        }

        // If there are type params, parameters and returns are evaluated in that scope, that is, in
        // `infer_function_type_params`, rather than here.
        if type_params.is_none() {
            if self.are_all_types_deferred() {
                self.types.deferred.insert(definition);
            } else {
                self.infer_optional_annotation_expression(
                    returns.as_deref(),
                    DeferredExpressionState::None,
                );
                self.infer_parameters(parameters);
            }
        }

        let function_kind = KnownFunction::from_definition(self.db, definition, name);

        let body_scope = self
            .index
            .node_scope(NodeWithScopeRef::Function(function))
            .to_scope_id(self.db, self.file);

        let function_ty = Type::FunctionLiteral(FunctionType::new(
            self.db,
            &name.id,
            function_kind,
            body_scope,
            decorator_tys,
        ));

        self.add_declaration_with_binding(function.into(), definition, function_ty, function_ty);
    }

    fn infer_parameters(&mut self, parameters: &ast::Parameters) {
        let ast::Parameters {
            range: _,
            posonlyargs: _,
            args: _,
            vararg,
            kwonlyargs: _,
            kwarg,
        } = parameters;

        for param_with_default in parameters.iter_non_variadic_params() {
            self.infer_parameter_with_default(param_with_default);
        }
        if let Some(vararg) = vararg {
            self.infer_parameter(vararg);
        }
        if let Some(kwarg) = kwarg {
            self.infer_parameter(kwarg);
        }
    }

    fn infer_parameter_with_default(&mut self, parameter_with_default: &ast::ParameterWithDefault) {
        let ast::ParameterWithDefault {
            range: _,
            parameter,
            default: _,
        } = parameter_with_default;

        self.infer_optional_annotation_expression(
            parameter.annotation.as_deref(),
            DeferredExpressionState::None,
        );
    }

    fn infer_parameter(&mut self, parameter: &ast::Parameter) {
        let ast::Parameter {
            range: _,
            name: _,
            annotation,
        } = parameter;

        self.infer_optional_annotation_expression(
            annotation.as_deref(),
            DeferredExpressionState::None,
        );
    }

    fn infer_parameter_with_default_definition(
        &mut self,
        parameter_with_default: &ast::ParameterWithDefault,
        definition: Definition<'db>,
    ) {
        // TODO(dhruvmanila): Infer types from annotation or default expression
        // TODO check that default is assignable to parameter type
        self.infer_parameter_definition(&parameter_with_default.parameter, definition);
    }

    fn infer_parameter_definition(
        &mut self,
        parameter: &ast::Parameter,
        definition: Definition<'db>,
    ) {
        // TODO(dhruvmanila): Annotation expression is resolved at the enclosing scope, infer the
        // parameter type from there
        let annotated_ty = todo_type!("function parameter type");
        if parameter.annotation.is_some() {
            self.add_declaration_with_binding(
                parameter.into(),
                definition,
                annotated_ty,
                annotated_ty,
            );
        } else {
            self.add_binding(parameter.into(), definition, annotated_ty);
        }
    }

    fn infer_class_definition_statement(&mut self, class: &ast::StmtClassDef) {
        self.infer_definition(class);
    }

    fn infer_class_definition(
        &mut self,
        class_node: &ast::StmtClassDef,
        definition: Definition<'db>,
    ) {
        let ast::StmtClassDef {
            range: _,
            name,
            type_params,
            decorator_list,
            arguments: _,
            body: _,
        } = class_node;

        for decorator in decorator_list {
            self.infer_decorator(decorator);
        }

        let body_scope = self
            .index
            .node_scope(NodeWithScopeRef::Class(class_node))
            .to_scope_id(self.db, self.file);

        let maybe_known_class = KnownClass::try_from_file(self.db, self.file, name);

        let class = Class::new(self.db, &name.id, body_scope, maybe_known_class);
        let class_ty = Type::class_literal(class);

        self.add_declaration_with_binding(class_node.into(), definition, class_ty, class_ty);

        // if there are type parameters, then the keywords and bases are within that scope
        // and we don't need to run inference here
        if type_params.is_none() {
            for keyword in class_node.keywords() {
                self.infer_expression(&keyword.value);
            }

            // Inference of bases deferred in stubs
            // TODO also defer stringified generic type parameters
            if self.are_all_types_deferred() {
                self.types.deferred.insert(definition);
            } else {
                for base in class_node.bases() {
                    self.infer_expression(base);
                }
            }
        }
    }

    fn infer_function_deferred(&mut self, function: &ast::StmtFunctionDef) {
        self.infer_optional_annotation_expression(
            function.returns.as_deref(),
            DeferredExpressionState::Deferred,
        );
        self.infer_parameters(function.parameters.as_ref());
    }

    fn infer_class_deferred(&mut self, class: &ast::StmtClassDef) {
        for base in class.bases() {
            self.infer_expression(base);
        }
    }

    fn infer_type_alias_definition(
        &mut self,
        type_alias: &ast::StmtTypeAlias,
        definition: Definition<'db>,
    ) {
        self.infer_expression(&type_alias.name);

        let rhs_scope = self
            .index
            .node_scope(NodeWithScopeRef::TypeAlias(type_alias))
            .to_scope_id(self.db, self.file);

        let type_alias_ty =
            Type::KnownInstance(KnownInstanceType::TypeAliasType(TypeAliasType::new(
                self.db,
                &type_alias.name.as_name_expr().unwrap().id,
                rhs_scope,
            )));

        self.add_declaration_with_binding(
            type_alias.into(),
            definition,
            type_alias_ty,
            type_alias_ty,
        );
    }

    fn infer_if_statement(&mut self, if_statement: &ast::StmtIf) {
        let ast::StmtIf {
            range: _,
            test,
            body,
            elif_else_clauses,
        } = if_statement;

        self.infer_standalone_expression(test);
        self.infer_body(body);

        for clause in elif_else_clauses {
            let ast::ElifElseClause {
                range: _,
                test,
                body,
            } = clause;

            if let Some(test) = &test {
                self.infer_standalone_expression(test);
            }

            self.infer_body(body);
        }
    }

    fn infer_try_statement(&mut self, try_statement: &ast::StmtTry) {
        let ast::StmtTry {
            range: _,
            body,
            handlers,
            orelse,
            finalbody,
            is_star: _,
        } = try_statement;

        self.infer_body(body);

        for handler in handlers {
            let ast::ExceptHandler::ExceptHandler(handler) = handler;
            let ast::ExceptHandlerExceptHandler {
                type_: handled_exceptions,
                name: symbol_name,
                body,
                range: _,
            } = handler;

            // If `symbol_name` is `Some()` and `handled_exceptions` is `None`,
            // it's invalid syntax (something like `except as e:`).
            // However, it's obvious that the user *wanted* `e` to be bound here,
            // so we'll have created a definition in the semantic-index stage anyway.
            if symbol_name.is_some() {
                self.infer_definition(handler);
            } else {
                self.infer_optional_expression(handled_exceptions.as_deref());
            }

            self.infer_body(body);
        }

        self.infer_body(orelse);
        self.infer_body(finalbody);
    }

    fn infer_with_statement(&mut self, with_statement: &ast::StmtWith) {
        let ast::StmtWith {
            range: _,
            is_async,
            items,
            body,
        } = with_statement;
        for item in items {
            let target = item.optional_vars.as_deref();
            if let Some(ast::Expr::Name(name)) = target {
                self.infer_definition(name);
            } else {
                // TODO infer definitions in unpacking assignment

                // Call into the context expression inference to validate that it evaluates
                // to a valid context manager.
                let context_expression_ty = if target.is_some() {
                    self.infer_standalone_expression(&item.context_expr)
                } else {
                    self.infer_expression(&item.context_expr)
                };
                self.infer_context_expression(&item.context_expr, context_expression_ty, *is_async);
                self.infer_optional_expression(target);
            }
        }

        self.infer_body(body);
    }

    fn infer_with_item_definition(
        &mut self,
        target: &ast::ExprName,
        with_item: &ast::WithItem,
        is_async: bool,
        definition: Definition<'db>,
    ) {
        self.infer_standalone_expression(&with_item.context_expr);

        let target_ty = self.infer_context_expression(
            &with_item.context_expr,
            self.expression_ty(&with_item.context_expr),
            is_async,
        );

        self.types.expressions.insert(
            target.scoped_expression_id(self.db, self.scope()),
            target_ty,
        );
        self.add_binding(target.into(), definition, target_ty);
    }

    /// Infers the type of a context expression (`with expr`) and returns the target's type
    ///
    /// Returns [`Type::Unknown`] if the context expression doesn't implement the context manager protocol.
    ///
    /// ## Terminology
    /// See [PEP343](https://peps.python.org/pep-0343/#standard-terminology).
    fn infer_context_expression(
        &mut self,
        context_expression: &ast::Expr,
        context_expression_ty: Type<'db>,
        is_async: bool,
    ) -> Type<'db> {
        // TODO: Handle async with statements (they use `aenter` and `aexit`)
        if is_async {
            return todo_type!("async with statement");
        }

        let context_manager_ty = context_expression_ty.to_meta_type(self.db);

        let enter = context_manager_ty.member(self.db, "__enter__");
        let exit = context_manager_ty.member(self.db, "__exit__");

        // TODO: Make use of Protocols when we support it (the manager be assignable to `contextlib.AbstractContextManager`).
        match (enter, exit) {
            (Symbol::Unbound, Symbol::Unbound) => {
                self.diagnostics.add(
                    context_expression.into(),
                    "invalid-context-manager",
                    format_args!(
                        "Object of type `{}` cannot be used with `with` because it doesn't implement `__enter__` and `__exit__`",
                        context_expression_ty.display(self.db)
                    ),
                );
                Type::Unknown
            }
            (Symbol::Unbound, _) => {
                self.diagnostics.add(
                    context_expression.into(),
                    "invalid-context-manager",
                    format_args!(
                        "Object of type `{}` cannot be used with `with` because it doesn't implement `__enter__`",
                        context_expression_ty.display(self.db)
                    ),
                );
                Type::Unknown
            }
            (Symbol::Type(enter_ty, enter_boundness), exit) => {
                if enter_boundness == Boundness::PossiblyUnbound {
                    self.diagnostics.add(
                        context_expression.into(),
                        "invalid-context-manager",
                        format_args!(
                            "Object of type `{context_expression}` cannot be used with `with` because the method `__enter__` is possibly unbound",
                            context_expression = context_expression_ty.display(self.db),
                        ),
                    );
                }

                let target_ty = enter_ty
                    .call(self.db, &[context_expression_ty])
                    .return_ty_result(self.db, context_expression.into(), &mut self.diagnostics)
                    .unwrap_or_else(|err| {
                        self.diagnostics.add(
                            context_expression.into(),
                            "invalid-context-manager",
                            format_args!("
                                Object of type `{context_expression}` cannot be used with `with` because the method `__enter__` of type `{enter_ty}` is not callable", context_expression = context_expression_ty.display(self.db), enter_ty = enter_ty.display(self.db)
                            ),
                        );
                        err.return_ty()
                    });

                match exit {
                    Symbol::Unbound => {
                        self.diagnostics.add(
                            context_expression.into(),
                            "invalid-context-manager",
                            format_args!(
                                "Object of type `{}` cannot be used with `with` because it doesn't implement `__exit__`",
                                context_expression_ty.display(self.db)
                            ),
                        );
                    }
                    Symbol::Type(exit_ty, exit_boundness) => {
                        // TODO: Use the `exit_ty` to determine if any raised exception is suppressed.

                        if exit_boundness == Boundness::PossiblyUnbound {
                            self.diagnostics.add(
                                context_expression.into(),
                                "invalid-context-manager",
                                format_args!(
                                    "Object of type `{context_expression}` cannot be used with `with` because the method `__exit__` is possibly unbound",
                                    context_expression = context_expression_ty.display(self.db),
                                ),
                            );
                        }

                        if exit_ty
                            .call(
                                self.db,
                                &[
                                    context_manager_ty,
                                    Type::none(self.db),
                                    Type::none(self.db),
                                    Type::none(self.db),
                                ],
                            )
                            .return_ty_result(
                                self.db,
                                context_expression.into(),
                                &mut self.diagnostics,
                            )
                            .is_err()
                        {
                            self.diagnostics.add(
                                context_expression.into(),
                                "invalid-context-manager",
                                format_args!(
                                    "Object of type `{context_expression}` cannot be used with `with` because the method `__exit__` of type `{exit_ty}` is not callable",
                                    context_expression = context_expression_ty.display(self.db),
                                    exit_ty = exit_ty.display(self.db),
                                ),
                            );
                        }
                    }
                }

                target_ty
            }
        }
    }

    fn infer_except_handler_definition(
        &mut self,
        except_handler_definition: &ExceptHandlerDefinitionKind,
        definition: Definition<'db>,
    ) {
        let node_ty = except_handler_definition
            .handled_exceptions()
            .map(|ty| self.infer_expression(ty))
            // If there is no handled exception, it's invalid syntax;
            // a diagnostic will have already been emitted
            .unwrap_or(Type::Unknown);

        let symbol_ty = if except_handler_definition.is_star() {
            // TODO should be generic --Alex
            //
            // TODO should infer `ExceptionGroup` if all caught exceptions
            // are subclasses of `Exception` --Alex
            builtins_symbol(self.db, "BaseExceptionGroup")
                .ignore_possibly_unbound()
                .unwrap_or(Type::Unknown)
                .to_instance(self.db)
        } else {
            // TODO: anything that's a consistent subtype of
            // `type[BaseException] | tuple[type[BaseException], ...]` should be valid;
            // anything else is invalid and should lead to a diagnostic being reported --Alex
            match node_ty {
                Type::Any | Type::Unknown => node_ty,
                Type::ClassLiteral(ClassLiteralType { class }) => Type::instance(class),
                Type::Tuple(tuple) => UnionType::from_elements(
                    self.db,
                    tuple.elements(self.db).iter().map(|ty| {
                        ty.into_class_literal()
                            .map_or(todo_type!(), |ClassLiteralType { class }| {
                                Type::instance(class)
                            })
                    }),
                ),
                _ => todo_type!("exception type"),
            }
        };

        self.add_binding(
            except_handler_definition.node().into(),
            definition,
            symbol_ty,
        );
    }

    fn infer_typevar_definition(
        &mut self,
        node: &ast::TypeParamTypeVar,
        definition: Definition<'db>,
    ) {
        let ast::TypeParamTypeVar {
            range: _,
            name,
            bound,
            default,
        } = node;
        let bound_or_constraint = match bound.as_deref() {
            Some(expr @ ast::Expr::Tuple(ast::ExprTuple { elts, .. })) => {
                if elts.len() < 2 {
                    self.diagnostics.add(
                        expr.into(),
                        "invalid-typevar-constraints",
                        format_args!("TypeVar must have at least two constrained types"),
                    );
                    self.infer_expression(expr);
                    None
                } else {
                    let tuple = TupleType::new(
                        self.db,
                        elts.iter()
                            .map(|expr| self.infer_type_expression(expr))
                            .collect::<Box<_>>(),
                    );
                    let constraints = TypeVarBoundOrConstraints::Constraints(tuple);
                    self.store_expression_type(expr, Type::Tuple(tuple));
                    Some(constraints)
                }
            }
            Some(expr) => Some(TypeVarBoundOrConstraints::UpperBound(
                self.infer_type_expression(expr),
            )),
            None => None,
        };
        let default_ty = self.infer_optional_type_expression(default.as_deref());
        let ty = Type::KnownInstance(KnownInstanceType::TypeVar(TypeVarInstance::new(
            self.db,
            name.id.clone(),
            bound_or_constraint,
            default_ty,
        )));
        self.add_declaration_with_binding(node.into(), definition, ty, ty);
    }

    fn infer_paramspec_definition(
        &mut self,
        node: &ast::TypeParamParamSpec,
        definition: Definition<'db>,
    ) {
        let ast::TypeParamParamSpec {
            range: _,
            name: _,
            default,
        } = node;
        self.infer_optional_expression(default.as_deref());
        self.add_declaration_with_binding(node.into(), definition, todo_type!(), todo_type!());
    }

    fn infer_typevartuple_definition(
        &mut self,
        node: &ast::TypeParamTypeVarTuple,
        definition: Definition<'db>,
    ) {
        let ast::TypeParamTypeVarTuple {
            range: _,
            name: _,
            default,
        } = node;
        self.infer_optional_expression(default.as_deref());
        self.add_declaration_with_binding(node.into(), definition, todo_type!(), todo_type!());
    }

    fn infer_match_statement(&mut self, match_statement: &ast::StmtMatch) {
        let ast::StmtMatch {
            range: _,
            subject,
            cases,
        } = match_statement;

        self.infer_standalone_expression(subject);

        for case in cases {
            let ast::MatchCase {
                range: _,
                body,
                pattern,
                guard,
            } = case;
            self.infer_match_pattern(pattern);
            self.infer_optional_expression(guard.as_deref());
            self.infer_body(body);
        }
    }

    fn infer_match_pattern_definition(
        &mut self,
        pattern: &ast::Pattern,
        _index: u32,
        definition: Definition<'db>,
    ) {
        // TODO(dhruvmanila): The correct way to infer types here is to perform structural matching
        // against the subject expression type (which we can query via `infer_expression_types`)
        // and extract the type at the `index` position if the pattern matches. This will be
        // similar to the logic in `self.infer_assignment_definition`.
        self.add_binding(pattern.into(), definition, todo_type!());
    }

    fn infer_match_pattern(&mut self, pattern: &ast::Pattern) {
        // TODO(dhruvmanila): Add a Salsa query for inferring pattern types and matching against
        // the subject expression: https://github.com/astral-sh/ruff/pull/13147#discussion_r1739424510
        match pattern {
            ast::Pattern::MatchValue(match_value) => {
                self.infer_expression(&match_value.value);
            }
            ast::Pattern::MatchSequence(match_sequence) => {
                for pattern in &match_sequence.patterns {
                    self.infer_match_pattern(pattern);
                }
            }
            ast::Pattern::MatchMapping(match_mapping) => {
                let ast::PatternMatchMapping {
                    range: _,
                    keys,
                    patterns,
                    rest: _,
                } = match_mapping;
                for key in keys {
                    self.infer_expression(key);
                }
                for pattern in patterns {
                    self.infer_match_pattern(pattern);
                }
            }
            ast::Pattern::MatchClass(match_class) => {
                let ast::PatternMatchClass {
                    range: _,
                    cls,
                    arguments,
                } = match_class;
                for pattern in &arguments.patterns {
                    self.infer_match_pattern(pattern);
                }
                for keyword in &arguments.keywords {
                    self.infer_match_pattern(&keyword.pattern);
                }
                self.infer_expression(cls);
            }
            ast::Pattern::MatchAs(match_as) => {
                if let Some(pattern) = &match_as.pattern {
                    self.infer_match_pattern(pattern);
                }
            }
            ast::Pattern::MatchOr(match_or) => {
                for pattern in &match_or.patterns {
                    self.infer_match_pattern(pattern);
                }
            }
            ast::Pattern::MatchStar(_) | ast::Pattern::MatchSingleton(_) => {}
        };
    }

    fn infer_assignment_statement(&mut self, assignment: &ast::StmtAssign) {
        let ast::StmtAssign {
            range: _,
            targets,
            value,
        } = assignment;

        for target in targets {
            self.infer_assignment_target(target, value);
        }
    }

    // TODO: Remove the `value` argument once we handle all possible assignment targets.
    fn infer_assignment_target(&mut self, target: &ast::Expr, value: &ast::Expr) {
        match target {
            ast::Expr::Name(name) => self.infer_definition(name),
            ast::Expr::List(ast::ExprList { elts, .. })
            | ast::Expr::Tuple(ast::ExprTuple { elts, .. }) => {
                for element in elts {
                    self.infer_assignment_target(element, value);
                }
            }
            _ => {
                // TODO: Remove this once we handle all possible assignment targets.
                self.infer_standalone_expression(value);
                self.infer_expression(target);
            }
        }
    }

    fn infer_assignment_definition(
        &mut self,
        assignment: &AssignmentDefinitionKind<'db>,
        definition: Definition<'db>,
    ) {
        let value = assignment.value();
        let name = assignment.name();

        self.infer_standalone_expression(value);

        let value_ty = self.expression_ty(value);
        let name_ast_id = name.scoped_expression_id(self.db, self.scope());

        let mut target_ty = match assignment.target() {
            TargetKind::Sequence(unpack) => {
                let unpacked = infer_unpack_types(self.db, unpack);
                // Only copy the diagnostics if this is the first assignment to avoid duplicating the
                // unpack assignments.
                if assignment.is_first() {
                    self.diagnostics.extend(unpacked.diagnostics());
                }

                unpacked.get(name_ast_id).unwrap_or(Type::Unknown)
            }
            TargetKind::Name => value_ty,
        };

        if let Some(known_instance) = file_to_module(self.db, definition.file(self.db))
            .as_ref()
            .and_then(|module| KnownInstanceType::try_from_module_and_symbol(module, &name.id))
        {
            target_ty = Type::KnownInstance(known_instance);
        }

        self.store_expression_type(name, target_ty);
        self.add_binding(name.into(), definition, target_ty);
    }

    fn infer_annotated_assignment_statement(&mut self, assignment: &ast::StmtAnnAssign) {
        // assignments to non-Names are not Definitions
        if matches!(*assignment.target, ast::Expr::Name(_)) {
            self.infer_definition(assignment);
        } else {
            let ast::StmtAnnAssign {
                range: _,
                annotation,
                value,
                target,
                simple: _,
            } = assignment;
            self.infer_annotation_expression(annotation, DeferredExpressionState::None);
            self.infer_optional_expression(value.as_deref());
            self.infer_expression(target);
        }
    }

    /// Infer the types in an annotated assignment definition.
    fn infer_annotated_assignment_definition(
        &mut self,
        assignment: &ast::StmtAnnAssign,
        definition: Definition<'db>,
    ) {
        let ast::StmtAnnAssign {
            range: _,
            target,
            annotation,
            value,
            simple: _,
        } = assignment;

        let mut annotation_ty = self.infer_annotation_expression(
            annotation,
            DeferredExpressionState::from(self.are_all_types_deferred()),
        );

        // Handle various singletons.
        if let Type::Instance(InstanceType { class }) = annotation_ty {
            if class.is_known(self.db, KnownClass::SpecialForm) {
                if let Some(name_expr) = target.as_name_expr() {
                    if let Some(known_instance) = file_to_module(self.db, self.file)
                        .as_ref()
                        .and_then(|module| {
                            KnownInstanceType::try_from_module_and_symbol(module, &name_expr.id)
                        })
                    {
                        annotation_ty = Type::KnownInstance(known_instance);
                    }
                }
            }
        }

        if let Some(value) = value.as_deref() {
            let value_ty = self.infer_expression(value);
            self.add_declaration_with_binding(
                assignment.into(),
                definition,
                annotation_ty,
                value_ty,
            );
        } else {
            self.add_declaration(assignment.into(), definition, annotation_ty);
        }

        self.infer_expression(target);
    }

    fn infer_augmented_assignment_statement(&mut self, assignment: &ast::StmtAugAssign) {
        if assignment.target.is_name_expr() {
            self.infer_definition(assignment);
        } else {
            // TODO currently we don't consider assignments to non-Names to be Definitions
            self.infer_augment_assignment(assignment);
        }
    }

    fn infer_augmented_op(
        &mut self,
        assignment: &ast::StmtAugAssign,
        target_type: Type<'db>,
        value_type: Type<'db>,
    ) -> Type<'db> {
        // If the target defines, e.g., `__iadd__`, infer the augmented assignment as a call to that
        // dunder.
        let op = assignment.op;
        match target_type {
            Type::Union(union) => {
                return union.map(self.db, |&target_type| {
                    self.infer_augmented_op(assignment, target_type, value_type)
                })
            }
            Type::Instance(InstanceType { class }) => {
                if let Symbol::Type(class_member, boundness) =
                    class.class_member(self.db, op.in_place_dunder())
                {
                    let call = class_member.call(self.db, &[target_type, value_type]);
                    let augmented_return_ty = match call.return_ty_result(
                        self.db,
                        AnyNodeRef::StmtAugAssign(assignment),
                        &mut self.diagnostics,
                    ) {
                        Ok(t) => t,
                        Err(e) => {
                            self.diagnostics.add(
                                assignment.into(),
                                "unsupported-operator",
                                format_args!(
                                    "Operator `{op}=` is unsupported between objects of type `{}` and `{}`",
                                    target_type.display(self.db),
                                    value_type.display(self.db)
                                ),
                            );
                            e.return_ty()
                        }
                    };

                    return match boundness {
                        Boundness::Bound => augmented_return_ty,
                        Boundness::PossiblyUnbound => {
                            let left_ty = target_type;
                            let right_ty = value_type;

                            let binary_return_ty = self.infer_binary_expression_type(left_ty, right_ty, op)
                                .unwrap_or_else(|| {
                                    self.diagnostics.add(
                                        assignment.into(),
                                        "unsupported-operator",
                                        format_args!(
                                            "Operator `{op}=` is unsupported between objects of type `{}` and `{}`",
                                            left_ty.display(self.db),
                                            right_ty.display(self.db)
                                        ),
                                    );
                                    Type::Unknown
                                });

                            UnionType::from_elements(
                                self.db,
                                [augmented_return_ty, binary_return_ty],
                            )
                        }
                    };
                }
            }
            _ => {}
        }

        // By default, fall back to non-augmented binary operator inference.
        let left_ty = target_type;
        let right_ty = value_type;

        self.infer_binary_expression_type(left_ty, right_ty, op)
            .unwrap_or_else(|| {
                self.diagnostics.add(
                    assignment.into(),
                    "unsupported-operator",
                    format_args!(
                        "Operator `{op}=` is unsupported between objects of type `{}` and `{}`",
                        left_ty.display(self.db),
                        right_ty.display(self.db)
                    ),
                );
                Type::Unknown
            })
    }

    fn infer_augment_assignment_definition(
        &mut self,
        assignment: &ast::StmtAugAssign,
        definition: Definition<'db>,
    ) {
        let target_ty = self.infer_augment_assignment(assignment);
        self.add_binding(assignment.into(), definition, target_ty);
    }

    fn infer_augment_assignment(&mut self, assignment: &ast::StmtAugAssign) -> Type<'db> {
        let ast::StmtAugAssign {
            range: _,
            target,
            op: _,
            value,
        } = assignment;

        // Resolve the target type, assuming a load context.
        let target_type = match &**target {
            Expr::Name(name) => {
                self.store_expression_type(target, Type::Never);
                self.infer_name_load(name)
            }
            Expr::Attribute(attr) => {
                self.store_expression_type(target, Type::Never);
                self.infer_attribute_load(attr)
            }
            _ => self.infer_expression(target),
        };
        let value_type = self.infer_expression(value);

        self.infer_augmented_op(assignment, target_type, value_type)
    }

    fn infer_type_alias_statement(&mut self, node: &ast::StmtTypeAlias) {
        self.infer_definition(node);
    }

    fn infer_for_statement(&mut self, for_statement: &ast::StmtFor) {
        let ast::StmtFor {
            range: _,
            target,
            iter,
            body,
            orelse,
            is_async: _,
        } = for_statement;

        self.infer_standalone_expression(iter);

        // TODO more complex assignment targets
        if let ast::Expr::Name(name) = &**target {
            self.infer_definition(name);
        } else {
            self.infer_expression(target);
        }
        self.infer_body(body);
        self.infer_body(orelse);
    }

    fn infer_for_statement_definition(
        &mut self,
        target: &ast::ExprName,
        iterable: &ast::Expr,
        is_async: bool,
        definition: Definition<'db>,
    ) {
        let iterable_ty = self.infer_standalone_expression(iterable);

        let loop_var_value_ty = if is_async {
            todo_type!("async iterables/iterators")
        } else {
            iterable_ty
                .iterate(self.db)
                .unwrap_with_diagnostic(iterable.into(), &mut self.diagnostics)
        };

        self.store_expression_type(target, loop_var_value_ty);
        self.add_binding(target.into(), definition, loop_var_value_ty);
    }

    fn infer_while_statement(&mut self, while_statement: &ast::StmtWhile) {
        let ast::StmtWhile {
            range: _,
            test,
            body,
            orelse,
        } = while_statement;

        self.infer_expression(test);
        self.infer_body(body);
        self.infer_body(orelse);
    }

    fn infer_import_statement(&mut self, import: &ast::StmtImport) {
        let ast::StmtImport { range: _, names } = import;

        for alias in names {
            self.infer_definition(alias);
        }
    }

    fn infer_import_definition(&mut self, alias: &'db ast::Alias, definition: Definition<'db>) {
        let ast::Alias {
            range: _,
            name,
            asname: _,
        } = alias;

        let module_ty = if let Some(module_name) = ModuleName::new(name) {
            if let Some(module) = self.module_ty_from_name(&module_name) {
                module
            } else {
                self.diagnostics.add_unresolved_module(alias, 0, Some(name));
                Type::Unknown
            }
        } else {
            tracing::debug!("Failed to resolve import due to invalid syntax");
            Type::Unknown
        };

        self.add_declaration_with_binding(alias.into(), definition, module_ty, module_ty);
    }

    fn infer_import_from_statement(&mut self, import: &ast::StmtImportFrom) {
        let ast::StmtImportFrom {
            range: _,
            module: _,
            names,
            level: _,
        } = import;

        for alias in names {
            self.infer_definition(alias);
        }
    }

    fn infer_assert_statement(&mut self, assert: &ast::StmtAssert) {
        let ast::StmtAssert {
            range: _,
            test,
            msg,
        } = assert;

        self.infer_expression(test);
        self.infer_optional_expression(msg.as_deref());
    }

    fn infer_raise_statement(&mut self, raise: &ast::StmtRaise) {
        let ast::StmtRaise {
            range: _,
            exc,
            cause,
        } = raise;
        self.infer_optional_expression(exc.as_deref());
        self.infer_optional_expression(cause.as_deref());
    }

    /// Given a `from .foo import bar` relative import, resolve the relative module
    /// we're importing `bar` from into an absolute [`ModuleName`]
    /// using the name of the module we're currently analyzing.
    ///
    /// - `level` is the number of dots at the beginning of the relative module name:
    ///   - `from .foo.bar import baz` => `level == 1`
    ///   - `from ...foo.bar import baz` => `level == 3`
    /// - `tail` is the relative module name stripped of all leading dots:
    ///   - `from .foo import bar` => `tail == "foo"`
    ///   - `from ..foo.bar import baz` => `tail == "foo.bar"`
    fn relative_module_name(
        &self,
        tail: Option<&str>,
        level: NonZeroU32,
    ) -> Result<ModuleName, ModuleNameResolutionError> {
        let module = file_to_module(self.db, self.file)
            .ok_or(ModuleNameResolutionError::UnknownCurrentModule)?;
        let mut level = level.get();
        if module.kind().is_package() {
            level -= 1;
        }
        let mut module_name = module.name().clone();
        for _ in 0..level {
            module_name = module_name
                .parent()
                .ok_or(ModuleNameResolutionError::TooManyDots)?;
        }
        if let Some(tail) = tail {
            let tail = ModuleName::new(tail).ok_or(ModuleNameResolutionError::InvalidSyntax)?;
            module_name.extend(&tail);
        }
        Ok(module_name)
    }

    fn infer_import_from_definition(
        &mut self,
        import_from: &'db ast::StmtImportFrom,
        alias: &ast::Alias,
        definition: Definition<'db>,
    ) {
        // TODO:
        // - Absolute `*` imports (`from collections import *`)
        // - Relative `*` imports (`from ...foo import *`)
        // - Submodule imports (`from collections import abc`,
        //   where `abc` is a submodule of the `collections` package)
        //
        // For the last item, see the currently skipped tests
        // `follow_relative_import_bare_to_module()` and
        // `follow_nonexistent_import_bare_to_module()`.
        let ast::StmtImportFrom { module, level, .. } = import_from;
        let module = module.as_deref();

        let module_name = if let Some(level) = NonZeroU32::new(*level) {
            tracing::trace!(
                "Resolving imported object `{}` from module `{}` relative to file `{}`",
                alias.name,
                format_import_from_module(level.get(), module),
                self.file.path(self.db),
            );
            self.relative_module_name(module, level)
        } else {
            tracing::trace!(
                "Resolving imported object `{}` from module `{}`",
                alias.name,
                format_import_from_module(*level, module),
            );
            module
                .and_then(ModuleName::new)
                .ok_or(ModuleNameResolutionError::InvalidSyntax)
        };

        let ty = match module_name {
            Ok(module_name) => {
                if let Some(module_ty) = self.module_ty_from_name(&module_name) {
                    let ast::Alias {
                        range: _,
                        name,
                        asname: _,
                    } = alias;

                    match module_ty.member(self.db, &ast::name::Name::new(&name.id)) {
                        Symbol::Type(ty, boundness) => {
                            if boundness == Boundness::PossiblyUnbound {
                                self.diagnostics.add(
                                    AnyNodeRef::Alias(alias),
                                    "possibly-unbound-import",
                                    format_args!("Member `{name}` of module `{module_name}` is possibly unbound",),
                                );
                            }

                            ty
                        }
                        Symbol::Unbound => {
                            self.diagnostics.add(
                                AnyNodeRef::Alias(alias),
                                "unresolved-import",
                                format_args!("Module `{module_name}` has no member `{name}`",),
                            );
                            Type::Unknown
                        }
                    }
                } else {
                    self.diagnostics
                        .add_unresolved_module(import_from, *level, module);
                    Type::Unknown
                }
            }
            Err(ModuleNameResolutionError::InvalidSyntax) => {
                tracing::debug!("Failed to resolve import due to invalid syntax");
                // Invalid syntax diagnostics are emitted elsewhere.
                Type::Unknown
            }
            Err(ModuleNameResolutionError::TooManyDots) => {
                tracing::debug!(
                    "Relative module resolution `{}` failed: too many leading dots",
                    format_import_from_module(*level, module),
                );
                self.diagnostics
                    .add_unresolved_module(import_from, *level, module);
                Type::Unknown
            }
            Err(ModuleNameResolutionError::UnknownCurrentModule) => {
                tracing::debug!(
                    "Relative module resolution `{}` failed; could not resolve file `{}` to a module",
                    format_import_from_module(*level, module),
                    self.file.path(self.db)
                );
                self.diagnostics
                    .add_unresolved_module(import_from, *level, module);
                Type::Unknown
            }
        };

        self.add_declaration_with_binding(alias.into(), definition, ty, ty);
    }

    fn infer_return_statement(&mut self, ret: &ast::StmtReturn) {
        self.infer_optional_expression(ret.value.as_deref());
    }

    fn infer_delete_statement(&mut self, delete: &ast::StmtDelete) {
        let ast::StmtDelete { range: _, targets } = delete;
        for target in targets {
            self.infer_expression(target);
        }
    }

    fn module_ty_from_name(&self, module_name: &ModuleName) -> Option<Type<'db>> {
        resolve_module(self.db, module_name).map(|module| Type::ModuleLiteral(module.file()))
    }

    fn infer_decorator(&mut self, decorator: &ast::Decorator) -> Type<'db> {
        let ast::Decorator {
            range: _,
            expression,
        } = decorator;

        self.infer_expression(expression)
    }

    fn infer_arguments(&mut self, arguments: &ast::Arguments) -> Vec<Type<'db>> {
        let mut types = Vec::with_capacity(
            arguments
                .args
                .len()
                .saturating_add(arguments.keywords.len()),
        );

        types.extend(arguments.args.iter().map(|arg| self.infer_expression(arg)));

        types.extend(arguments.keywords.iter().map(
            |ast::Keyword {
                 range: _,
                 arg: _,
                 value,
             }| self.infer_expression(value),
        ));

        types
    }

    fn infer_optional_expression(&mut self, expression: Option<&ast::Expr>) -> Option<Type<'db>> {
        expression.map(|expr| self.infer_expression(expr))
    }

    #[track_caller]
    fn infer_expression(&mut self, expression: &ast::Expr) -> Type<'db> {
        debug_assert_eq!(
            self.index.try_expression(expression),
            None,
            "Calling `self.infer_expression` on a standalone-expression is not allowed because it can lead to double-inference. Use `self.infer_standalone_expression` instead."
        );

        self.infer_expression_impl(expression)
    }

    fn infer_standalone_expression(&mut self, expression: &ast::Expr) -> Type<'db> {
        let standalone_expression = self.index.expression(expression);
        let types = infer_expression_types(self.db, standalone_expression);
        self.extend(types);
        self.expression_ty(expression)
    }

    fn infer_expression_impl(&mut self, expression: &ast::Expr) -> Type<'db> {
        let ty = match expression {
            ast::Expr::NoneLiteral(ast::ExprNoneLiteral { range: _ }) => Type::none(self.db),
            ast::Expr::NumberLiteral(literal) => self.infer_number_literal_expression(literal),
            ast::Expr::BooleanLiteral(literal) => self.infer_boolean_literal_expression(literal),
            ast::Expr::StringLiteral(literal) => self.infer_string_literal_expression(literal),
            ast::Expr::BytesLiteral(bytes_literal) => {
                self.infer_bytes_literal_expression(bytes_literal)
            }
            ast::Expr::FString(fstring) => self.infer_fstring_expression(fstring),
            ast::Expr::EllipsisLiteral(literal) => self.infer_ellipsis_literal_expression(literal),
            ast::Expr::Tuple(tuple) => self.infer_tuple_expression(tuple),
            ast::Expr::List(list) => self.infer_list_expression(list),
            ast::Expr::Set(set) => self.infer_set_expression(set),
            ast::Expr::Dict(dict) => self.infer_dict_expression(dict),
            ast::Expr::Generator(generator) => self.infer_generator_expression(generator),
            ast::Expr::ListComp(listcomp) => self.infer_list_comprehension_expression(listcomp),
            ast::Expr::DictComp(dictcomp) => self.infer_dict_comprehension_expression(dictcomp),
            ast::Expr::SetComp(setcomp) => self.infer_set_comprehension_expression(setcomp),
            ast::Expr::Name(name) => self.infer_name_expression(name),
            ast::Expr::Attribute(attribute) => self.infer_attribute_expression(attribute),
            ast::Expr::UnaryOp(unary_op) => self.infer_unary_expression(unary_op),
            ast::Expr::BinOp(binary) => self.infer_binary_expression(binary),
            ast::Expr::BoolOp(bool_op) => self.infer_boolean_expression(bool_op),
            ast::Expr::Compare(compare) => self.infer_compare_expression(compare),
            ast::Expr::Subscript(subscript) => self.infer_subscript_expression(subscript),
            ast::Expr::Slice(slice) => self.infer_slice_expression(slice),
            ast::Expr::Named(named) => self.infer_named_expression(named),
            ast::Expr::If(if_expression) => self.infer_if_expression(if_expression),
            ast::Expr::Lambda(lambda_expression) => self.infer_lambda_expression(lambda_expression),
            ast::Expr::Call(call_expression) => self.infer_call_expression(call_expression),
            ast::Expr::Starred(starred) => self.infer_starred_expression(starred),
            ast::Expr::Yield(yield_expression) => self.infer_yield_expression(yield_expression),
            ast::Expr::YieldFrom(yield_from) => self.infer_yield_from_expression(yield_from),
            ast::Expr::Await(await_expression) => self.infer_await_expression(await_expression),
            ast::Expr::IpyEscapeCommand(_) => {
                // TODO Implement Ipy escape command support
                todo_type!()
            }
        };

        self.store_expression_type(expression, ty);

        ty
    }

    fn store_expression_type(&mut self, expression: &impl HasScopedExpressionId, ty: Type<'db>) {
        if self.deferred_state.in_string_annotation() {
            // Avoid storing the type of expressions that are part of a string annotation because
            // the expression ids don't exists in the semantic index. Instead, we'll store the type
            // on the string expression itself that represents the annotation.
            return;
        }
        let expr_id = expression.scoped_expression_id(self.db, self.scope());
        let previous = self.types.expressions.insert(expr_id, ty);
        assert_eq!(previous, None);
    }

    fn infer_number_literal_expression(&mut self, literal: &ast::ExprNumberLiteral) -> Type<'db> {
        let ast::ExprNumberLiteral { range: _, value } = literal;

        match value {
            ast::Number::Int(n) => n
                .as_i64()
                .map(Type::IntLiteral)
                .unwrap_or_else(|| KnownClass::Int.to_instance(self.db)),
            ast::Number::Float(_) => KnownClass::Float.to_instance(self.db),
            ast::Number::Complex { .. } => builtins_symbol(self.db, "complex")
                .ignore_possibly_unbound()
                .unwrap_or(Type::Unknown)
                .to_instance(self.db),
        }
    }

    #[allow(clippy::unused_self)]
    fn infer_boolean_literal_expression(&mut self, literal: &ast::ExprBooleanLiteral) -> Type<'db> {
        let ast::ExprBooleanLiteral { range: _, value } = literal;

        Type::BooleanLiteral(*value)
    }

    fn infer_string_literal_expression(&mut self, literal: &ast::ExprStringLiteral) -> Type<'db> {
        if literal.value.len() <= Self::MAX_STRING_LITERAL_SIZE {
            Type::string_literal(self.db, literal.value.to_str())
        } else {
            Type::LiteralString
        }
    }

    fn infer_bytes_literal_expression(&mut self, literal: &ast::ExprBytesLiteral) -> Type<'db> {
        // TODO: ignoring r/R prefixes for now, should normalize bytes values
        let bytes: Vec<u8> = literal.value.bytes().collect();
        Type::bytes_literal(self.db, &bytes)
    }

    fn infer_fstring_expression(&mut self, fstring: &ast::ExprFString) -> Type<'db> {
        let ast::ExprFString { range: _, value } = fstring;

        let mut collector = StringPartsCollector::new();
        for part in value {
            // Make sure we iter through every parts to infer all sub-expressions. The `collector`
            // struct ensures we don't allocate unnecessary strings.
            match part {
                ast::FStringPart::Literal(literal) => {
                    collector.push_str(&literal.value);
                }
                ast::FStringPart::FString(fstring) => {
                    for element in &fstring.elements {
                        match element {
                            ast::FStringElement::Expression(expression) => {
                                let ast::FStringExpressionElement {
                                    range: _,
                                    expression,
                                    debug_text: _,
                                    conversion,
                                    format_spec,
                                } = expression;
                                let ty = self.infer_expression(expression);

                                if let Some(ref format_spec) = format_spec {
                                    for element in format_spec.elements.expressions() {
                                        self.infer_expression(&element.expression);
                                    }
                                }

                                // TODO: handle format specifiers by calling a method
                                // (`Type::format`?) that handles the `__format__` method.
                                // Conversion flags should be handled before calling `__format__`.
                                // https://docs.python.org/3/library/string.html#format-string-syntax
                                if !conversion.is_none() || format_spec.is_some() {
                                    collector.add_expression();
                                } else {
                                    if let Type::StringLiteral(literal) = ty.str(self.db) {
                                        collector.push_str(literal.value(self.db));
                                    } else {
                                        collector.add_expression();
                                    }
                                }
                            }
                            ast::FStringElement::Literal(literal) => {
                                collector.push_str(&literal.value);
                            }
                        }
                    }
                }
            }
        }
        collector.ty(self.db)
    }

    fn infer_ellipsis_literal_expression(
        &mut self,
        _literal: &ast::ExprEllipsisLiteral,
    ) -> Type<'db> {
        builtins_symbol(self.db, "Ellipsis")
            .ignore_possibly_unbound()
            .unwrap_or(Type::Unknown)
    }

    fn infer_tuple_expression(&mut self, tuple: &ast::ExprTuple) -> Type<'db> {
        let ast::ExprTuple {
            range: _,
            elts,
            ctx: _,
            parenthesized: _,
        } = tuple;

        let element_types: Vec<Type<'db>> =
            elts.iter().map(|elt| self.infer_expression(elt)).collect();

        Type::tuple(self.db, &element_types)
    }

    fn infer_list_expression(&mut self, list: &ast::ExprList) -> Type<'db> {
        let ast::ExprList {
            range: _,
            elts,
            ctx: _,
        } = list;

        for elt in elts {
            self.infer_expression(elt);
        }

        // TODO generic
        KnownClass::List.to_instance(self.db)
    }

    fn infer_set_expression(&mut self, set: &ast::ExprSet) -> Type<'db> {
        let ast::ExprSet { range: _, elts } = set;

        for elt in elts {
            self.infer_expression(elt);
        }

        // TODO generic
        KnownClass::Set.to_instance(self.db)
    }

    fn infer_dict_expression(&mut self, dict: &ast::ExprDict) -> Type<'db> {
        let ast::ExprDict { range: _, items } = dict;

        for item in items {
            self.infer_optional_expression(item.key.as_ref());
            self.infer_expression(&item.value);
        }

        // TODO generic
        KnownClass::Dict.to_instance(self.db)
    }

    /// Infer the type of the `iter` expression of the first comprehension.
    fn infer_first_comprehension_iter(&mut self, comprehensions: &[ast::Comprehension]) {
        let mut comprehensions_iter = comprehensions.iter();
        let Some(first_comprehension) = comprehensions_iter.next() else {
            unreachable!("Comprehension must contain at least one generator");
        };
        self.infer_standalone_expression(&first_comprehension.iter);
    }

    fn infer_generator_expression(&mut self, generator: &ast::ExprGenerator) -> Type<'db> {
        let ast::ExprGenerator {
            range: _,
            elt: _,
            generators,
            parenthesized: _,
        } = generator;

        self.infer_first_comprehension_iter(generators);

        // TODO generator type
        todo_type!()
    }

    fn infer_list_comprehension_expression(&mut self, listcomp: &ast::ExprListComp) -> Type<'db> {
        let ast::ExprListComp {
            range: _,
            elt: _,
            generators,
        } = listcomp;

        self.infer_first_comprehension_iter(generators);

        // TODO list type
        todo_type!()
    }

    fn infer_dict_comprehension_expression(&mut self, dictcomp: &ast::ExprDictComp) -> Type<'db> {
        let ast::ExprDictComp {
            range: _,
            key: _,
            value: _,
            generators,
        } = dictcomp;

        self.infer_first_comprehension_iter(generators);

        // TODO dict type
        todo_type!()
    }

    fn infer_set_comprehension_expression(&mut self, setcomp: &ast::ExprSetComp) -> Type<'db> {
        let ast::ExprSetComp {
            range: _,
            elt: _,
            generators,
        } = setcomp;

        self.infer_first_comprehension_iter(generators);

        // TODO set type
        todo_type!()
    }

    fn infer_generator_expression_scope(&mut self, generator: &ast::ExprGenerator) {
        let ast::ExprGenerator {
            range: _,
            elt,
            generators,
            parenthesized: _,
        } = generator;

        self.infer_expression(elt);
        self.infer_comprehensions(generators);
    }

    fn infer_list_comprehension_expression_scope(&mut self, listcomp: &ast::ExprListComp) {
        let ast::ExprListComp {
            range: _,
            elt,
            generators,
        } = listcomp;

        self.infer_expression(elt);
        self.infer_comprehensions(generators);
    }

    fn infer_dict_comprehension_expression_scope(&mut self, dictcomp: &ast::ExprDictComp) {
        let ast::ExprDictComp {
            range: _,
            key,
            value,
            generators,
        } = dictcomp;

        self.infer_expression(key);
        self.infer_expression(value);
        self.infer_comprehensions(generators);
    }

    fn infer_set_comprehension_expression_scope(&mut self, setcomp: &ast::ExprSetComp) {
        let ast::ExprSetComp {
            range: _,
            elt,
            generators,
        } = setcomp;

        self.infer_expression(elt);
        self.infer_comprehensions(generators);
    }

    fn infer_comprehensions(&mut self, comprehensions: &[ast::Comprehension]) {
        let mut comprehensions_iter = comprehensions.iter();
        let Some(first_comprehension) = comprehensions_iter.next() else {
            unreachable!("Comprehension must contain at least one generator");
        };
        self.infer_comprehension(first_comprehension, true);
        for comprehension in comprehensions_iter {
            self.infer_comprehension(comprehension, false);
        }
    }

    fn infer_comprehension(&mut self, comprehension: &ast::Comprehension, is_first: bool) {
        let ast::Comprehension {
            range: _,
            target,
            iter,
            ifs,
            is_async: _,
        } = comprehension;

        if !is_first {
            self.infer_standalone_expression(iter);
        }
        // TODO more complex assignment targets
        if let ast::Expr::Name(name) = target {
            self.infer_definition(name);
        } else {
            self.infer_expression(target);
        }
        for expr in ifs {
            self.infer_expression(expr);
        }
    }

    fn infer_comprehension_definition(
        &mut self,
        iterable: &ast::Expr,
        target: &ast::ExprName,
        is_first: bool,
        is_async: bool,
        definition: Definition<'db>,
    ) {
        let expression = self.index.expression(iterable);
        let result = infer_expression_types(self.db, expression);

        // Two things are different if it's the first comprehension:
        // (1) We must lookup the `ScopedExpressionId` of the iterable expression in the outer scope,
        //     because that's the scope we visit it in in the semantic index builder
        // (2) We must *not* call `self.extend()` on the result of the type inference,
        //     because `ScopedExpressionId`s are only meaningful within their own scope, so
        //     we'd add types for random wrong expressions in the current scope
        let iterable_ty = if is_first {
            let lookup_scope = self
                .index
                .parent_scope_id(self.scope().file_scope_id(self.db))
                .expect("A comprehension should never be the top-level scope")
                .to_scope_id(self.db, self.file);
            result.expression_ty(iterable.scoped_expression_id(self.db, lookup_scope))
        } else {
            self.extend(result);
            result.expression_ty(iterable.scoped_expression_id(self.db, self.scope()))
        };

        let target_ty = if is_async {
            // TODO: async iterables/iterators! -- Alex
            todo_type!("async iterables/iterators")
        } else {
            iterable_ty
                .iterate(self.db)
                .unwrap_with_diagnostic(iterable.into(), &mut self.diagnostics)
        };

        self.types.expressions.insert(
            target.scoped_expression_id(self.db, self.scope()),
            target_ty,
        );
        self.add_binding(target.into(), definition, target_ty);
    }

    fn infer_named_expression(&mut self, named: &ast::ExprNamed) -> Type<'db> {
        // See https://peps.python.org/pep-0572/#differences-between-assignment-expressions-and-assignment-statements
        if named.target.is_name_expr() {
            let definition = self.index.definition(named);
            let result = infer_definition_types(self.db, definition);
            self.extend(result);
            result.binding_ty(definition)
        } else {
            // For syntactically invalid targets, we still need to run type inference:
            self.infer_expression(&named.target);
            self.infer_expression(&named.value);
            Type::Unknown
        }
    }

    fn infer_named_expression_definition(
        &mut self,
        named: &ast::ExprNamed,
        definition: Definition<'db>,
    ) -> Type<'db> {
        let ast::ExprNamed {
            range: _,
            target,
            value,
        } = named;

        let value_ty = self.infer_expression(value);
        self.infer_expression(target);

        self.add_binding(named.into(), definition, value_ty);

        value_ty
    }

    fn infer_if_expression(&mut self, if_expression: &ast::ExprIf) -> Type<'db> {
        let ast::ExprIf {
            range: _,
            test,
            body,
            orelse,
        } = if_expression;

        let test_ty = self.infer_standalone_expression(test);
        let body_ty = self.infer_expression(body);
        let orelse_ty = self.infer_expression(orelse);

        match test_ty.bool(self.db) {
            Truthiness::AlwaysTrue => body_ty,
            Truthiness::AlwaysFalse => orelse_ty,
            Truthiness::Ambiguous => UnionType::from_elements(self.db, [body_ty, orelse_ty]),
        }
    }

    fn infer_lambda_body(&mut self, lambda_expression: &ast::ExprLambda) {
        self.infer_expression(&lambda_expression.body);
    }

    fn infer_lambda_expression(&mut self, lambda_expression: &ast::ExprLambda) -> Type<'db> {
        let ast::ExprLambda {
            range: _,
            parameters,
            body: _,
        } = lambda_expression;

        if let Some(parameters) = parameters {
            for default in parameters
                .iter_non_variadic_params()
                .filter_map(|param| param.default.as_deref())
            {
                self.infer_expression(default);
            }

            self.infer_parameters(parameters);
        }

        // TODO function type
        todo_type!()
    }

    fn infer_call_expression(&mut self, call_expression: &ast::ExprCall) -> Type<'db> {
        let ast::ExprCall {
            range: _,
            func,
            arguments,
        } = call_expression;

        // TODO: proper typed call signature, representing keyword args etc
        let arg_types = self.infer_arguments(arguments);
        let function_type = self.infer_expression(func);
        function_type
            .call(self.db, arg_types.as_slice())
            .unwrap_with_diagnostic(self.db, func.as_ref().into(), &mut self.diagnostics)
    }

    fn infer_starred_expression(&mut self, starred: &ast::ExprStarred) -> Type<'db> {
        let ast::ExprStarred {
            range: _,
            value,
            ctx: _,
        } = starred;

        let iterable_ty = self.infer_expression(value);
        iterable_ty
            .iterate(self.db)
            .unwrap_with_diagnostic(value.as_ref().into(), &mut self.diagnostics);

        // TODO
        todo_type!()
    }

    fn infer_yield_expression(&mut self, yield_expression: &ast::ExprYield) -> Type<'db> {
        let ast::ExprYield { range: _, value } = yield_expression;

        self.infer_optional_expression(value.as_deref());

        // TODO awaitable type
        todo_type!()
    }

    fn infer_yield_from_expression(&mut self, yield_from: &ast::ExprYieldFrom) -> Type<'db> {
        let ast::ExprYieldFrom { range: _, value } = yield_from;

        let iterable_ty = self.infer_expression(value);
        iterable_ty
            .iterate(self.db)
            .unwrap_with_diagnostic(value.as_ref().into(), &mut self.diagnostics);

        // TODO get type from `ReturnType` of generator
        todo_type!()
    }

    fn infer_await_expression(&mut self, await_expression: &ast::ExprAwait) -> Type<'db> {
        let ast::ExprAwait { range: _, value } = await_expression;

        self.infer_expression(value);

        // TODO awaitable type
        todo_type!()
    }

    /// Look up a name reference that isn't bound in the local scope.
    fn lookup_name(&mut self, name_node: &ast::ExprName) -> Symbol<'db> {
        let ast::ExprName { id: name, .. } = name_node;
        let file_scope_id = self.scope().file_scope_id(self.db);
        let is_bound =
            if let Some(symbol) = self.index.symbol_table(file_scope_id).symbol_by_name(name) {
                symbol.is_bound()
            } else {
                assert!(
                    self.deferred_state.in_string_annotation(),
                    "Expected the symbol table to create a symbol for every Name node"
                );
                false
            };

        // In function-like scopes, any local variable (symbol that is bound in this scope) can
        // only have a definition in this scope, or error; it never references another scope.
        // (At runtime, it would use the `LOAD_FAST` opcode.)
        if !is_bound || !self.scope().is_function_like(self.db) {
            // Walk up parent scopes looking for a possible enclosing scope that may have a
            // definition of this name visible to us (would be `LOAD_DEREF` at runtime.)
            for (enclosing_scope_file_id, _) in self.index.ancestor_scopes(file_scope_id) {
                // Class scopes are not visible to nested scopes, and we need to handle global
                // scope differently (because an unbound name there falls back to builtins), so
                // check only function-like scopes.
                let enclosing_scope_id = enclosing_scope_file_id.to_scope_id(self.db, self.file);
                if !enclosing_scope_id.is_function_like(self.db) {
                    continue;
                }
                let enclosing_symbol_table = self.index.symbol_table(enclosing_scope_file_id);
                let Some(enclosing_symbol) = enclosing_symbol_table.symbol_by_name(name) else {
                    continue;
                };
                if enclosing_symbol.is_bound() {
                    // We can return early here, because the nearest function-like scope that
                    // defines a name must be the only source for the nonlocal reference (at
                    // runtime, it is the scope that creates the cell for our closure.) If the name
                    // isn't bound in that scope, we should get an unbound name, not continue
                    // falling back to other scopes / globals / builtins.
                    return symbol(self.db, enclosing_scope_id, name);
                }
            }

            // No nonlocal binding, check module globals. Avoid infinite recursion if `self.scope`
            // already is module globals.
            let global_symbol = if file_scope_id.is_global() {
                Symbol::Unbound
            } else {
                global_symbol(self.db, self.file, name)
            };

            // Fallback to builtins (without infinite recursion if we're already in builtins.)
            if global_symbol.possibly_unbound()
                && Some(self.scope()) != builtins_module_scope(self.db)
            {
                let mut builtins_symbol = builtins_symbol(self.db, name);
                if builtins_symbol.is_unbound() && name == "reveal_type" {
                    self.diagnostics.add(
                        name_node.into(),
                        "undefined-reveal",
                        format_args!(
                            "`reveal_type` used without importing it; this is allowed for debugging convenience but will fail at runtime"),
                    );
                    builtins_symbol = typing_extensions_symbol(self.db, name);
                }

                global_symbol.or_fall_back_to(self.db, &builtins_symbol)
            } else {
                global_symbol
            }
        } else {
            Symbol::Unbound
        }
    }

    /// Infer the type of a [`ast::ExprName`] expression, assuming a load context.
    fn infer_name_load(&mut self, name: &ast::ExprName) -> Type<'db> {
        let ast::ExprName {
            range: _,
            id,
            ctx: _,
        } = name;

        let file_scope_id = self.scope().file_scope_id(self.db);
        let use_def = self.index.use_def_map(file_scope_id);

        // If we're inferring types of deferred expressions, always treat them as public symbols
        let (bindings_ty, boundness) = if self.is_deferred() {
            if let Some(symbol) = self.index.symbol_table(file_scope_id).symbol_id_by_name(id) {
                (
                    bindings_ty(self.db, use_def.public_bindings(symbol)),
                    use_def.public_boundness(symbol),
                )
            } else {
                assert!(
                    self.deferred_state.in_string_annotation(),
                    "Expected the symbol table to create a symbol for every Name node"
                );
                (None, Boundness::PossiblyUnbound)
            }
        } else {
            let use_id = name.scoped_use_id(self.db, self.scope());
            (
                bindings_ty(self.db, use_def.bindings_at_use(use_id)),
                use_def.use_boundness(use_id),
            )
        };

        if boundness == Boundness::PossiblyUnbound {
            match self.lookup_name(name) {
                Symbol::Type(looked_up_ty, looked_up_boundness) => {
                    if looked_up_boundness == Boundness::PossiblyUnbound {
                        self.diagnostics.add_possibly_unresolved_reference(name);
                    }

                    bindings_ty
                        .map(|ty| UnionType::from_elements(self.db, [ty, looked_up_ty]))
                        .unwrap_or(looked_up_ty)
                }
                Symbol::Unbound => {
                    if bindings_ty.is_some() {
                        self.diagnostics.add_possibly_unresolved_reference(name);
                    } else {
                        self.diagnostics.add_unresolved_reference(name);
                    }
                    bindings_ty.unwrap_or(Type::Unknown)
                }
            }
        } else {
            bindings_ty.unwrap_or(Type::Unknown)
        }
    }

    fn infer_name_expression(&mut self, name: &ast::ExprName) -> Type<'db> {
        match name.ctx {
            ExprContext::Load => self.infer_name_load(name),
            ExprContext::Store | ExprContext::Del => Type::Never,
            ExprContext::Invalid => Type::Unknown,
        }
    }

    /// Infer the type of a [`ast::ExprAttribute`] expression, assuming a load context.
    fn infer_attribute_load(&mut self, attribute: &ast::ExprAttribute) -> Type<'db> {
        let ast::ExprAttribute {
            value,
            attr,
            range: _,
            ctx: _,
        } = attribute;

        let value_ty = self.infer_expression(value);
        match value_ty.member(self.db, &attr.id) {
            Symbol::Type(member_ty, boundness) => {
                if boundness == Boundness::PossiblyUnbound {
                    self.diagnostics.add(
                        attribute.into(),
                        "possibly-unbound-attribute",
                        format_args!(
                            "Attribute `{}` on type `{}` is possibly unbound",
                            attr.id,
                            value_ty.display(self.db),
                        ),
                    );
                }

                member_ty
            }
            Symbol::Unbound => {
                self.diagnostics.add(
                    attribute.into(),
                    "unresolved-attribute",
                    format_args!(
                        "Type `{}` has no attribute `{}`",
                        value_ty.display(self.db),
                        attr.id
                    ),
                );
                Type::Unknown
            }
        }
    }

    fn infer_attribute_expression(&mut self, attribute: &ast::ExprAttribute) -> Type<'db> {
        let ast::ExprAttribute {
            value,
            attr: _,
            range: _,
            ctx,
        } = attribute;

        match ctx {
            ExprContext::Load => self.infer_attribute_load(attribute),
            ExprContext::Store | ExprContext::Del => {
                self.infer_expression(value);
                Type::Never
            }
            ExprContext::Invalid => {
                self.infer_expression(value);
                Type::Unknown
            }
        }
    }

    fn infer_unary_expression(&mut self, unary: &ast::ExprUnaryOp) -> Type<'db> {
        let ast::ExprUnaryOp {
            range: _,
            op,
            operand,
        } = unary;

        let operand_type = self.infer_expression(operand);

        match (op, operand_type) {
            (UnaryOp::UAdd, Type::IntLiteral(value)) => Type::IntLiteral(value),
            (UnaryOp::USub, Type::IntLiteral(value)) => Type::IntLiteral(-value),
            (UnaryOp::Invert, Type::IntLiteral(value)) => Type::IntLiteral(!value),

            (UnaryOp::UAdd, Type::BooleanLiteral(bool)) => Type::IntLiteral(i64::from(bool)),
            (UnaryOp::USub, Type::BooleanLiteral(bool)) => Type::IntLiteral(-i64::from(bool)),
            (UnaryOp::Invert, Type::BooleanLiteral(bool)) => Type::IntLiteral(!i64::from(bool)),

            (UnaryOp::Not, ty) => ty.bool(self.db).negate().into_type(self.db),
            (_, Type::Any) => Type::Any,
            (_, Type::Unknown) => Type::Unknown,
            (
                op @ (UnaryOp::UAdd | UnaryOp::USub | UnaryOp::Invert),
                Type::Instance(InstanceType { class }),
            ) => {
                let unary_dunder_method = match op {
                    UnaryOp::Invert => "__invert__",
                    UnaryOp::UAdd => "__pos__",
                    UnaryOp::USub => "__neg__",
                    UnaryOp::Not => {
                        unreachable!("Not operator is handled in its own case");
                    }
                };

                if let Symbol::Type(class_member, _) =
                    class.class_member(self.db, unary_dunder_method)
                {
                    let call = class_member.call(self.db, &[operand_type]);

                    match call.return_ty_result(
                        self.db,
                        AnyNodeRef::ExprUnaryOp(unary),
                        &mut self.diagnostics,
                    ) {
                        Ok(t) => t,
                        Err(e) => {
                            self.diagnostics.add(
                                unary.into(),
                                "unsupported-operator",
                                format_args!(
                                    "Unary operator `{op}` is unsupported for type `{}`",
                                    operand_type.display(self.db),
                                ),
                            );
                            e.return_ty()
                        }
                    }
                } else {
                    self.diagnostics.add(
                        unary.into(),
                        "unsupported-operator",
                        format_args!(
                            "Unary operator `{op}` is unsupported for type `{}`",
                            operand_type.display(self.db),
                        ),
                    );

                    Type::Unknown
                }
            }
            _ => todo_type!(), // TODO other unary op types
        }
    }

    fn infer_binary_expression(&mut self, binary: &ast::ExprBinOp) -> Type<'db> {
        let ast::ExprBinOp {
            left,
            op,
            right,
            range: _,
        } = binary;

        let left_ty = self.infer_expression(left);
        let right_ty = self.infer_expression(right);

        // Check for division by zero; this doesn't change the inferred type for the expression, but
        // may emit a diagnostic
        if matches!(
            (op, right_ty),
            (
                ast::Operator::Div | ast::Operator::FloorDiv | ast::Operator::Mod,
                Type::IntLiteral(0) | Type::BooleanLiteral(false)
            )
        ) {
            self.check_division_by_zero(binary, left_ty);
        }

        self.infer_binary_expression_type(left_ty, right_ty, *op)
            .unwrap_or_else(|| {
                self.diagnostics.add(
                    binary.into(),
                    "unsupported-operator",
                    format_args!(
                        "Operator `{op}` is unsupported between objects of type `{}` and `{}`",
                        left_ty.display(self.db),
                        right_ty.display(self.db)
                    ),
                );
                Type::Unknown
            })
    }

    fn infer_binary_expression_type(
        &mut self,
        left_ty: Type<'db>,
        right_ty: Type<'db>,
        op: ast::Operator,
    ) -> Option<Type<'db>> {
        match (left_ty, right_ty, op) {
            // When interacting with Todo, Any and Unknown should propagate (as if we fix this
            // `Todo` in the future, the result would then become Any or Unknown, respectively.)
            (Type::Any, _, _) | (_, Type::Any, _) => Some(Type::Any),
            (Type::Unknown, _, _) | (_, Type::Unknown, _) => Some(Type::Unknown),

            (Type::IntLiteral(n), Type::IntLiteral(m), ast::Operator::Add) => Some(
                n.checked_add(m)
                    .map(Type::IntLiteral)
                    .unwrap_or_else(|| KnownClass::Int.to_instance(self.db)),
            ),

            (Type::IntLiteral(n), Type::IntLiteral(m), ast::Operator::Sub) => Some(
                n.checked_sub(m)
                    .map(Type::IntLiteral)
                    .unwrap_or_else(|| KnownClass::Int.to_instance(self.db)),
            ),

            (Type::IntLiteral(n), Type::IntLiteral(m), ast::Operator::Mult) => Some(
                n.checked_mul(m)
                    .map(Type::IntLiteral)
                    .unwrap_or_else(|| KnownClass::Int.to_instance(self.db)),
            ),

            (Type::IntLiteral(_), Type::IntLiteral(_), ast::Operator::Div) => {
                Some(KnownClass::Float.to_instance(self.db))
            }

            (Type::IntLiteral(n), Type::IntLiteral(m), ast::Operator::FloorDiv) => Some(
                n.checked_div(m)
                    .map(Type::IntLiteral)
                    .unwrap_or_else(|| KnownClass::Int.to_instance(self.db)),
            ),

            (Type::IntLiteral(n), Type::IntLiteral(m), ast::Operator::Mod) => Some(
                n.checked_rem(m)
                    .map(Type::IntLiteral)
                    .unwrap_or_else(|| KnownClass::Int.to_instance(self.db)),
            ),

            (Type::IntLiteral(n), Type::IntLiteral(m), ast::Operator::Pow) => {
                let m = u32::try_from(m);
                Some(match m {
                    Ok(m) => n
                        .checked_pow(m)
                        .map(Type::IntLiteral)
                        .unwrap_or_else(|| KnownClass::Int.to_instance(self.db)),
                    Err(_) => KnownClass::Int.to_instance(self.db),
                })
            }

            (Type::BytesLiteral(lhs), Type::BytesLiteral(rhs), ast::Operator::Add) => {
                let bytes = [&**lhs.value(self.db), &**rhs.value(self.db)].concat();
                Some(Type::bytes_literal(self.db, &bytes))
            }

            (Type::StringLiteral(lhs), Type::StringLiteral(rhs), ast::Operator::Add) => {
                let lhs_value = lhs.value(self.db).to_string();
                let rhs_value = rhs.value(self.db).as_ref();
                let ty = if lhs_value.len() + rhs_value.len() <= Self::MAX_STRING_LITERAL_SIZE {
                    Type::string_literal(self.db, &(lhs_value + rhs_value))
                } else {
                    Type::LiteralString
                };
                Some(ty)
            }

            (
                Type::StringLiteral(_) | Type::LiteralString,
                Type::StringLiteral(_) | Type::LiteralString,
                ast::Operator::Add,
            ) => Some(Type::LiteralString),

            (Type::StringLiteral(s), Type::IntLiteral(n), ast::Operator::Mult)
            | (Type::IntLiteral(n), Type::StringLiteral(s), ast::Operator::Mult) => {
                let ty = if n < 1 {
                    Type::string_literal(self.db, "")
                } else if let Ok(n) = usize::try_from(n) {
                    if n.checked_mul(s.value(self.db).len())
                        .is_some_and(|new_length| new_length <= Self::MAX_STRING_LITERAL_SIZE)
                    {
                        let new_literal = s.value(self.db).repeat(n);
                        Type::string_literal(self.db, &new_literal)
                    } else {
                        Type::LiteralString
                    }
                } else {
                    Type::LiteralString
                };
                Some(ty)
            }

            (Type::LiteralString, Type::IntLiteral(n), ast::Operator::Mult)
            | (Type::IntLiteral(n), Type::LiteralString, ast::Operator::Mult) => {
                let ty = if n < 1 {
                    Type::string_literal(self.db, "")
                } else {
                    Type::LiteralString
                };
                Some(ty)
            }

            (Type::Instance(_), Type::IntLiteral(_), op) => {
                self.infer_binary_expression_type(left_ty, KnownClass::Int.to_instance(self.db), op)
            }

            (Type::IntLiteral(_), Type::Instance(_), op) => self.infer_binary_expression_type(
                KnownClass::Int.to_instance(self.db),
                right_ty,
                op,
            ),

            (Type::Instance(_), Type::Tuple(_), op) => self.infer_binary_expression_type(
                left_ty,
                KnownClass::Tuple.to_instance(self.db),
                op,
            ),

            (Type::Tuple(_), Type::Instance(_), op) => self.infer_binary_expression_type(
                KnownClass::Tuple.to_instance(self.db),
                right_ty,
                op,
            ),

            (Type::Instance(_), Type::StringLiteral(_) | Type::LiteralString, op) => {
                self.infer_binary_expression_type(left_ty, KnownClass::Str.to_instance(self.db), op)
            }

            (Type::StringLiteral(_) | Type::LiteralString, Type::Instance(_), op) => self
                .infer_binary_expression_type(KnownClass::Str.to_instance(self.db), right_ty, op),

            (Type::Instance(_), Type::BytesLiteral(_), op) => self.infer_binary_expression_type(
                left_ty,
                KnownClass::Bytes.to_instance(self.db),
                op,
            ),

            (Type::BytesLiteral(_), Type::Instance(_), op) => self.infer_binary_expression_type(
                KnownClass::Bytes.to_instance(self.db),
                right_ty,
                op,
            ),

            (left_ty @ Type::Instance(left), right_ty @ Type::Instance(right), op) => {
                if left != right && right.is_instance_of(self.db, left.class) {
                    let reflected_dunder = op.reflected_dunder();
                    let rhs_reflected = right.class.class_member(self.db, reflected_dunder);
                    if !rhs_reflected.is_unbound()
                        && rhs_reflected != left.class.class_member(self.db, reflected_dunder)
                    {
                        return right_ty
                            .call_dunder(self.db, reflected_dunder, &[right_ty, left_ty])
                            .return_ty(self.db)
                            .or_else(|| {
                                left_ty
                                    .call_dunder(self.db, op.dunder(), &[left_ty, right_ty])
                                    .return_ty(self.db)
                            });
                    }
                }

                let call_on_left_instance = if let Symbol::Type(class_member, _) =
                    left.class.class_member(self.db, op.dunder())
                {
                    class_member
                        .call(self.db, &[left_ty, right_ty])
                        .return_ty(self.db)
                } else {
                    None
                };

                call_on_left_instance.or_else(|| {
                    if left == right {
                        None
                    } else {
                        if let Symbol::Type(class_member, _) =
                            right.class.class_member(self.db, op.reflected_dunder())
                        {
                            class_member
                                .call(self.db, &[right_ty, left_ty])
                                .return_ty(self.db)
                        } else {
                            None
                        }
                    }
                })
            }

            (Type::BooleanLiteral(b1), Type::BooleanLiteral(b2), ast::Operator::BitOr) => {
                Some(Type::BooleanLiteral(b1 | b2))
            }

            (Type::BooleanLiteral(bool_value), right, op) => self.infer_binary_expression_type(
                Type::IntLiteral(i64::from(bool_value)),
                right,
                op,
            ),
            (left, Type::BooleanLiteral(bool_value), op) => {
                self.infer_binary_expression_type(left, Type::IntLiteral(i64::from(bool_value)), op)
            }
            _ => Some(todo_type!()), // TODO
        }
    }

    fn infer_boolean_expression(&mut self, bool_op: &ast::ExprBoolOp) -> Type<'db> {
        let ast::ExprBoolOp {
            range: _,
            op,
            values,
        } = bool_op;
        Self::infer_chained_boolean_types(
            self.db,
            *op,
            values.iter().enumerate().map(|(index, value)| {
                if index == values.len() - 1 {
                    self.infer_expression(value)
                } else {
                    self.infer_standalone_expression(value)
                }
            }),
            values.len(),
        )
    }

    /// Computes the output of a chain of (one) boolean operation, consuming as input an iterator
    /// of types. The iterator is consumed even if the boolean evaluation can be short-circuited,
    /// in order to ensure the invariant that all expressions are evaluated when inferring types.
    fn infer_chained_boolean_types(
        db: &'db dyn Db,
        op: ast::BoolOp,
        values: impl IntoIterator<Item = Type<'db>>,
        n_values: usize,
    ) -> Type<'db> {
        let mut done = false;
        UnionType::from_elements(
            db,
            values.into_iter().enumerate().map(|(i, ty)| {
                if done {
                    Type::Never
                } else {
                    let is_last = i == n_values - 1;
                    match (ty.bool(db), is_last, op) {
                        (Truthiness::Ambiguous, _, _) => ty,
                        (Truthiness::AlwaysTrue, false, ast::BoolOp::And) => Type::Never,
                        (Truthiness::AlwaysFalse, false, ast::BoolOp::Or) => Type::Never,
                        (Truthiness::AlwaysFalse, _, ast::BoolOp::And)
                        | (Truthiness::AlwaysTrue, _, ast::BoolOp::Or) => {
                            done = true;
                            ty
                        }
                        (_, true, _) => ty,
                    }
                }
            }),
        )
    }

    fn infer_compare_expression(&mut self, compare: &ast::ExprCompare) -> Type<'db> {
        let ast::ExprCompare {
            range: _,
            left,
            ops,
            comparators,
        } = compare;

        self.infer_expression(left);
        for right in comparators {
            self.infer_expression(right);
        }

        // https://docs.python.org/3/reference/expressions.html#comparisons
        // > Formally, if `a, b, c, …, y, z` are expressions and `op1, op2, …, opN` are comparison
        // > operators, then `a op1 b op2 c ... y opN z` is equivalent to `a op1 b and b op2 c and
        // ... > y opN z`, except that each expression is evaluated at most once.
        //
        // As some operators (==, !=, <, <=, >, >=) *can* return an arbitrary type, the logic below
        // is shared with the one in `infer_binary_type_comparison`.
        Self::infer_chained_boolean_types(
            self.db,
            ast::BoolOp::And,
            std::iter::once(&**left)
                .chain(comparators)
                .tuple_windows::<(_, _)>()
                .zip(ops)
                .map(|((left, right), op)| {
                    let left_ty = self.expression_ty(left);
                    let right_ty = self.expression_ty(right);

                    self.infer_binary_type_comparison(left_ty, *op, right_ty)
                        .unwrap_or_else(|error| {
                            // Handle unsupported operators (diagnostic, `bool`/`Unknown` outcome)
                            self.diagnostics.add(
                                AnyNodeRef::ExprCompare(compare),
                                "unsupported-operator",
                                format_args!(
                                    "Operator `{}` is not supported for types `{}` and `{}`{}",
                                    error.op,
                                    error.left_ty.display(self.db),
                                    error.right_ty.display(self.db),
                                    if (left_ty, right_ty) == (error.left_ty, error.right_ty) {
                                        String::new()
                                    } else {
                                        format!(
                                            ", in comparing `{}` with `{}`",
                                            left_ty.display(self.db),
                                            right_ty.display(self.db)
                                        )
                                    }
                                ),
                            );

                            match op {
                                // `in, not in, is, is not` always return bool instances
                                ast::CmpOp::In
                                | ast::CmpOp::NotIn
                                | ast::CmpOp::Is
                                | ast::CmpOp::IsNot => KnownClass::Bool.to_instance(self.db),
                                // Other operators can return arbitrary types
                                _ => Type::Unknown,
                            }
                        })
                }),
            ops.len(),
        )
    }

    fn infer_binary_intersection_type_comparison(
        &mut self,
        intersection: IntersectionType<'db>,
        op: ast::CmpOp,
        other: Type<'db>,
        intersection_on: IntersectionOn,
    ) -> Result<Type<'db>, CompareUnsupportedError<'db>> {
        // If a comparison yields a definitive true/false answer on a (positive) part
        // of an intersection type, it will also yield a definitive answer on the full
        // intersection type, which is even more specific.
        for pos in intersection.positive(self.db) {
            let result = match intersection_on {
                IntersectionOn::Left => self.infer_binary_type_comparison(*pos, op, other)?,
                IntersectionOn::Right => self.infer_binary_type_comparison(other, op, *pos)?,
            };
            if let Type::BooleanLiteral(b) = result {
                return Ok(Type::BooleanLiteral(b));
            }
        }

        // For negative contributions to the intersection type, there are only a few
        // special cases that allow us to narrow down the result type of the comparison.
        for neg in intersection.negative(self.db) {
            let result = match intersection_on {
                IntersectionOn::Left => self.infer_binary_type_comparison(*neg, op, other).ok(),
                IntersectionOn::Right => self.infer_binary_type_comparison(other, op, *neg).ok(),
            };

            match (op, result) {
                (ast::CmpOp::Eq, Some(Type::BooleanLiteral(true))) => {
                    return Ok(Type::BooleanLiteral(false));
                }
                (ast::CmpOp::NotEq, Some(Type::BooleanLiteral(false))) => {
                    return Ok(Type::BooleanLiteral(true));
                }
                (ast::CmpOp::Is, Some(Type::BooleanLiteral(true))) => {
                    return Ok(Type::BooleanLiteral(false));
                }
                (ast::CmpOp::IsNot, Some(Type::BooleanLiteral(false))) => {
                    return Ok(Type::BooleanLiteral(true));
                }
                _ => {}
            }
        }

        // If none of the simplifications above apply, we still need to return *some*
        // result type for the comparison 'T_inter `op` T_other' (or reversed), where
        //
        //    T_inter = P1 & P2 & ... & Pn & ~N1 & ~N2 & ... & ~Nm
        //
        // is the intersection type. If f(T) is the function that computes the result
        // type of a `op`-comparison with `T_other`, we are interested in f(T_inter).
        // Since we can't compute it exactly, we return the following approximation:
        //
        //   f(T_inter) = f(P1) & f(P2) & ... & f(Pn)
        //
        // The reason for this is the following: In general, for any function 'f', the
        // set f(A) & f(B) is *larger than or equal to* the set f(A & B). This means
        // that we will return a type that is possibly wider than it could be, but
        // never wrong.
        //
        // However, we do have to leave out the negative contributions. If we were to
        // add a contribution like ~f(N1), we would potentially infer result types
        // that are too narrow.
        //
        // As an example for this, consider the intersection type `int & ~Literal[1]`.
        // If 'f' would be the `==`-comparison with 2, we obviously can't tell if that
        // answer would be true or false, so we need to return `bool`. And indeed, we
        // we have (glossing over notational details):
        //
        //   f(int & ~1)
        //       = f({..., -1, 0, 2, 3, ...})
        //       = {..., False, False, True, False, ...}
        //       = bool
        //
        // On the other hand, if we were to compute
        //
        //   f(int) & ~f(1)
        //       = bool & ~False
        //       = True
        //
        // we would get a result type `Literal[True]` which is too narrow.
        //
        let mut builder = IntersectionBuilder::new(self.db);
        for pos in intersection.positive(self.db) {
            let result = match intersection_on {
                IntersectionOn::Left => self.infer_binary_type_comparison(*pos, op, other)?,
                IntersectionOn::Right => self.infer_binary_type_comparison(other, op, *pos)?,
            };
            builder = builder.add_positive(result);
        }

        Ok(builder.build())
    }

    /// Infers the type of a binary comparison (e.g. 'left == right'). See
    /// `infer_compare_expression` for the higher level logic dealing with multi-comparison
    /// expressions.
    ///
    /// If the operation is not supported, return None (we need upstream context to emit a
    /// diagnostic).
    fn infer_binary_type_comparison(
        &mut self,
        left: Type<'db>,
        op: ast::CmpOp,
        right: Type<'db>,
    ) -> Result<Type<'db>, CompareUnsupportedError<'db>> {
        // Note: identity (is, is not) for equal builtin types is unreliable and not part of the
        // language spec.
        // - `[ast::CompOp::Is]`: return `false` if unequal, `bool` if equal
        // - `[ast::CompOp::IsNot]`: return `true` if unequal, `bool` if equal
        match (left, right) {
            (Type::Union(union), other) => {
                let mut builder = UnionBuilder::new(self.db);
                for element in union.elements(self.db) {
                    builder = builder.add(self.infer_binary_type_comparison(*element, op, other)?);
                }
                Ok(builder.build())
            }
            (other, Type::Union(union)) => {
                let mut builder = UnionBuilder::new(self.db);
                for element in union.elements(self.db) {
                    builder = builder.add(self.infer_binary_type_comparison(other, op, *element)?);
                }
                Ok(builder.build())
            }

            (Type::Intersection(intersection), right) => self
                .infer_binary_intersection_type_comparison(
                    intersection,
                    op,
                    right,
                    IntersectionOn::Left,
                ),
            (left, Type::Intersection(intersection)) => self
                .infer_binary_intersection_type_comparison(
                    intersection,
                    op,
                    left,
                    IntersectionOn::Right,
                ),

            (Type::IntLiteral(n), Type::IntLiteral(m)) => match op {
                ast::CmpOp::Eq => Ok(Type::BooleanLiteral(n == m)),
                ast::CmpOp::NotEq => Ok(Type::BooleanLiteral(n != m)),
                ast::CmpOp::Lt => Ok(Type::BooleanLiteral(n < m)),
                ast::CmpOp::LtE => Ok(Type::BooleanLiteral(n <= m)),
                ast::CmpOp::Gt => Ok(Type::BooleanLiteral(n > m)),
                ast::CmpOp::GtE => Ok(Type::BooleanLiteral(n >= m)),
                ast::CmpOp::Is => {
                    if n == m {
                        Ok(KnownClass::Bool.to_instance(self.db))
                    } else {
                        Ok(Type::BooleanLiteral(false))
                    }
                }
                ast::CmpOp::IsNot => {
                    if n == m {
                        Ok(KnownClass::Bool.to_instance(self.db))
                    } else {
                        Ok(Type::BooleanLiteral(true))
                    }
                }
                // Undefined for (int, int)
                ast::CmpOp::In | ast::CmpOp::NotIn => Err(CompareUnsupportedError {
                    op,
                    left_ty: left,
                    right_ty: right,
                }),
            },
            (Type::IntLiteral(_), Type::Instance(_)) => {
                self.infer_binary_type_comparison(KnownClass::Int.to_instance(self.db), op, right)
            }
            (Type::Instance(_), Type::IntLiteral(_)) => {
                self.infer_binary_type_comparison(left, op, KnownClass::Int.to_instance(self.db))
            }

            // Booleans are coded as integers (False = 0, True = 1)
            (Type::IntLiteral(n), Type::BooleanLiteral(b)) => self.infer_binary_type_comparison(
                Type::IntLiteral(n),
                op,
                Type::IntLiteral(i64::from(b)),
            ),
            (Type::BooleanLiteral(b), Type::IntLiteral(m)) => self.infer_binary_type_comparison(
                Type::IntLiteral(i64::from(b)),
                op,
                Type::IntLiteral(m),
            ),
            (Type::BooleanLiteral(a), Type::BooleanLiteral(b)) => self
                .infer_binary_type_comparison(
                    Type::IntLiteral(i64::from(a)),
                    op,
                    Type::IntLiteral(i64::from(b)),
                ),

            (Type::StringLiteral(salsa_s1), Type::StringLiteral(salsa_s2)) => {
                let s1 = salsa_s1.value(self.db);
                let s2 = salsa_s2.value(self.db);
                match op {
                    ast::CmpOp::Eq => Ok(Type::BooleanLiteral(s1 == s2)),
                    ast::CmpOp::NotEq => Ok(Type::BooleanLiteral(s1 != s2)),
                    ast::CmpOp::Lt => Ok(Type::BooleanLiteral(s1 < s2)),
                    ast::CmpOp::LtE => Ok(Type::BooleanLiteral(s1 <= s2)),
                    ast::CmpOp::Gt => Ok(Type::BooleanLiteral(s1 > s2)),
                    ast::CmpOp::GtE => Ok(Type::BooleanLiteral(s1 >= s2)),
                    ast::CmpOp::In => Ok(Type::BooleanLiteral(s2.contains(s1.as_ref()))),
                    ast::CmpOp::NotIn => Ok(Type::BooleanLiteral(!s2.contains(s1.as_ref()))),
                    ast::CmpOp::Is => {
                        if s1 == s2 {
                            Ok(KnownClass::Bool.to_instance(self.db))
                        } else {
                            Ok(Type::BooleanLiteral(false))
                        }
                    }
                    ast::CmpOp::IsNot => {
                        if s1 == s2 {
                            Ok(KnownClass::Bool.to_instance(self.db))
                        } else {
                            Ok(Type::BooleanLiteral(true))
                        }
                    }
                }
            }
            (Type::StringLiteral(_), _) => {
                self.infer_binary_type_comparison(KnownClass::Str.to_instance(self.db), op, right)
            }
            (_, Type::StringLiteral(_)) => {
                self.infer_binary_type_comparison(left, op, KnownClass::Str.to_instance(self.db))
            }

            (Type::LiteralString, _) => {
                self.infer_binary_type_comparison(KnownClass::Str.to_instance(self.db), op, right)
            }
            (_, Type::LiteralString) => {
                self.infer_binary_type_comparison(left, op, KnownClass::Str.to_instance(self.db))
            }

            (Type::BytesLiteral(salsa_b1), Type::BytesLiteral(salsa_b2)) => {
                let b1 = &**salsa_b1.value(self.db);
                let b2 = &**salsa_b2.value(self.db);
                match op {
                    ast::CmpOp::Eq => Ok(Type::BooleanLiteral(b1 == b2)),
                    ast::CmpOp::NotEq => Ok(Type::BooleanLiteral(b1 != b2)),
                    ast::CmpOp::Lt => Ok(Type::BooleanLiteral(b1 < b2)),
                    ast::CmpOp::LtE => Ok(Type::BooleanLiteral(b1 <= b2)),
                    ast::CmpOp::Gt => Ok(Type::BooleanLiteral(b1 > b2)),
                    ast::CmpOp::GtE => Ok(Type::BooleanLiteral(b1 >= b2)),
                    ast::CmpOp::In => {
                        Ok(Type::BooleanLiteral(memchr::memmem::find(b2, b1).is_some()))
                    }
                    ast::CmpOp::NotIn => {
                        Ok(Type::BooleanLiteral(memchr::memmem::find(b2, b1).is_none()))
                    }
                    ast::CmpOp::Is => {
                        if b1 == b2 {
                            Ok(KnownClass::Bool.to_instance(self.db))
                        } else {
                            Ok(Type::BooleanLiteral(false))
                        }
                    }
                    ast::CmpOp::IsNot => {
                        if b1 == b2 {
                            Ok(KnownClass::Bool.to_instance(self.db))
                        } else {
                            Ok(Type::BooleanLiteral(true))
                        }
                    }
                }
            }
            (Type::BytesLiteral(_), _) => {
                self.infer_binary_type_comparison(KnownClass::Bytes.to_instance(self.db), op, right)
            }
            (_, Type::BytesLiteral(_)) => {
                self.infer_binary_type_comparison(left, op, KnownClass::Bytes.to_instance(self.db))
            }
            (Type::Tuple(_), Type::Instance(InstanceType { class }))
                if class.is_known(self.db, KnownClass::VersionInfo) =>
            {
                self.infer_binary_type_comparison(left, op, Type::version_info_tuple(self.db))
            }
            (Type::Instance(InstanceType { class }), Type::Tuple(_))
                if class.is_known(self.db, KnownClass::VersionInfo) =>
            {
                self.infer_binary_type_comparison(Type::version_info_tuple(self.db), op, right)
            }
            (Type::Tuple(lhs), Type::Tuple(rhs)) => {
                // Note: This only works on heterogeneous tuple types.
                let lhs_elements = lhs.elements(self.db);
                let rhs_elements = rhs.elements(self.db);

                let mut tuple_rich_comparison =
                    |op| self.infer_tuple_rich_comparison(lhs_elements, op, rhs_elements);

                match op {
                    ast::CmpOp::Eq => tuple_rich_comparison(RichCompareOperator::Eq),
                    ast::CmpOp::NotEq => tuple_rich_comparison(RichCompareOperator::Ne),
                    ast::CmpOp::Lt => tuple_rich_comparison(RichCompareOperator::Lt),
                    ast::CmpOp::LtE => tuple_rich_comparison(RichCompareOperator::Le),
                    ast::CmpOp::Gt => tuple_rich_comparison(RichCompareOperator::Gt),
                    ast::CmpOp::GtE => tuple_rich_comparison(RichCompareOperator::Ge),
                    ast::CmpOp::In | ast::CmpOp::NotIn => {
                        let mut eq_count = 0usize;
                        let mut not_eq_count = 0usize;

                        for ty in rhs_elements {
                            let eq_result = self.infer_binary_type_comparison(
                                Type::Tuple(lhs),
                                ast::CmpOp::Eq,
                                *ty,
                            ).expect("infer_binary_type_comparison should never return None for `CmpOp::Eq`");

                            match eq_result {
                                todo @ Type::Todo(_) => return Ok(todo),
                                ty => match ty.bool(self.db) {
                                    Truthiness::AlwaysTrue => eq_count += 1,
                                    Truthiness::AlwaysFalse => not_eq_count += 1,
                                    Truthiness::Ambiguous => (),
                                },
                            }
                        }

                        if eq_count >= 1 {
                            Ok(Type::BooleanLiteral(op.is_in()))
                        } else if not_eq_count == rhs_elements.len() {
                            Ok(Type::BooleanLiteral(op.is_not_in()))
                        } else {
                            Ok(KnownClass::Bool.to_instance(self.db))
                        }
                    }
                    ast::CmpOp::Is | ast::CmpOp::IsNot => {
                        // - `[ast::CmpOp::Is]`: returns `false` if the elements are definitely unequal, otherwise `bool`
                        // - `[ast::CmpOp::IsNot]`: returns `true` if the elements are definitely unequal, otherwise `bool`
                        let eq_result = tuple_rich_comparison(RichCompareOperator::Eq).expect(
                            "infer_binary_type_comparison should never return None for `CmpOp::Eq`",
                        );

                        Ok(match eq_result {
                            todo @ Type::Todo(_) => todo,
                            ty => match ty.bool(self.db) {
                                Truthiness::AlwaysFalse => Type::BooleanLiteral(op.is_is_not()),
                                _ => KnownClass::Bool.to_instance(self.db),
                            },
                        })
                    }
                }
            }

            // Lookup the rich comparison `__dunder__` methods on instances
            (Type::Instance(left_instance), Type::Instance(right_instance)) => {
                let rich_comparison =
                    |op| perform_rich_comparison(self.db, left_instance, right_instance, op);
                let membership_test_comparison = |op| {
                    perform_membership_test_comparison(self.db, left_instance, right_instance, op)
                };
                match op {
                    ast::CmpOp::Eq => rich_comparison(RichCompareOperator::Eq),
                    ast::CmpOp::NotEq => rich_comparison(RichCompareOperator::Ne),
                    ast::CmpOp::Lt => rich_comparison(RichCompareOperator::Lt),
                    ast::CmpOp::LtE => rich_comparison(RichCompareOperator::Le),
                    ast::CmpOp::Gt => rich_comparison(RichCompareOperator::Gt),
                    ast::CmpOp::GtE => rich_comparison(RichCompareOperator::Ge),
                    ast::CmpOp::In => membership_test_comparison(MembershipTestCompareOperator::In),
                    ast::CmpOp::NotIn => {
                        membership_test_comparison(MembershipTestCompareOperator::NotIn)
                    }
                    ast::CmpOp::Is => {
                        if left.is_disjoint_from(self.db, right) {
                            Ok(Type::BooleanLiteral(false))
                        } else if left.is_singleton(self.db)
                            && left.is_equivalent_to(self.db, right)
                        {
                            Ok(Type::BooleanLiteral(true))
                        } else {
                            Ok(KnownClass::Bool.to_instance(self.db))
                        }
                    }
                    ast::CmpOp::IsNot => {
                        if left.is_disjoint_from(self.db, right) {
                            Ok(Type::BooleanLiteral(true))
                        } else if left.is_singleton(self.db)
                            && left.is_equivalent_to(self.db, right)
                        {
                            Ok(Type::BooleanLiteral(false))
                        } else {
                            Ok(KnownClass::Bool.to_instance(self.db))
                        }
                    }
                }
            }
            // TODO: handle more types
            _ => match op {
                ast::CmpOp::Is | ast::CmpOp::IsNot => Ok(KnownClass::Bool.to_instance(self.db)),
                _ => Ok(todo_type!()),
            },
        }
    }

    /// Simulates rich comparison between tuples and returns the inferred result.
    /// This performs a lexicographic comparison, returning a union of all possible return types that could result from the comparison.
    ///
    /// basically it's based on cpython's `tuple_richcompare`
    /// see `<https://github.com/python/cpython/blob/9d6366b60d01305fc5e45100e0cd13e358aa397d/Objects/tupleobject.c#L637>`
    fn infer_tuple_rich_comparison(
        &mut self,
        left: &[Type<'db>],
        op: RichCompareOperator,
        right: &[Type<'db>],
    ) -> Result<Type<'db>, CompareUnsupportedError<'db>> {
        let left_iter = left.iter().copied();
        let right_iter = right.iter().copied();

        let mut builder = UnionBuilder::new(self.db);

        for (l_ty, r_ty) in left_iter.zip(right_iter) {
            let pairwise_eq_result = self
                .infer_binary_type_comparison(l_ty, ast::CmpOp::Eq, r_ty)
                .expect("infer_binary_type_comparison should never return None for `CmpOp::Eq`");

            match pairwise_eq_result {
                // If propagation is required, return the result as is
                todo @ Type::Todo(_) => return Ok(todo),
                ty => match ty.bool(self.db) {
                    // - AlwaysTrue : Continue to the next pair for lexicographic comparison
                    Truthiness::AlwaysTrue => continue,
                    // - AlwaysFalse:
                    // Lexicographic comparisons will always terminate with this pair.
                    // Complete the comparison and return the result.
                    // - Ambiguous:
                    // Lexicographic comparisons might continue to the next pair (if eq_result is true),
                    // or terminate here (if eq_result is false).
                    // To account for cases where the comparison terminates here, add the pairwise comparison result to the union builder.
                    eq_truthiness @ (Truthiness::AlwaysFalse | Truthiness::Ambiguous) => {
                        let pairwise_compare_result = match op {
                            RichCompareOperator::Lt
                            | RichCompareOperator::Le
                            | RichCompareOperator::Gt
                            | RichCompareOperator::Ge => {
                                self.infer_binary_type_comparison(l_ty, op.into(), r_ty)?
                            }
                            // For `==` and `!=`, we already figure out the result from `pairwise_eq_result`
                            // NOTE: The CPython implementation does not account for non-boolean return types
                            // or cases where `!=` is not the negation of `==`, we also do not consider these cases.
                            RichCompareOperator::Eq => Type::BooleanLiteral(false),
                            RichCompareOperator::Ne => Type::BooleanLiteral(true),
                        };

                        builder = builder.add(pairwise_compare_result);

                        if eq_truthiness.is_ambiguous() {
                            continue;
                        }

                        return Ok(builder.build());
                    }
                },
            }
        }

        // if no more items to compare, we just compare sizes
        let (left_len, right_len) = (left.len(), right.len());

        builder = builder.add(Type::BooleanLiteral(match op {
            RichCompareOperator::Eq => left_len == right_len,
            RichCompareOperator::Ne => left_len != right_len,
            RichCompareOperator::Lt => left_len < right_len,
            RichCompareOperator::Le => left_len <= right_len,
            RichCompareOperator::Gt => left_len > right_len,
            RichCompareOperator::Ge => left_len >= right_len,
        }));

        Ok(builder.build())
    }

    fn infer_subscript_expression(&mut self, subscript: &ast::ExprSubscript) -> Type<'db> {
        let ast::ExprSubscript {
            range: _,
            value,
            slice,
            ctx: _,
        } = subscript;

        let value_ty = self.infer_expression(value);
        let slice_ty = self.infer_expression(slice);
        self.infer_subscript_expression_types(value, value_ty, slice_ty)
    }

    fn infer_subscript_expression_types(
        &mut self,
        value_node: &ast::Expr,
        value_ty: Type<'db>,
        slice_ty: Type<'db>,
    ) -> Type<'db> {
        match (value_ty, slice_ty) {
            (
                Type::Instance(InstanceType { class }),
                Type::IntLiteral(_) | Type::BooleanLiteral(_) | Type::SliceLiteral(_),
            ) if class.is_known(self.db, KnownClass::VersionInfo) => self
                .infer_subscript_expression_types(
                    value_node,
                    Type::version_info_tuple(self.db),
                    slice_ty,
                ),

            // Ex) Given `("a", "b", "c", "d")[1]`, return `"b"`
            (Type::Tuple(tuple_ty), Type::IntLiteral(int)) if i32::try_from(int).is_ok() => {
                let elements = tuple_ty.elements(self.db);
                elements
                    .iter()
                    .py_index(i32::try_from(int).expect("checked in branch arm"))
                    .copied()
                    .unwrap_or_else(|_| {
                        self.diagnostics.add_index_out_of_bounds(
                            "tuple",
                            value_node.into(),
                            value_ty,
                            elements.len(),
                            int,
                        );
                        Type::Unknown
                    })
            }
            // Ex) Given `("a", 1, Null)[0:2]`, return `("a", 1)`
            (Type::Tuple(tuple_ty), Type::SliceLiteral(slice_ty)) => {
                let elements = tuple_ty.elements(self.db);
                let (start, stop, step) = slice_ty.as_tuple(self.db);

                if let Ok(new_elements) = elements.py_slice(start, stop, step) {
                    let new_elements: Vec<_> = new_elements.copied().collect();
                    Type::tuple(self.db, &new_elements)
                } else {
                    self.diagnostics.add_slice_step_size_zero(value_node.into());
                    Type::Unknown
                }
            }
            // Ex) Given `"value"[1]`, return `"a"`
            (Type::StringLiteral(literal_ty), Type::IntLiteral(int))
                if i32::try_from(int).is_ok() =>
            {
                let literal_value = literal_ty.value(self.db);
                literal_value
                    .chars()
                    .py_index(i32::try_from(int).expect("checked in branch arm"))
                    .map(|ch| Type::string_literal(self.db, &ch.to_string()))
                    .unwrap_or_else(|_| {
                        self.diagnostics.add_index_out_of_bounds(
                            "string",
                            value_node.into(),
                            value_ty,
                            literal_value.chars().count(),
                            int,
                        );
                        Type::Unknown
                    })
            }
            // Ex) Given `"value"[1:3]`, return `"al"`
            (Type::StringLiteral(literal_ty), Type::SliceLiteral(slice_ty)) => {
                let literal_value = literal_ty.value(self.db);
                let (start, stop, step) = slice_ty.as_tuple(self.db);

                let chars: Vec<_> = literal_value.chars().collect();
                let result = if let Ok(new_chars) = chars.py_slice(start, stop, step) {
                    let literal: String = new_chars.collect();
                    Type::string_literal(self.db, &literal)
                } else {
                    self.diagnostics.add_slice_step_size_zero(value_node.into());
                    Type::Unknown
                };
                result
            }
            // Ex) Given `b"value"[1]`, return `b"a"`
            (Type::BytesLiteral(literal_ty), Type::IntLiteral(int))
                if i32::try_from(int).is_ok() =>
            {
                let literal_value = literal_ty.value(self.db);
                literal_value
                    .iter()
                    .py_index(i32::try_from(int).expect("checked in branch arm"))
                    .map(|byte| Type::bytes_literal(self.db, &[*byte]))
                    .unwrap_or_else(|_| {
                        self.diagnostics.add_index_out_of_bounds(
                            "bytes literal",
                            value_node.into(),
                            value_ty,
                            literal_value.len(),
                            int,
                        );
                        Type::Unknown
                    })
            }
            // Ex) Given `b"value"[1:3]`, return `b"al"`
            (Type::BytesLiteral(literal_ty), Type::SliceLiteral(slice_ty)) => {
                let literal_value = literal_ty.value(self.db);
                let (start, stop, step) = slice_ty.as_tuple(self.db);

                if let Ok(new_bytes) = literal_value.py_slice(start, stop, step) {
                    let new_bytes: Vec<u8> = new_bytes.copied().collect();
                    Type::bytes_literal(self.db, &new_bytes)
                } else {
                    self.diagnostics.add_slice_step_size_zero(value_node.into());
                    Type::Unknown
                }
            }
            // Ex) Given `"value"[True]`, return `"a"`
            (
                Type::Tuple(_) | Type::StringLiteral(_) | Type::BytesLiteral(_),
                Type::BooleanLiteral(bool),
            ) => self.infer_subscript_expression_types(
                value_node,
                value_ty,
                Type::IntLiteral(i64::from(bool)),
            ),
            (value_ty, slice_ty) => {
                // Resolve the value to its class.
                let value_meta_ty = value_ty.to_meta_type(self.db);

                // If the class defines `__getitem__`, return its return type.
                //
                // See: https://docs.python.org/3/reference/datamodel.html#class-getitem-versus-getitem
                match value_meta_ty.member(self.db, "__getitem__") {
                    Symbol::Unbound => {}
                    Symbol::Type(dunder_getitem_method, boundness) => {
                        if boundness == Boundness::PossiblyUnbound {
                            self.diagnostics.add(
                                value_node.into(),
                                "call-possibly-unbound-method",
                                format_args!(
                                    "Method `__getitem__` of type `{}` is possibly unbound",
                                    value_ty.display(self.db),
                                ),
                            );
                        }

                        return dunder_getitem_method
                            .call(self.db, &[slice_ty])
                            .return_ty_result(self.db, value_node.into(), &mut self.diagnostics)
                            .unwrap_or_else(|err| {
                                self.diagnostics.add(
                                    value_node.into(),
                                    "call-non-callable",
                                    format_args!(
                                        "Method `__getitem__` of type `{}` is not callable on object of type `{}`",
                                        err.called_ty().display(self.db),
                                        value_ty.display(self.db),
                                    ),
                                );
                                err.return_ty()
                            });
                    }
                }

                // Otherwise, if the value is itself a class and defines `__class_getitem__`,
                // return its return type.
                //
                // TODO: lots of classes are only subscriptable at runtime on Python 3.9+,
                // *but* we should also allow them to be subscripted in stubs
                // (and in annotations if `from __future__ import annotations` is enabled),
                // even if the target version is Python 3.8 or lower,
                // despite the fact that there will be no corresponding `__class_getitem__`
                // method in these `sys.version_info` branches.
                if value_ty.is_subtype_of(self.db, KnownClass::Type.to_instance(self.db)) {
                    let dunder_class_getitem_method = value_ty.member(self.db, "__class_getitem__");

                    match dunder_class_getitem_method {
                        Symbol::Unbound => {}
                        Symbol::Type(ty, boundness) => {
                            if boundness == Boundness::PossiblyUnbound {
                                self.diagnostics.add(
                                    value_node.into(),
                                    "call-possibly-unbound-method",
                                    format_args!(
                                        "Method `__class_getitem__` of type `{}` is possibly unbound",
                                        value_ty.display(self.db),
                                    ),
                                );
                            }

                            return ty
                                .call(self.db, &[slice_ty])
                                .return_ty_result(self.db, value_node.into(), &mut self.diagnostics)
                                .unwrap_or_else(|err| {
                                    self.diagnostics.add(
                                        value_node.into(),
                                        "call-non-callable",
                                        format_args!(
                                            "Method `__class_getitem__` of type `{}` is not callable on object of type `{}`",
                                            err.called_ty().display(self.db),
                                            value_ty.display(self.db),
                                        ),
                                    );
                                    err.return_ty()
                                });
                        }
                    }

                    if matches!(value_ty, Type::ClassLiteral(ClassLiteralType { class }) if class.is_known(self.db, KnownClass::Type))
                    {
                        return KnownClass::GenericAlias.to_instance(self.db);
                    }

                    self.diagnostics.add_non_subscriptable(
                        value_node.into(),
                        value_ty,
                        "__class_getitem__",
                    );
                } else {
                    self.diagnostics.add_non_subscriptable(
                        value_node.into(),
                        value_ty,
                        "__getitem__",
                    );
                }

                Type::Unknown
            }
        }
    }

    fn infer_slice_expression(&mut self, slice: &ast::ExprSlice) -> Type<'db> {
        enum SliceArg {
            Arg(Option<i32>),
            Unsupported,
        }

        let ast::ExprSlice {
            range: _,
            lower,
            upper,
            step,
        } = slice;

        let ty_lower = self.infer_optional_expression(lower.as_deref());
        let ty_upper = self.infer_optional_expression(upper.as_deref());
        let ty_step = self.infer_optional_expression(step.as_deref());

        let type_to_slice_argument = |ty: Option<Type<'db>>| match ty {
            Some(Type::IntLiteral(n)) => match i32::try_from(n) {
                Ok(n) => SliceArg::Arg(Some(n)),
                Err(_) => SliceArg::Unsupported,
            },
            Some(Type::BooleanLiteral(b)) => SliceArg::Arg(Some(i32::from(b))),
            Some(Type::Instance(InstanceType { class }))
                if class.is_known(self.db, KnownClass::NoneType) =>
            {
                SliceArg::Arg(None)
            }
            None => SliceArg::Arg(None),
            _ => SliceArg::Unsupported,
        };

        match (
            type_to_slice_argument(ty_lower),
            type_to_slice_argument(ty_upper),
            type_to_slice_argument(ty_step),
        ) {
            (SliceArg::Arg(lower), SliceArg::Arg(upper), SliceArg::Arg(step)) => {
                Type::SliceLiteral(SliceLiteralType::new(self.db, lower, upper, step))
            }
            _ => KnownClass::Slice.to_instance(self.db),
        }
    }

    fn infer_type_parameters(&mut self, type_parameters: &ast::TypeParams) {
        let ast::TypeParams {
            range: _,
            type_params,
        } = type_parameters;
        for type_param in type_params {
            match type_param {
                ast::TypeParam::TypeVar(node) => self.infer_definition(node),
                ast::TypeParam::ParamSpec(node) => self.infer_definition(node),
                ast::TypeParam::TypeVarTuple(node) => self.infer_definition(node),
            }
        }
    }

    pub(super) fn finish(mut self) -> TypeInference<'db> {
        self.infer_region();
        self.types.diagnostics = self.diagnostics.finish();
        self.types.shrink_to_fit();
        self.types
    }
}

/// Annotation expressions.
impl<'db> TypeInferenceBuilder<'db> {
    /// Infer the type of an annotation expression with the given [`DeferredExpressionState`].
    fn infer_annotation_expression(
        &mut self,
        annotation: &ast::Expr,
        deferred_state: DeferredExpressionState,
    ) -> Type<'db> {
        let previous_deferred_state = std::mem::replace(&mut self.deferred_state, deferred_state);
        let annotation_ty = self.infer_annotation_expression_impl(annotation);
        self.deferred_state = previous_deferred_state;
        annotation_ty
    }

    /// Similar to [`infer_annotation_expression`], but accepts an optional annotation expression
    /// and returns [`None`] if the annotation is [`None`].
    ///
    /// [`infer_annotation_expression`]: TypeInferenceBuilder::infer_annotation_expression
    fn infer_optional_annotation_expression(
        &mut self,
        annotation: Option<&ast::Expr>,
        deferred_state: DeferredExpressionState,
    ) -> Option<Type<'db>> {
        annotation.map(|expr| self.infer_annotation_expression(expr, deferred_state))
    }

    /// Implementation of [`infer_annotation_expression`].
    ///
    /// [`infer_annotation_expression`]: TypeInferenceBuilder::infer_annotation_expression
    fn infer_annotation_expression_impl(&mut self, annotation: &ast::Expr) -> Type<'db> {
        // https://typing.readthedocs.io/en/latest/spec/annotations.html#grammar-token-expression-grammar-annotation_expression
        let annotation_ty = match annotation {
            // String annotations: https://typing.readthedocs.io/en/latest/spec/annotations.html#string-annotations
            ast::Expr::StringLiteral(string) => self.infer_string_annotation_expression(string),

            // Annotation expressions also get special handling for `*args` and `**kwargs`.
            ast::Expr::Starred(starred) => self.infer_starred_expression(starred),

            ast::Expr::BytesLiteral(bytes) => {
                self.diagnostics.add(
                    bytes.into(),
                    "annotation-byte-string",
                    format_args!("Type expressions cannot use bytes literal"),
                );
                Type::Unknown
            }

            ast::Expr::FString(fstring) => {
                self.diagnostics.add(
                    fstring.into(),
                    "annotation-f-string",
                    format_args!("Type expressions cannot use f-strings"),
                );
                self.infer_fstring_expression(fstring);
                Type::Unknown
            }

            // All other annotation expressions are (possibly) valid type expressions, so handle
            // them there instead.
            type_expr => self.infer_type_expression_no_store(type_expr),
        };

        self.store_expression_type(annotation, annotation_ty);

        annotation_ty
    }

    /// Infer the type of a string annotation expression.
    fn infer_string_annotation_expression(&mut self, string: &ast::ExprStringLiteral) -> Type<'db> {
        match parse_string_annotation(self.db, self.file, string) {
            Ok(parsed) => {
                // String annotations are always evaluated in the deferred context.
                self.infer_annotation_expression(
                    parsed.expr(),
                    DeferredExpressionState::InStringAnnotation,
                )
            }
            Err(diagnostics) => {
                self.diagnostics.extend(&diagnostics);
                Type::Unknown
            }
        }
    }
}

/// Type expressions
impl<'db> TypeInferenceBuilder<'db> {
    /// Infer the type of a type expression.
    fn infer_type_expression(&mut self, expression: &ast::Expr) -> Type<'db> {
        let ty = self.infer_type_expression_no_store(expression);
        self.store_expression_type(expression, ty);
        ty
    }

    /// Similar to [`infer_type_expression`], but accepts an optional type expression and returns
    /// [`None`] if the expression is [`None`].
    ///
    /// [`infer_type_expression`]: TypeInferenceBuilder::infer_type_expression
    fn infer_optional_type_expression(
        &mut self,
        expression: Option<&ast::Expr>,
    ) -> Option<Type<'db>> {
        expression.map(|expr| self.infer_type_expression(expr))
    }

    /// Similar to [`infer_type_expression`], but accepts a [`DeferredExpressionState`].
    ///
    /// [`infer_type_expression`]: TypeInferenceBuilder::infer_type_expression
    fn infer_type_expression_with_state(
        &mut self,
        expression: &ast::Expr,
        deferred_state: DeferredExpressionState,
    ) -> Type<'db> {
        let previous_deferred_state = std::mem::replace(&mut self.deferred_state, deferred_state);
        let annotation_ty = self.infer_type_expression(expression);
        self.deferred_state = previous_deferred_state;
        annotation_ty
    }

    /// Infer the type of a type expression without storing the result.
    fn infer_type_expression_no_store(&mut self, expression: &ast::Expr) -> Type<'db> {
        // https://typing.readthedocs.io/en/latest/spec/annotations.html#grammar-token-expression-grammar-type_expression
        match expression {
            ast::Expr::Name(name) => match name.ctx {
                ast::ExprContext::Load => {
                    self.infer_name_expression(name).in_type_expression(self.db)
                }
                ast::ExprContext::Invalid => Type::Unknown,
                ast::ExprContext::Store | ast::ExprContext::Del => todo_type!(),
            },

            ast::Expr::Attribute(attribute_expression) => match attribute_expression.ctx {
                ast::ExprContext::Load => self
                    .infer_attribute_expression(attribute_expression)
                    .in_type_expression(self.db),
                ast::ExprContext::Invalid => Type::Unknown,
                ast::ExprContext::Store | ast::ExprContext::Del => todo_type!(),
            },

            ast::Expr::NoneLiteral(_literal) => Type::none(self.db),

            // https://typing.readthedocs.io/en/latest/spec/annotations.html#string-annotations
            ast::Expr::StringLiteral(string) => self.infer_string_type_expression(string),

            // TODO: an Ellipsis literal *on its own* does not have any meaning in annotation
            // expressions, but is meaningful in the context of a number of special forms.
            ast::Expr::EllipsisLiteral(_literal) => todo_type!(),

            // Other literals do not have meaningful values in the annotation expression context.
            // However, we will we want to handle these differently when working with special forms,
            // since (e.g.) `123` is not valid in an annotation expression but `Literal[123]` is.
            ast::Expr::BytesLiteral(_literal) => todo_type!(),
            ast::Expr::NumberLiteral(_literal) => todo_type!(),
            ast::Expr::BooleanLiteral(_literal) => todo_type!(),

            ast::Expr::Subscript(subscript) => {
                let ast::ExprSubscript {
                    value,
                    slice,
                    ctx: _,
                    range: _,
                } = subscript;

                let value_ty = self.infer_expression(value);

                match value_ty {
                    Type::ClassLiteral(class_literal_ty) => {
                        match class_literal_ty.class.known(self.db) {
                            Some(KnownClass::Tuple) => self.infer_tuple_type_expression(slice),
                            Some(KnownClass::Type) => self.infer_subclass_of_type_expression(slice),
                            _ => self.infer_subscript_type_expression(subscript, value_ty),
                        }
                    }
                    _ => self.infer_subscript_type_expression(subscript, value_ty),
                }
            }

            ast::Expr::BinOp(binary) => {
                match binary.op {
                    // PEP-604 unions are okay, e.g., `int | str`
                    ast::Operator::BitOr => {
                        let left_ty = self.infer_type_expression(&binary.left);
                        let right_ty = self.infer_type_expression(&binary.right);
                        UnionType::from_elements(self.db, [left_ty, right_ty])
                    }
                    // anything else is an invalid annotation:
                    _ => {
                        self.infer_binary_expression(binary);
                        Type::Unknown
                    }
                }
            }

            // TODO PEP 646
            ast::Expr::Starred(starred) => {
                self.infer_starred_expression(starred);
                todo_type!()
            }

            // Avoid inferring the types of invalid type expressions that have been parsed from a
            // string annotation, as they are not present in the semantic index.
            _ if self.deferred_state.in_string_annotation() => Type::Unknown,

            // Forms which are invalid in the context of annotation expressions: we infer their
            // nested expressions as normal expressions, but the type of the top-level expression is
            // always `Type::Unknown` in these cases.
            ast::Expr::BoolOp(bool_op) => {
                self.infer_boolean_expression(bool_op);
                Type::Unknown
            }
            ast::Expr::Named(named) => {
                self.infer_named_expression(named);
                Type::Unknown
            }
            ast::Expr::UnaryOp(unary) => {
                self.infer_unary_expression(unary);
                Type::Unknown
            }
            ast::Expr::Lambda(lambda_expression) => {
                self.infer_lambda_expression(lambda_expression);
                Type::Unknown
            }
            ast::Expr::If(if_expression) => {
                self.infer_if_expression(if_expression);
                Type::Unknown
            }
            ast::Expr::Dict(dict) => {
                self.infer_dict_expression(dict);
                Type::Unknown
            }
            ast::Expr::Set(set) => {
                self.infer_set_expression(set);
                Type::Unknown
            }
            ast::Expr::ListComp(listcomp) => {
                self.infer_list_comprehension_expression(listcomp);
                Type::Unknown
            }
            ast::Expr::SetComp(setcomp) => {
                self.infer_set_comprehension_expression(setcomp);
                Type::Unknown
            }
            ast::Expr::DictComp(dictcomp) => {
                self.infer_dict_comprehension_expression(dictcomp);
                Type::Unknown
            }
            ast::Expr::Generator(generator) => {
                self.infer_generator_expression(generator);
                Type::Unknown
            }
            ast::Expr::Await(await_expression) => {
                self.infer_await_expression(await_expression);
                Type::Unknown
            }
            ast::Expr::Yield(yield_expression) => {
                self.infer_yield_expression(yield_expression);
                Type::Unknown
            }
            ast::Expr::YieldFrom(yield_from) => {
                self.infer_yield_from_expression(yield_from);
                Type::Unknown
            }
            ast::Expr::Compare(compare) => {
                self.infer_compare_expression(compare);
                Type::Unknown
            }
            ast::Expr::Call(call_expr) => {
                self.infer_call_expression(call_expr);
                Type::Unknown
            }
            ast::Expr::FString(fstring) => {
                self.infer_fstring_expression(fstring);
                Type::Unknown
            }
            ast::Expr::List(list) => {
                self.infer_list_expression(list);
                Type::Unknown
            }
            ast::Expr::Tuple(tuple) => {
                self.infer_tuple_expression(tuple);
                Type::Unknown
            }
            ast::Expr::Slice(slice) => {
                self.infer_slice_expression(slice);
                Type::Unknown
            }
            ast::Expr::IpyEscapeCommand(_) => todo!("Implement Ipy escape command support"),
        }
    }

    /// Infer the type of a string type expression.
    fn infer_string_type_expression(&mut self, string: &ast::ExprStringLiteral) -> Type<'db> {
        match parse_string_annotation(self.db, self.file, string) {
            Ok(parsed) => {
                // String annotations are always evaluated in the deferred context.
                self.infer_type_expression_with_state(
                    parsed.expr(),
                    DeferredExpressionState::InStringAnnotation,
                )
            }
            Err(diagnostics) => {
                self.diagnostics.extend(&diagnostics);
                Type::Unknown
            }
        }
    }

    /// Given the slice of a `tuple[]` annotation, return the type that the annotation represents
    fn infer_tuple_type_expression(&mut self, tuple_slice: &ast::Expr) -> Type<'db> {
        /// In most cases, if a subelement of the tuple is inferred as `Todo`,
        /// we should only infer `Todo` for that specific subelement.
        /// Certain specific AST nodes can however change the meaning of the entire tuple,
        /// however: for example, `tuple[int, ...]` or `tuple[int, *tuple[str, ...]]` are a
        /// homogeneous tuple and a partly homogeneous tuple (respectively) due to the `...`
        /// and the starred expression (respectively), Neither is supported by us right now,
        /// so we should infer `Todo` for the *entire* tuple if we encounter one of those elements.
        /// Even a subscript subelement could alter the type of the entire tuple
        /// if the subscript is `Unpack[]` (which again, we don't yet support).
        fn element_could_alter_type_of_whole_tuple(element: &ast::Expr, element_ty: Type) -> bool {
            element_ty.is_todo()
                && matches!(
                    element,
                    ast::Expr::EllipsisLiteral(_) | ast::Expr::Starred(_) | ast::Expr::Subscript(_)
                )
        }

        // TODO:
        // - homogeneous tuples
        // - PEP 646
        match tuple_slice {
            ast::Expr::Tuple(elements) => {
                let mut element_types = Vec::with_capacity(elements.len());

                // Whether to infer `Todo` for the whole tuple
                // (see docstring for `element_could_alter_type_of_whole_tuple`)
                let mut return_todo = false;

                for element in elements {
                    let element_ty = self.infer_type_expression(element);
                    return_todo |= element_could_alter_type_of_whole_tuple(element, element_ty);
                    element_types.push(element_ty);
                }

                let ty = if return_todo {
                    todo_type!("full tuple[...] support")
                } else {
                    Type::tuple(self.db, &element_types)
                };

                // Here, we store the type for the inner `int, str` tuple-expression,
                // while the type for the outer `tuple[int, str]` slice-expression is
                // stored in the surrounding `infer_type_expression` call:
                self.store_expression_type(tuple_slice, ty);

                ty
            }
            single_element => {
                let single_element_ty = self.infer_type_expression(single_element);
                if element_could_alter_type_of_whole_tuple(single_element, single_element_ty) {
                    todo_type!()
                } else {
                    Type::tuple(self.db, [single_element_ty])
                }
            }
        }
    }

    /// Given the slice of a `type[]` annotation, return the type that the annotation represents
    fn infer_subclass_of_type_expression(&mut self, slice: &ast::Expr) -> Type<'db> {
        match slice {
            ast::Expr::Name(_) => {
                let name_ty = self.infer_expression(slice);
                if let Some(ClassLiteralType { class }) = name_ty.into_class_literal() {
                    Type::subclass_of(class)
                } else {
                    todo_type!()
                }
            }
            // TODO: attributes, unions, subscripts, etc.
            _ => {
                self.infer_type_expression(slice);
                todo_type!()
            }
        }
    }

    fn infer_subscript_type_expression(
        &mut self,
        subscript: &ast::ExprSubscript,
        value_ty: Type<'db>,
    ) -> Type<'db> {
        let ast::ExprSubscript {
            range: _,
            value: _,
            slice,
            ctx: _,
        } = subscript;

        match value_ty {
            Type::KnownInstance(known_instance) => {
                self.infer_parameterized_known_instance_type_expression(subscript, known_instance)
            }
            _ => {
                self.infer_type_expression(slice);
                todo_type!("generics")
            }
        }
    }

    fn infer_parameterized_known_instance_type_expression(
        &mut self,
        subscript: &ast::ExprSubscript,
        known_instance: KnownInstanceType,
    ) -> Type<'db> {
        let parameters = &*subscript.slice;
        match known_instance {
            KnownInstanceType::Literal => match self.infer_literal_parameter_type(parameters) {
                Ok(ty) => ty,
                Err(nodes) => {
                    for node in nodes {
                        self.diagnostics.add(
                            node.into(),
                            "invalid-literal-parameter",
                            format_args!(
                                "Type arguments for `Literal` must be `None`, \
                                    a literal value (int, bool, str, or bytes), or an enum value"
                            ),
                        );
                    }
                    Type::Unknown
                }
            },
            KnownInstanceType::Optional => {
                let param_type = self.infer_type_expression(parameters);
                UnionType::from_elements(self.db, [param_type, Type::none(self.db)])
            }
            KnownInstanceType::Union => match parameters {
                ast::Expr::Tuple(t) => {
                    let union_ty = UnionType::from_elements(
                        self.db,
                        t.iter().map(|elt| self.infer_type_expression(elt)),
                    );
                    self.store_expression_type(parameters, union_ty);
                    union_ty
                }
                _ => self.infer_type_expression(parameters),
            },
            KnownInstanceType::TypeVar(_) => {
                self.infer_type_expression(parameters);
                todo_type!()
            }
            KnownInstanceType::TypeAliasType(_) => {
                self.infer_type_expression(parameters);
                todo_type!("generic type alias")
            }
            KnownInstanceType::NoReturn | KnownInstanceType::Never => {
                self.diagnostics.add(
                    subscript.into(),
                    "invalid-type-parameter",
                    format_args!(
                        "Type `{}` expected no type parameter",
                        known_instance.repr(self.db)
                    ),
                );
                Type::Unknown
            }
<<<<<<< HEAD
            KnownInstanceType::Any => Type::Any,
=======
            KnownInstanceType::LiteralString => {
                self.diagnostics.add(
                    subscript.into(),
                    "invalid-type-parameter",
                    format_args!(
                        "Type `{}` expected no type parameter. Did you mean to use `Literal[...]` instead?",
                        known_instance.repr(self.db)
                    ),
                );
                Type::Unknown
            }
>>>>>>> 62e358e9
        }
    }

    fn infer_literal_parameter_type<'ast>(
        &mut self,
        parameters: &'ast ast::Expr,
    ) -> Result<Type<'db>, Vec<&'ast ast::Expr>> {
        Ok(match parameters {
            // TODO handle type aliases
            ast::Expr::Subscript(ast::ExprSubscript { value, slice, .. }) => {
                let value_ty = self.infer_expression(value);
                if matches!(value_ty, Type::KnownInstance(KnownInstanceType::Literal)) {
                    let ty = self.infer_literal_parameter_type(slice)?;

                    // This branch deals with annotations such as `Literal[Literal[1]]`.
                    // Here, we store the type for the inner `Literal[1]` expression:
                    self.store_expression_type(parameters, ty);
                    ty
                } else {
                    self.store_expression_type(parameters, Type::Unknown);

                    return Err(vec![parameters]);
                }
            }
            ast::Expr::Tuple(tuple) if !tuple.parenthesized => {
                let mut errors = vec![];
                let mut builder = UnionBuilder::new(self.db);
                for elt in tuple {
                    match self.infer_literal_parameter_type(elt) {
                        Ok(ty) => {
                            builder = builder.add(ty);
                        }
                        Err(nodes) => {
                            errors.extend(nodes);
                        }
                    }
                }
                if errors.is_empty() {
                    let union_type = builder.build();

                    // This branch deals with annotations such as `Literal[1, 2]`. Here, we
                    // store the type for the inner `1, 2` tuple-expression:
                    self.store_expression_type(parameters, union_type);

                    union_type
                } else {
                    self.store_expression_type(parameters, Type::Unknown);

                    return Err(errors);
                }
            }

            literal @ (ast::Expr::StringLiteral(_)
            | ast::Expr::BytesLiteral(_)
            | ast::Expr::BooleanLiteral(_)
            | ast::Expr::NoneLiteral(_)) => self.infer_expression(literal),
            literal @ ast::Expr::NumberLiteral(ref number) if number.value.is_int() => {
                self.infer_expression(literal)
            }
            // For enum values
            ast::Expr::Attribute(ast::ExprAttribute { value, attr, .. }) => {
                let value_ty = self.infer_expression(value);
                // TODO: Check that value type is enum otherwise return None
                value_ty
                    .member(self.db, &attr.id)
                    .ignore_possibly_unbound()
                    .unwrap_or(Type::Unknown)
            }
            // for negative and positive numbers
            ast::Expr::UnaryOp(ref u)
                if matches!(u.op, UnaryOp::USub | UnaryOp::UAdd)
                    && u.operand.is_number_literal_expr() =>
            {
                self.infer_unary_expression(u)
            }
            _ => {
                self.infer_expression(parameters);
                return Err(vec![parameters]);
            }
        })
    }
}

/// The deferred state of a specific expression in an inference region.
#[derive(Default, Debug, Clone, Copy)]
enum DeferredExpressionState {
    /// The expression is not deferred.
    #[default]
    None,

    /// The expression is deferred.
    ///
    /// In the following example,
    /// ```py
    /// from __future__ import annotation
    ///
    /// a: tuple[int, "ForwardRef"] = ...
    /// ```
    ///
    /// The expression `tuple` and `int` are deferred but `ForwardRef` (after parsing) is both
    /// deferred and in a string annotation context.
    Deferred,

    /// The expression is in a string annotation context.
    ///
    /// This is required to differentiate between a deferred annotation and a string annotation.
    /// The former can occur when there's a `from __future__ import annotations` statement or we're
    /// in a stub file.
    ///
    /// In the following example,
    /// ```py
    /// a: "List[int]" = ...
    /// b: tuple[int, "ForwardRef"] = ...
    /// ```
    ///
    /// The annotation of `a` is completely inside a string while for `b`, it's only partially
    /// stringified.
    InStringAnnotation,
}

impl DeferredExpressionState {
    const fn is_deferred(self) -> bool {
        matches!(
            self,
            DeferredExpressionState::Deferred | DeferredExpressionState::InStringAnnotation
        )
    }

    const fn in_string_annotation(self) -> bool {
        matches!(self, DeferredExpressionState::InStringAnnotation)
    }
}

impl From<bool> for DeferredExpressionState {
    fn from(value: bool) -> Self {
        if value {
            DeferredExpressionState::Deferred
        } else {
            DeferredExpressionState::None
        }
    }
}

#[derive(Debug, Clone, Copy, PartialEq, Eq)]
enum RichCompareOperator {
    Eq,
    Ne,
    Gt,
    Ge,
    Lt,
    Le,
}

impl From<RichCompareOperator> for ast::CmpOp {
    fn from(value: RichCompareOperator) -> Self {
        match value {
            RichCompareOperator::Eq => ast::CmpOp::Eq,
            RichCompareOperator::Ne => ast::CmpOp::NotEq,
            RichCompareOperator::Lt => ast::CmpOp::Lt,
            RichCompareOperator::Le => ast::CmpOp::LtE,
            RichCompareOperator::Gt => ast::CmpOp::Gt,
            RichCompareOperator::Ge => ast::CmpOp::GtE,
        }
    }
}

impl RichCompareOperator {
    #[must_use]
    const fn dunder(self) -> &'static str {
        match self {
            RichCompareOperator::Eq => "__eq__",
            RichCompareOperator::Ne => "__ne__",
            RichCompareOperator::Lt => "__lt__",
            RichCompareOperator::Le => "__le__",
            RichCompareOperator::Gt => "__gt__",
            RichCompareOperator::Ge => "__ge__",
        }
    }

    #[must_use]
    const fn reflect(self) -> Self {
        match self {
            RichCompareOperator::Eq => RichCompareOperator::Eq,
            RichCompareOperator::Ne => RichCompareOperator::Ne,
            RichCompareOperator::Lt => RichCompareOperator::Gt,
            RichCompareOperator::Le => RichCompareOperator::Ge,
            RichCompareOperator::Gt => RichCompareOperator::Lt,
            RichCompareOperator::Ge => RichCompareOperator::Le,
        }
    }
}

#[derive(Debug, Clone, Copy, PartialEq, Eq)]
enum MembershipTestCompareOperator {
    In,
    NotIn,
}

impl From<MembershipTestCompareOperator> for ast::CmpOp {
    fn from(value: MembershipTestCompareOperator) -> Self {
        match value {
            MembershipTestCompareOperator::In => ast::CmpOp::In,
            MembershipTestCompareOperator::NotIn => ast::CmpOp::NotIn,
        }
    }
}

#[derive(Debug, Clone, Copy, PartialEq, Eq)]
struct CompareUnsupportedError<'db> {
    op: ast::CmpOp,
    left_ty: Type<'db>,
    right_ty: Type<'db>,
}

fn format_import_from_module(level: u32, module: Option<&str>) -> String {
    format!(
        "{}{}",
        ".".repeat(level as usize),
        module.unwrap_or_default()
    )
}

/// Various ways in which resolving a [`ModuleName`]
/// from an [`ast::StmtImport`] or [`ast::StmtImportFrom`] node might fail
#[derive(Debug, Copy, Clone, PartialEq, Eq)]
enum ModuleNameResolutionError {
    /// The import statement has invalid syntax
    InvalidSyntax,

    /// We couldn't resolve the file we're currently analyzing back to a module
    /// (Only necessary for relative import statements)
    UnknownCurrentModule,

    /// The relative import statement seems to take us outside of the module search path
    /// (e.g. our current module is `foo.bar`, and the relative import statement in `foo.bar`
    /// is `from ....baz import spam`)
    TooManyDots,
}

/// Struct collecting string parts when inferring a formatted string. Infers a string literal if the
/// concatenated string is small enough, otherwise infers a literal string.
///
/// If the formatted string contains an expression (with a representation unknown at compile time),
/// infers an instance of `builtins.str`.
#[derive(Debug)]
struct StringPartsCollector {
    concatenated: Option<String>,
    expression: bool,
}

impl StringPartsCollector {
    fn new() -> Self {
        Self {
            concatenated: Some(String::new()),
            expression: false,
        }
    }

    fn push_str(&mut self, literal: &str) {
        if let Some(mut concatenated) = self.concatenated.take() {
            if concatenated.len().saturating_add(literal.len())
                <= TypeInferenceBuilder::MAX_STRING_LITERAL_SIZE
            {
                concatenated.push_str(literal);
                self.concatenated = Some(concatenated);
            } else {
                self.concatenated = None;
            }
        }
    }

    fn add_expression(&mut self) {
        self.concatenated = None;
        self.expression = true;
    }

    fn ty(self, db: &dyn Db) -> Type {
        if self.expression {
            KnownClass::Str.to_instance(db)
        } else if let Some(concatenated) = self.concatenated {
            Type::string_literal(db, &concatenated)
        } else {
            Type::LiteralString
        }
    }
}

/// Rich comparison in Python are the operators `==`, `!=`, `<`, `<=`, `>`, and `>=`. Their
/// behaviour can be edited for classes by implementing corresponding dunder methods.
/// This function performs rich comparison between two instances and returns the resulting type.
/// see `<https://docs.python.org/3/reference/datamodel.html#object.__lt__>`
fn perform_rich_comparison<'db>(
    db: &'db dyn Db,
    left: InstanceType<'db>,
    right: InstanceType<'db>,
    op: RichCompareOperator,
) -> Result<Type<'db>, CompareUnsupportedError<'db>> {
    // The following resource has details about the rich comparison algorithm:
    // https://snarky.ca/unravelling-rich-comparison-operators/
    //
    // TODO: this currently gives the return type even if the arg types are invalid
    // (e.g. int.__lt__ with string instance should be errored, currently bool)

    let call_dunder = |op: RichCompareOperator,
                       left: InstanceType<'db>,
                       right: InstanceType<'db>| {
        match left.class.class_member(db, op.dunder()) {
            Symbol::Type(class_member_dunder, Boundness::Bound) => class_member_dunder
                .call(db, &[Type::Instance(left), Type::Instance(right)])
                .return_ty(db),
            _ => None,
        }
    };

    // The reflected dunder has priority if the right-hand side is a strict subclass of the left-hand side.
    if left != right && right.is_instance_of(db, left.class) {
        call_dunder(op.reflect(), right, left).or_else(|| call_dunder(op, left, right))
    } else {
        call_dunder(op, left, right).or_else(|| call_dunder(op.reflect(), right, left))
    }
    .or_else(|| {
        // When no appropriate method returns any value other than NotImplemented,
        // the `==` and `!=` operators will fall back to `is` and `is not`, respectively.
        // refer to `<https://docs.python.org/3/reference/datamodel.html#object.__eq__>`
        if matches!(op, RichCompareOperator::Eq | RichCompareOperator::Ne) {
            Some(KnownClass::Bool.to_instance(db))
        } else {
            None
        }
    })
    .ok_or_else(|| CompareUnsupportedError {
        op: op.into(),
        left_ty: left.into(),
        right_ty: right.into(),
    })
}

/// Performs a membership test (`in` and `not in`) between two instances and returns the resulting type, or `None` if the test is unsupported.
/// The behavior can be customized in Python by implementing `__contains__`, `__iter__`, or `__getitem__` methods.
/// See `<https://docs.python.org/3/reference/datamodel.html#object.__contains__>`
/// and `<https://docs.python.org/3/reference/expressions.html#membership-test-details>`
fn perform_membership_test_comparison<'db>(
    db: &'db dyn Db,
    left: InstanceType<'db>,
    right: InstanceType<'db>,
    op: MembershipTestCompareOperator,
) -> Result<Type<'db>, CompareUnsupportedError<'db>> {
    let contains_dunder = right.class.class_member(db, "__contains__");
    let compare_result_opt = match contains_dunder {
        Symbol::Type(contains_dunder, Boundness::Bound) => {
            // If `__contains__` is available, it is used directly for the membership test.
            contains_dunder
                .call(db, &[Type::Instance(right), Type::Instance(left)])
                .return_ty(db)
        }
        _ => {
            // iteration-based membership test
            match Type::Instance(right).iterate(db) {
                IterationOutcome::Iterable { .. } => Some(KnownClass::Bool.to_instance(db)),
                IterationOutcome::NotIterable { .. }
                | IterationOutcome::PossiblyUnboundDunderIter { .. } => None,
            }
        }
    };

    compare_result_opt
        .map(|ty| {
            if matches!(ty, Type::Todo(_)) {
                return ty;
            }

            match op {
                MembershipTestCompareOperator::In => ty.bool(db).into_type(db),
                MembershipTestCompareOperator::NotIn => ty.bool(db).negate().into_type(db),
            }
        })
        .ok_or_else(|| CompareUnsupportedError {
            op: op.into(),
            left_ty: left.into(),
            right_ty: right.into(),
        })
}

#[cfg(test)]
mod tests {
    use anyhow::Context;

    use crate::db::tests::TestDb;
    use crate::program::{Program, SearchPathSettings};
    use crate::python_version::PythonVersion;
    use crate::semantic_index::definition::Definition;
    use crate::semantic_index::symbol::FileScopeId;
    use crate::semantic_index::{global_scope, semantic_index, symbol_table, use_def_map};
    use crate::types::check_types;
    use crate::{HasTy, ProgramSettings, SemanticModel};
    use ruff_db::files::{system_path_to_file, File};
    use ruff_db::parsed::parsed_module;
    use ruff_db::system::{DbWithTestSystem, SystemPathBuf};
    use ruff_db::testing::assert_function_query_was_not_run;

    use super::*;

    fn setup_db() -> TestDb {
        let db = TestDb::new();

        let src_root = SystemPathBuf::from("/src");
        db.memory_file_system()
            .create_directory_all(&src_root)
            .unwrap();

        Program::from_settings(
            &db,
            &ProgramSettings {
                target_version: PythonVersion::default(),
                search_paths: SearchPathSettings::new(src_root),
            },
        )
        .expect("Valid search path settings");

        db
    }

    fn setup_db_with_custom_typeshed<'a>(
        typeshed: &str,
        files: impl IntoIterator<Item = (&'a str, &'a str)>,
    ) -> anyhow::Result<TestDb> {
        let mut db = TestDb::new();
        let src_root = SystemPathBuf::from("/src");

        db.write_files(files)
            .context("Failed to write test files")?;

        Program::from_settings(
            &db,
            &ProgramSettings {
                target_version: PythonVersion::default(),
                search_paths: SearchPathSettings {
                    custom_typeshed: Some(SystemPathBuf::from(typeshed)),
                    ..SearchPathSettings::new(src_root)
                },
            },
        )
        .context("Failed to create Program")?;

        Ok(db)
    }

    #[track_caller]
    fn assert_public_ty(db: &TestDb, file_name: &str, symbol_name: &str, expected: &str) {
        let file = system_path_to_file(db, file_name).expect("file to exist");

        let ty = global_symbol(db, file, symbol_name).expect_type();
        assert_eq!(
            ty.display(db).to_string(),
            expected,
            "Mismatch for symbol '{symbol_name}' in '{file_name}'"
        );
    }

    #[track_caller]
    fn get_symbol<'db>(
        db: &'db TestDb,
        file_name: &str,
        scopes: &[&str],
        symbol_name: &str,
    ) -> Symbol<'db> {
        let file = system_path_to_file(db, file_name).expect("file to exist");
        let index = semantic_index(db, file);
        let mut file_scope_id = FileScopeId::global();
        let mut scope = file_scope_id.to_scope_id(db, file);
        for expected_scope_name in scopes {
            file_scope_id = index
                .child_scopes(file_scope_id)
                .next()
                .unwrap_or_else(|| panic!("scope of {expected_scope_name}"))
                .0;
            scope = file_scope_id.to_scope_id(db, file);
            assert_eq!(scope.name(db), *expected_scope_name);
        }

        symbol(db, scope, symbol_name)
    }

    #[track_caller]
    fn assert_scope_ty(
        db: &TestDb,
        file_name: &str,
        scopes: &[&str],
        symbol_name: &str,
        expected: &str,
    ) {
        let ty = get_symbol(db, file_name, scopes, symbol_name).expect_type();
        assert_eq!(ty.display(db).to_string(), expected);
    }

    #[track_caller]
    fn assert_diagnostic_messages(diagnostics: &TypeCheckDiagnostics, expected: &[&str]) {
        let messages: Vec<&str> = diagnostics
            .iter()
            .map(|diagnostic| diagnostic.message())
            .collect();
        assert_eq!(&messages, expected);
    }

    #[track_caller]
    fn assert_file_diagnostics(db: &TestDb, filename: &str, expected: &[&str]) {
        let file = system_path_to_file(db, filename).unwrap();
        let diagnostics = check_types(db, file);

        assert_diagnostic_messages(diagnostics, expected);
    }

    #[test]
    fn from_import_with_no_module_name() -> anyhow::Result<()> {
        // This test checks that invalid syntax in a `StmtImportFrom` node
        // leads to the type being inferred as `Unknown`
        let mut db = setup_db();
        db.write_file("src/foo.py", "from import bar")?;
        assert_public_ty(&db, "src/foo.py", "bar", "Unknown");
        Ok(())
    }

    #[test]
    fn resolve_method() -> anyhow::Result<()> {
        let mut db = setup_db();

        db.write_dedented(
            "src/mod.py",
            "
            class C:
                def f(self): pass
            ",
        )?;

        let mod_file = system_path_to_file(&db, "src/mod.py").unwrap();
        let class_ty = global_symbol(&db, mod_file, "C")
            .expect_type()
            .expect_class_literal();
        let member_ty = class_ty.member(&db, "f").expect_type();
        let func = member_ty.expect_function_literal();

        assert_eq!(func.name(&db), "f");
        Ok(())
    }

    #[test]
    fn not_literal_string() -> anyhow::Result<()> {
        let mut db = setup_db();
        let content = format!(
            r#"
        v = not "{y}"
        w = not 10*"{y}"
        x = not "{y}"*10
        z = not 0*"{y}"
        u = not (-100)*"{y}"
        "#,
            y = "a".repeat(TypeInferenceBuilder::MAX_STRING_LITERAL_SIZE + 1),
        );
        db.write_dedented("src/a.py", &content)?;

        assert_public_ty(&db, "src/a.py", "v", "bool");
        assert_public_ty(&db, "src/a.py", "w", "bool");
        assert_public_ty(&db, "src/a.py", "x", "bool");
        assert_public_ty(&db, "src/a.py", "z", "Literal[True]");
        assert_public_ty(&db, "src/a.py", "u", "Literal[True]");

        Ok(())
    }

    #[test]
    fn multiplied_string() -> anyhow::Result<()> {
        let mut db = setup_db();

        db.write_dedented(
            "src/a.py",
            &format!(
                r#"
            w = 2 * "hello"
            x = "goodbye" * 3
            y = "a" * {y}
            z = {z} * "b"
            a = 0 * "hello"
            b = -3 * "hello"
            "#,
                y = TypeInferenceBuilder::MAX_STRING_LITERAL_SIZE,
                z = TypeInferenceBuilder::MAX_STRING_LITERAL_SIZE + 1
            ),
        )?;

        assert_public_ty(&db, "src/a.py", "w", r#"Literal["hellohello"]"#);
        assert_public_ty(&db, "src/a.py", "x", r#"Literal["goodbyegoodbyegoodbye"]"#);
        assert_public_ty(
            &db,
            "src/a.py",
            "y",
            &format!(
                r#"Literal["{}"]"#,
                "a".repeat(TypeInferenceBuilder::MAX_STRING_LITERAL_SIZE)
            ),
        );
        assert_public_ty(&db, "src/a.py", "z", "LiteralString");
        assert_public_ty(&db, "src/a.py", "a", r#"Literal[""]"#);
        assert_public_ty(&db, "src/a.py", "b", r#"Literal[""]"#);

        Ok(())
    }

    #[test]
    fn multiplied_literal_string() -> anyhow::Result<()> {
        let mut db = setup_db();
        let content = format!(
            r#"
        v = "{y}"
        w = 10*"{y}"
        x = "{y}"*10
        z = 0*"{y}"
        u = (-100)*"{y}"
        "#,
            y = "a".repeat(TypeInferenceBuilder::MAX_STRING_LITERAL_SIZE + 1),
        );
        db.write_dedented("src/a.py", &content)?;

        assert_public_ty(&db, "src/a.py", "v", "LiteralString");
        assert_public_ty(&db, "src/a.py", "w", "LiteralString");
        assert_public_ty(&db, "src/a.py", "x", "LiteralString");
        assert_public_ty(&db, "src/a.py", "z", r#"Literal[""]"#);
        assert_public_ty(&db, "src/a.py", "u", r#"Literal[""]"#);
        Ok(())
    }

    #[test]
    fn truncated_string_literals_become_literal_string() -> anyhow::Result<()> {
        let mut db = setup_db();
        let content = format!(
            r#"
        w = "{y}"
        x = "a" + "{z}"
        "#,
            y = "a".repeat(TypeInferenceBuilder::MAX_STRING_LITERAL_SIZE + 1),
            z = "a".repeat(TypeInferenceBuilder::MAX_STRING_LITERAL_SIZE),
        );
        db.write_dedented("src/a.py", &content)?;

        assert_public_ty(&db, "src/a.py", "w", "LiteralString");
        assert_public_ty(&db, "src/a.py", "x", "LiteralString");

        Ok(())
    }

    #[test]
    fn adding_string_literals_and_literal_string() -> anyhow::Result<()> {
        let mut db = setup_db();
        let content = format!(
            r#"
        v = "{y}"
        w = "{y}" + "a"
        x = "a" + "{y}"
        z = "{y}" + "{y}"
        "#,
            y = "a".repeat(TypeInferenceBuilder::MAX_STRING_LITERAL_SIZE + 1),
        );
        db.write_dedented("src/a.py", &content)?;

        assert_public_ty(&db, "src/a.py", "v", "LiteralString");
        assert_public_ty(&db, "src/a.py", "w", "LiteralString");
        assert_public_ty(&db, "src/a.py", "x", "LiteralString");
        assert_public_ty(&db, "src/a.py", "z", "LiteralString");

        Ok(())
    }

    #[test]
    fn bytes_type() -> anyhow::Result<()> {
        let mut db = setup_db();

        db.write_dedented(
            "src/a.py",
            "
            w = b'red' b'knot'
            x = b'hello'
            y = b'world' + b'!'
            z = b'\\xff\\x00'
            ",
        )?;

        assert_public_ty(&db, "src/a.py", "w", "Literal[b\"redknot\"]");
        assert_public_ty(&db, "src/a.py", "x", "Literal[b\"hello\"]");
        assert_public_ty(&db, "src/a.py", "y", "Literal[b\"world!\"]");
        assert_public_ty(&db, "src/a.py", "z", "Literal[b\"\\xff\\x00\"]");

        Ok(())
    }

    #[test]
    fn ellipsis_type() -> anyhow::Result<()> {
        let mut db = setup_db();

        db.write_dedented(
            "src/a.py",
            "
            x = ...
            ",
        )?;

        // TODO: sys.version_info
        assert_public_ty(&db, "src/a.py", "x", "EllipsisType | ellipsis");

        Ok(())
    }

    #[test]
    fn import_cycle() -> anyhow::Result<()> {
        let mut db = setup_db();

        db.write_dedented(
            "src/a.py",
            "
            class A: pass
            import b
            class C(b.B): pass
            ",
        )?;
        db.write_dedented(
            "src/b.py",
            "
            from a import A
            class B(A): pass
            ",
        )?;

        let a = system_path_to_file(&db, "src/a.py").expect("file to exist");
        let c_ty = global_symbol(&db, a, "C").expect_type();
        let c_class = c_ty.expect_class_literal().class;
        let mut c_mro = c_class.iter_mro(&db);
        let b_ty = c_mro.nth(1).unwrap();
        let b_class = b_ty.expect_class_base();
        assert_eq!(b_class.name(&db), "B");
        let mut b_mro = b_class.iter_mro(&db);
        let a_ty = b_mro.nth(1).unwrap();
        let a_class = a_ty.expect_class_base();
        assert_eq!(a_class.name(&db), "A");

        Ok(())
    }

    /// An unbound function local that has definitions in the scope does not fall back to globals.
    #[test]
    fn unbound_function_local() -> anyhow::Result<()> {
        let mut db = setup_db();

        db.write_dedented(
            "src/a.py",
            "
            x = 1
            def f():
                y = x
                x = 2
            ",
        )?;

        let file = system_path_to_file(&db, "src/a.py").expect("file to exist");
        let index = semantic_index(&db, file);
        let function_scope = index
            .child_scopes(FileScopeId::global())
            .next()
            .unwrap()
            .0
            .to_scope_id(&db, file);
        let y_ty = symbol(&db, function_scope, "y").expect_type();
        let x_ty = symbol(&db, function_scope, "x").expect_type();

        assert_eq!(y_ty.display(&db).to_string(), "Unknown");
        assert_eq!(x_ty.display(&db).to_string(), "Literal[2]");

        Ok(())
    }

    /// A name reference to a never-defined symbol in a function is implicitly a global lookup.
    #[test]
    fn implicit_global_in_function() -> anyhow::Result<()> {
        let mut db = setup_db();

        db.write_dedented(
            "src/a.py",
            "
            x = 1
            def f():
                y = x
            ",
        )?;

        let file = system_path_to_file(&db, "src/a.py").expect("file to exist");
        let index = semantic_index(&db, file);
        let function_scope = index
            .child_scopes(FileScopeId::global())
            .next()
            .unwrap()
            .0
            .to_scope_id(&db, file);

        let x_ty = symbol(&db, function_scope, "x");
        assert!(x_ty.is_unbound());

        let y_ty = symbol(&db, function_scope, "y").expect_type();
        assert_eq!(y_ty.display(&db).to_string(), "Literal[1]");

        Ok(())
    }

    #[test]
    fn local_inference() -> anyhow::Result<()> {
        let mut db = setup_db();

        db.write_file("/src/a.py", "x = 10")?;
        let a = system_path_to_file(&db, "/src/a.py").unwrap();

        let parsed = parsed_module(&db, a);

        let statement = parsed.suite().first().unwrap().as_assign_stmt().unwrap();
        let model = SemanticModel::new(&db, a);

        let literal_ty = statement.value.ty(&model);

        assert_eq!(format!("{}", literal_ty.display(&db)), "Literal[10]");

        Ok(())
    }

    #[test]
    fn builtin_symbol_vendored_stdlib() -> anyhow::Result<()> {
        let mut db = setup_db();

        db.write_file("/src/a.py", "c = copyright")?;

        assert_public_ty(&db, "/src/a.py", "c", "Literal[copyright]");

        Ok(())
    }

    #[test]
    fn builtin_symbol_custom_stdlib() -> anyhow::Result<()> {
        let db = setup_db_with_custom_typeshed(
            "/typeshed",
            [
                ("/src/a.py", "c = copyright"),
                (
                    "/typeshed/stdlib/builtins.pyi",
                    "def copyright() -> None: ...",
                ),
                ("/typeshed/stdlib/VERSIONS", "builtins: 3.8-"),
            ],
        )?;

        assert_public_ty(&db, "/src/a.py", "c", "Literal[copyright]");

        Ok(())
    }

    #[test]
    fn unknown_builtin_later_defined() -> anyhow::Result<()> {
        let db = setup_db_with_custom_typeshed(
            "/typeshed",
            [
                ("/src/a.py", "x = foo"),
                ("/typeshed/stdlib/builtins.pyi", "foo = bar; bar = 1"),
                ("/typeshed/stdlib/VERSIONS", "builtins: 3.8-"),
            ],
        )?;

        assert_public_ty(&db, "/src/a.py", "x", "Unknown");

        Ok(())
    }

    #[test]
    fn str_builtin() -> anyhow::Result<()> {
        let mut db = setup_db();
        db.write_file("/src/a.py", "x = str")?;
        assert_public_ty(&db, "/src/a.py", "x", "Literal[str]");
        Ok(())
    }

    #[test]
    fn deferred_annotation_builtin() -> anyhow::Result<()> {
        let mut db = setup_db();
        db.write_file("/src/a.pyi", "class C(object): pass")?;
        let file = system_path_to_file(&db, "/src/a.pyi").unwrap();
        let ty = global_symbol(&db, file, "C").expect_type();
        let base = ty
            .expect_class_literal()
            .class
            .iter_mro(&db)
            .nth(1)
            .unwrap();
        assert_eq!(base.display(&db).to_string(), "<class 'object'>");
        Ok(())
    }

    #[test]
    fn deferred_annotation_in_stubs_always_resolve() -> anyhow::Result<()> {
        let mut db = setup_db();

        // Stub files should always resolve deferred annotations
        db.write_dedented(
            "/src/stub.pyi",
            "
            def get_foo() -> Foo: ...
            class Foo: ...
            foo = get_foo()
            ",
        )?;
        assert_public_ty(&db, "/src/stub.pyi", "foo", "Foo");

        Ok(())
    }

    #[test]
    fn deferred_annotations_regular_source_fails() -> anyhow::Result<()> {
        let mut db = setup_db();

        // In (regular) source files, annotations are *not* deferred
        // Also tests imports from `__future__` that are not annotations
        db.write_dedented(
            "/src/source.py",
            "
            from __future__ import with_statement as annotations
            def get_foo() -> Foo: ...
            class Foo: ...
            foo = get_foo()
            ",
        )?;
        assert_public_ty(&db, "/src/source.py", "foo", "Unknown");

        Ok(())
    }

    #[test]
    fn deferred_annotation_in_sources_with_future_resolves() -> anyhow::Result<()> {
        let mut db = setup_db();

        // In source files with `__future__.annotations`, deferred annotations are resolved
        db.write_dedented(
            "/src/source_with_future.py",
            "
            from __future__ import annotations
            def get_foo() -> Foo: ...
            class Foo: ...
            foo = get_foo()
            ",
        )?;
        assert_public_ty(&db, "/src/source_with_future.py", "foo", "Foo");

        Ok(())
    }

    #[test]
    fn nonlocal_name_reference() -> anyhow::Result<()> {
        let mut db = setup_db();

        db.write_dedented(
            "/src/a.py",
            "
            def f():
                x = 1
                def g():
                    y = x
            ",
        )?;

        assert_scope_ty(&db, "/src/a.py", &["f", "g"], "y", "Literal[1]");

        Ok(())
    }

    #[test]
    fn nonlocal_name_reference_multi_level() -> anyhow::Result<()> {
        let mut db = setup_db();

        db.write_dedented(
            "/src/a.py",
            "
            def f():
                x = 1
                def g():
                    def h():
                        y = x
            ",
        )?;

        assert_scope_ty(&db, "/src/a.py", &["f", "g", "h"], "y", "Literal[1]");

        Ok(())
    }

    #[test]
    fn nonlocal_name_reference_skips_class_scope() -> anyhow::Result<()> {
        let mut db = setup_db();

        db.write_dedented(
            "/src/a.py",
            "
            def f():
                x = 1
                class C:
                    x = 2
                    def g():
                        y = x
            ",
        )?;

        assert_scope_ty(&db, "/src/a.py", &["f", "C", "g"], "y", "Literal[1]");

        Ok(())
    }

    #[test]
    fn nonlocal_name_reference_skips_annotation_only_assignment() -> anyhow::Result<()> {
        let mut db = setup_db();

        db.write_dedented(
            "/src/a.py",
            "
            def f():
                x = 1
                def g():
                    // it's pretty weird to have an annotated assignment in a function where the
                    // name is otherwise not defined; maybe should be an error?
                    x: int
                    def h():
                        y = x
            ",
        )?;

        assert_scope_ty(&db, "/src/a.py", &["f", "g", "h"], "y", "Literal[1]");

        Ok(())
    }

    #[test]
    fn basic_comprehension() -> anyhow::Result<()> {
        let mut db = setup_db();

        db.write_dedented(
            "src/a.py",
            "
            def foo():
                [x for y in IterableOfIterables() for x in y]

            class IntIterator:
                def __next__(self) -> int:
                    return 42

            class IntIterable:
                def __iter__(self) -> IntIterator:
                    return IntIterator()

            class IteratorOfIterables:
                def __next__(self) -> IntIterable:
                    return IntIterable()

            class IterableOfIterables:
                def __iter__(self) -> IteratorOfIterables:
                    return IteratorOfIterables()
            ",
        )?;

        assert_scope_ty(&db, "src/a.py", &["foo", "<listcomp>"], "x", "int");
        assert_scope_ty(&db, "src/a.py", &["foo", "<listcomp>"], "y", "IntIterable");

        Ok(())
    }

    #[test]
    fn comprehension_inside_comprehension() -> anyhow::Result<()> {
        let mut db = setup_db();

        db.write_dedented(
            "src/a.py",
            "
            def foo():
                [[x for x in iter1] for y in iter2]

            class IntIterator:
                def __next__(self) -> int:
                    return 42

            class IntIterable:
                def __iter__(self) -> IntIterator:
                    return IntIterator()

            iter1 = IntIterable()
            iter2 = IntIterable()
            ",
        )?;

        assert_scope_ty(
            &db,
            "src/a.py",
            &["foo", "<listcomp>", "<listcomp>"],
            "x",
            "int",
        );
        assert_scope_ty(&db, "src/a.py", &["foo", "<listcomp>"], "y", "int");

        Ok(())
    }

    #[test]
    fn inner_comprehension_referencing_outer_comprehension() -> anyhow::Result<()> {
        let mut db = setup_db();

        db.write_dedented(
            "src/a.py",
            "
            def foo():
                [[x for x in y] for y in z]

            class IntIterator:
                def __next__(self) -> int:
                    return 42

            class IntIterable:
                def __iter__(self) -> IntIterator:
                    return IntIterator()

            class IteratorOfIterables:
                def __next__(self) -> IntIterable:
                    return IntIterable()

            class IterableOfIterables:
                def __iter__(self) -> IteratorOfIterables:
                    return IteratorOfIterables()

            z = IterableOfIterables()
            ",
        )?;

        assert_scope_ty(
            &db,
            "src/a.py",
            &["foo", "<listcomp>", "<listcomp>"],
            "x",
            "int",
        );
        assert_scope_ty(&db, "src/a.py", &["foo", "<listcomp>"], "y", "IntIterable");

        Ok(())
    }

    #[test]
    fn comprehension_with_unbound_iter() -> anyhow::Result<()> {
        let mut db = setup_db();

        db.write_dedented("src/a.py", "[z for z in x]")?;

        let x = get_symbol(&db, "src/a.py", &["<listcomp>"], "x");
        assert!(x.is_unbound());

        // Iterating over an unbound iterable yields `Unknown`:
        assert_scope_ty(&db, "src/a.py", &["<listcomp>"], "z", "Unknown");

        assert_file_diagnostics(&db, "src/a.py", &["Name `x` used when not defined"]);

        Ok(())
    }

    #[test]
    fn comprehension_with_not_iterable_iter_in_second_comprehension() -> anyhow::Result<()> {
        let mut db = setup_db();

        db.write_dedented(
            "src/a.py",
            "
            def foo():
                [z for x in IntIterable() for z in x]

            class IntIterator:
                def __next__(self) -> int:
                    return 42

            class IntIterable:
                def __iter__(self) -> IntIterator:
                    return IntIterator()
            ",
        )?;

        assert_scope_ty(&db, "src/a.py", &["foo", "<listcomp>"], "x", "int");
        assert_scope_ty(&db, "src/a.py", &["foo", "<listcomp>"], "z", "Unknown");
        assert_file_diagnostics(&db, "src/a.py", &["Object of type `int` is not iterable"]);

        Ok(())
    }

    #[test]
    fn dict_comprehension_variable_key() -> anyhow::Result<()> {
        let mut db = setup_db();

        db.write_dedented(
            "src/a.py",
            "
            def foo():
                {x: 0 for x in IntIterable()}

            class IntIterator:
                def __next__(self) -> int:
                    return 42

            class IntIterable:
                def __iter__(self) -> IntIterator:
                    return IntIterator()
            ",
        )?;

        assert_scope_ty(&db, "src/a.py", &["foo", "<dictcomp>"], "x", "int");
        assert_file_diagnostics(&db, "src/a.py", &[]);

        Ok(())
    }

    #[test]
    fn dict_comprehension_variable_value() -> anyhow::Result<()> {
        let mut db = setup_db();

        db.write_dedented(
            "src/a.py",
            "
            def foo():
                {0: x for x in IntIterable()}

            class IntIterator:
                def __next__(self) -> int:
                    return 42

            class IntIterable:
                def __iter__(self) -> IntIterator:
                    return IntIterator()
            ",
        )?;

        assert_scope_ty(&db, "src/a.py", &["foo", "<dictcomp>"], "x", "int");
        assert_file_diagnostics(&db, "src/a.py", &[]);

        Ok(())
    }

    #[test]
    fn comprehension_with_missing_in_keyword() -> anyhow::Result<()> {
        let mut db = setup_db();

        db.write_dedented(
            "src/a.py",
            "
            def foo():
                [z for z IntIterable()]

            class IntIterator:
                def __next__(self) -> int:
                    return 42

            class IntIterable:
                def __iter__(self) -> IntIterator:
                    return IntIterator()
            ",
        )?;

        // We'll emit a diagnostic separately for invalid syntax,
        // but it's reasonably clear here what they *meant* to write,
        // so we'll still infer the correct type:
        assert_scope_ty(&db, "src/a.py", &["foo", "<listcomp>"], "z", "int");
        Ok(())
    }

    #[test]
    fn comprehension_with_missing_iter() -> anyhow::Result<()> {
        let mut db = setup_db();

        db.write_dedented(
            "src/a.py",
            "
            def foo():
                [z for in IntIterable()]

            class IntIterator:
                def __next__(self) -> int:
                    return 42

            class IntIterable:
                def __iter__(self) -> IntIterator:
                    return IntIterator()
            ",
        )?;

        let z = get_symbol(&db, "src/a.py", &["foo", "<listcomp>"], "z");
        assert!(z.is_unbound());

        // (There is a diagnostic for invalid syntax that's emitted, but it's not listed by `assert_file_diagnostics`)
        assert_file_diagnostics(&db, "src/a.py", &["Name `z` used when not defined"]);

        Ok(())
    }

    #[test]
    fn comprehension_with_missing_for() -> anyhow::Result<()> {
        let mut db = setup_db();
        db.write_dedented("src/a.py", "[z for z in]")?;
        assert_scope_ty(&db, "src/a.py", &["<listcomp>"], "z", "Unknown");
        Ok(())
    }

    #[test]
    fn comprehension_with_missing_in_keyword_and_missing_iter() -> anyhow::Result<()> {
        let mut db = setup_db();
        db.write_dedented("src/a.py", "[z for z]")?;
        assert_scope_ty(&db, "src/a.py", &["<listcomp>"], "z", "Unknown");
        Ok(())
    }

    /// This tests that we understand that `async` comprehensions
    /// do not work according to the synchronous iteration protocol
    #[test]
    fn invalid_async_comprehension() -> anyhow::Result<()> {
        let mut db = setup_db();

        db.write_dedented(
            "src/a.py",
            "
            async def foo():
                [x async for x in Iterable()]
            class Iterator:
                def __next__(self) -> int:
                    return 42
            class Iterable:
                def __iter__(self) -> Iterator:
                    return Iterator()
            ",
        )?;

        // We currently return `Todo` for all async comprehensions,
        // including comprehensions that have invalid syntax
        assert_scope_ty(
            &db,
            "src/a.py",
            &["foo", "<listcomp>"],
            "x",
            if cfg!(debug_assertions) {
                "@Todo(async iterables/iterators)"
            } else {
                "@Todo"
            },
        );

        Ok(())
    }

    #[test]
    fn basic_async_comprehension() -> anyhow::Result<()> {
        let mut db = setup_db();

        db.write_dedented(
            "src/a.py",
            "
            async def foo():
                [x async for x in AsyncIterable()]
            class AsyncIterator:
                async def __anext__(self) -> int:
                    return 42
            class AsyncIterable:
                def __aiter__(self) -> AsyncIterator:
                    return AsyncIterator()
            ",
        )?;

        // TODO async iterables/iterators! --Alex
        assert_scope_ty(
            &db,
            "src/a.py",
            &["foo", "<listcomp>"],
            "x",
            if cfg!(debug_assertions) {
                "@Todo(async iterables/iterators)"
            } else {
                "@Todo"
            },
        );

        Ok(())
    }

    #[test]
    fn starred_expressions_must_be_iterable() {
        let mut db = setup_db();

        db.write_dedented(
            "src/a.py",
            "
            class NotIterable: pass

            class Iterator:
                def __next__(self) -> int:
                    return 42

            class Iterable:
                def __iter__(self) -> Iterator: ...

            x = [*NotIterable()]
            y = [*Iterable()]
            ",
        )
        .unwrap();

        assert_file_diagnostics(
            &db,
            "/src/a.py",
            &["Object of type `NotIterable` is not iterable"],
        );
    }

    #[test]
    fn pep695_type_params() {
        let mut db = setup_db();

        db.write_dedented(
            "src/a.py",
            "
            def f[T, U: A, V: (A, B), W = A, X: A = A1, Y: (int,)]():
                pass

            class A: ...
            class B: ...
            class A1(A): ...
            ",
        )
        .unwrap();

        let check_typevar = |var: &'static str,
                             upper_bound: Option<&'static str>,
                             constraints: Option<&[&'static str]>,
                             default: Option<&'static str>| {
            let var_ty = get_symbol(&db, "src/a.py", &["f"], var).expect_type();
            assert_eq!(var_ty.display(&db).to_string(), var);

            let expected_name_ty = format!(r#"Literal["{var}"]"#);
            let name_ty = var_ty.member(&db, "__name__").expect_type();
            assert_eq!(name_ty.display(&db).to_string(), expected_name_ty);

            let KnownInstanceType::TypeVar(typevar) = var_ty.expect_known_instance() else {
                panic!("expected TypeVar");
            };

            assert_eq!(
                typevar
                    .upper_bound(&db)
                    .map(|ty| ty.display(&db).to_string()),
                upper_bound.map(std::borrow::ToOwned::to_owned)
            );
            assert_eq!(
                typevar.constraints(&db).map(|tys| tys
                    .iter()
                    .map(|ty| ty.display(&db).to_string())
                    .collect::<Vec<_>>()),
                constraints.map(|strings| strings
                    .iter()
                    .map(std::string::ToString::to_string)
                    .collect::<Vec<_>>())
            );
            assert_eq!(
                typevar
                    .default_ty(&db)
                    .map(|ty| ty.display(&db).to_string()),
                default.map(std::borrow::ToOwned::to_owned)
            );
        };

        check_typevar("T", None, None, None);
        check_typevar("U", Some("A"), None, None);
        check_typevar("V", None, Some(&["A", "B"]), None);
        check_typevar("W", None, None, Some("A"));
        check_typevar("X", Some("A"), None, Some("A1"));

        // a typevar with less than two constraints is treated as unconstrained
        check_typevar("Y", None, None, None);
    }

    // Incremental inference tests

    fn first_public_binding<'db>(db: &'db TestDb, file: File, name: &str) -> Definition<'db> {
        let scope = global_scope(db, file);
        use_def_map(db, scope)
            .public_bindings(symbol_table(db, scope).symbol_id_by_name(name).unwrap())
            .next()
            .unwrap()
            .binding
    }

    #[test]
    fn dependency_public_symbol_type_change() -> anyhow::Result<()> {
        let mut db = setup_db();

        db.write_files([
            ("/src/a.py", "from foo import x"),
            ("/src/foo.py", "x = 10\ndef foo(): ..."),
        ])?;

        let a = system_path_to_file(&db, "/src/a.py").unwrap();
        let x_ty = global_symbol(&db, a, "x").expect_type();

        assert_eq!(x_ty.display(&db).to_string(), "Literal[10]");

        // Change `x` to a different value
        db.write_file("/src/foo.py", "x = 20\ndef foo(): ...")?;

        let a = system_path_to_file(&db, "/src/a.py").unwrap();

        let x_ty_2 = global_symbol(&db, a, "x").expect_type();

        assert_eq!(x_ty_2.display(&db).to_string(), "Literal[20]");

        Ok(())
    }

    #[test]
    fn dependency_internal_symbol_change() -> anyhow::Result<()> {
        let mut db = setup_db();

        db.write_files([
            ("/src/a.py", "from foo import x"),
            ("/src/foo.py", "x = 10\ndef foo(): y = 1"),
        ])?;

        let a = system_path_to_file(&db, "/src/a.py").unwrap();
        let x_ty = global_symbol(&db, a, "x").expect_type();

        assert_eq!(x_ty.display(&db).to_string(), "Literal[10]");

        db.write_file("/src/foo.py", "x = 10\ndef foo(): pass")?;

        let a = system_path_to_file(&db, "/src/a.py").unwrap();

        db.clear_salsa_events();

        let x_ty_2 = global_symbol(&db, a, "x").expect_type();

        assert_eq!(x_ty_2.display(&db).to_string(), "Literal[10]");

        let events = db.take_salsa_events();

        assert_function_query_was_not_run(
            &db,
            infer_definition_types,
            first_public_binding(&db, a, "x"),
            &events,
        );

        Ok(())
    }

    #[test]
    fn dependency_unrelated_symbol() -> anyhow::Result<()> {
        let mut db = setup_db();

        db.write_files([
            ("/src/a.py", "from foo import x"),
            ("/src/foo.py", "x = 10\ny = 20"),
        ])?;

        let a = system_path_to_file(&db, "/src/a.py").unwrap();
        let x_ty = global_symbol(&db, a, "x").expect_type();

        assert_eq!(x_ty.display(&db).to_string(), "Literal[10]");

        db.write_file("/src/foo.py", "x = 10\ny = 30")?;

        let a = system_path_to_file(&db, "/src/a.py").unwrap();

        db.clear_salsa_events();

        let x_ty_2 = global_symbol(&db, a, "x").expect_type();

        assert_eq!(x_ty_2.display(&db).to_string(), "Literal[10]");

        let events = db.take_salsa_events();

        assert_function_query_was_not_run(
            &db,
            infer_definition_types,
            first_public_binding(&db, a, "x"),
            &events,
        );
        Ok(())
    }
}<|MERGE_RESOLUTION|>--- conflicted
+++ resolved
@@ -4649,9 +4649,6 @@
                 );
                 Type::Unknown
             }
-<<<<<<< HEAD
-            KnownInstanceType::Any => Type::Any,
-=======
             KnownInstanceType::LiteralString => {
                 self.diagnostics.add(
                     subscript.into(),
@@ -4663,7 +4660,7 @@
                 );
                 Type::Unknown
             }
->>>>>>> 62e358e9
+            KnownInstanceType::Any => Type::Any,
         }
     }
 
