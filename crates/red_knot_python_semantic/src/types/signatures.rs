--- conflicted
+++ resolved
@@ -181,30 +181,12 @@
         };
         let mut overloads = vec![first_overload, second_overload];
         overloads.extend(iter);
-<<<<<<< HEAD
         Self {
             ty,
             signature_ty,
             dunder_call_boundness: None,
             bound_type: None,
             inner: CallableSignatureInner::Overloaded(overloads.into()),
-=======
-        CallableSignature::Overloaded(overloads.into())
-    }
-
-    /// Returns the [`Signature`] if this is a non-overloaded callable, [None] otherwise.
-    pub(crate) fn as_single(&self) -> Option<&Signature<'db>> {
-        match self {
-            CallableSignature::Single(signature) => Some(signature),
-            CallableSignature::Overloaded(_) => None,
-        }
-    }
-
-    pub(crate) fn iter(&self) -> std::slice::Iter<Signature<'db>> {
-        match self {
-            CallableSignature::Single(signature) => std::slice::from_ref(signature).iter(),
-            CallableSignature::Overloaded(signatures) => signatures.iter(),
->>>>>>> 2382fe1f
         }
     }
 
@@ -226,6 +208,14 @@
             return_ty: Some(ty),
         };
         Self::new(ty, ty, signature)
+    }
+
+    /// Returns the [`Signature`] if this is a non-overloaded callable, [None] otherwise.
+    pub(crate) fn as_single(&self) -> Option<&Signature<'db>> {
+        match self {
+            CallableSignature::Single(signature) => Some(signature),
+            CallableSignature::Overloaded(_) => None,
+        }
     }
 
     pub(crate) fn iter(&self) -> std::slice::Iter<Signature<'db>> {
