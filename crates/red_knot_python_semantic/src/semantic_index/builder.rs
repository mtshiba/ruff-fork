--- conflicted
+++ resolved
@@ -188,7 +188,7 @@
 
         let file_scope_id = self.scopes.push(scope);
         self.symbol_tables.push(SymbolTableBuilder::default());
-        self.use_def_maps.push(UseDefMapBuilder::new(self.db));
+        self.use_def_maps.push(UseDefMapBuilder::default());
         let ast_id_scope = self.ast_ids.push(AstIdsBuilder::default());
 
         let scope_id = ScopeId::new(self.db, self.file, file_scope_id, countme::Count::default());
@@ -382,16 +382,11 @@
         &mut self,
         constraint: ScopedVisibilityConstraintId,
     ) -> ScopedVisibilityConstraintId {
-<<<<<<< HEAD
-        self.current_use_def_map_mut()
-            .record_negated_visibility_constraint_id(constraint)
-=======
         let id = self
             .current_visibility_constraints_mut()
             .add_not_constraint(constraint);
         self.record_visibility_constraint_id(id);
         id
->>>>>>> 444b055c
     }
 
     /// Records a visibility constraint by applying it to all live bindings and declarations.
@@ -790,7 +785,15 @@
 
                         builder.declare_parameters(parameters);
 
-<<<<<<< HEAD
+                        let mut first_parameter_name = parameters
+                            .iter_non_variadic_params()
+                            .next()
+                            .map(|first_param| first_param.parameter.name.id().as_str());
+                        std::mem::swap(
+                            &mut builder.current_first_parameter_name,
+                            &mut first_parameter_name,
+                        );
+
                         // HACK: Visit the function body, but treat the last statement specially if
                         // it is a return. If it is, this would cause all definitions in the
                         // function to be marked as non-visible with our current treatment of
@@ -809,19 +812,8 @@
                                 builder.flow_restore(pre_return_state);
                             }
                         }
-=======
-                        let mut first_parameter_name = parameters
-                            .iter_non_variadic_params()
-                            .next()
-                            .map(|first_param| first_param.parameter.name.id().as_str());
-                        std::mem::swap(
-                            &mut builder.current_first_parameter_name,
-                            &mut first_parameter_name,
-                        );
-                        builder.visit_body(body);
+
                         builder.current_first_parameter_name = first_parameter_name;
->>>>>>> 444b055c
-
                         builder.pop_scope()
                     },
                 );
