--- conflicted
+++ resolved
@@ -31,7 +31,7 @@
     SymbolTableBuilder,
 };
 use crate::semantic_index::use_def::{
-    EagerBindingsKey, FlowSnapshot, ScopedEagerBindingsId, UseDefMapBuilder,
+    EagerBindingsKey, FlowSnapshot, ScopedEagerBindingsId, SymbolStatesBuilder, UseDefMapBuilder,
 };
 use crate::semantic_index::visibility_constraints::{
     ScopedVisibilityConstraintId, VisibilityConstraintsBuilder,
@@ -290,6 +290,11 @@
         &mut self.use_def_maps[scope_id]
     }
 
+    fn current_symbol_states_mut(&mut self) -> &mut SymbolStatesBuilder {
+        let scope_id = self.current_scope();
+        &mut self.use_def_maps[scope_id].symbol_states_builder
+    }
+
     fn current_narrowing_constraints_mut(&mut self) -> &mut NarrowingConstraintsBuilder {
         let scope_id = self.current_scope();
         &mut self.use_def_maps[scope_id].narrowing_constraints
@@ -306,27 +311,23 @@
     }
 
     fn flow_clone(&mut self, state: &FlowSnapshot) -> FlowSnapshot {
-        state.clone(self.current_narrowing_constraints_mut())
+        state.clone(self.current_symbol_states_mut())
     }
 
     fn flow_snapshot(&mut self) -> FlowSnapshot {
         self.current_use_def_map_mut().snapshot()
     }
 
-    fn flow_restore(&mut self, state: &FlowSnapshot) {
+    fn flow_restore(&mut self, state: FlowSnapshot) {
         self.current_use_def_map_mut().restore(state);
     }
 
-<<<<<<< HEAD
-    fn flow_merge(&mut self, state: &FlowSnapshot) {
-=======
     fn flow_restore_clone(&mut self, state: &FlowSnapshot) {
         let state = self.flow_clone(state);
         self.current_use_def_map_mut().restore(state);
     }
 
     fn flow_merge(&mut self, state: FlowSnapshot) {
->>>>>>> 5205e775
         self.current_use_def_map_mut().merge(state);
     }
 
@@ -502,7 +503,7 @@
 
     /// Simplifies (resets) visibility constraints on all live bindings and declarations that did
     /// not see any new definitions since the given snapshot.
-    fn simplify_visibility_constraints(&mut self, snapshot: &FlowSnapshot) {
+    fn simplify_visibility_constraints(&mut self, snapshot: FlowSnapshot) {
         self.current_use_def_map_mut()
             .simplify_visibility_constraints(snapshot);
     }
@@ -900,7 +901,7 @@
                             let pre_return_state = matches!(last_stmt, ast::Stmt::Return(_))
                                 .then(|| builder.flow_snapshot());
                             builder.visit_stmt(last_stmt);
-                            if let Some(pre_return_state) = &pre_return_state {
+                            if let Some(pre_return_state) = pre_return_state {
                                 builder.flow_restore(pre_return_state);
                             }
                         }
@@ -1168,11 +1169,7 @@
                     post_clauses.push(self.flow_snapshot());
                     // we can only take an elif/else branch if none of the previous ones were
                     // taken
-<<<<<<< HEAD
-                    self.flow_restore(&no_branch_taken);
-=======
                     self.flow_restore_clone(&no_branch_taken);
->>>>>>> 5205e775
                     self.record_negated_narrowing_constraint(last_predicate);
 
                     let elif_predicate = if let Some(elif_test) = clause_test {
@@ -1197,11 +1194,11 @@
                     }
                 }
 
-                for post_clause_state in &post_clauses {
+                for post_clause_state in post_clauses {
                     self.flow_merge(post_clause_state);
                 }
 
-                self.simplify_visibility_constraints(&no_branch_taken);
+                self.simplify_visibility_constraints(no_branch_taken);
             }
             ast::Stmt::While(ast::StmtWhile {
                 test,
@@ -1259,27 +1256,23 @@
                 // To model this correctly, we need two copies of the while condition constraint,
                 // since the first and later evaluations might produce different results.
                 let post_body = self.flow_snapshot();
-<<<<<<< HEAD
-                self.flow_restore(&pre_loop);
-=======
                 self.flow_restore_clone(&pre_loop);
->>>>>>> 5205e775
                 self.record_negated_visibility_constraint(first_vis_constraint_id);
-                self.flow_merge(&post_body);
+                self.flow_merge(post_body);
                 self.record_negated_narrowing_constraint(predicate);
                 self.visit_body(orelse);
                 self.record_negated_visibility_constraint(later_vis_constraint_id);
 
                 // Breaking out of a while loop bypasses the `else` clause, so merge in the break
                 // states after visiting `else`.
-                for break_state in &break_states {
+                for break_state in break_states {
                     let snapshot = self.flow_snapshot();
                     self.flow_restore(break_state);
                     self.record_visibility_constraint_id(body_vis_constraint_id);
-                    self.flow_merge(&snapshot);
-                }
-
-                self.simplify_visibility_constraints(&pre_loop);
+                    self.flow_merge(snapshot);
+                }
+
+                self.simplify_visibility_constraints(pre_loop);
             }
             ast::Stmt::With(ast::StmtWith {
                 items,
@@ -1381,12 +1374,12 @@
 
                 // We may execute the `else` clause without ever executing the body, so merge in
                 // the pre-loop state before visiting `else`.
-                self.flow_merge(&pre_loop);
+                self.flow_merge(pre_loop);
                 self.visit_body(orelse);
 
                 // Breaking out of a `for` loop bypasses the `else` clause, so merge in the break
                 // states after visiting `else`.
-                for break_state in &break_states {
+                for break_state in break_states {
                     self.flow_merge(break_state);
                 }
             }
@@ -1409,11 +1402,7 @@
                 for (i, case) in cases.iter().enumerate() {
                     if i != 0 {
                         post_case_snapshots.push(self.flow_snapshot());
-<<<<<<< HEAD
-                        self.flow_restore(&after_subject);
-=======
                         self.flow_restore_clone(&after_subject);
->>>>>>> 5205e775
                     }
 
                     self.current_match_case = Some(CurrentMatchCase::new(&case.pattern));
@@ -1442,22 +1431,18 @@
                     .is_some_and(|case| case.guard.is_none() && case.pattern.is_wildcard())
                 {
                     post_case_snapshots.push(self.flow_snapshot());
-<<<<<<< HEAD
-                    self.flow_restore(&after_subject);
-=======
                     self.flow_restore_clone(&after_subject);
->>>>>>> 5205e775
 
                     for id in &vis_constraints {
                         self.record_negated_visibility_constraint(*id);
                     }
                 }
 
-                for post_clause_state in &post_case_snapshots {
+                for post_clause_state in post_case_snapshots {
                     self.flow_merge(post_clause_state);
                 }
 
-                self.simplify_visibility_constraints(&after_subject);
+                self.simplify_visibility_constraints(after_subject);
             }
             ast::Stmt::Try(ast::StmtTry {
                 body,
@@ -1498,8 +1483,8 @@
                     let post_try_block_state = self.flow_snapshot();
 
                     // Prepare for visiting the `except` block(s)
-                    self.flow_restore(&pre_try_block_state);
-                    for state in &try_block_snapshots {
+                    self.flow_restore(pre_try_block_state);
+                    for state in try_block_snapshots {
                         self.flow_merge(state);
                     }
 
@@ -1542,22 +1527,18 @@
                         // as we'll immediately call `self.flow_restore()` to a different state
                         // as soon as this loop over the handlers terminates.
                         if i < (num_handlers - 1) {
-<<<<<<< HEAD
-                            self.flow_restore(&pre_except_state);
-=======
                             self.flow_restore_clone(&pre_except_state);
->>>>>>> 5205e775
                         }
                     }
 
                     // If we get to the `else` block, we know that 0 of the `except` blocks can have been executed,
                     // and the entire `try` block must have been executed:
-                    self.flow_restore(&post_try_block_state);
+                    self.flow_restore(post_try_block_state);
                 }
 
                 self.visit_body(orelse);
 
-                for post_except_state in &post_except_states {
+                for post_except_state in post_except_states {
                     self.flow_merge(post_except_state);
                 }
 
@@ -1743,17 +1724,13 @@
                 self.visit_expr(body);
                 let visibility_constraint = self.record_visibility_constraint(predicate);
                 let post_body = self.flow_snapshot();
-<<<<<<< HEAD
-                self.flow_restore(&pre_if);
-=======
                 self.flow_restore_clone(&pre_if);
->>>>>>> 5205e775
 
                 self.record_negated_narrowing_constraint(predicate);
                 self.visit_expr(orelse);
                 self.record_negated_visibility_constraint(visibility_constraint);
-                self.flow_merge(&post_body);
-                self.simplify_visibility_constraints(&pre_if);
+                self.flow_merge(post_body);
+                self.simplify_visibility_constraints(pre_if);
             }
             ast::Expr::ListComp(
                 list_comprehension @ ast::ExprListComp {
@@ -1849,17 +1826,17 @@
                         // Then we model the non-short-circuiting behavior. Here, we need to delay
                         // the application of the visibility constraint until after the expression
                         // has been evaluated, so we only push it onto the stack here.
-                        self.flow_restore(&after_expr);
+                        self.flow_restore(after_expr);
                         self.record_narrowing_constraint_id(predicate_id);
                         visibility_constraints.push(visibility_constraint);
                     }
                 }
 
-                for snapshot in &snapshots {
+                for snapshot in snapshots {
                     self.flow_merge(snapshot);
                 }
 
-                self.simplify_visibility_constraints(&pre_op);
+                self.simplify_visibility_constraints(pre_op);
             }
             ast::Expr::Attribute(ast::ExprAttribute {
                 value: object,
