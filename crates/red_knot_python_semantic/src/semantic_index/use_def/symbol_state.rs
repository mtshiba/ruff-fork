--- conflicted
+++ resolved
@@ -42,7 +42,7 @@
 //! Tracking live declarations is simpler, since constraints are not involved, but otherwise very
 //! similar to tracking live bindings.
 
-use ruff_index::list::{ListBuilder, ListReverseIterator, ListStorage};
+use ruff_index::list::{List, ListBuilder, ListReverseIterator, ListStorage};
 use ruff_index::newtype_index;
 
 use crate::semantic_index::narrowing_constraints::{
@@ -68,10 +68,10 @@
 
 /// Live declarations for a single symbol at some point in control flow, with their
 /// corresponding visibility constraints.
-#[derive(Clone, Copy, Debug, PartialEq, Eq, salsa::Update)]
+#[derive(Debug, PartialEq, Eq, salsa::Update)]
 pub(super) struct SymbolDeclarations {
     /// A list of live declarations for this symbol, sorted by their `ScopedDefinitionId`
-    live_declarations: Option<LiveDeclarationsId>,
+    live_declarations: List<ScopedDefinitionId, LiveDeclaration>,
 }
 
 /// One of the live declarations for a single symbol at some point in control flow.
@@ -81,20 +81,28 @@
 }
 
 pub(super) type LiveDeclarationsIterator<'a> =
-    ListReverseIterator<'a, LiveDeclarationsId, ScopedDefinitionId, LiveDeclaration>;
+    ListReverseIterator<'a, ScopedDefinitionId, LiveDeclaration>;
 
 impl SymbolDeclarations {
     fn undeclared(
         symbol_states: &mut SymbolStatesBuilder,
         scope_start_visibility: ScopedVisibilityConstraintId,
     ) -> Self {
-        let live_declarations = symbol_states
-            .declarations
-            .entry(None, ScopedDefinitionId::UNBOUND)
-            .replace(LiveDeclaration {
+        let live_declarations = symbol_states.declarations.singleton(
+            ScopedDefinitionId::UNBOUND,
+            LiveDeclaration {
                 visibility_constraint: scope_start_visibility,
-            });
+            },
+        );
         Self { live_declarations }
+    }
+
+    pub(super) fn clone(&self, symbol_states: &mut SymbolStatesBuilder) -> Self {
+        Self {
+            live_declarations: symbol_states
+                .declarations
+                .clone_list(&self.live_declarations),
+        }
     }
 
     /// Record a newly-encountered declaration for this symbol.
@@ -104,13 +112,12 @@
         declaration: ScopedDefinitionId,
     ) {
         // The new declaration replaces all previous live declaration in this path.
-        self.live_declarations =
-            symbol_states
-                .declarations
-                .entry(None, declaration)
-                .replace(LiveDeclaration {
-                    visibility_constraint: ScopedVisibilityConstraintId::ALWAYS_TRUE,
-                });
+        self.live_declarations = symbol_states
+            .declarations
+            .entry(List::empty(), declaration)
+            .replace(LiveDeclaration {
+                visibility_constraint: ScopedVisibilityConstraintId::ALWAYS_TRUE,
+            });
     }
 
     /// Add given visibility constraint to all live declarations.
@@ -120,23 +127,23 @@
         visibility_constraints: &mut VisibilityConstraintsBuilder,
         constraint: ScopedVisibilityConstraintId,
     ) {
-        self.live_declarations =
-            symbol_states
-                .declarations
-                .map_with(self.live_declarations, |declaration| LiveDeclaration {
-                    visibility_constraint: visibility_constraints
-                        .add_and_constraint(declaration.visibility_constraint, constraint),
-                });
+        self.live_declarations = symbol_states.declarations.map_with(
+            std::mem::take(&mut self.live_declarations),
+            |declaration| LiveDeclaration {
+                visibility_constraint: visibility_constraints
+                    .add_and_constraint(declaration.visibility_constraint, constraint),
+            },
+        );
     }
 
     /// Return an iterator over live declarations for this symbol in reverse.
-    pub(super) fn iter_reverse(
-        self,
-        symbol_states: &SymbolStatesStorage,
-    ) -> LiveDeclarationsIterator<'_> {
+    pub(super) fn iter_reverse<'a>(
+        &self,
+        symbol_states: &'a SymbolStatesStorage,
+    ) -> LiveDeclarationsIterator<'a> {
         symbol_states
             .declarations
-            .iter_reverse(self.live_declarations)
+            .iter_reverse(&self.live_declarations)
     }
 
     fn simplify_visibility_constraints(
@@ -147,11 +154,11 @@
         // If the set of live declarations hasn't changed, don't simplify.
         let self_declarations = symbol_states
             .declarations
-            .iter_reverse(self.live_declarations)
+            .iter_reverse(&self.live_declarations)
             .map(|(declaration, _)| *declaration);
         let other_declarations = symbol_states
             .declarations
-            .iter_reverse(other.live_declarations)
+            .iter_reverse(&other.live_declarations)
             .map(|(declaration, _)| *declaration);
         if !self_declarations.eq(other_declarations) {
             return;
@@ -169,7 +176,7 @@
         other: Self,
     ) {
         self.live_declarations = symbol_states.declarations.union_with(
-            self.live_declarations,
+            std::mem::take(&mut self.live_declarations),
             other.live_declarations,
             |a, b| {
                 let visibility_constraint = visibility_constraints
@@ -184,72 +191,39 @@
 
 /// Live bindings for a single symbol at some point in control flow. Each live binding comes
 /// with a set of narrowing constraints and a visibility constraint.
-<<<<<<< HEAD
-#[derive(Clone, Copy, Debug, PartialEq, Eq, salsa::Update)]
-=======
 #[derive(Debug, Default, PartialEq, Eq, salsa::Update)]
->>>>>>> 5205e775
 pub(super) struct SymbolBindings {
     /// A list of live bindings for this symbol, sorted by their `ScopedDefinitionId`
-    live_bindings: Option<LiveBindingsId>,
+    live_bindings: List<ScopedDefinitionId, LiveBinding>,
 }
 
 /// One of the live bindings for a single symbol at some point in control flow.
-<<<<<<< HEAD
-#[derive(Clone, Copy, Debug, PartialEq, Eq)]
-pub(super) struct LiveBinding {
-    pub(super) narrowing_constraint: Option<ScopedNarrowingConstraintId>,
-=======
 #[derive(Debug, PartialEq, Eq)]
 pub(super) struct LiveBinding {
-    pub(super) binding: ScopedDefinitionId,
     pub(super) narrowing_constraint: ScopedNarrowingConstraint,
->>>>>>> 5205e775
     pub(super) visibility_constraint: ScopedVisibilityConstraintId,
 }
 
-pub(super) type LiveBindingsIterator<'a> =
-    ListReverseIterator<'a, LiveBindingsId, ScopedDefinitionId, LiveBinding>;
+pub(super) type LiveBindingsIterator<'a> = ListReverseIterator<'a, ScopedDefinitionId, LiveBinding>;
 
 impl SymbolBindings {
-<<<<<<< HEAD
     fn unbound(
         symbol_states: &mut SymbolStatesBuilder,
         scope_start_visibility: ScopedVisibilityConstraintId,
     ) -> Self {
-        let live_bindings = symbol_states
-            .bindings
-            .entry(None, ScopedDefinitionId::UNBOUND)
-            .replace(LiveBinding {
-                narrowing_constraint: None,
+        let live_bindings = symbol_states.bindings.singleton(
+            ScopedDefinitionId::UNBOUND,
+            LiveBinding {
+                narrowing_constraint: List::empty(),
                 visibility_constraint: scope_start_visibility,
-            });
+            },
+        );
         Self { live_bindings }
-=======
-    fn unbound(scope_start_visibility: ScopedVisibilityConstraintId) -> Self {
-        let initial_binding = LiveBinding {
-            binding: ScopedDefinitionId::UNBOUND,
-            narrowing_constraint: ScopedNarrowingConstraint::empty(),
-            visibility_constraint: scope_start_visibility,
-        };
+    }
+
+    pub(super) fn clone(&self, symbol_states: &mut SymbolStatesBuilder) -> Self {
         Self {
-            live_bindings: smallvec![initial_binding],
-        }
->>>>>>> 5205e775
-    }
-
-    pub(super) fn clone(&self, narrowing_constraints: &mut NarrowingConstraintsBuilder) -> Self {
-        Self {
-            live_bindings: self
-                .live_bindings
-                .iter()
-                .map(|live_binding| LiveBinding {
-                    binding: live_binding.binding,
-                    narrowing_constraint: narrowing_constraints
-                        .clone_constraint(&live_binding.narrowing_constraint),
-                    visibility_constraint: live_binding.visibility_constraint,
-                })
-                .collect(),
+            live_bindings: symbol_states.bindings.clone_list(&self.live_bindings),
         }
     }
 
@@ -262,22 +236,13 @@
     ) {
         // The new binding replaces all previous live bindings in this path, and has no
         // constraints.
-<<<<<<< HEAD
-        self.live_bindings = symbol_states
-            .bindings
-            .entry(None, binding)
-            .replace(LiveBinding {
-                narrowing_constraint: None,
+        self.live_bindings = symbol_states.bindings.singleton(
+            binding,
+            LiveBinding {
+                narrowing_constraint: List::empty(),
                 visibility_constraint,
-            });
-=======
-        self.live_bindings.clear();
-        self.live_bindings.push(LiveBinding {
-            binding,
-            narrowing_constraint: ScopedNarrowingConstraint::empty(),
-            visibility_constraint,
-        });
->>>>>>> 5205e775
+            },
+        );
     }
 
     /// Add given constraint to all live bindings.
@@ -287,59 +252,67 @@
         narrowing_constraints: &mut NarrowingConstraintsBuilder,
         predicate: ScopedNarrowingConstraintPredicate,
     ) {
-<<<<<<< HEAD
-        self.live_bindings = symbol_states
-            .bindings
-            .map_with(self.live_bindings, |binding| LiveBinding {
-                narrowing_constraint: narrowing_constraints
-                    .add_predicate_to_constraint(binding.narrowing_constraint, predicate),
-                visibility_constraint: binding.visibility_constraint,
-            });
-=======
-        for binding in &mut self.live_bindings {
-            narrowing_constraints
-                .add_predicate_to_constraint(&mut binding.narrowing_constraint, predicate);
-        }
->>>>>>> 5205e775
+        self.live_bindings =
+            symbol_states
+                .bindings
+                .map_with(std::mem::take(&mut self.live_bindings), |binding| {
+                    // TODO: update map to allow in-place update
+                    let mut narrowing_constraint =
+                        narrowing_constraints.clone_constraint(&binding.narrowing_constraint);
+                    narrowing_constraints
+                        .add_predicate_to_constraint(&mut narrowing_constraint, predicate);
+                    LiveBinding {
+                        narrowing_constraint,
+                        visibility_constraint: binding.visibility_constraint,
+                    }
+                });
     }
 
     /// Add given visibility constraint to all live bindings.
     pub(super) fn record_visibility_constraint(
         &mut self,
         symbol_states: &mut SymbolStatesBuilder,
+        narrowing_constraints: &mut NarrowingConstraintsBuilder,
         visibility_constraints: &mut VisibilityConstraintsBuilder,
         constraint: ScopedVisibilityConstraintId,
     ) {
-        self.live_bindings = symbol_states
-            .bindings
-            .map_with(self.live_bindings, |binding| LiveBinding {
-                narrowing_constraint: binding.narrowing_constraint,
-                visibility_constraint: visibility_constraints
-                    .add_and_constraint(binding.visibility_constraint, constraint),
-            });
+        self.live_bindings =
+            symbol_states
+                .bindings
+                .map_with(std::mem::take(&mut self.live_bindings), |binding| {
+                    // TODO: update map to allow in-place update
+                    let narrowing_constraint =
+                        narrowing_constraints.clone_constraint(&binding.narrowing_constraint);
+                    LiveBinding {
+                        narrowing_constraint,
+                        visibility_constraint: visibility_constraints
+                            .add_and_constraint(binding.visibility_constraint, constraint),
+                    }
+                });
     }
 
     /// Iterate over currently live bindings for this symbol in reverse
-    pub(super) fn iter_reverse(
-        self,
-        symbol_states: &SymbolStatesStorage,
-    ) -> LiveBindingsIterator<'_> {
-        symbol_states.bindings.iter_reverse(self.live_bindings)
+    pub(super) fn iter_reverse<'a>(
+        &self,
+        symbol_states: &'a SymbolStatesStorage,
+    ) -> LiveBindingsIterator<'a> {
+        symbol_states.bindings.iter_reverse(&self.live_bindings)
     }
 
     fn simplify_visibility_constraints(
         &mut self,
         symbol_states: &mut SymbolStatesBuilder,
+        narrowing_constraints: &mut NarrowingConstraintsBuilder,
         other: SymbolBindings,
     ) {
         // If the set of live bindings hasn't changed, don't simplify.
         let self_bindings = symbol_states
             .bindings
-            .iter_reverse(self.live_bindings)
+            .iter_reverse(&self.live_bindings)
             .map(|(binding, _)| *binding);
         let other_bindings = symbol_states
             .bindings
-            .iter_reverse(other.live_bindings)
+            .iter_reverse(&other.live_bindings)
             .map(|(binding, _)| *binding);
         if !self_bindings.eq(other_bindings) {
             return;
@@ -348,11 +321,16 @@
         // We can't just copy other.live_bindings, since the narrowing constraints might be
         // different.
         self.live_bindings = symbol_states.bindings.intersect_with(
-            self.live_bindings,
+            std::mem::take(&mut self.live_bindings),
             other.live_bindings,
-            |binding, other_binding| LiveBinding {
-                narrowing_constraint: binding.narrowing_constraint,
-                visibility_constraint: other_binding.visibility_constraint,
+            |binding, other_binding| {
+                // TODO: update map to allow in-place update
+                let narrowing_constraint =
+                    narrowing_constraints.clone_constraint(&binding.narrowing_constraint);
+                LiveBinding {
+                    narrowing_constraint,
+                    visibility_constraint: other_binding.visibility_constraint,
+                }
             },
         );
     }
@@ -404,10 +382,10 @@
         }
     }
 
-    pub(super) fn clone(&self, narrowing_constraints: &mut NarrowingConstraintsBuilder) -> Self {
+    pub(super) fn clone(&self, symbol_states: &mut SymbolStatesBuilder) -> Self {
         Self {
-            declarations: self.declarations.clone(),
-            bindings: self.bindings.clone(narrowing_constraints),
+            declarations: self.declarations.clone(symbol_states),
+            bindings: self.bindings.clone(symbol_states),
         }
     }
 
@@ -438,11 +416,13 @@
     pub(super) fn record_visibility_constraint(
         &mut self,
         symbol_states: &mut SymbolStatesBuilder,
+        narrowing_constraints: &mut NarrowingConstraintsBuilder,
         visibility_constraints: &mut VisibilityConstraintsBuilder,
         constraint: ScopedVisibilityConstraintId,
     ) {
         self.bindings.record_visibility_constraint(
             symbol_states,
+            narrowing_constraints,
             visibility_constraints,
             constraint,
         );
@@ -459,10 +439,14 @@
     pub(super) fn simplify_visibility_constraints(
         &mut self,
         symbol_states: &mut SymbolStatesBuilder,
-        snapshot_state: &SymbolState,
-    ) {
-        self.bindings
-            .simplify_visibility_constraints(symbol_states, snapshot_state.bindings);
+        narrowing_constraints: &mut NarrowingConstraintsBuilder,
+        snapshot_state: SymbolState,
+    ) {
+        self.bindings.simplify_visibility_constraints(
+            symbol_states,
+            narrowing_constraints,
+            snapshot_state.bindings,
+        );
         self.declarations
             .simplify_visibility_constraints(symbol_states, snapshot_state.declarations);
     }
@@ -483,7 +467,7 @@
         symbol_states: &mut SymbolStatesBuilder,
         narrowing_constraints: &mut NarrowingConstraintsBuilder,
         visibility_constraints: &mut VisibilityConstraintsBuilder,
-        other: &SymbolState,
+        other: SymbolState,
     ) {
         self.bindings.merge(
             symbol_states,
@@ -495,34 +479,28 @@
             .merge(symbol_states, visibility_constraints, other.declarations);
     }
 
-    pub(super) fn bindings(&self) -> SymbolBindings {
-        self.bindings
-    }
-
-    pub(super) fn declarations(&self) -> SymbolDeclarations {
-        self.declarations
+    pub(super) fn bindings(&self) -> &SymbolBindings {
+        &self.bindings
+    }
+
+    pub(super) fn declarations(&self) -> &SymbolDeclarations {
+        &self.declarations
     }
 }
 
 // Arena storage
 // -------------
 
-#[newtype_index]
-pub(super) struct LiveBindingsId;
-
-#[newtype_index]
-pub(super) struct LiveDeclarationsId;
-
 #[derive(Debug, Eq, PartialEq)]
-pub(super) struct SymbolStatesStorage {
-    bindings: ListStorage<LiveBindingsId, ScopedDefinitionId, LiveBinding>,
-    declarations: ListStorage<LiveDeclarationsId, ScopedDefinitionId, LiveDeclaration>,
+pub(crate) struct SymbolStatesStorage {
+    bindings: ListStorage<ScopedDefinitionId, LiveBinding>,
+    declarations: ListStorage<ScopedDefinitionId, LiveDeclaration>,
 }
 
 #[derive(Debug, Default)]
-pub(super) struct SymbolStatesBuilder {
-    bindings: ListBuilder<LiveBindingsId, ScopedDefinitionId, LiveBinding>,
-    declarations: ListBuilder<LiveDeclarationsId, ScopedDefinitionId, LiveDeclaration>,
+pub(crate) struct SymbolStatesBuilder {
+    bindings: ListBuilder<ScopedDefinitionId, LiveBinding>,
+    declarations: ListBuilder<ScopedDefinitionId, LiveDeclaration>,
 }
 
 impl SymbolStatesBuilder {
