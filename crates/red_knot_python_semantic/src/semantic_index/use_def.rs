//! First, some terminology:
//!
//! * A "binding" gives a new value to a variable. This includes many different Python statements
//!   (assignment statements of course, but also imports, `def` and `class` statements, `as`
//!   clauses in `with` and `except` statements, match patterns, and others) and even one
//!   expression kind (named expressions). It notably does not include annotated assignment
//!   statements without a right-hand side value; these do not assign any new value to the
//!   variable. We consider function parameters to be bindings as well, since (from the perspective
//!   of the function's internal scope), a function parameter begins the scope bound to a value.
//!
//! * A "declaration" establishes an upper bound type for the values that a variable may be
//!   permitted to take on. Annotated assignment statements (with or without an RHS value) are
//!   declarations; annotated function parameters are also declarations. We consider `def` and
//!   `class` statements to also be declarations, so as to prohibit accidentally shadowing them.
//!
//! Annotated assignments with a right-hand side, and annotated function parameters, are both
//! bindings and declarations.
//!
//! We use [`Definition`] as the universal term (and Salsa tracked struct) encompassing both
//! bindings and declarations. (This sacrifices a bit of type safety in exchange for improved
//! performance via fewer Salsa tracked structs and queries, since most declarations -- typed
//! parameters and annotated assignments with RHS -- are both bindings and declarations.)
//!
//! At any given use of a variable, we can ask about both its "declared type" and its "inferred
//! type". These may be different, but the inferred type must always be assignable to the declared
//! type; that is, the declared type is always wider, and the inferred type may be more precise. If
//! we see an invalid assignment, we emit a diagnostic and abandon our inferred type, deferring to
//! the declared type (this allows an explicit annotation to override bad inference, without a
//! cast), maintaining the invariant.
//!
//! The **inferred type** represents the most precise type we believe encompasses all possible
//! values for the variable at a given use. It is based on a union of the bindings which can reach
//! that use through some control flow path, and the narrowing constraints that control flow must
//! have passed through between the binding and the use. For example, in this code:
//!
//! ```python
//! x = 1 if flag else None
//! if x is not None:
//!     use(x)
//! ```
//!
//! For the use of `x` on the third line, the inferred type should be `Literal[1]`. This is based
//! on the binding on the first line, which assigns the type `Literal[1] | None`, and the narrowing
//! constraint on the second line, which rules out the type `None`, since control flow must pass
//! through this constraint to reach the use in question.
//!
//! The **declared type** represents the code author's declaration (usually through a type
//! annotation) that a given variable should not be assigned any type outside the declared type. In
//! our model, declared types are also control-flow-sensitive; we allow the code author to
//! explicitly redeclare the same variable with a different type. So for a given binding of a
//! variable, we will want to ask which declarations of that variable can reach that binding, in
//! order to determine whether the binding is permitted, or should be a type error. For example:
//!
//! ```python
//! from pathlib import Path
//! def f(path: str):
//!     path: Path = Path(path)
//! ```
//!
//! In this function, the initial declared type of `path` is `str`, meaning that the assignment
//! `path = Path(path)` would be a type error, since it assigns to `path` a value whose type is not
//! assignable to `str`. This is the purpose of declared types: they prevent accidental assignment
//! of the wrong type to a variable.
//!
//! But in some cases it is useful to "shadow" or "redeclare" a variable with a new type, and we
//! permit this, as long as it is done with an explicit re-annotation. So `path: Path =
//! Path(path)`, with the explicit `: Path` annotation, is permitted.
//!
//! The general rule is that whatever declaration(s) can reach a given binding determine the
//! validity of that binding. If there is a path in which the symbol is not declared, that is a
//! declaration of `Unknown`. If multiple declarations can reach a binding, we union them, but by
//! default we also issue a type error, since this implicit union of declared types may hide an
//! error.
//!
//! To support type inference, we build a map from each use of a symbol to the bindings live at
//! that use, and the type narrowing constraints that apply to each binding.
//!
//! Let's take this code sample:
//!
//! ```python
//! x = 1
//! x = 2
//! y = x
//! if flag:
//!     x = 3
//! else:
//!     x = 4
//! z = x
//! ```
//!
//! In this snippet, we have four bindings of `x` (the statements assigning `1`, `2`, `3`, and `4`
//! to it), and two uses of `x` (the `y = x` and `z = x` assignments). The first binding of `x`
//! does not reach any use, because it's immediately replaced by the second binding, before any use
//! happens. (A linter could thus flag the statement `x = 1` as likely superfluous.)
//!
//! The first use of `x` has one live binding: the assignment `x = 2`.
//!
//! Things get a bit more complex when we have branches. We will definitely take either the `if` or
//! the `else` branch. Thus, the second use of `x` has two live bindings: `x = 3` and `x = 4`. The
//! `x = 2` assignment is no longer visible, because it must be replaced by either `x = 3` or `x =
//! 4`, no matter which branch was taken. We don't know which branch was taken, so we must consider
//! both bindings as live, which means eventually we would (in type inference) look at these two
//! bindings and infer a type of `Literal[3, 4]` -- the union of `Literal[3]` and `Literal[4]` --
//! for the second use of `x`.
//!
//! So that's one question our use-def map needs to answer: given a specific use of a symbol, which
//! binding(s) can reach that use. In [`AstIds`](crate::semantic_index::ast_ids::AstIds) we number
//! all uses (that means a `Name` node with `Load` context) so we have a `ScopedUseId` to
//! efficiently represent each use.
//!
//! We also need to know, for a given definition of a symbol, what type narrowing constraints apply
//! to it. For instance, in this code sample:
//!
//! ```python
//! x = 1 if flag else None
//! if x is not None:
//!     use(x)
//! ```
//!
//! At the use of `x`, the live binding of `x` is `1 if flag else None`, which would infer as the
//! type `Literal[1] | None`. But the constraint `x is not None` dominates this use, which means we
//! can rule out the possibility that `x` is `None` here, which should give us the type
//! `Literal[1]` for this use.
//!
//! For declared types, we need to be able to answer the question "given a binding to a symbol,
//! which declarations of that symbol can reach the binding?" This allows us to emit a diagnostic
//! if the binding is attempting to bind a value of a type that is not assignable to the declared
//! type for that symbol, at that point in control flow.
//!
//! We also need to know, given a declaration of a symbol, what the inferred type of that symbol is
//! at that point. This allows us to emit a diagnostic in a case like `x = "foo"; x: int`. The
//! binding `x = "foo"` occurs before the declaration `x: int`, so according to our
//! control-flow-sensitive interpretation of declarations, the assignment is not an error. But the
//! declaration is an error, since it would violate the "inferred type must be assignable to
//! declared type" rule.
//!
//! Another case we need to handle is when a symbol is referenced from a different scope (for
//! example, an import or a nonlocal reference). We call this "public" use of a symbol. For public
//! use of a symbol, we prefer the declared type, if there are any declarations of that symbol; if
//! not, we fall back to the inferred type. So we also need to know which declarations and bindings
//! can reach the end of the scope.
//!
//! Technically, public use of a symbol could occur from any point in control flow of the scope
//! where the symbol is defined (via inline imports and import cycles, in the case of an import, or
//! via a function call partway through the local scope that ends up using a symbol from the scope
//! via a global or nonlocal reference.) But modeling this fully accurately requires whole-program
//! analysis that isn't tractable for an efficient analysis, since it means a given symbol could
//! have a different type every place it's referenced throughout the program, depending on the
//! shape of arbitrarily-sized call/import graphs. So we follow other Python type checkers in
//! making the simplifying assumption that usually the scope will finish execution before its
//! symbols are made visible to other scopes; for instance, most imports will import from a
//! complete module, not a partially-executed module. (We may want to get a little smarter than
//! this in the future for some closures, but for now this is where we start.)
//!
//! The data structure we build to answer these questions is the `UseDefMap`. It has a
//! `bindings_by_use` vector of [`SymbolBindings`] indexed by [`ScopedUseId`], a
//! `declarations_by_binding` vector of [`SymbolDeclarations`] indexed by [`ScopedDefinitionId`], a
//! `bindings_by_declaration` vector of [`SymbolBindings`] indexed by [`ScopedDefinitionId`], and
//! `public_bindings` and `public_definitions` vectors indexed by [`ScopedSymbolId`]. The values in
//! each of these vectors are (in principle) a list of live bindings at that use/definition, or at
//! the end of the scope for that symbol, with a list of the dominating constraints for each
//! binding.
//!
//! In order to avoid vectors-of-vectors-of-vectors and all the allocations that would entail, we
//! don't actually store these "list of visible definitions" as a vector of [`Definition`].
//! Instead, [`SymbolBindings`] and [`SymbolDeclarations`] are structs which use bit-sets to track
//! definitions (and constraints, in the case of bindings) in terms of [`ScopedDefinitionId`] and
//! [`ScopedConstraintId`], which are indices into the `all_definitions` and `all_constraints`
//! indexvecs in the [`UseDefMap`].
//!
//! There is another special kind of possible "definition" for a symbol: there might be a path from
//! the scope entry to a given use in which the symbol is never bound. We model this with a special
//! "unbound" definition (a `None` entry at the start of the `all_definitions` vector). If that
//! sentinel definition is present in the live bindings at a given use, it means that there is a
//! possible path through control flow in which that symbol is unbound. Similarly, if that sentinel
//! is present in the live declarations, it means that the symbol is (possibly) undeclared.
//!
//! To build a [`UseDefMap`], the [`UseDefMapBuilder`] is notified of each new use, definition, and
//! constraint as they are encountered by the
//! [`SemanticIndexBuilder`](crate::semantic_index::builder::SemanticIndexBuilder) AST visit. For
//! each symbol, the builder tracks the `SymbolState` (`SymbolBindings` and `SymbolDeclarations`)
//! for that symbol. When we hit a use or definition of a symbol, we record the necessary parts of
//! the current state for that symbol that we need for that use or definition. When we reach the
//! end of the scope, it records the state for each symbol as the public definitions of that
//! symbol.
//!
//! Let's walk through the above example. Initially we do not have any record of `x`. When we add
//! the new symbol (before we process the first binding), we create a new undefined `SymbolState`
//! which has a single live binding (the "unbound" definition) and a single live declaration (the
//! "undeclared" definition). When we see `x = 1`, we record that as the sole live binding of `x`.
//! The "unbound" binding is no longer visible. Then we see `x = 2`, and we replace `x = 1` as the
//! sole live binding of `x`. When we get to `y = x`, we record that the live bindings for that use
//! of `x` are just the `x = 2` definition.
//!
//! Then we hit the `if` branch. We visit the `test` node (`flag` in this case), since that will
//! happen regardless. Then we take a pre-branch snapshot of the current state for all symbols,
//! which we'll need later. Then we record `flag` as a possible constraint on the current binding
//! (`x = 2`), and go ahead and visit the `if` body. When we see `x = 3`, it replaces `x = 2`
//! (constrained by `flag`) as the sole live binding of `x`. At the end of the `if` body, we take
//! another snapshot of the current symbol state; we'll call this the post-if-body snapshot.
//!
//! Now we need to visit the `else` clause. The conditions when entering the `else` clause should
//! be the pre-if conditions; if we are entering the `else` clause, we know that the `if` test
//! failed and we didn't execute the `if` body. So we first reset the builder to the pre-if state,
//! using the snapshot we took previously (meaning we now have `x = 2` as the sole binding for `x`
//! again), and record a *negative* `flag` constraint for all live bindings (`x = 2`). We then
//! visit the `else` clause, where `x = 4` replaces `x = 2` as the sole live binding of `x`.
//!
//! Now we reach the end of the if/else, and want to visit the following code. The state here needs
//! to reflect that we might have gone through the `if` branch, or we might have gone through the
//! `else` branch, and we don't know which. So we need to "merge" our current builder state
//! (reflecting the end-of-else state, with `x = 4` as the only live binding) with our post-if-body
//! snapshot (which has `x = 3` as the only live binding). The result of this merge is that we now
//! have two live bindings of `x`: `x = 3` and `x = 4`.
//!
//! Another piece of information that the `UseDefMap` needs to provide are visibility constraints.
//! These are similar to the narrowing constraints, but apply to bindings and declarations within a
//! control flow path. Consider the following example:
//! ```py
//! x = 1
//! if test:
//!     x = 2
//!     y = "y"
//! ```
//! In principle, there are two possible control flow paths here. However, if we can statically
//! infer `test` to be always truthy or always falsy (that is, `__bool__` of `test` is of type
//! `Literal[True]` or `Literal[False]`), we can rule out one of the possible paths. To support
//! this feature, we record a visibility constraint of `test` to all live bindings and declarations
//! *after* visiting the body of the `if` statement. And we record a negative visibility constraint
//! `~test` to all live bindings/declarations in the (implicit) `else` branch. For the example
//! above, we would record the following visibility constraints (adding the implicit "unbound"
//! definitions for clarity):
//! ```py
//! x = <unbound>  # not live, shadowed by `x = 1`
//! y = <unbound>  # visibility constraint: ~test
//!
//! x = 1  # visibility constraint: ~test
//! if test:
//!     x = 2  # visibility constraint: test
//!     y = "y"  # visibility constraint: test
//! ```
//! When we encounter a use of `x` after this `if` statement, we would record two live bindings: `x
//! = 1` with a constraint of `~test`, and `x = 2` with a constraint of `test`. In type inference,
//! when we iterate over all live bindings, we can evaluate these constraints to determine if a
//! particular binding is actually visible. For example, if `test` is always truthy, we only see
//! the `x = 2` binding. If `test` is always falsy, we only see the `x = 1` binding. And if the
//! `__bool__` method of `test` returns type `bool`, we can see both bindings.
//!
//! Note that we also record visibility constraints for the start of the scope. This is important
//! to determine if a symbol is definitely bound, possibly unbound, or definitely unbound. In the
//! example above, The `y = <unbound>` binding is constrained by `~test`, so `y` would only be
//! definitely-bound if `test` is always truthy.
//!
//! The [`UseDefMapBuilder`] itself just exposes methods for taking a snapshot, resetting to a
//! snapshot, and merging a snapshot into the current state. The logic using these methods lives in
//! [`SemanticIndexBuilder`](crate::semantic_index::builder::SemanticIndexBuilder), e.g. where it
//! visits a `StmtIf` node.
pub(crate) use self::symbol_state::ScopedConstraintId;
use self::symbol_state::{
    BindingIdWithConstraintsIterator, ConstraintIdIterator, DeclarationIdIterator,
    ScopedDefinitionId, SymbolBindings, SymbolDeclarations, SymbolState,
};
use crate::semantic_index::ast_ids::{ScopedEagerNestedScopeId, ScopedUseId};
use crate::semantic_index::definition::Definition;
use crate::semantic_index::symbol::ScopedSymbolId;
use crate::semantic_index::use_def::symbol_state::DeclarationIdWithConstraint;
use crate::visibility_constraints::{
    ScopedVisibilityConstraintId, VisibilityConstraints, VisibilityConstraintsBuilder,
};
use ruff_index::IndexVec;
use rustc_hash::FxHashMap;

use super::constraint::Constraint;

mod bitset;
mod symbol_state;

type AllConstraints<'db> = IndexVec<ScopedConstraintId, Constraint<'db>>;

/// Applicable definitions and constraints for every use of a name.
#[derive(Debug, PartialEq, Eq)]
pub(crate) struct UseDefMap<'db> {
    /// Array of [`Definition`] in this scope. Only the first entry should be `None`;
    /// this represents the implicit "unbound"/"undeclared" definition of every symbol.
    all_definitions: IndexVec<ScopedDefinitionId, Option<Definition<'db>>>,

    /// Array of [`Constraint`] in this scope.
    all_constraints: AllConstraints<'db>,

    /// Array of visibility constraints in this scope.
    visibility_constraints: VisibilityConstraints<'db>,

    /// [`SymbolBindings`] reaching a [`ScopedUseId`].
    bindings_by_use: IndexVec<ScopedUseId, SymbolBindings>,

    /// Mapping providing information on bindings available to nested scopes executed eagerly.
    ///
    /// See [`EagerNestedScopeBindingsMap`] for more details.
    bindings_by_eager_nested_scope: EagerNestedScopeBindingsMap,

    /// [`SymbolBindings`] or [`SymbolDeclarations`] reaching a given [`Definition`].
    ///
    /// If the definition is a binding (only) -- `x = 1` for example -- then we need
    /// [`SymbolDeclarations`] to know whether this binding is permitted by the live declarations.
    ///
    /// If the definition is a declaration (only) -- `x: int` for example -- then we need
    /// [`SymbolBindings`] to know whether this declaration is consistent with the previously
    /// inferred type.
    ///
    /// If the definition is both a declaration and a binding -- `x: int = 1` for example -- then
    /// we don't actually need anything here, all we'll need to validate is that our own RHS is a
    /// valid assignment to our own annotation.
    definitions_by_definition: FxHashMap<Definition<'db>, SymbolDefinitions>,

    /// [`SymbolState`] visible at end of scope for each symbol.
    public_symbols: IndexVec<ScopedSymbolId, SymbolState>,
}

impl<'db> UseDefMap<'db> {
    pub(crate) fn bindings_at_use(
        &self,
        use_id: ScopedUseId,
    ) -> BindingWithConstraintsIterator<'_, 'db> {
        self.bindings_iterator(&self.bindings_by_use[use_id])
    }

    pub(crate) fn public_bindings(
        &self,
        symbol: ScopedSymbolId,
    ) -> BindingWithConstraintsIterator<'_, 'db> {
        self.bindings_iterator(self.public_symbols[symbol].bindings())
    }

<<<<<<< HEAD
    pub(crate) fn public_boundness(&self, symbol: ScopedSymbolId) -> Boundness {
        if self.public_symbols[symbol].may_be_unbound() {
            Boundness::PossiblyUnbound
        } else {
            Boundness::Bound
        }
    }

    #[track_caller]
    pub(crate) fn bindings_at_eager_nested_scope_definition(
        &self,
        scope: ScopedEagerNestedScopeId,
        symbol: ScopedSymbolId,
    ) -> Option<BindingWithConstraintsIterator<'_, 'db>> {
        self.bindings_by_eager_nested_scope
            .get(&(scope, symbol))
            .map(|symbol_bindings| self.bindings_iterator(symbol_bindings))
    }

    pub(crate) fn boundness_at_eager_nested_scope_definition(
        &self,
        scope: ScopedEagerNestedScopeId,
        symbol: ScopedSymbolId,
    ) -> Option<Boundness> {
        self.bindings_by_eager_nested_scope
            .get(&(scope, symbol))
            .map(|symbol_bindings| {
                if symbol_bindings.may_be_unbound() {
                    Boundness::PossiblyUnbound
                } else {
                    Boundness::Bound
                }
            })
    }

=======
>>>>>>> 678b0c2d
    pub(crate) fn bindings_at_declaration(
        &self,
        declaration: Definition<'db>,
    ) -> BindingWithConstraintsIterator<'_, 'db> {
        if let SymbolDefinitions::Bindings(bindings) = &self.definitions_by_definition[&declaration]
        {
            self.bindings_iterator(bindings)
        } else {
            unreachable!("Declaration has non-Bindings in definitions_by_definition");
        }
    }

    pub(crate) fn declarations_at_binding<'map>(
        &'map self,
        binding: Definition<'db>,
    ) -> DeclarationsIterator<'map, 'db> {
        if let SymbolDefinitions::Declarations(declarations) =
            &self.definitions_by_definition[&binding]
        {
            self.declarations_iterator(declarations)
        } else {
            unreachable!("Binding has non-Declarations in definitions_by_definition");
        }
    }

    pub(crate) fn public_declarations<'map>(
        &'map self,
        symbol: ScopedSymbolId,
    ) -> DeclarationsIterator<'map, 'db> {
        let declarations = self.public_symbols[symbol].declarations();
        self.declarations_iterator(declarations)
    }

    fn bindings_iterator<'map>(
        &'map self,
        bindings: &'map SymbolBindings,
    ) -> BindingWithConstraintsIterator<'map, 'db> {
        BindingWithConstraintsIterator {
            all_definitions: &self.all_definitions,
            all_constraints: &self.all_constraints,
            visibility_constraints: &self.visibility_constraints,
            inner: bindings.iter(),
        }
    }

    fn declarations_iterator<'map>(
        &'map self,
        declarations: &'map SymbolDeclarations,
    ) -> DeclarationsIterator<'map, 'db> {
        DeclarationsIterator {
            all_definitions: &self.all_definitions,
            visibility_constraints: &self.visibility_constraints,
            inner: declarations.iter(),
        }
    }
}

/// Mapping of `{key: value}` in which:
/// - The key is an `(x, y)` tuple:
///   - The element `x` identifies an eager nested scope
///   - The element `y` identifies a symbol referenced in that nested scope
/// - The value represents the bindings of the symbol `y` in `x`'s outer scope
///   available at the point in the control flow where the eager nested scope `x` is defined.
type EagerNestedScopeBindingsMap =
    FxHashMap<(ScopedEagerNestedScopeId, ScopedSymbolId), SymbolBindings>;

/// Either live bindings or live declarations for a symbol.
#[derive(Debug, PartialEq, Eq)]
enum SymbolDefinitions {
    Bindings(SymbolBindings),
    Declarations(SymbolDeclarations),
}

#[derive(Debug)]
pub(crate) struct BindingWithConstraintsIterator<'map, 'db> {
    all_definitions: &'map IndexVec<ScopedDefinitionId, Option<Definition<'db>>>,
    all_constraints: &'map AllConstraints<'db>,
    pub(crate) visibility_constraints: &'map VisibilityConstraints<'db>,
    inner: BindingIdWithConstraintsIterator<'map>,
}

impl<'map, 'db> Iterator for BindingWithConstraintsIterator<'map, 'db> {
    type Item = BindingWithConstraints<'map, 'db>;

    fn next(&mut self) -> Option<Self::Item> {
        let all_constraints = self.all_constraints;

        self.inner
            .next()
            .map(|binding_id_with_constraints| BindingWithConstraints {
                binding: self.all_definitions[binding_id_with_constraints.definition],
                constraints: ConstraintsIterator {
                    all_constraints,
                    constraint_ids: binding_id_with_constraints.constraint_ids,
                },
                visibility_constraint: binding_id_with_constraints.visibility_constraint,
            })
    }
}

impl std::iter::FusedIterator for BindingWithConstraintsIterator<'_, '_> {}

pub(crate) struct BindingWithConstraints<'map, 'db> {
    pub(crate) binding: Option<Definition<'db>>,
    pub(crate) constraints: ConstraintsIterator<'map, 'db>,
    pub(crate) visibility_constraint: ScopedVisibilityConstraintId,
}

pub(crate) struct ConstraintsIterator<'map, 'db> {
    all_constraints: &'map AllConstraints<'db>,
    constraint_ids: ConstraintIdIterator<'map>,
}

impl<'db> Iterator for ConstraintsIterator<'_, 'db> {
    type Item = Constraint<'db>;

    fn next(&mut self) -> Option<Self::Item> {
        self.constraint_ids
            .next()
            .map(|constraint_id| self.all_constraints[constraint_id])
    }
}

impl std::iter::FusedIterator for ConstraintsIterator<'_, '_> {}

pub(crate) struct DeclarationsIterator<'map, 'db> {
    all_definitions: &'map IndexVec<ScopedDefinitionId, Option<Definition<'db>>>,
    pub(crate) visibility_constraints: &'map VisibilityConstraints<'db>,
    inner: DeclarationIdIterator<'map>,
}

pub(crate) struct DeclarationWithConstraint<'db> {
    pub(crate) declaration: Option<Definition<'db>>,
    pub(crate) visibility_constraint: ScopedVisibilityConstraintId,
}

impl<'db> Iterator for DeclarationsIterator<'_, 'db> {
    type Item = DeclarationWithConstraint<'db>;

    fn next(&mut self) -> Option<Self::Item> {
        self.inner.next().map(
            |DeclarationIdWithConstraint {
                 definition,
                 visibility_constraint,
             }| {
                DeclarationWithConstraint {
                    declaration: self.all_definitions[definition],
                    visibility_constraint,
                }
            },
        )
    }
}

impl std::iter::FusedIterator for DeclarationsIterator<'_, '_> {}

/// A snapshot of the definitions and constraints state at a particular point in control flow.
#[derive(Clone, Debug)]
pub(super) struct FlowSnapshot {
    symbol_states: IndexVec<ScopedSymbolId, SymbolState>,
    scope_start_visibility: ScopedVisibilityConstraintId,
}

#[derive(Debug)]
pub(super) struct UseDefMapBuilder<'db> {
    /// Append-only array of [`Definition`].
    all_definitions: IndexVec<ScopedDefinitionId, Option<Definition<'db>>>,

    /// Append-only array of [`Constraint`].
    all_constraints: AllConstraints<'db>,

    /// Builder of visibility constraints.
    pub(super) visibility_constraints: VisibilityConstraintsBuilder<'db>,

    /// A constraint which describes the visibility of the unbound/undeclared state, i.e.
    /// whether or not the start of the scope is visible. This is important for cases like
    /// `if True: x = 1; use(x)` where we need to hide the implicit "x = unbound" binding
    /// in the "else" branch.
    scope_start_visibility: ScopedVisibilityConstraintId,

    /// Mapping providing information on bindings available to nested scopes executed eagerly.
    ///
    /// See [`EagerNestedScopeBindingsMap`] for more details.
    bindings_by_eager_nested_scope: EagerNestedScopeBindingsMap,

    /// Live bindings at each so-far-recorded use.
    bindings_by_use: IndexVec<ScopedUseId, SymbolBindings>,

    /// Live bindings or declarations for each so-far-recorded definition.
    definitions_by_definition: FxHashMap<Definition<'db>, SymbolDefinitions>,

    /// Currently live bindings and declarations for each symbol.
    symbol_states: IndexVec<ScopedSymbolId, SymbolState>,
}

impl Default for UseDefMapBuilder<'_> {
    fn default() -> Self {
        Self {
            all_definitions: IndexVec::from_iter([None]),
            all_constraints: IndexVec::new(),
            visibility_constraints: VisibilityConstraintsBuilder::default(),
            scope_start_visibility: ScopedVisibilityConstraintId::ALWAYS_TRUE,
            bindings_by_use: IndexVec::new(),
            definitions_by_definition: FxHashMap::default(),
            symbol_states: IndexVec::new(),
        }
    }
}

impl<'db> UseDefMapBuilder<'db> {
    pub(super) fn mark_unreachable(&mut self) {
        self.record_visibility_constraint(ScopedVisibilityConstraintId::ALWAYS_FALSE);
    }

    pub(super) fn add_symbol(&mut self, symbol: ScopedSymbolId) {
        let new_symbol = self
            .symbol_states
            .push(SymbolState::undefined(self.scope_start_visibility));
        debug_assert_eq!(symbol, new_symbol);
    }

    pub(super) fn record_binding(&mut self, symbol: ScopedSymbolId, binding: Definition<'db>) {
        let def_id = self.all_definitions.push(Some(binding));
        let symbol_state = &mut self.symbol_states[symbol];
        self.definitions_by_definition.insert(
            binding,
            SymbolDefinitions::Declarations(symbol_state.declarations().clone()),
        );
        symbol_state.record_binding(def_id, self.scope_start_visibility);
    }

    pub(super) fn add_constraint(&mut self, constraint: Constraint<'db>) -> ScopedConstraintId {
        self.all_constraints.push(constraint)
    }

    pub(super) fn record_constraint_id(&mut self, constraint: ScopedConstraintId) {
        for state in &mut self.symbol_states {
            state.record_constraint(constraint);
        }
    }

    pub(super) fn record_constraint(&mut self, constraint: Constraint<'db>) -> ScopedConstraintId {
        let new_constraint_id = self.add_constraint(constraint);
        self.record_constraint_id(new_constraint_id);
        new_constraint_id
    }

    pub(super) fn record_visibility_constraint(
        &mut self,
        constraint: ScopedVisibilityConstraintId,
    ) {
        for state in &mut self.symbol_states {
            state.record_visibility_constraint(&mut self.visibility_constraints, constraint);
        }
        self.scope_start_visibility = self
            .visibility_constraints
            .add_and_constraint(self.scope_start_visibility, constraint);
    }

    /// This method resets the visibility constraints for all symbols to a previous state
    /// *if* there have been no new declarations or bindings since then. Consider the
    /// following example:
    /// ```py
    /// x = 0
    /// y = 0
    /// if test_a:
    ///     y = 1
    /// elif test_b:
    ///     y = 2
    /// elif test_c:
    ///    y = 3
    ///
    /// # RESET
    /// ```
    /// We build a complex visibility constraint for the `y = 0` binding. We build the same
    /// constraint for the `x = 0` binding as well, but at the `RESET` point, we can get rid
    /// of it, as the `if`-`elif`-`elif` chain doesn't include any new bindings of `x`.
    pub(super) fn simplify_visibility_constraints(&mut self, snapshot: FlowSnapshot) {
        debug_assert!(self.symbol_states.len() >= snapshot.symbol_states.len());

        // If there are any control flow paths that have become unreachable between `snapshot` and
        // now, then it's not valid to simplify any visibility constraints to `snapshot`.
        if self.scope_start_visibility != snapshot.scope_start_visibility {
            return;
        }

        // Note that this loop terminates when we reach a symbol not present in the snapshot.
        // This means we keep visibility constraints for all new symbols, which is intended,
        // since these symbols have been introduced in the corresponding branch, which might
        // be subject to visibility constraints. We only simplify/reset visibility constraints
        // for symbols that have the same bindings and declarations present compared to the
        // snapshot.
        for (current, snapshot) in self.symbol_states.iter_mut().zip(snapshot.symbol_states) {
            current.simplify_visibility_constraints(snapshot);
        }
    }

    pub(super) fn record_declaration(
        &mut self,
        symbol: ScopedSymbolId,
        declaration: Definition<'db>,
    ) {
        let def_id = self.all_definitions.push(Some(declaration));
        let symbol_state = &mut self.symbol_states[symbol];
        self.definitions_by_definition.insert(
            declaration,
            SymbolDefinitions::Bindings(symbol_state.bindings().clone()),
        );
        symbol_state.record_declaration(def_id);
    }

    pub(super) fn record_declaration_and_binding(
        &mut self,
        symbol: ScopedSymbolId,
        definition: Definition<'db>,
    ) {
        // We don't need to store anything in self.definitions_by_definition.
        let def_id = self.all_definitions.push(Some(definition));
        let symbol_state = &mut self.symbol_states[symbol];
        symbol_state.record_declaration(def_id);
        symbol_state.record_binding(def_id, self.scope_start_visibility);
    }

    pub(super) fn record_use(&mut self, symbol: ScopedSymbolId, use_id: ScopedUseId) {
        // We have a use of a symbol; clone the current bindings for that symbol, and record them
        // as the live bindings for this use.
        let new_use = self
            .bindings_by_use
            .push(self.symbol_states[symbol].bindings().clone());
        debug_assert_eq!(use_id, new_use);
    }

    pub(super) fn snapshot_symbol_state_for_eager_nested_scope(
        &mut self,
        nested_scope: ScopedEagerNestedScopeId,
        symbol: ScopedSymbolId,
    ) {
        let existing_entry = self.bindings_by_eager_nested_scope.insert(
            (nested_scope, symbol),
            self.symbol_states[symbol].bindings().clone(),
        );
        debug_assert_eq!(existing_entry, None);
    }

    /// Take a snapshot of the current visible-symbols state.
    pub(super) fn snapshot(&self) -> FlowSnapshot {
        FlowSnapshot {
            symbol_states: self.symbol_states.clone(),
            scope_start_visibility: self.scope_start_visibility,
        }
    }

    /// Restore the current builder symbols state to the given snapshot.
    pub(super) fn restore(&mut self, snapshot: FlowSnapshot) {
        // We never remove symbols from `symbol_states` (it's an IndexVec, and the symbol
        // IDs must line up), so the current number of known symbols must always be equal to or
        // greater than the number of known symbols in a previously-taken snapshot.
        let num_symbols = self.symbol_states.len();
        debug_assert!(num_symbols >= snapshot.symbol_states.len());

        // Restore the current visible-definitions state to the given snapshot.
        self.symbol_states = snapshot.symbol_states;
        self.scope_start_visibility = snapshot.scope_start_visibility;

        // If the snapshot we are restoring is missing some symbols we've recorded since, we need
        // to fill them in so the symbol IDs continue to line up. Since they don't exist in the
        // snapshot, the correct state to fill them in with is "undefined".
        self.symbol_states.resize(
            num_symbols,
            SymbolState::undefined(self.scope_start_visibility),
        );
    }

    /// Merge the given snapshot into the current state, reflecting that we might have taken either
    /// path to get here. The new state for each symbol should include definitions from both the
    /// prior state and the snapshot.
    pub(super) fn merge(&mut self, snapshot: FlowSnapshot) {
        // As an optimization, if we know statically that either of the snapshots is always
        // unreachable, we can leave it out of the merged result entirely. Note that we cannot
        // perform any type inference at this point, so this is largely limited to unreachability
        // via terminal statements. If a flow's reachability depends on an expression in the code,
        // we will include the flow in the merged result; the visibility constraints of its
        // bindings will include this reachability condition, so that later during type inference,
        // we can determine whether any particular binding is non-visible due to unreachability.
        if snapshot.scope_start_visibility == ScopedVisibilityConstraintId::ALWAYS_FALSE {
            return;
        }
        if self.scope_start_visibility == ScopedVisibilityConstraintId::ALWAYS_FALSE {
            self.restore(snapshot);
            return;
        }

        // We never remove symbols from `symbol_states` (it's an IndexVec, and the symbol
        // IDs must line up), so the current number of known symbols must always be equal to or
        // greater than the number of known symbols in a previously-taken snapshot.
        debug_assert!(self.symbol_states.len() >= snapshot.symbol_states.len());

        let mut snapshot_definitions_iter = snapshot.symbol_states.into_iter();
        for current in &mut self.symbol_states {
            if let Some(snapshot) = snapshot_definitions_iter.next() {
                current.merge(snapshot, &mut self.visibility_constraints);
            } else {
                current.merge(
                    SymbolState::undefined(snapshot.scope_start_visibility),
                    &mut self.visibility_constraints,
                );
                // Symbol not present in snapshot, so it's unbound/undeclared from that path.
            }
        }

        self.scope_start_visibility = self
            .visibility_constraints
            .add_or_constraint(self.scope_start_visibility, snapshot.scope_start_visibility);
    }

    pub(super) fn finish(self) -> UseDefMap<'db> {
        let UseDefMapBuilder {
            mut all_definitions,
            mut all_constraints,
            mut bindings_by_eager_nested_scope,
            mut bindings_by_use,
            mut definitions_by_definition,
            mut symbol_states,
        } = self;

        all_definitions.shrink_to_fit();
        all_constraints.shrink_to_fit();
        symbol_states.shrink_to_fit();
        bindings_by_eager_nested_scope.shrink_to_fit();
        bindings_by_use.shrink_to_fit();
        definitions_by_definition.shrink_to_fit();

        UseDefMap {
<<<<<<< HEAD
            all_definitions,
            all_constraints,
            bindings_by_use,
            bindings_by_eager_nested_scope,
            public_symbols: symbol_states,
            definitions_by_definition,
=======
            all_definitions: self.all_definitions,
            all_constraints: self.all_constraints,
            visibility_constraints: self.visibility_constraints.build(),
            bindings_by_use: self.bindings_by_use,
            public_symbols: self.symbol_states,
            definitions_by_definition: self.definitions_by_definition,
>>>>>>> 678b0c2d
        }
    }
}<|MERGE_RESOLUTION|>--- conflicted
+++ resolved
@@ -331,15 +331,6 @@
         self.bindings_iterator(self.public_symbols[symbol].bindings())
     }
 
-<<<<<<< HEAD
-    pub(crate) fn public_boundness(&self, symbol: ScopedSymbolId) -> Boundness {
-        if self.public_symbols[symbol].may_be_unbound() {
-            Boundness::PossiblyUnbound
-        } else {
-            Boundness::Bound
-        }
-    }
-
     #[track_caller]
     pub(crate) fn bindings_at_eager_nested_scope_definition(
         &self,
@@ -351,24 +342,6 @@
             .map(|symbol_bindings| self.bindings_iterator(symbol_bindings))
     }
 
-    pub(crate) fn boundness_at_eager_nested_scope_definition(
-        &self,
-        scope: ScopedEagerNestedScopeId,
-        symbol: ScopedSymbolId,
-    ) -> Option<Boundness> {
-        self.bindings_by_eager_nested_scope
-            .get(&(scope, symbol))
-            .map(|symbol_bindings| {
-                if symbol_bindings.may_be_unbound() {
-                    Boundness::PossiblyUnbound
-                } else {
-                    Boundness::Bound
-                }
-            })
-    }
-
-=======
->>>>>>> 678b0c2d
     pub(crate) fn bindings_at_declaration(
         &self,
         declaration: Definition<'db>,
@@ -788,6 +761,7 @@
         let UseDefMapBuilder {
             mut all_definitions,
             mut all_constraints,
+            visibility_constraints,
             mut bindings_by_eager_nested_scope,
             mut bindings_by_use,
             mut definitions_by_definition,
@@ -796,27 +770,20 @@
 
         all_definitions.shrink_to_fit();
         all_constraints.shrink_to_fit();
+        let visibility_constraints = visibility_constraints.build();
         symbol_states.shrink_to_fit();
         bindings_by_eager_nested_scope.shrink_to_fit();
         bindings_by_use.shrink_to_fit();
         definitions_by_definition.shrink_to_fit();
 
         UseDefMap {
-<<<<<<< HEAD
             all_definitions,
             all_constraints,
+            visibility_constraints,
             bindings_by_use,
             bindings_by_eager_nested_scope,
             public_symbols: symbol_states,
             definitions_by_definition,
-=======
-            all_definitions: self.all_definitions,
-            all_constraints: self.all_constraints,
-            visibility_constraints: self.visibility_constraints.build(),
-            bindings_by_use: self.bindings_by_use,
-            public_symbols: self.symbol_states,
-            definitions_by_definition: self.definitions_by_definition,
->>>>>>> 678b0c2d
         }
     }
 }