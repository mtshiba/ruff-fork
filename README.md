--- conflicted
+++ resolved
@@ -771,11 +771,7 @@
 | S106 | HardcodedPasswordFuncArg | Possible hardcoded password: `"..."` |  |
 | S107 | HardcodedPasswordDefault | Possible hardcoded password: `"..."` |  |
 | S108 | HardcodedTempFile | Probable insecure usage of temp file/directory: `"..."` |  |
-<<<<<<< HEAD
-| S506 | UnsafeYAMLLoad | Probable insecure usage of `yaml.load`: `"..."` |  |
-=======
 | S324 | HashlibInsecureHashFunction | Probable use of insecure hash functions in hashlib: `"..."` |  |
->>>>>>> 5eb03d5e
 
 ### flake8-blind-except (BLE)
 
