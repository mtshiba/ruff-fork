--- conflicted
+++ resolved
@@ -960,12 +960,8 @@
 
 | Code | Name | Message | Fix |
 | ---- | ---- | ------- | --- |
-<<<<<<< HEAD
-| SIM105 | UseContextlibSuppress | Use 'contextlib.suppress(..)' instead of try-except-pass |  |
-=======
 | SIM220 | AAndNotA | Use `False` instead of `... and not ...` | 🛠 |
 | SIM221 | AOrNotA | Use `True` instead of `... or not ...` | 🛠 |
->>>>>>> 8b07f951
 | SIM118 | KeyInDict | Use `key in dict` instead of `key in dict.keys()` | 🛠 |
 | SIM222 | OrTrue | Use `True` instead of `... or True` | 🛠 |
 | SIM223 | AndFalse | Use `False` instead of `... and False` | 🛠 |
