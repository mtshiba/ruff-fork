# Ruff

[![image](https://img.shields.io/pypi/v/ruff.svg)](https://pypi.python.org/pypi/ruff)
[![image](https://img.shields.io/pypi/l/ruff.svg)](https://pypi.python.org/pypi/ruff)
[![image](https://img.shields.io/pypi/pyversions/ruff.svg)](https://pypi.python.org/pypi/ruff)
[![Actions status](https://github.com/charliermarsh/ruff/workflows/CI/badge.svg)](https://github.com/charliermarsh/ruff/actions)

An extremely fast Python linter, written in Rust.

<p align="center">
  <img alt="Bar chart with benchmark results" src="https://user-images.githubusercontent.com/1309177/187504482-6d9df992-a81d-4e86-9f6a-d958741c8182.svg">
</p>

<p align="center">
  <i>Linting the CPython codebase from scratch.</i>
</p>

- ⚡️  10-100x faster than existing linters
- 🐍  Installable via `pip`
- 🤝  Python 3.10 compatibility
- 🛠️  `pyproject.toml` support
- 📦  Built-in caching, to avoid re-analyzing unchanged files
- 🔧  `--fix` support, for automatic error correction (e.g., automatically remove unused imports)
- 👀  `--watch` support, for continuous file monitoring
- ⚖️  [Near-parity](#how-does-ruff-compare-to-flake8) with the built-in Flake8 rule set
- 🔌  Native re-implementations of popular Flake8 plugins, like [`flake8-docstrings`](https://pypi.org/project/flake8-docstrings/) ([`pydocstyle`](https://pypi.org/project/pydocstyle/))

Ruff aims to be orders of magnitude faster than alternative tools while integrating more
functionality behind a single, common interface. Ruff can be used to replace Flake8 (plus a variety
of plugins), [`isort`](https://pypi.org/project/isort/), [`pydocstyle`](https://pypi.org/project/pydocstyle/),
[`yesqa`](https://github.com/asottile/yesqa), and even a subset of [`pyupgrade`](https://pypi.org/project/pyupgrade/)
and [`autoflake`](https://pypi.org/project/autoflake/) all while executing tens or hundreds of times
faster than any individual tool.

(Coming from Flake8? Try [`flake8-to-ruff`](https://pypi.org/project/flake8-to-ruff/) to
automatically convert your existing configuration.)

Ruff is actively developed and used in major open-source projects
like [FastAPI](https://github.com/tiangolo/fastapi), [Zulip](https://github.com/zulip/zulip),
[pydantic](https://github.com/pydantic/pydantic), and [Saleor](https://github.com/saleor/saleor).

Read the [launch blog post](https://notes.crmarsh.com/python-tooling-could-be-much-much-faster).

## Table of Contents

1. [Installation and Usage](#installation-and-usage)
1. [Configuration](#configuration)
1. [Supported Rules](#supported-rules)
   1. [Pyflakes (F)](#pyflakes)
   1. [pycodestyle (E)](#pycodestyle)
   1. [isort (I)](#isort)
   1. [pydocstyle (D)](#pydocstyle)
   1. [pyupgrade (U)](#pyupgrade)
   1. [pep8-naming (N)](#pep8-naming)
   1. [flake8-bandit (S)](#flake8-bandit)
   1. [flake8-comprehensions (C)](#flake8-comprehensions)
   1. [flake8-bugbear (B)](#flake8-bugbear)
   1. [flake8-builtins (A)](#flake8-builtins)
   1. [flake8-tidy-imports (I25)](#flake8-tidy-imports)
   1. [flake8-print (T)](#flake8-print)
   1. [flake8-quotes (Q)](#flake8-quotes)
   1. [flake8-annotations (ANN)](#flake8-annotations)
   1. [flake8-2020 (YTT)](#flake8-2020)
   1. [flake8-blind-except (BLE)](#flake8-blind-except)
   1. [flake8-boolean-trap (FBT)](#flake8-boolean-trap)
   1. [mccabe (C90)](#mccabe)
   1. [Ruff-specific rules (RUF)](#ruff-specific-rules)
   1. [Meta rules (M)](#meta-rules)
1. [Editor Integrations](#editor-integrations)
1. [FAQ](#faq)
1. [Development](#development)
1. [Releases](#releases)
1. [Benchmarks](#benchmarks)
1. [License](#license)
1. [Contributing](#contributing)

## Installation and Usage

### Installation

Available as [`ruff`](https://pypi.org/project/ruff/) on PyPI:

```shell
pip install ruff
```

### Usage

To run Ruff, try any of the following:

```shell
ruff path/to/code/to/check.py
ruff path/to/code/
ruff path/to/code/*.py
```

You can run Ruff in `--watch` mode to automatically re-run on-change:

```shell
ruff path/to/code/ --watch
```

Ruff also works with [pre-commit](https://pre-commit.com):

```yaml
repos:
  - repo: https://github.com/charliermarsh/ruff-pre-commit
    rev: v0.0.116
    hooks:
      - id: ruff
```

<!-- TODO(charlie): Remove this message a few versions after v0.0.86. -->
_Note: prior to `v0.0.86`, `ruff-pre-commit` used `lint` (rather than `ruff`) as the hook ID._

## Configuration

Ruff is configurable both via `pyproject.toml` and the command line. If left unspecified, the
default configuration is equivalent to:

```toml
[tool.ruff]
line-length = 88

# Enable Pyflakes `E` and `F` codes by default.
select = ["E", "F"]
ignore = []

# Exclude a variety of commonly ignored directories.
exclude = [
    ".bzr",
    ".direnv",
    ".eggs",
    ".git",
    ".hg",
    ".mypy_cache",
    ".nox",
    ".pants.d",
    ".ruff_cache",
    ".svn",
    ".tox",
    ".venv",
    "__pypackages__",
    "_build",
    "buck-out",
    "build",
    "dist",
    "node_modules",
    "venv",
]
per-file-ignores = {}

# Allow unused variables when underscore-prefixed.
dummy-variable-rgx = "^(_+|(_+[a-zA-Z0-9_]*[a-zA-Z0-9]+?))$"

# Assume Python 3.10.
target-version = "py310"
```

As an example, the following would configure Ruff to: (1) avoid checking for line-length
violations (`E501`); (2), always autofix, but never remove unused imports (`F401`); and (3) ignore
import-at-top-of-file errors (`E402`) in `__init__.py` files:

```toml
[tool.ruff]
# Enable Pyflakes and pycodestyle rules.
select = ["E", "F"]

# Never enforce `E501` (line length violations).
ignore = ["E501"]

# Always autofix, but never try to fix `F401` (unused imports).
fix = true
unfixable = ["F401"]

# Ignore `E402` (import violations in any `__init__.py` file, and in `path/to/file.py`.
per-file-ignores = {"__init__.py" = ["E402"], "path/to/file.py" = ["E402"]}
```

Plugin configurations should be expressed as subsections, e.g.:

```toml
[tool.ruff]
# Add "Q" to the list of enabled codes.
select = ["E", "F", "Q"]

[tool.ruff.flake8-quotes]
docstring-quotes = "double"
```

Alternatively, common configuration settings can be provided via the command-line:

```shell
ruff path/to/code/ --select F401 --select F403
```

See `ruff --help` for more:

```shell
Ruff: An extremely fast Python linter.

Usage: ruff [OPTIONS] <FILES>...

Arguments:
  <FILES>...

Options:
      --config <CONFIG>
          Path to the `pyproject.toml` file to use for configuration
  -v, --verbose
          Enable verbose logging
  -q, --quiet
          Only log errors
  -s, --silent
          Disable all logging (but still exit with status code "1" upon detecting errors)
  -e, --exit-zero
          Exit with status code "0", even upon detecting errors
  -w, --watch
          Run in watch mode by re-running whenever files change
      --fix
          Attempt to automatically fix lint errors
  -n, --no-cache
          Disable cache reads
      --select <SELECT>
          List of error codes to enable
      --extend-select <EXTEND_SELECT>
          Like --select, but adds additional error codes on top of the selected ones
      --ignore <IGNORE>
          List of error codes to ignore
      --extend-ignore <EXTEND_IGNORE>
          Like --ignore, but adds additional error codes on top of the ignored ones
      --exclude <EXCLUDE>
          List of paths, used to exclude files and/or directories from checks
      --extend-exclude <EXTEND_EXCLUDE>
          Like --exclude, but adds additional files and directories on top of the excluded ones
      --fixable <FIXABLE>
          List of error codes to treat as eligible for autofix. Only applicable when autofix itself is enabled (e.g., via `--fix`)
      --unfixable <UNFIXABLE>
          List of error codes to treat as ineligible for autofix. Only applicable when autofix itself is enabled (e.g., via `--fix`)
      --per-file-ignores <PER_FILE_IGNORES>
          List of mappings from file pattern to code to exclude
      --format <FORMAT>
          Output serialization format for error messages [default: text] [possible values: text, json]
      --show-source
          Show violations with source code
      --show-files
          See the files Ruff will be run against with the current settings
      --show-settings
          See Ruff's settings
      --add-noqa
          Enable automatic additions of noqa directives to failing lines
      --dummy-variable-rgx <DUMMY_VARIABLE_RGX>
          Regular expression matching the name of dummy variables
      --target-version <TARGET_VERSION>
          The minimum Python version that should be supported
      --line-length <LINE_LENGTH>
          Set the line-length for length-associated checks and automatic formatting
      --max-complexity <MAX_COMPLEXITY>
          Max McCabe complexity allowed for a function
      --stdin-filename <STDIN_FILENAME>
          The name of the file when passing it through stdin
  -h, --help
          Print help information
  -V, --version
          Print version information
```

### Excluding files

Exclusions are based on globs, and can be either:

- Single-path patterns, like `.mypy_cache` (to exclude any directory named `.mypy_cache` in the
  tree), `foo.py` (to exclude any file named `foo.py`), or `foo_*.py` (to exclude any file matching
  `foo_*.py` ).
- Relative patterns, like `directory/foo.py` (to exclude that specific file) or `directory/*.py`
  (to exclude any Python files in `directory`). Note that these paths are relative to the
  project root (e.g., the directory containing your `pyproject.toml`).

### Ignoring errors

To omit a lint check entirely, add it to the "ignore" list via `--ignore` or `--extend-ignore`,
either  on the command-line or in your `project.toml` file.

To ignore an error in-line, Ruff uses a `noqa` system similar to [Flake8](https://flake8.pycqa.org/en/3.1.1/user/ignoring-errors.html).
To ignore an individual error, add `# noqa: {code}` to the end of the line, like so:

```python
# Ignore F841.
x = 1  # noqa: F841

# Ignore E741 and F841.
i = 1  # noqa: E741, F841

# Ignore _all_ errors.
x = 1  # noqa
```

Note that, for multi-line strings, the `noqa` directive should come at the end of the string, and
will apply to the entire body, like so:

```python
"""Lorem ipsum dolor sit amet.

Lorem ipsum dolor sit amet, consectetur adipiscing elit, sed do eiusmod tempor incididunt ut labore et dolore magna aliqua.
"""  # noqa: E501
```

Ruff supports several workflows to aid in `noqa` management.

First, Ruff provides a special error code, `M001`, to enforce that your `noqa` directives are
"valid", in that the errors they _say_ they ignore are actually being triggered on that line (and
thus suppressed). You can run `ruff /path/to/file.py --extend-select M001` to flag unused `noqa`
directives.

Second, Ruff can _automatically remove_ unused `noqa` directives via its autofix functionality.
You can run `ruff /path/to/file.py --extend-select M001 --fix` to automatically remove unused
`noqa` directives.

Third, Ruff can _automatically add_ `noqa` directives to all failing lines. This is useful when
migrating a new codebase to Ruff. You can run `ruff /path/to/file.py --add-noqa` to automatically
add `noqa` directives to all failing lines, with the appropriate error codes.

## Supported Rules

Regardless of the rule's origin, Ruff re-implements every rule in Rust as a first-party feature.

By default, Ruff enables all `E` and `F` error codes, which correspond to those built-in to Flake8.

The 🛠 emoji indicates that a rule is automatically fixable by the `--fix` command-line option.

<!-- Sections automatically generated by `cargo dev generate-rules-table`. -->
<!-- Begin auto-generated sections. -->

### Pyflakes

For more, see [Pyflakes](https://pypi.org/project/pyflakes/2.5.0/) on PyPI.

| Code | Name | Message | Fix |
| ---- | ---- | ------- | --- |
| F401 | UnusedImport | `...` imported but unused | 🛠 |
| F402 | ImportShadowedByLoopVar | Import `...` from line 1 shadowed by loop variable |  |
| F403 | ImportStarUsed | `from ... import *` used; unable to detect undefined names |  |
| F404 | LateFutureImport | `from __future__` imports must occur at the beginning of the file |  |
| F405 | ImportStarUsage | `...` may be undefined, or defined from star imports: `...` |  |
| F406 | ImportStarNotPermitted | `from ... import *` only allowed at module level |  |
| F407 | FutureFeatureNotDefined | Future feature `...` is not defined |  |
| F541 | FStringMissingPlaceholders | f-string without any placeholders |  |
| F601 | MultiValueRepeatedKeyLiteral | Dictionary key literal repeated |  |
| F602 | MultiValueRepeatedKeyVariable | Dictionary key `...` repeated |  |
| F621 | ExpressionsInStarAssignment | Too many expressions in star-unpacking assignment |  |
| F622 | TwoStarredExpressions | Two starred expressions in assignment |  |
| F631 | AssertTuple | Assert test is a non-empty tuple, which is always `True` |  |
| F632 | IsLiteral | Use `==` and `!=` to compare constant literals | 🛠 |
| F633 | InvalidPrintSyntax | Use of `>>` is invalid with `print` function |  |
| F634 | IfTuple | If test is a tuple, which is always `True` |  |
| F701 | BreakOutsideLoop | `break` outside loop |  |
| F702 | ContinueOutsideLoop | `continue` not properly in loop |  |
| F704 | YieldOutsideFunction | `yield` or `yield from` statement outside of a function |  |
| F706 | ReturnOutsideFunction | `return` statement outside of a function/method |  |
| F707 | DefaultExceptNotLast | An `except` block as not the last exception handler |  |
| F722 | ForwardAnnotationSyntaxError | Syntax error in forward annotation: `...` |  |
| F821 | UndefinedName | Undefined name `...` |  |
| F822 | UndefinedExport | Undefined name `...` in `__all__` |  |
| F823 | UndefinedLocal | Local variable `...` referenced before assignment |  |
| F831 | DuplicateArgumentName | Duplicate argument name in function definition |  |
| F841 | UnusedVariable | Local variable `...` is assigned to but never used |  |
| F901 | RaiseNotImplemented | `raise NotImplemented` should be `raise NotImplementedError` | 🛠 |

### pycodestyle

For more, see [pycodestyle](https://pypi.org/project/pycodestyle/2.9.1/) on PyPI.

| Code | Name | Message | Fix |
| ---- | ---- | ------- | --- |
| E402 | ModuleImportNotAtTopOfFile | Module level import not at top of file |  |
| E501 | LineTooLong | Line too long (89 > 88 characters) |  |
| E711 | NoneComparison | Comparison to `None` should be `cond is None` | 🛠 |
| E712 | TrueFalseComparison | Comparison to `True` should be `cond is True` | 🛠 |
| E713 | NotInTest | Test for membership should be `not in` | 🛠 |
| E714 | NotIsTest | Test for object identity should be `is not` | 🛠 |
| E721 | TypeComparison | Do not compare types, use `isinstance()` |  |
| E722 | DoNotUseBareExcept | Do not use bare `except` |  |
| E731 | DoNotAssignLambda | Do not assign a lambda expression, use a def | 🛠 |
| E741 | AmbiguousVariableName | Ambiguous variable name: `...` |  |
| E742 | AmbiguousClassName | Ambiguous class name: `...` |  |
| E743 | AmbiguousFunctionName | Ambiguous function name: `...` |  |
| E902 | IOError | IOError: `...` |  |
| E999 | SyntaxError | SyntaxError: `...` |  |
| W292 | NoNewLineAtEndOfFile | No newline at end of file |  |
| W605 | InvalidEscapeSequence | Invalid escape sequence: '\c' |  |

### isort

For more, see [isort](https://pypi.org/project/isort/5.10.1/) on PyPI.

| Code | Name | Message | Fix |
| ---- | ---- | ------- | --- |
| I001 | UnsortedImports | Import block is un-sorted or un-formatted | 🛠 |

### pydocstyle

For more, see [pydocstyle](https://pypi.org/project/pydocstyle/6.1.1/) on PyPI.

| Code | Name | Message | Fix |
| ---- | ---- | ------- | --- |
| D100 | PublicModule | Missing docstring in public module |  |
| D101 | PublicClass | Missing docstring in public class |  |
| D102 | PublicMethod | Missing docstring in public method |  |
| D103 | PublicFunction | Missing docstring in public function |  |
| D104 | PublicPackage | Missing docstring in public package |  |
| D105 | MagicMethod | Missing docstring in magic method |  |
| D106 | PublicNestedClass | Missing docstring in public nested class |  |
| D107 | PublicInit | Missing docstring in `__init__` |  |
| D200 | FitsOnOneLine | One-line docstring should fit on one line |  |
| D201 | NoBlankLineBeforeFunction | No blank lines allowed before function docstring (found 1) | 🛠 |
| D202 | NoBlankLineAfterFunction | No blank lines allowed after function docstring (found 1) | 🛠 |
| D203 | OneBlankLineBeforeClass | 1 blank line required before class docstring | 🛠 |
| D204 | OneBlankLineAfterClass | 1 blank line required after class docstring | 🛠 |
| D205 | BlankLineAfterSummary | 1 blank line required between summary line and description | 🛠 |
| D206 | IndentWithSpaces | Docstring should be indented with spaces, not tabs |  |
| D207 | NoUnderIndentation | Docstring is under-indented | 🛠 |
| D208 | NoOverIndentation | Docstring is over-indented | 🛠 |
| D209 | NewLineAfterLastParagraph | Multi-line docstring closing quotes should be on a separate line | 🛠 |
| D210 | NoSurroundingWhitespace | No whitespaces allowed surrounding docstring text | 🛠 |
| D211 | NoBlankLineBeforeClass | No blank lines allowed before class docstring | 🛠 |
| D212 | MultiLineSummaryFirstLine | Multi-line docstring summary should start at the first line |  |
| D213 | MultiLineSummarySecondLine | Multi-line docstring summary should start at the second line |  |
| D214 | SectionNotOverIndented | Section is over-indented ("Returns") | 🛠 |
| D215 | SectionUnderlineNotOverIndented | Section underline is over-indented ("Returns") | 🛠 |
| D300 | UsesTripleQuotes | Use """triple double quotes""" |  |
| D400 | EndsInPeriod | First line should end with a period |  |
| D402 | NoSignature | First line should not be the function's signature |  |
| D403 | FirstLineCapitalized | First word of the first line should be properly capitalized |  |
| D404 | NoThisPrefix | First word of the docstring should not be "This" |  |
| D405 | CapitalizeSectionName | Section name should be properly capitalized ("returns") | 🛠 |
| D406 | NewLineAfterSectionName | Section name should end with a newline ("Returns") | 🛠 |
| D407 | DashedUnderlineAfterSection | Missing dashed underline after section ("Returns") | 🛠 |
| D408 | SectionUnderlineAfterName | Section underline should be in the line following the section's name ("Returns") | 🛠 |
| D409 | SectionUnderlineMatchesSectionLength | Section underline should match the length of its name ("Returns") | 🛠 |
| D410 | BlankLineAfterSection | Missing blank line after section ("Returns") | 🛠 |
| D411 | BlankLineBeforeSection | Missing blank line before section ("Returns") | 🛠 |
| D412 | NoBlankLinesBetweenHeaderAndContent | No blank lines allowed between a section header and its content ("Returns") | 🛠 |
| D413 | BlankLineAfterLastSection | Missing blank line after last section ("Returns") | 🛠 |
| D414 | NonEmptySection | Section has no content ("Returns") |  |
| D415 | EndsInPunctuation | First line should end with a period, question mark, or exclamation point |  |
| D416 | SectionNameEndsInColon | Section name should end with a colon ("Returns") | 🛠 |
| D417 | DocumentAllArguments | Missing argument descriptions in the docstring: `x`, `y` |  |
| D418 | SkipDocstring | Function decorated with `@overload` shouldn't contain a docstring |  |
| D419 | NonEmpty | Docstring is empty |  |

### pyupgrade

For more, see [pyupgrade](https://pypi.org/project/pyupgrade/3.2.0/) on PyPI.

| Code | Name | Message | Fix |
| ---- | ---- | ------- | --- |
| U001 | UselessMetaclassType | `__metaclass__ = type` is implied | 🛠 |
| U003 | TypeOfPrimitive | Use `str` instead of `type(...)` | 🛠 |
| U004 | UselessObjectInheritance | Class `...` inherits from object | 🛠 |
| U005 | DeprecatedUnittestAlias | `assertEquals` is deprecated, use `assertEqual` instead | 🛠 |
| U006 | UsePEP585Annotation | Use `list` instead of `List` for type annotations | 🛠 |
| U007 | UsePEP604Annotation | Use `X \| Y` for type annotations | 🛠 |
| U008 | SuperCallWithParameters | Use `super()` instead of `super(__class__, self)` | 🛠 |
| U009 | PEP3120UnnecessaryCodingComment | UTF-8 encoding declaration is unnecessary | 🛠 |
| U010 | UnnecessaryFutureImport | Unnecessary `__future__` import `...` for target Python version | 🛠 |
| U011 | UnnecessaryLRUCacheParams | Unnecessary parameters to `functools.lru_cache` | 🛠 |
| U012 | UnnecessaryEncodeUTF8 | Unnecessary call to `encode` as UTF-8 | 🛠 |
<<<<<<< HEAD
| U013 | RedundantOpenModes | Unnecessary open mode parameters | 🛠 |
=======
| U013 | ConvertTypedDictFunctionalToClass | Convert `...` from `TypedDict` functional to class syntax | 🛠 |
| U014 | ConvertNamedTupleFunctionalToClass | Convert `...` from `NamedTuple` functional to class syntax | 🛠 |
>>>>>>> 38f89650

### pep8-naming

For more, see [pep8-naming](https://pypi.org/project/pep8-naming/0.13.2/) on PyPI.

| Code | Name | Message | Fix |
| ---- | ---- | ------- | --- |
| N801 | InvalidClassName | Class name `...` should use CapWords convention  |  |
| N802 | InvalidFunctionName | Function name `...` should be lowercase |  |
| N803 | InvalidArgumentName | Argument name `...` should be lowercase |  |
| N804 | InvalidFirstArgumentNameForClassMethod | First argument of a class method should be named `cls` |  |
| N805 | InvalidFirstArgumentNameForMethod | First argument of a method should be named `self` |  |
| N806 | NonLowercaseVariableInFunction | Variable `...` in function should be lowercase |  |
| N807 | DunderFunctionName | Function name should not start and end with `__` |  |
| N811 | ConstantImportedAsNonConstant | Constant `...` imported as non-constant `...` |  |
| N812 | LowercaseImportedAsNonLowercase | Lowercase `...` imported as non-lowercase `...` |  |
| N813 | CamelcaseImportedAsLowercase | Camelcase `...` imported as lowercase `...` |  |
| N814 | CamelcaseImportedAsConstant | Camelcase `...` imported as constant `...` |  |
| N815 | MixedCaseVariableInClassScope | Variable `mixedCase` in class scope should not be mixedCase |  |
| N816 | MixedCaseVariableInGlobalScope | Variable `mixedCase` in global scope should not be mixedCase |  |
| N817 | CamelcaseImportedAsAcronym | Camelcase `...` imported as acronym `...` |  |
| N818 | ErrorSuffixOnExceptionName | Exception name `...` should be named with an Error suffix |  |

### flake8-bandit

For more, see [flake8-bandit](https://pypi.org/project/flake8-bandit/4.1.1/) on PyPI.

| Code | Name | Message | Fix |
| ---- | ---- | ------- | --- |
| S101 | AssertUsed | Use of `assert` detected |  |
| S102 | ExecUsed | Use of `exec` detected |  |
| S104 | HardcodedBindAllInterfaces | Possible binding to all interfaces |  |
| S105 | HardcodedPasswordString | Possible hardcoded password: `"..."` |  |
| S106 | HardcodedPasswordFuncArg | Possible hardcoded password: `"..."` |  |
| S107 | HardcodedPasswordDefault | Possible hardcoded password: `"..."` |  |

### flake8-comprehensions

For more, see [flake8-comprehensions](https://pypi.org/project/flake8-comprehensions/3.10.1/) on PyPI.

| Code | Name | Message | Fix |
| ---- | ---- | ------- | --- |
| C400 | UnnecessaryGeneratorList | Unnecessary generator (rewrite as a `list` comprehension) | 🛠 |
| C401 | UnnecessaryGeneratorSet | Unnecessary generator (rewrite as a `set` comprehension) | 🛠 |
| C402 | UnnecessaryGeneratorDict | Unnecessary generator (rewrite as a `dict` comprehension) | 🛠 |
| C403 | UnnecessaryListComprehensionSet | Unnecessary `list` comprehension (rewrite as a `set` comprehension) | 🛠 |
| C404 | UnnecessaryListComprehensionDict | Unnecessary `list` comprehension (rewrite as a `dict` comprehension) | 🛠 |
| C405 | UnnecessaryLiteralSet | Unnecessary `(list\|tuple)` literal (rewrite as a `set` literal) | 🛠 |
| C406 | UnnecessaryLiteralDict | Unnecessary `(list\|tuple)` literal (rewrite as a `dict` literal) | 🛠 |
| C408 | UnnecessaryCollectionCall | Unnecessary `(dict\|list\|tuple)` call (rewrite as a literal) | 🛠 |
| C409 | UnnecessaryLiteralWithinTupleCall | Unnecessary `(list\|tuple)` literal passed to `tuple()` (remove the outer call to `tuple()`) | 🛠 |
| C410 | UnnecessaryLiteralWithinListCall | Unnecessary `(list\|tuple)` literal passed to `list()` (rewrite as a `list` literal) | 🛠 |
| C411 | UnnecessaryListCall | Unnecessary `list` call (remove the outer call to `list()`) | 🛠 |
| C413 | UnnecessaryCallAroundSorted | Unnecessary `(list\|reversed)` call around `sorted()` |  |
| C414 | UnnecessaryDoubleCastOrProcess | Unnecessary `(list\|reversed\|set\|sorted\|tuple)` call within `(list\|set\|sorted\|tuple)()` |  |
| C415 | UnnecessarySubscriptReversal | Unnecessary subscript reversal of iterable within `(reversed\|set\|sorted)()` |  |
| C416 | UnnecessaryComprehension | Unnecessary `(list\|set)` comprehension (rewrite using `(list\|set)()`) | 🛠 |
| C417 | UnnecessaryMap | Unnecessary `map` usage (rewrite using a `(list\|set\|dict)` comprehension) |  |

### flake8-boolean-trap

For more, see [flake8-boolean-trap](https://pypi.org/project/flake8-boolean-trap/0.1.0/) on PyPI.

| Code | Name | Message | Fix |
| ---- | ---- | ------- | --- |
| FBT001 | BooleanPositionalArgInFunctionDefinition | Boolean positional arg in function definition |  |
| FBT002 | BooleanDefaultValueInFunctionDefinition | Boolean default value in function definition |  |
| FBT003 | BooleanPositionalValueInFunctionCall | Boolean positional value in function call |  |

### flake8-bugbear

For more, see [flake8-bugbear](https://pypi.org/project/flake8-bugbear/22.10.27/) on PyPI.

| Code | Name | Message | Fix |
| ---- | ---- | ------- | --- |
| B002 | UnaryPrefixIncrement | Python does not support the unary prefix increment |  |
| B003 | AssignmentToOsEnviron | Assigning to `os.environ` doesn't clear the environment |  |
| B004 | UnreliableCallableCheck |  Using `hasattr(x, '__call__')` to test if x is callable is unreliable. Use `callable(x)` for consistent results. |  |
| B005 | StripWithMultiCharacters | Using `.strip()` with multi-character strings is misleading the reader |  |
| B006 | MutableArgumentDefault | Do not use mutable data structures for argument defaults |  |
| B007 | UnusedLoopControlVariable | Loop control variable `i` not used within the loop body | 🛠 |
| B008 | FunctionCallArgumentDefault | Do not perform function call in argument defaults |  |
| B009 | GetAttrWithConstant | Do not call `getattr` with a constant attribute value. It is not any safer than normal property access. | 🛠 |
| B010 | SetAttrWithConstant | Do not call `setattr` with a constant attribute value. It is not any safer than normal property access. | 🛠 |
| B011 | DoNotAssertFalse | Do not `assert False` (`python -O` removes these calls), raise `AssertionError()` | 🛠 |
| B012 | JumpStatementInFinally | `return/continue/break` inside finally blocks cause exceptions to be silenced |  |
| B013 | RedundantTupleInExceptionHandler | A length-one tuple literal is redundant. Write `except ValueError` instead of `except (ValueError,)`. |  |
| B014 | DuplicateHandlerException | Exception handler with duplicate exception: `ValueError` | 🛠 |
| B015 | UselessComparison | Pointless comparison. This comparison does nothing but waste CPU instructions. Either prepend `assert` or remove it. |  |
| B016 | CannotRaiseLiteral | Cannot raise a literal. Did you intend to return it or raise an Exception? |  |
| B017 | NoAssertRaisesException | `assertRaises(Exception)` should be considered evil |  |
| B018 | UselessExpression | Found useless expression. Either assign it to a variable or remove it. |  |
| B019 | CachedInstanceMethod | Use of `functools.lru_cache` or `functools.cache` on methods can lead to memory leaks |  |
| B020 | LoopVariableOverridesIterator | Loop control variable `...` overrides iterable it iterates |  |
| B021 | FStringDocstring | f-string used as docstring. This will be interpreted by python as a joined string rather than a docstring. |  |
| B022 | UselessContextlibSuppress | No arguments passed to `contextlib.suppress`. No exceptions will be suppressed and therefore this context manager is redundant |  |
| B024 | AbstractBaseClassWithoutAbstractMethod | `...` is an abstract base class, but it has no abstract methods |  |
| B025 | DuplicateTryBlockException | try-except block with duplicate exception `Exception` |  |
| B026 | StarArgUnpackingAfterKeywordArg | Star-arg unpacking after a keyword argument is strongly discouraged |  |
| B027 | EmptyMethodWithoutAbstractDecorator | `...` is an empty method in an abstract base class, but has no abstract decorator |  |

### flake8-builtins

For more, see [flake8-builtins](https://pypi.org/project/flake8-builtins/2.0.1/) on PyPI.

| Code | Name | Message | Fix |
| ---- | ---- | ------- | --- |
| A001 | BuiltinVariableShadowing | Variable `...` is shadowing a python builtin |  |
| A002 | BuiltinArgumentShadowing | Argument `...` is shadowing a python builtin |  |
| A003 | BuiltinAttributeShadowing | Class attribute `...` is shadowing a python builtin |  |

### flake8-tidy-imports

For more, see [flake8-tidy-imports](https://pypi.org/project/flake8-tidy-imports/4.8.0/) on PyPI.

| Code | Name | Message | Fix |
| ---- | ---- | ------- | --- |
| I252 | BannedRelativeImport | Relative imports are banned |  |

### flake8-print

For more, see [flake8-print](https://pypi.org/project/flake8-print/5.0.0/) on PyPI.

| Code | Name | Message | Fix |
| ---- | ---- | ------- | --- |
| T201 | PrintFound | `print` found | 🛠 |
| T203 | PPrintFound | `pprint` found | 🛠 |

### flake8-quotes

For more, see [flake8-quotes](https://pypi.org/project/flake8-quotes/3.3.1/) on PyPI.

| Code | Name | Message | Fix |
| ---- | ---- | ------- | --- |
| Q000 | BadQuotesInlineString | Single quotes found but double quotes preferred |  |
| Q001 | BadQuotesMultilineString | Single quote multiline found but double quotes preferred |  |
| Q002 | BadQuotesDocstring | Single quote docstring found but double quotes preferred |  |
| Q003 | AvoidQuoteEscape | Change outer quotes to avoid escaping inner quotes |  |

### flake8-annotations

For more, see [flake8-annotations](https://pypi.org/project/flake8-annotations/2.9.1/) on PyPI.

| Code | Name | Message | Fix |
| ---- | ---- | ------- | --- |
| ANN001 | MissingTypeFunctionArgument | Missing type annotation for function argument `...` |  |
| ANN002 | MissingTypeArgs | Missing type annotation for `*...` |  |
| ANN003 | MissingTypeKwargs | Missing type annotation for `**...` |  |
| ANN101 | MissingTypeSelf | Missing type annotation for `...` in method |  |
| ANN102 | MissingTypeCls | Missing type annotation for `...` in classmethod |  |
| ANN201 | MissingReturnTypePublicFunction | Missing return type annotation for public function `...` |  |
| ANN202 | MissingReturnTypePrivateFunction | Missing return type annotation for private function `...` |  |
| ANN204 | MissingReturnTypeMagicMethod | Missing return type annotation for magic method `...` |  |
| ANN205 | MissingReturnTypeStaticMethod | Missing return type annotation for staticmethod `...` |  |
| ANN206 | MissingReturnTypeClassMethod | Missing return type annotation for classmethod `...` |  |
| ANN401 | DynamicallyTypedExpression | Dynamically typed expressions (typing.Any) are disallowed in `...` |  |

### flake8-2020

For more, see [flake8-2020](https://pypi.org/project/flake8-2020/1.7.0/) on PyPI.

| Code | Name | Message | Fix |
| ---- | ---- | ------- | --- |
| YTT101 | SysVersionSlice3Referenced | `sys.version[:3]` referenced (python3.10), use `sys.version_info` |  |
| YTT102 | SysVersion2Referenced | `sys.version[2]` referenced (python3.10), use `sys.version_info` |  |
| YTT103 | SysVersionCmpStr3 | `sys.version` compared to string (python3.10), use `sys.version_info` |  |
| YTT201 | SysVersionInfo0Eq3Referenced | `sys.version_info[0] == 3` referenced (python4), use `>=` |  |
| YTT202 | SixPY3Referenced | `six.PY3` referenced (python4), use `not six.PY2` |  |
| YTT203 | SysVersionInfo1CmpInt | `sys.version_info[1]` compared to integer (python4), compare `sys.version_info` to tuple |  |
| YTT204 | SysVersionInfoMinorCmpInt | `sys.version_info.minor` compared to integer (python4), compare `sys.version_info` to tuple |  |
| YTT301 | SysVersion0Referenced | `sys.version[0]` referenced (python10), use `sys.version_info` |  |
| YTT302 | SysVersionCmpStr10 | `sys.version` compared to string (python10), use `sys.version_info` |  |
| YTT303 | SysVersionSlice1Referenced | `sys.version[:1]` referenced (python10), use `sys.version_info` |  |

### flake8-blind-except

For more, see [flake8-blind-except](https://pypi.org/project/flake8-blind-except/0.2.1/) on PyPI.

| Code | Name | Message | Fix |
| ---- | ---- | ------- | --- |
| BLE001 | BlindExcept | Blind except Exception: statement |  |

### mccabe

For more, see [mccabe](https://pypi.org/project/mccabe/0.7.0/) on PyPI.

| Code | Name | Message | Fix |
| ---- | ---- | ------- | --- |
| C901 | FunctionIsTooComplex | `...` is too complex (10) |  |

### Ruff-specific rules

| Code | Name | Message | Fix |
| ---- | ---- | ------- | --- |
| RUF001 | AmbiguousUnicodeCharacterString | String contains ambiguous unicode character '𝐁' (did you mean 'B'?) | 🛠 |
| RUF002 | AmbiguousUnicodeCharacterDocstring | Docstring contains ambiguous unicode character '𝐁' (did you mean 'B'?) | 🛠 |
| RUF003 | AmbiguousUnicodeCharacterComment | Comment contains ambiguous unicode character '𝐁' (did you mean 'B'?) |  |
| RUF101 | ConvertExitToSysExit | `exit()` is only available in the interpreter, use `sys.exit()` instead | 🛠 |

### Meta rules

| Code | Name | Message | Fix |
| ---- | ---- | ------- | --- |
| M001 | UnusedNOQA | Unused `noqa` directive | 🛠 |

<!-- End auto-generated sections. -->

## Editor Integrations

### VS Code (Official)

Download the [Ruff VS Code extension](https://marketplace.visualstudio.com/items?itemName=charliermarsh.ruff).

### PyCharm

Ruff can be installed as an [External Tool](https://www.jetbrains.com/help/pycharm/configuring-third-party-tools.html)
in PyCharm. Open the Preferences pane, then navigate to "Tools", then "External Tools". From there,
add a new tool with the following configuration:

![Install Ruff as an External Tool](https://user-images.githubusercontent.com/1309177/193155720-336e43f0-1a8d-46b4-bc12-e60f9ae01f7e.png)

Ruff should then appear as a runnable action:

![Ruff as a runnable action](https://user-images.githubusercontent.com/1309177/193156026-732b0aaf-3dd9-4549-9b4d-2de6d2168a33.png)

### Vim & Neovim (Unofficial)

Ruff is available as part of the [coc-pyright](https://github.com/fannheyward/coc-pyright) extension
for coc.nvim.

<details>
<summary>Ruff can also be integrated via <a href="https://github.com/neovim/nvim-lspconfig/blob/master/doc/server_configurations.md#efm"><code>efm</code></a> in just a <a href="https://github.com/JafarAbdi/myconfigs/blob/6f0b6b2450e92ec8fc50422928cd22005b919110/efm-langserver/config.yaml#L14-L20">few lines</a>.</summary>
<br>

```yaml
tools:
  python-ruff: &python-ruff
    lint-command: 'ruff --config ~/myconfigs/linters/ruff.toml --quiet ${INPUT}'
    lint-stdin: true
    lint-formats:
      - '%f:%l:%c: %m'
    format-command: 'ruff --stdin-filename ${INPUT} --config ~/myconfigs/linters/ruff.toml --fix --exit-zero --quiet -'
    format-stdin: true
```

</details>

<details>
<summary>For neovim users using <a href="https://github.com/jose-elias-alvarez/null-ls.nvim"><code>null-ls</code></a>, Ruff is already <a href="https://github.com/jose-elias-alvarez/null-ls.nvim">integrated</a>.</summary>
<br>

```lua
local null_ls = require("null-ls")
local methods = require("null-ls.methods")
local helpers = require("null-ls.helpers")

local function ruff_fix()
    return helpers.make_builtin({
        name = "ruff",
        meta = {
            url = "https://github.com/charliermarsh/ruff/",
            description = "An extremely fast Python linter, written in Rust.",
        },
        method = methods.internal.FORMATTING,
        filetypes = { "python" },
        generator_opts = {
            command = "ruff",
            args = { "--fix", "-e", "-n", "--stdin-filename", "$FILENAME", "-" },
            to_stdin = true
        },
        factory = helpers.formatter_factory
    })
end

null_ls.setup({
    sources = {
        ruff_fix(),
        null_ls.builtins.diagnostics.ruff,
    }
})
```

</details>

### Language Server Protocol (Unofficial)

[`ruffd`](https://github.com/Seamooo/ruffd) is a Rust-based language server for Ruff that implements
the Language Server Protocol (LSP).

### GitHub Actions

GitHub Actions has everything you need to run Ruff out-of-the-box:

```yaml
name: CI
on: push
jobs:
  build:
    runs-on: ubuntu-latest
    steps:
      - uses: actions/checkout@v3
      - name: Install Python
        uses: actions/setup-python@v4
        with:
          python-version: "3.10"
      - name: Install dependencies
        run: |
          python -m pip install --upgrade pip
          pip install ruff
      - name: Run Ruff
        run: ruff .
```

## FAQ

### Is Ruff compatible with Black?

Yes. Ruff is compatible with [Black](https://github.com/psf/black) out-of-the-box, as long as
the `line-length` setting is consistent between the two.

As a project, Ruff is designed to be used alongside Black and, as such, will defer implementing
stylistic lint rules that are obviated by autoformatting.

### How does Ruff compare to Flake8?

(Coming from Flake8? Try [`flake8-to-ruff`](https://pypi.org/project/flake8-to-ruff/) to
automatically convert your existing configuration.)

Ruff can be used as a (near) drop-in replacement for Flake8 when used (1) without or with a small
number of plugins, (2) alongside Black, and (3) on Python 3 code.

Under those conditions Ruff is missing 14 rules related to string `.format` calls, 1 rule related
to docstring parsing, and 1 rule related to redefined variables.

Ruff re-implements some of the most popular Flake8 plugins and related code quality tools natively,
including:

- [`pydocstyle`](https://pypi.org/project/pydocstyle/)
- [`pep8-naming`](https://pypi.org/project/pep8-naming/)
- [`yesqa`](https://github.com/asottile/yesqa)
- [`flake8-docstrings`](https://pypi.org/project/flake8-docstrings/)
- [`flake8-builtins`](https://pypi.org/project/flake8-builtins/)
- [`flake8-super`](https://pypi.org/project/flake8-super/)
- [`flake8-tidy-imports`](https://pypi.org/project/flake8-tidy-imports/) (1/3)
- [`flake8-print`](https://pypi.org/project/flake8-print/)
- [`flake8-quotes`](https://pypi.org/project/flake8-quotes/)
- [`flake8-annotations`](https://pypi.org/project/flake8-annotations/)
- [`flake8-comprehensions`](https://pypi.org/project/flake8-comprehensions/)
- [`flake8-bandit`](https://pypi.org/project/flake8-bandit/) (6/40)
- [`flake8-bugbear`](https://pypi.org/project/flake8-bugbear/) (25/32)
- [`flake8-2020`](https://pypi.org/project/flake8-2020/)
- [`flake8-blind-except`](https://pypi.org/project/flake8-blind-except/)
- [`flake8-boolean-trap`](https://pypi.org/project/flake8-boolean-trap/)
- [`mccabe`](https://pypi.org/project/mccabe/)
- [`isort`](https://pypi.org/project/isort/)
- [`pyupgrade`](https://pypi.org/project/pyupgrade/) (15/33)
- [`autoflake`](https://pypi.org/project/autoflake/) (1/7)

Beyond rule-set parity, Ruff suffers from the following limitations vis-à-vis Flake8:

1. Ruff does not yet support a few Python 3.9 and 3.10 language features, including structural
   pattern matching and parenthesized context managers.
2. Flake8 has a plugin architecture and supports writing custom lint rules. (To date, popular Flake8
   plugins have been re-implemented within Ruff directly.)

### Which tools does Ruff replace?

Today, Ruff can be used to replace Flake8 when used with any of the following plugins:

- [`pydocstyle`](https://pypi.org/project/pydocstyle/)
- [`pep8-naming`](https://pypi.org/project/pep8-naming/)
- [`flake8-docstrings`](https://pypi.org/project/flake8-docstrings/)
- [`flake8-builtins`](https://pypi.org/project/flake8-builtins/)
- [`flake8-super`](https://pypi.org/project/flake8-super/)
- [`flake8-tidy-imports`](https://pypi.org/project/flake8-tidy-imports/) (1/3)
- [`flake8-print`](https://pypi.org/project/flake8-print/)
- [`flake8-quotes`](https://pypi.org/project/flake8-quotes/)
- [`flake8-annotations`](https://pypi.org/project/flake8-annotations/)
- [`flake8-bandit`](https://pypi.org/project/flake8-bandit/) (6/40)
- [`flake8-comprehensions`](https://pypi.org/project/flake8-comprehensions/)
- [`flake8-bugbear`](https://pypi.org/project/flake8-bugbear/) (26/32)
- [`flake8-2020`](https://pypi.org/project/flake8-2020/)
- [`flake8-blind-except`](https://pypi.org/project/flake8-blind-except/)
- [`flake8-boolean-trap`](https://pypi.org/project/flake8-boolean-trap/)
- [`mccabe`](https://pypi.org/project/mccabe/)

Ruff can also replace [`isort`](https://pypi.org/project/isort/), [`yesqa`](https://github.com/asottile/yesqa),
and a subset of the rules implemented in [`pyupgrade`](https://pypi.org/project/pyupgrade/) (15/33).

If you're looking to use Ruff, but rely on an unsupported Flake8 plugin, free to file an Issue.

### Do I need to install Rust to use Ruff?

Nope! Ruff is available as [`ruff`](https://pypi.org/project/ruff/) on PyPI:

```shell
pip install ruff
```

Ruff ships with wheels for all major platforms, which enables `pip` to install Ruff without relying
on Rust at all.

### Can I write my own plugins for Ruff?

Ruff does not yet support third-party plugins, though a plugin system is within-scope for the
project. See [#283](https://github.com/charliermarsh/ruff/issues/283) for more.

### How does Ruff's import sorting compare to [`isort`](https://pypi.org/project/isort/)?

Ruff's import sorting is intended to be nearly equivalent to `isort` when used `profile = "black"`.
(There are some minor differences in how Ruff and isort break ties between similar imports.)

Like `isort`, Ruff's import sorting is compatible with Black.

Ruff is less configurable than `isort`, but supports the `known-first-party`, `known-third-party`,
`extra-standard-library`, and `src` settings, like so:

```toml
[tool.ruff]
select = [
    # Pyflakes
    "F",
    # Pycodestyle
    "E",
    "W",
    # isort
    "I"
]
src = ["src", "tests"]

[tool.ruff.isort]
known-first-party = ["my_module1", "my_module2"]
```

### Does Ruff support NumPy- or Google-style docstrings?

Yes! To enable a specific docstring convention, start by enabling all `pydocstyle` error codes, and
then selectively disabling based on your [preferred convention](https://www.pydocstyle.org/en/latest/error_codes.html#default-conventions).

For example, if you're coming from `flake8-docstrings`, the following configuration is equivalent to
`--docstring-convention=numpy`:

```toml
[tool.ruff]
extend-select = ["D"]
extend-ignore = [
    "D107",
    "D203",
    "D212",
    "D213",
    "D402",
    "D413",
    "D415",
    "D416",
    "D417",
]
```

Similarly, the following is equivalent to `--docstring-convention=google`:

```toml
[tool.ruff]
extend-select = ["D"]
extend-ignore = [
    "D203",
    "D204",
    "D213",
    "D215",
    "D400",
    "D404",
    "D406",
    "D407",
    "D408",
    "D409",
    "D413",
]
```

Similarly, the following is equivalent to `--docstring-convention=pep8`:

```toml
[tool.ruff]
extend-select = ["D"]
extend-ignore = [
    "D203",
    "D212",
    "D213",
    "D214",
    "D215",
    "D404",
    "D405",
    "D406",
    "D407",
    "D408",
    "D409",
    "D410",
    "D411",
    "D413",
    "D415",
    "D416",
    "D417",
]
```

## Development

Ruff is written in Rust (1.65.0). You'll need to install the [Rust toolchain](https://www.rust-lang.org/tools/install)
for development.

Assuming you have `cargo` installed, you can run:

```shell
cargo run resources/test/fixtures
```

For development, we use [nightly Rust](https://rust-lang.github.io/rustup/concepts/channels.html#working-with-nightly-rust):

```shell
cargo +nightly fmt
cargo +nightly clippy
cargo +nightly test
```

## Releases

Ruff is distributed on [PyPI](https://pypi.org/project/ruff/), and published via [`maturin`](https://github.com/PyO3/maturin).

See: `.github/workflows/release.yaml`.

## Benchmarks

First, clone [CPython](https://github.com/python/cpython). It's a large and diverse Python codebase,
which makes it a good target for benchmarking.

```shell
git clone --branch 3.10 https://github.com/python/cpython.git resources/test/cpython
```

Add this `pyproject.toml` to the CPython directory:

```toml
[tool.ruff]
line-length = 88
extend-exclude = [
    "Lib/lib2to3/tests/data/bom.py",
    "Lib/lib2to3/tests/data/crlf.py",
    "Lib/lib2to3/tests/data/different_encoding.py",
    "Lib/lib2to3/tests/data/false_encoding.py",
    "Lib/lib2to3/tests/data/py2_test_grammar.py",
    "Lib/test/bad_coding2.py",
    "Lib/test/badsyntax_3131.py",
    "Lib/test/badsyntax_pep3120.py",
    "Lib/test/encoded_modules/module_iso_8859_1.py",
    "Lib/test/encoded_modules/module_koi8_r.py",
    "Lib/test/test_fstring.py",
    "Lib/test/test_grammar.py",
    "Lib/test/test_importlib/test_util.py",
    "Lib/test/test_named_expressions.py",
    "Lib/test/test_patma.py",
    "Lib/test/test_source_encoding.py",
    "Tools/c-analyzer/c_parser/parser/_delim.py",
    "Tools/i18n/pygettext.py",
    "Tools/test2to3/maintest.py",
    "Tools/test2to3/setup.py",
    "Tools/test2to3/test/test_foo.py",
    "Tools/test2to3/test2to3/hello.py",
]
```

Next, to benchmark the release build:

```shell
cargo build --release

hyperfine --ignore-failure --warmup 10 --runs 100 \
  "./target/release/ruff ./resources/test/cpython/ --no-cache" \
  "./target/release/ruff ./resources/test/cpython/"

Benchmark 1: ./target/release/ruff ./resources/test/cpython/ --no-cache
  Time (mean ± σ):     297.4 ms ±   4.9 ms    [User: 2460.0 ms, System: 67.2 ms]
  Range (min … max):   287.7 ms … 312.1 ms    100 runs

  Warning: Ignoring non-zero exit code.

Benchmark 2: ./target/release/ruff ./resources/test/cpython/
  Time (mean ± σ):      79.6 ms ±   7.3 ms    [User: 59.7 ms, System: 356.1 ms]
  Range (min … max):    62.4 ms … 111.2 ms    100 runs

  Warning: Ignoring non-zero exit code.
```

To benchmark against the ecosystem's existing tools:

```shell
hyperfine --ignore-failure --warmup 5 \
  "./target/release/ruff ./resources/test/cpython/ --no-cache" \
  "pylint --recursive=y resources/test/cpython/" \
  "pyflakes resources/test/cpython" \
  "autoflake --recursive --expand-star-imports --remove-all-unused-imports --remove-unused-variables --remove-duplicate-keys resources/test/cpython" \
  "pycodestyle resources/test/cpython" \
  "flake8 resources/test/cpython" \
  "python -m scripts.run_flake8 resources/test/cpython"
```

In order, these evaluate:

- Ruff
- Pylint
- Pyflakes
- autoflake
- pycodestyle
- Flake8
- Flake8, with a hack to enable multiprocessing on macOS

(You can `poetry install` from `./scripts` to create a working environment for the above.)

```shell
Benchmark 1: ./target/release/ruff ./resources/test/cpython/ --no-cache
  Time (mean ± σ):     297.9 ms ±   7.0 ms    [User: 2436.6 ms, System: 65.9 ms]
  Range (min … max):   289.9 ms … 314.6 ms    10 runs

  Warning: Ignoring non-zero exit code.

Benchmark 2: pylint --recursive=y resources/test/cpython/
  Time (mean ± σ):     37.634 s ±  0.225 s    [User: 36.728 s, System: 0.853 s]
  Range (min … max):   37.201 s … 38.106 s    10 runs

  Warning: Ignoring non-zero exit code.

Benchmark 3: pyflakes resources/test/cpython
  Time (mean ± σ):     40.950 s ±  0.449 s    [User: 40.688 s, System: 0.229 s]
  Range (min … max):   40.348 s … 41.671 s    10 runs

  Warning: Ignoring non-zero exit code.

Benchmark 4: autoflake --recursive --expand-star-imports --remove-all-unused-imports --remove-unused-variables --remove-duplicate-keys resources/test/cpython
  Time (mean ± σ):     11.562 s ±  0.160 s    [User: 107.022 s, System: 1.143 s]
  Range (min … max):   11.417 s … 11.917 s    10 runs

Benchmark 5: pycodestyle resources/test/cpython
  Time (mean ± σ):     67.428 s ±  0.985 s    [User: 67.199 s, System: 0.203 s]
  Range (min … max):   65.313 s … 68.496 s    10 runs

  Warning: Ignoring non-zero exit code.

Benchmark 6: flake8 resources/test/cpython
  Time (mean ± σ):     116.099 s ±  1.178 s    [User: 115.217 s, System: 0.845 s]
  Range (min … max):   114.180 s … 117.724 s    10 runs

  Warning: Ignoring non-zero exit code.

Benchmark 7: python -m scripts.run_flake8 resources/test/cpython
  Time (mean ± σ):     20.477 s ±  0.349 s    [User: 142.372 s, System: 1.504 s]
  Range (min … max):   20.107 s … 21.183 s    10 runs

Summary
  './target/release/ruff ./resources/test/cpython/ --no-cache' ran
   38.81 ± 1.05 times faster than 'autoflake --recursive --expand-star-imports --remove-all-unused-imports --remove-unused-variables --remove-duplicate-keys resources/test/cpython'
   68.74 ± 1.99 times faster than 'python -m scripts.run_flake8 resources/test/cpython'
  126.33 ± 3.05 times faster than 'pylint --recursive=y resources/test/cpython/'
  137.46 ± 3.55 times faster than 'pyflakes resources/test/cpython'
  226.35 ± 6.23 times faster than 'pycodestyle resources/test/cpython'
  389.73 ± 9.92 times faster than 'flake8 resources/test/cpython'
```

## License

MIT

## Contributing

Contributions are welcome and hugely appreciated. To get started, check out the
[contributing guidelines](https://github.com/charliermarsh/ruff/blob/main/CONTRIBUTING.md).<|MERGE_RESOLUTION|>--- conflicted
+++ resolved
@@ -465,12 +465,9 @@
 | U010 | UnnecessaryFutureImport | Unnecessary `__future__` import `...` for target Python version | 🛠 |
 | U011 | UnnecessaryLRUCacheParams | Unnecessary parameters to `functools.lru_cache` | 🛠 |
 | U012 | UnnecessaryEncodeUTF8 | Unnecessary call to `encode` as UTF-8 | 🛠 |
-<<<<<<< HEAD
-| U013 | RedundantOpenModes | Unnecessary open mode parameters | 🛠 |
-=======
 | U013 | ConvertTypedDictFunctionalToClass | Convert `...` from `TypedDict` functional to class syntax | 🛠 |
 | U014 | ConvertNamedTupleFunctionalToClass | Convert `...` from `NamedTuple` functional to class syntax | 🛠 |
->>>>>>> 38f89650
+| U015 | RedundantOpenModes | Unnecessary open mode parameters | 🛠 |
 
 ### pep8-naming
 
