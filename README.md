# Ruff

[![image](https://img.shields.io/pypi/v/ruff.svg)](https://pypi.python.org/pypi/ruff)
[![image](https://img.shields.io/pypi/l/ruff.svg)](https://pypi.python.org/pypi/ruff)
[![image](https://img.shields.io/pypi/pyversions/ruff.svg)](https://pypi.python.org/pypi/ruff)
[![Actions status](https://github.com/charliermarsh/ruff/workflows/CI/badge.svg)](https://github.com/charliermarsh/ruff/actions)

An extremely fast Python linter, written in Rust.

<p align="center">
  <img alt="Bar chart with benchmark results" src="https://user-images.githubusercontent.com/1309177/187504482-6d9df992-a81d-4e86-9f6a-d958741c8182.svg">
</p>

<p align="center">
  <i>Linting the CPython codebase from scratch.</i>
</p>

- ⚡️  10-100x faster than existing linters
- 🐍  Installable via `pip`
- 🤝  Python 3.11 compatibility
- 🛠️  `pyproject.toml` support
- 📦  Built-in caching, to avoid re-analyzing unchanged files
- 🔧  Autofix support, for automatic error correction (e.g., automatically remove unused imports)
- ⚖️  [Near-parity](#how-does-ruff-compare-to-flake8) with the built-in Flake8 rule set
- 🔌  Native re-implementations of popular Flake8 plugins, like [`flake8-bugbear`](https://pypi.org/project/flake8-bugbear/)
- 🌎  Monorepo-friendly configuration via hierarchical and cascading settings

Ruff aims to be orders of magnitude faster than alternative tools while integrating more
functionality behind a single, common interface.

Ruff can be used to replace Flake8 (plus a variety of plugins), [`isort`](https://pypi.org/project/isort/),
[`pydocstyle`](https://pypi.org/project/pydocstyle/), [`yesqa`](https://github.com/asottile/yesqa),
[`eradicate`](https://pypi.org/project/eradicate/), [`pyupgrade`](https://pypi.org/project/pyupgrade/),
and [`autoflake`](https://pypi.org/project/autoflake/), all while executing tens or hundreds of
times faster than any individual tool.

Ruff goes beyond the responsibilities of a traditional linter, instead functioning as an advanced
code transformation tool capable of upgrading type annotations, rewriting class definitions, sorting
imports, and more.

Ruff is extremely actively developed and used in major open-source projects like:

- [FastAPI](https://github.com/tiangolo/fastapi)
- [Bokeh](https://github.com/bokeh/bokeh)
- [Zulip](https://github.com/zulip/zulip)
- [Pydantic](https://github.com/pydantic/pydantic)
- [Hatch](https://github.com/pypa/hatch)
- [Jupyter](https://github.com/jupyter-server/jupyter_server)
- [Synapse](https://github.com/matrix-org/synapse)
- [Ibis](https://github.com/ibis-project/ibis)
- [Saleor](https://github.com/saleor/saleor)

Read the [launch blog post](https://notes.crmarsh.com/python-tooling-could-be-much-much-faster).

## Testimonials

[**Sebastián Ramírez**](https://twitter.com/tiangolo/status/1591912354882764802), creator
of [FastAPI](https://github.com/tiangolo/fastapi):

> Ruff is so fast that sometimes I add an intentional bug in the code just to confirm it's actually
> running and checking the code.

[**Bryan Van de Ven**](https://github.com/bokeh/bokeh/pull/12605), co-creator
of [Bokeh](https://github.com/bokeh/bokeh/), original author
of [Conda](https://docs.conda.io/en/latest/):

> Ruff is ~150-200x faster than flake8 on my machine, scanning the whole repo takes ~0.2s instead of
> ~20s. This is an enormous quality of life improvement for local dev. It's fast enough that I added
> it as an actual commit hook, which is terrific.

[**Tim Abbott**](https://github.com/charliermarsh/ruff/issues/465#issuecomment-1317400028), lead developer of [Zulip](https://github.com/zulip/zulip):

> This is just ridiculously fast... `ruff` is amazing.

## Table of Contents

1. [Installation and Usage](#installation-and-usage)
1. [Configuration](#configuration)
1. [Supported Rules](#supported-rules) <!-- Begin auto-generated table of contents. -->
   1. [Pyflakes (F)](#pyflakes-f)
   1. [pycodestyle (E, W)](#pycodestyle-e-w)
   1. [mccabe (C90)](#mccabe-c90)
   1. [isort (I)](#isort-i)
   1. [pydocstyle (D)](#pydocstyle-d)
   1. [pyupgrade (UP)](#pyupgrade-up)
   1. [pep8-naming (N)](#pep8-naming-n)
   1. [flake8-2020 (YTT)](#flake8-2020-ytt)
   1. [flake8-annotations (ANN)](#flake8-annotations-ann)
   1. [flake8-bandit (S)](#flake8-bandit-s)
   1. [flake8-blind-except (BLE)](#flake8-blind-except-ble)
   1. [flake8-boolean-trap (FBT)](#flake8-boolean-trap-fbt)
   1. [flake8-bugbear (B)](#flake8-bugbear-b)
   1. [flake8-builtins (A)](#flake8-builtins-a)
   1. [flake8-comprehensions (C4)](#flake8-comprehensions-c4)
   1. [flake8-debugger (T10)](#flake8-debugger-t10)
   1. [flake8-errmsg (EM)](#flake8-errmsg-em)
   1. [flake8-import-conventions (ICN)](#flake8-import-conventions-icn)
   1. [flake8-print (T20)](#flake8-print-t20)
   1. [flake8-quotes (Q)](#flake8-quotes-q)
   1. [flake8-return (RET)](#flake8-return-ret)
   1. [flake8-simplify (SIM)](#flake8-simplify-sim)
   1. [flake8-tidy-imports (TID)](#flake8-tidy-imports-tid)
   1. [flake8-unused-arguments (ARG)](#flake8-unused-arguments-arg)
   1. [flake8-datetimez (DTZ)](#flake8-datetimez-dtz)
   1. [eradicate (ERA)](#eradicate-era)
   1. [pandas-vet (PD)](#pandas-vet-pd)
   1. [pygrep-hooks (PGH)](#pygrep-hooks-pgh)
   1. [Pylint (PLC, PLE, PLR, PLW)](#pylint-plc-ple-plr-plw)
   1. [Ruff-specific rules (RUF)](#ruff-specific-rules-ruf)<!-- End auto-generated table of contents. -->
1. [Editor Integrations](#editor-integrations)
1. [FAQ](#faq)
1. [Development](#development)
1. [Releases](#releases)
1. [Benchmarks](#benchmarks)
1. [Reference](#reference)
1. [License](#license)
1. [Contributing](#contributing)

## Installation and Usage

### Installation

Ruff is available as [`ruff`](https://pypi.org/project/ruff/) on PyPI:

```shell
pip install ruff
```

[![Packaging status](https://repology.org/badge/vertical-allrepos/ruff-python-linter.svg?exclude_unsupported=1)](https://repology.org/project/ruff-python-linter/versions)

For **macOS Homebrew** and **Linuxbrew** users, Ruff is also available as [`ruff`](https://formulae.brew.sh/formula/ruff) on Homebrew:

```shell
brew install ruff
```

For **Conda** users, Ruff is also available as [`ruff`](https://anaconda.org/conda-forge/ruff) on `conda-forge`:

```shell
conda install -c conda-forge ruff
```

For **Arch Linux** users, Ruff is also available as [`ruff`](https://archlinux.org/packages/community/x86_64/ruff/) on the official repositories:

```shell
pacman -S ruff
```

### Usage

To run Ruff, try any of the following:

```shell
ruff path/to/code/to/check.py
ruff path/to/code/
ruff path/to/code/*.py
```

You can run Ruff in `--watch` mode to automatically re-run on-change:

```shell
ruff path/to/code/ --watch
```

Ruff also works with [pre-commit](https://pre-commit.com):

```yaml
- repo: https://github.com/charliermarsh/ruff-pre-commit
  # Ruff version.
  rev: 'v0.0.198'
  hooks:
    - id: ruff
      # Respect `exclude` and `extend-exclude` settings.
      args: ["--force-exclude"]
```

## Configuration

Ruff is configurable both via `pyproject.toml` and the command line. For a full list of configurable
options, see the [API reference](#reference).

If left unspecified, the default configuration is equivalent to:

```toml
[tool.ruff]
line-length = 88

# Enable Pyflakes `E` and `F` codes by default.
select = ["E", "F"]
ignore = []

# Exclude a variety of commonly ignored directories.
exclude = [
    ".bzr",
    ".direnv",
    ".eggs",
    ".git",
    ".hg",
    ".mypy_cache",
    ".nox",
    ".pants.d",
    ".ruff_cache",
    ".svn",
    ".tox",
    ".venv",
    "__pypackages__",
    "_build",
    "buck-out",
    "build",
    "dist",
    "node_modules",
    "venv",
]
per-file-ignores = {}

# Allow unused variables when underscore-prefixed.
dummy-variable-rgx = "^(_+|(_+[a-zA-Z0-9_]*[a-zA-Z0-9]+?))$"

# Assume Python 3.10.
target-version = "py310"

[tool.ruff.mccabe]
# Unlike Flake8, default to a complexity level of 10.
max-complexity = 10
```

As an example, the following would configure Ruff to: (1) avoid checking for line-length
violations (`E501`); (2) never remove unused imports (`F401`); and (3) ignore import-at-top-of-file
errors (`E402`) in `__init__.py` files:

```toml
[tool.ruff]
# Enable Pyflakes and pycodestyle rules.
select = ["E", "F"]

# Never enforce `E501` (line length violations).
ignore = ["E501"]

# Never try to fix `F401` (unused imports).
unfixable = ["F401"]

# Ignore `E402` (import violations) in all `__init__.py` files, and in `path/to/file.py`.
[tool.ruff.per-file-ignores]
"__init__.py" = ["E402"]
"path/to/file.py" = ["E402"]
```

Plugin configurations should be expressed as subsections, e.g.:

```toml
[tool.ruff]
# Add "Q" to the list of enabled codes.
select = ["E", "F", "Q"]

[tool.ruff.flake8-quotes]
docstring-quotes = "double"
```

Ruff mirrors Flake8's error code system, in which each error code consists of a one-to-three letter
prefix, followed by three digits (e.g., `F401`). The prefix indicates that "source" of the error
code (e.g., `F` for Pyflakes, `E` for `pycodestyle`, `ANN` for `flake8-annotations`). The set of
enabled errors is determined by the `select` and `ignore` options, which support both the full
error code (e.g., `F401`) and the prefix (e.g., `F`).

As a special-case, Ruff also supports the `ALL` error code, which enables all error codes. Note that
some of the `pydocstyle` error codes are conflicting (e.g., `D203` and `D211`) as they represent
alternative docstring formats. Enabling `ALL` without further configuration may result in suboptimal
behavior, especially for the `pydocstyle` plugin.

As an alternative to `pyproject.toml`, Ruff will also respect a `ruff.toml` file, which implements
an equivalent schema (though the `[tool.ruff]` hierarchy can be omitted). For example, the above
`pyproject.toml` described above would be represented via the following `ruff.toml`:

```toml
# Enable Pyflakes and pycodestyle rules.
select = ["E", "F"]

# Never enforce `E501` (line length violations).
ignore = ["E501"]

# Always autofix, but never try to fix `F401` (unused imports).
fix = true
unfixable = ["F401"]

# Ignore `E402` (import violations) in all `__init__.py` files, and in `path/to/file.py`.
[per-file-ignores]
"__init__.py" = ["E402"]
"path/to/file.py" = ["E402"]
```

For a full list of configurable options, see the [API reference](#reference).

Some common configuration settings can be provided via the command-line:

```shell
ruff path/to/code/ --select F401 --select F403
```

See `ruff --help` for more:

```shell
Ruff: An extremely fast Python linter.

Usage: ruff [OPTIONS] [FILES]...

Arguments:
  [FILES]...

Options:
      --config <CONFIG>
          Path to the `pyproject.toml` or `ruff.toml` file to use for configuration
  -v, --verbose
          Enable verbose logging
  -q, --quiet
          Only log errors
  -s, --silent
          Disable all logging (but still exit with status code "1" upon detecting errors)
  -e, --exit-zero
          Exit with status code "0", even upon detecting errors
  -w, --watch
          Run in watch mode by re-running whenever files change
      --fix
          Attempt to automatically fix lint errors
      --fix-only
          Fix any fixable lint errors, but don't report on leftover violations. Implies `--fix`
  -n, --no-cache
          Disable cache reads
      --select <SELECT>
          List of error codes to enable
      --extend-select <EXTEND_SELECT>
          Like --select, but adds additional error codes on top of the selected ones
      --ignore <IGNORE>
          List of error codes to ignore
      --extend-ignore <EXTEND_IGNORE>
          Like --ignore, but adds additional error codes on top of the ignored ones
      --exclude <EXCLUDE>
          List of paths, used to exclude files and/or directories from checks
      --extend-exclude <EXTEND_EXCLUDE>
          Like --exclude, but adds additional files and directories on top of the excluded ones
      --fixable <FIXABLE>
          List of error codes to treat as eligible for autofix. Only applicable when autofix itself is enabled (e.g., via `--fix`)
      --unfixable <UNFIXABLE>
          List of error codes to treat as ineligible for autofix. Only applicable when autofix itself is enabled (e.g., via `--fix`)
      --per-file-ignores <PER_FILE_IGNORES>
          List of mappings from file pattern to code to exclude
      --format <FORMAT>
          Output serialization format for error messages [possible values: text, json, junit, grouped, github]
      --show-source
          Show violations with source code
      --respect-gitignore
          Respect file exclusions via `.gitignore` and other standard ignore files
      --force-exclude
          Enforce exclusions, even for paths passed to Ruff directly on the command-line
      --show-files
          See the files Ruff will be run against with the current settings
      --show-settings
          See the settings Ruff will use to check a given Python file
      --add-noqa
          Enable automatic additions of noqa directives to failing lines
      --dummy-variable-rgx <DUMMY_VARIABLE_RGX>
          Regular expression matching the name of dummy variables
      --target-version <TARGET_VERSION>
          The minimum Python version that should be supported
      --line-length <LINE_LENGTH>
          Set the line-length for length-associated checks and automatic formatting
      --max-complexity <MAX_COMPLEXITY>
          Max McCabe complexity allowed for a function
      --stdin-filename <STDIN_FILENAME>
          The name of the file when passing it through stdin
      --explain <EXPLAIN>
          Explain a rule
      --cache-dir <CACHE_DIR>
          Path to the cache directory
  -h, --help
          Print help information
  -V, --version
          Print version information
```

### `pyproject.toml` discovery

Similar to [ESLint](https://eslint.org/docs/latest/user-guide/configuring/configuration-files#cascading-and-hierarchy),
Ruff supports hierarchical configuration, such that the "closest" `pyproject.toml` file in the
directory hierarchy is used for every individual file, with all paths in the `pyproject.toml` file
(e.g., `exclude` globs, `src` paths) being resolved relative to the directory containing the
`pyproject.toml` file.

There are a few exceptions to these rules:

1. In locating the "closest" `pyproject.toml` file for a given path, Ruff ignore any
   `pyproject.toml` files that lack a `[tool.ruff]` section.
2. If a configuration file is passed directly via `--config`, those settings are used for across
   files. Any relative paths in that configuration file (like `exclude` globs or `src` paths) are
   resolved relative to the _current working directory_.
3. If no `pyproject.toml` file is found in the filesystem hierarchy, Ruff will fall back to using
   a default configuration. If a user-specific configuration file exists
   at `${config_dir}/ruff/pyproject.toml`,
   that file will be used instead of the default configuration, with `${config_dir}` being
   determined via the [`dirs`](https://docs.rs/dirs/4.0.0/dirs/fn.config_dir.html) crate, and all
   relative paths being again resolved relative to the _current working directory_.
4. Any `pyproject.toml`-supported settings that are provided on the command-line (e.g., via
   `--select`) will override the settings in _every_ resolved configuration file.

Unlike [ESLint](https://eslint.org/docs/latest/user-guide/configuring/configuration-files#cascading-and-hierarchy),
Ruff does not merge settings across configuration files; instead, the "closest" configuration file
is used, and any parent configuration files are ignored. In lieu of this implicit cascade, Ruff
supports an [`extend`](#extend) field, which allows you to inherit the settings from another
`pyproject.toml` file, like so:

```toml
# Extend the `pyproject.toml` file in the parent directory.
extend = "../pyproject.toml"
# But use a different line length.
line-length = 100
```

All of the above rules apply equivalently to `ruff.toml` files. If Ruff detects both a `ruff.toml`
and `pyproject.toml` file, it will defer to the `ruff.toml`.

### Python file discovery

When passed a path on the command-line, Ruff will automatically discover all Python files in that
path, taking into account the [`exclude`](#exclude) and [`extend-exclude`](#extend-exclude) settings
in each directory's `pyproject.toml` file.

By default, Ruff will also skip any files that are omitted via `.ignore`, `.gitignore`,
`.git/info/exclude`, and global `gitignore` files (see: [`respect-gitignore`](#respect-gitignore)).

Files that are passed to `ruff` directly are always checked, regardless of the above criteria.
For example, `ruff /path/to/excluded/file.py` will always check `file.py`.

### Ignoring errors

To omit a lint check entirely, add it to the "ignore" list via [`ignore`](#ignore) or
[`extend-ignore`](#extend-ignore), either on the command-line or in your `project.toml` file.

To ignore an error inline, Ruff uses a `noqa` system similar to [Flake8](https://flake8.pycqa.org/en/3.1.1/user/ignoring-errors.html).
To ignore an individual error, add `# noqa: {code}` to the end of the line, like so:

```python
# Ignore F841.
x = 1  # noqa: F841

# Ignore E741 and F841.
i = 1  # noqa: E741, F841

# Ignore _all_ errors.
x = 1  # noqa
```

Note that, for multi-line strings, the `noqa` directive should come at the end of the string, and
will apply to the entire string, like so:

```python
"""Lorem ipsum dolor sit amet.

Lorem ipsum dolor sit amet, consectetur adipiscing elit, sed do eiusmod tempor incididunt ut labore et dolore magna aliqua.
"""  # noqa: E501
```

To ignore all errors across an entire file, Ruff supports Flake8's `# flake8: noqa` directive (or,
equivalently, `# ruff: noqa`). Adding either of those directives to any part of a file will disable
error reporting for the entire file.

For targeted exclusions across entire files (e.g., "Ignore all F841 violations in
`/path/to/file.py`"), see the [`per-file-ignores`](#per-file-ignores) configuration setting.

### "Action Comments"

Ruff respects `isort`'s ["Action Comments"](https://pycqa.github.io/isort/docs/configuration/action_comments.html)
(`# isort: skip_file`, `# isort: on`, `# isort: off`, `# isort: skip`, and `# isort: split`), which
enable selectively enabling and disabling import sorting for blocks of code and other inline
configuration.

See the [`isort` documentation](https://pycqa.github.io/isort/docs/configuration/action_comments.html)
for more.

### Automating `noqa` Directives

Ruff supports several workflows to aid in `noqa` management.

First, Ruff provides a special error code, `RUF100`, to enforce that your `noqa` directives are
"valid", in that the errors they _say_ they ignore are actually being triggered on that line (and
thus suppressed). You can run `ruff /path/to/file.py --extend-select RUF100` to flag unused `noqa`
directives.

Second, Ruff can _automatically remove_ unused `noqa` directives via its autofix functionality.
You can run `ruff /path/to/file.py --extend-select RUF100 --fix` to automatically remove unused
`noqa` directives.

Third, Ruff can _automatically add_ `noqa` directives to all failing lines. This is useful when
migrating a new codebase to Ruff. You can run `ruff /path/to/file.py --add-noqa` to automatically
add `noqa` directives to all failing lines, with the appropriate error codes.

## Supported Rules

Regardless of the rule's origin, Ruff re-implements every rule in Rust as a first-party feature.

By default, Ruff enables all `E` and `F` error codes, which correspond to those built-in to Flake8.

The 🛠 emoji indicates that a rule is automatically fixable by the `--fix` command-line option.

<!-- Sections automatically generated by `cargo dev generate-rules-table`. -->
<!-- Begin auto-generated sections. -->
### Pyflakes (F)

For more, see [Pyflakes](https://pypi.org/project/pyflakes/2.5.0/) on PyPI.

| Code | Name | Message | Fix |
| ---- | ---- | ------- | --- |
| F401 | UnusedImport | `...` imported but unused | 🛠 |
| F402 | ImportShadowedByLoopVar | Import `...` from line 1 shadowed by loop variable |  |
| F403 | ImportStarUsed | `from ... import *` used; unable to detect undefined names |  |
| F404 | LateFutureImport | `from __future__` imports must occur at the beginning of the file |  |
| F405 | ImportStarUsage | `...` may be undefined, or defined from star imports: `...` |  |
| F406 | ImportStarNotPermitted | `from ... import *` only allowed at module level |  |
| F407 | FutureFeatureNotDefined | Future feature `...` is not defined |  |
| F501 | PercentFormatInvalidFormat | '...' % ... has invalid format string: ... |  |
| F502 | PercentFormatExpectedMapping | '...' % ... expected mapping but got sequence |  |
| F503 | PercentFormatExpectedSequence | '...' % ... expected sequence but got mapping |  |
| F504 | PercentFormatExtraNamedArguments | '...' % ... has unused named argument(s): ... | 🛠 |
| F505 | PercentFormatMissingArgument | '...' % ... is missing argument(s) for placeholder(s): ... |  |
| F506 | PercentFormatMixedPositionalAndNamed | '...' % ... has mixed positional and named placeholders |  |
| F507 | PercentFormatPositionalCountMismatch | '...' % ... has 4 placeholder(s) but 2 substitution(s) |  |
| F508 | PercentFormatStarRequiresSequence | '...' % ... `*` specifier requires sequence |  |
| F509 | PercentFormatUnsupportedFormatCharacter | '...' % ... has unsupported format character 'c' |  |
| F521 | StringDotFormatInvalidFormat | '...'.format(...) has invalid format string: ... |  |
| F522 | StringDotFormatExtraNamedArguments | '...'.format(...) has unused named argument(s): ... | 🛠 |
| F523 | StringDotFormatExtraPositionalArguments | '...'.format(...) has unused arguments at position(s): ... |  |
| F524 | StringDotFormatMissingArguments | '...'.format(...) is missing argument(s) for placeholder(s): ... |  |
| F525 | StringDotFormatMixingAutomatic | '...'.format(...) mixes automatic and manual numbering |  |
| F541 | FStringMissingPlaceholders | f-string without any placeholders |  |
| F601 | MultiValueRepeatedKeyLiteral | Dictionary key literal repeated |  |
| F602 | MultiValueRepeatedKeyVariable | Dictionary key `...` repeated |  |
| F621 | ExpressionsInStarAssignment | Too many expressions in star-unpacking assignment |  |
| F622 | TwoStarredExpressions | Two starred expressions in assignment |  |
| F631 | AssertTuple | Assert test is a non-empty tuple, which is always `True` |  |
| F632 | IsLiteral | Use `==` and `!=` to compare constant literals | 🛠 |
| F633 | InvalidPrintSyntax | Use of `>>` is invalid with `print` function |  |
| F634 | IfTuple | If test is a tuple, which is always `True` |  |
| F701 | BreakOutsideLoop | `break` outside loop |  |
| F702 | ContinueOutsideLoop | `continue` not properly in loop |  |
| F704 | YieldOutsideFunction | `yield` statement outside of a function |  |
| F706 | ReturnOutsideFunction | `return` statement outside of a function/method |  |
| F707 | DefaultExceptNotLast | An `except` block as not the last exception handler |  |
| F722 | ForwardAnnotationSyntaxError | Syntax error in forward annotation: `...` |  |
| F811 | RedefinedWhileUnused | Redefinition of unused `...` from line 1 |  |
| F821 | UndefinedName | Undefined name `...` |  |
| F822 | UndefinedExport | Undefined name `...` in `__all__` |  |
| F823 | UndefinedLocal | Local variable `...` referenced before assignment |  |
| F831 | DuplicateArgumentName | Duplicate argument name in function definition |  |
| F841 | UnusedVariable | Local variable `...` is assigned to but never used |  |
| F842 | UnusedAnnotation | Local variable `...` is annotated but never used |  |
| F901 | RaiseNotImplemented | `raise NotImplemented` should be `raise NotImplementedError` | 🛠 |

### pycodestyle (E, W)

For more, see [pycodestyle](https://pypi.org/project/pycodestyle/2.9.1/) on PyPI.

| Code | Name | Message | Fix |
| ---- | ---- | ------- | --- |
| E401 | MultipleImportsOnOneLine | Multiple imports on one line |  |
| E402 | ModuleImportNotAtTopOfFile | Module level import not at top of file |  |
| E501 | LineTooLong | Line too long (89 > 88 characters) |  |
| E711 | NoneComparison | Comparison to `None` should be `cond is None` | 🛠 |
| E712 | TrueFalseComparison | Comparison to `True` should be `cond is True` | 🛠 |
| E713 | NotInTest | Test for membership should be `not in` | 🛠 |
| E714 | NotIsTest | Test for object identity should be `is not` | 🛠 |
| E721 | TypeComparison | Do not compare types, use `isinstance()` |  |
| E722 | DoNotUseBareExcept | Do not use bare `except` |  |
| E731 | DoNotAssignLambda | Do not assign a lambda expression, use a def | 🛠 |
| E741 | AmbiguousVariableName | Ambiguous variable name: `...` |  |
| E742 | AmbiguousClassName | Ambiguous class name: `...` |  |
| E743 | AmbiguousFunctionName | Ambiguous function name: `...` |  |
| E902 | IOError | IOError: `...` |  |
| E999 | SyntaxError | SyntaxError: `...` |  |
| W292 | NoNewLineAtEndOfFile | No newline at end of file | 🛠 |
| W605 | InvalidEscapeSequence | Invalid escape sequence: '\c' | 🛠 |

### mccabe (C90)

For more, see [mccabe](https://pypi.org/project/mccabe/0.7.0/) on PyPI.

| Code | Name | Message | Fix |
| ---- | ---- | ------- | --- |
| C901 | FunctionIsTooComplex | `...` is too complex (10) |  |

### isort (I)

For more, see [isort](https://pypi.org/project/isort/5.10.1/) on PyPI.

| Code | Name | Message | Fix |
| ---- | ---- | ------- | --- |
| I001 | UnsortedImports | Import block is un-sorted or un-formatted | 🛠 |

### pydocstyle (D)

For more, see [pydocstyle](https://pypi.org/project/pydocstyle/6.1.1/) on PyPI.

| Code | Name | Message | Fix |
| ---- | ---- | ------- | --- |
| D100 | PublicModule | Missing docstring in public module |  |
| D101 | PublicClass | Missing docstring in public class |  |
| D102 | PublicMethod | Missing docstring in public method |  |
| D103 | PublicFunction | Missing docstring in public function |  |
| D104 | PublicPackage | Missing docstring in public package |  |
| D105 | MagicMethod | Missing docstring in magic method |  |
| D106 | PublicNestedClass | Missing docstring in public nested class |  |
| D107 | PublicInit | Missing docstring in `__init__` |  |
| D200 | FitsOnOneLine | One-line docstring should fit on one line |  |
| D201 | NoBlankLineBeforeFunction | No blank lines allowed before function docstring (found 1) | 🛠 |
| D202 | NoBlankLineAfterFunction | No blank lines allowed after function docstring (found 1) | 🛠 |
| D203 | OneBlankLineBeforeClass | 1 blank line required before class docstring | 🛠 |
| D204 | OneBlankLineAfterClass | 1 blank line required after class docstring | 🛠 |
| D205 | BlankLineAfterSummary | 1 blank line required between summary line and description | 🛠 |
| D206 | IndentWithSpaces | Docstring should be indented with spaces, not tabs |  |
| D207 | NoUnderIndentation | Docstring is under-indented | 🛠 |
| D208 | NoOverIndentation | Docstring is over-indented | 🛠 |
| D209 | NewLineAfterLastParagraph | Multi-line docstring closing quotes should be on a separate line | 🛠 |
| D210 | NoSurroundingWhitespace | No whitespaces allowed surrounding docstring text | 🛠 |
| D211 | NoBlankLineBeforeClass | No blank lines allowed before class docstring | 🛠 |
| D212 | MultiLineSummaryFirstLine | Multi-line docstring summary should start at the first line |  |
| D213 | MultiLineSummarySecondLine | Multi-line docstring summary should start at the second line |  |
| D214 | SectionNotOverIndented | Section is over-indented ("Returns") | 🛠 |
| D215 | SectionUnderlineNotOverIndented | Section underline is over-indented ("Returns") | 🛠 |
| D300 | UsesTripleQuotes | Use """triple double quotes""" |  |
| D301 | UsesRPrefixForBackslashedContent | Use r""" if any backslashes in a docstring |  |
| D400 | EndsInPeriod | First line should end with a period | 🛠 |
| D402 | NoSignature | First line should not be the function's signature |  |
| D403 | FirstLineCapitalized | First word of the first line should be properly capitalized |  |
| D404 | NoThisPrefix | First word of the docstring should not be "This" |  |
| D405 | CapitalizeSectionName | Section name should be properly capitalized ("returns") | 🛠 |
| D406 | NewLineAfterSectionName | Section name should end with a newline ("Returns") | 🛠 |
| D407 | DashedUnderlineAfterSection | Missing dashed underline after section ("Returns") | 🛠 |
| D408 | SectionUnderlineAfterName | Section underline should be in the line following the section's name ("Returns") | 🛠 |
| D409 | SectionUnderlineMatchesSectionLength | Section underline should match the length of its name ("Returns") | 🛠 |
| D410 | BlankLineAfterSection | Missing blank line after section ("Returns") | 🛠 |
| D411 | BlankLineBeforeSection | Missing blank line before section ("Returns") | 🛠 |
| D412 | NoBlankLinesBetweenHeaderAndContent | No blank lines allowed between a section header and its content ("Returns") | 🛠 |
| D413 | BlankLineAfterLastSection | Missing blank line after last section ("Returns") | 🛠 |
| D414 | NonEmptySection | Section has no content ("Returns") |  |
| D415 | EndsInPunctuation | First line should end with a period, question mark, or exclamation point | 🛠 |
| D416 | SectionNameEndsInColon | Section name should end with a colon ("Returns") | 🛠 |
| D417 | DocumentAllArguments | Missing argument descriptions in the docstring: `x`, `y` |  |
| D418 | SkipDocstring | Function decorated with `@overload` shouldn't contain a docstring |  |
| D419 | NonEmpty | Docstring is empty |  |

### pyupgrade (UP)

For more, see [pyupgrade](https://pypi.org/project/pyupgrade/3.2.0/) on PyPI.

| Code | Name | Message | Fix |
| ---- | ---- | ------- | --- |
| UP001 | UselessMetaclassType | `__metaclass__ = type` is implied | 🛠 |
| UP003 | TypeOfPrimitive | Use `str` instead of `type(...)` | 🛠 |
| UP004 | UselessObjectInheritance | Class `...` inherits from object | 🛠 |
| UP005 | DeprecatedUnittestAlias | `assertEquals` is deprecated, use `assertEqual` | 🛠 |
| UP006 | UsePEP585Annotation | Use `list` instead of `List` for type annotations | 🛠 |
| UP007 | UsePEP604Annotation | Use `X \| Y` for type annotations | 🛠 |
| UP008 | SuperCallWithParameters | Use `super()` instead of `super(__class__, self)` | 🛠 |
| UP009 | PEP3120UnnecessaryCodingComment | UTF-8 encoding declaration is unnecessary | 🛠 |
| UP010 | UnnecessaryFutureImport | Unnecessary `__future__` import `...` for target Python version | 🛠 |
| UP011 | UnnecessaryLRUCacheParams | Unnecessary parameters to `functools.lru_cache` | 🛠 |
| UP012 | UnnecessaryEncodeUTF8 | Unnecessary call to `encode` as UTF-8 | 🛠 |
| UP013 | ConvertTypedDictFunctionalToClass | Convert `...` from `TypedDict` functional to class syntax | 🛠 |
| UP014 | ConvertNamedTupleFunctionalToClass | Convert `...` from `NamedTuple` functional to class syntax | 🛠 |
| UP015 | RedundantOpenModes | Unnecessary open mode parameters | 🛠 |
| UP016 | RemoveSixCompat | Unnecessary `six` compatibility usage | 🛠 |
| UP017 | DatetimeTimezoneUTC | Use `datetime.UTC` alias | 🛠 |
| UP018 | NativeLiterals | Unnecessary call to `str` and `bytes` | 🛠 |
| UP019 | TypingTextStrAlias | `typing.Text` is deprecated, use `str` | 🛠 |
| UP020 | OpenAlias | Use builtin `open` | 🛠 |
| UP021 | ReplaceUniversalNewlines | `universal_newlines` is deprecated, use `text` | 🛠 |
<<<<<<< HEAD
| UP022 | ReplaceStdoutStderr | Sending stdout and stderr to pipe is deprecated, use `capture_output` | 🛠 |
=======
| UP023 | RewriteCElementTree | `cElementTree` is deprecated, use `ElementTree` | 🛠 |
>>>>>>> 6131c819

### pep8-naming (N)

For more, see [pep8-naming](https://pypi.org/project/pep8-naming/0.13.2/) on PyPI.

| Code | Name | Message | Fix |
| ---- | ---- | ------- | --- |
| N801 | InvalidClassName | Class name `...` should use CapWords convention  |  |
| N802 | InvalidFunctionName | Function name `...` should be lowercase |  |
| N803 | InvalidArgumentName | Argument name `...` should be lowercase |  |
| N804 | InvalidFirstArgumentNameForClassMethod | First argument of a class method should be named `cls` |  |
| N805 | InvalidFirstArgumentNameForMethod | First argument of a method should be named `self` |  |
| N806 | NonLowercaseVariableInFunction | Variable `...` in function should be lowercase |  |
| N807 | DunderFunctionName | Function name should not start and end with `__` |  |
| N811 | ConstantImportedAsNonConstant | Constant `...` imported as non-constant `...` |  |
| N812 | LowercaseImportedAsNonLowercase | Lowercase `...` imported as non-lowercase `...` |  |
| N813 | CamelcaseImportedAsLowercase | Camelcase `...` imported as lowercase `...` |  |
| N814 | CamelcaseImportedAsConstant | Camelcase `...` imported as constant `...` |  |
| N815 | MixedCaseVariableInClassScope | Variable `mixedCase` in class scope should not be mixedCase |  |
| N816 | MixedCaseVariableInGlobalScope | Variable `mixedCase` in global scope should not be mixedCase |  |
| N817 | CamelcaseImportedAsAcronym | Camelcase `...` imported as acronym `...` |  |
| N818 | ErrorSuffixOnExceptionName | Exception name `...` should be named with an Error suffix |  |

### flake8-2020 (YTT)

For more, see [flake8-2020](https://pypi.org/project/flake8-2020/1.7.0/) on PyPI.

| Code | Name | Message | Fix |
| ---- | ---- | ------- | --- |
| YTT101 | SysVersionSlice3Referenced | `sys.version[:3]` referenced (python3.10), use `sys.version_info` |  |
| YTT102 | SysVersion2Referenced | `sys.version[2]` referenced (python3.10), use `sys.version_info` |  |
| YTT103 | SysVersionCmpStr3 | `sys.version` compared to string (python3.10), use `sys.version_info` |  |
| YTT201 | SysVersionInfo0Eq3Referenced | `sys.version_info[0] == 3` referenced (python4), use `>=` |  |
| YTT202 | SixPY3Referenced | `six.PY3` referenced (python4), use `not six.PY2` |  |
| YTT203 | SysVersionInfo1CmpInt | `sys.version_info[1]` compared to integer (python4), compare `sys.version_info` to tuple |  |
| YTT204 | SysVersionInfoMinorCmpInt | `sys.version_info.minor` compared to integer (python4), compare `sys.version_info` to tuple |  |
| YTT301 | SysVersion0Referenced | `sys.version[0]` referenced (python10), use `sys.version_info` |  |
| YTT302 | SysVersionCmpStr10 | `sys.version` compared to string (python10), use `sys.version_info` |  |
| YTT303 | SysVersionSlice1Referenced | `sys.version[:1]` referenced (python10), use `sys.version_info` |  |

### flake8-annotations (ANN)

For more, see [flake8-annotations](https://pypi.org/project/flake8-annotations/2.9.1/) on PyPI.

| Code | Name | Message | Fix |
| ---- | ---- | ------- | --- |
| ANN001 | MissingTypeFunctionArgument | Missing type annotation for function argument `...` |  |
| ANN002 | MissingTypeArgs | Missing type annotation for `*...` |  |
| ANN003 | MissingTypeKwargs | Missing type annotation for `**...` |  |
| ANN101 | MissingTypeSelf | Missing type annotation for `...` in method |  |
| ANN102 | MissingTypeCls | Missing type annotation for `...` in classmethod |  |
| ANN201 | MissingReturnTypePublicFunction | Missing return type annotation for public function `...` |  |
| ANN202 | MissingReturnTypePrivateFunction | Missing return type annotation for private function `...` |  |
| ANN204 | MissingReturnTypeSpecialMethod | Missing return type annotation for special method `...` | 🛠 |
| ANN205 | MissingReturnTypeStaticMethod | Missing return type annotation for staticmethod `...` |  |
| ANN206 | MissingReturnTypeClassMethod | Missing return type annotation for classmethod `...` |  |
| ANN401 | DynamicallyTypedExpression | Dynamically typed expressions (typing.Any) are disallowed in `...` |  |

### flake8-bandit (S)

For more, see [flake8-bandit](https://pypi.org/project/flake8-bandit/4.1.1/) on PyPI.

| Code | Name | Message | Fix |
| ---- | ---- | ------- | --- |
| S101 | AssertUsed | Use of `assert` detected |  |
| S102 | ExecUsed | Use of `exec` detected |  |
| S104 | HardcodedBindAllInterfaces | Possible binding to all interfaces |  |
| S105 | HardcodedPasswordString | Possible hardcoded password: `"..."` |  |
| S106 | HardcodedPasswordFuncArg | Possible hardcoded password: `"..."` |  |
| S107 | HardcodedPasswordDefault | Possible hardcoded password: `"..."` |  |

### flake8-blind-except (BLE)

For more, see [flake8-blind-except](https://pypi.org/project/flake8-blind-except/0.2.1/) on PyPI.

| Code | Name | Message | Fix |
| ---- | ---- | ------- | --- |
| BLE001 | BlindExcept | Do not catch blind exception: `Exception` |  |

### flake8-boolean-trap (FBT)

For more, see [flake8-boolean-trap](https://pypi.org/project/flake8-boolean-trap/0.1.0/) on PyPI.

| Code | Name | Message | Fix |
| ---- | ---- | ------- | --- |
| FBT001 | BooleanPositionalArgInFunctionDefinition | Boolean positional arg in function definition |  |
| FBT002 | BooleanDefaultValueInFunctionDefinition | Boolean default value in function definition |  |
| FBT003 | BooleanPositionalValueInFunctionCall | Boolean positional value in function call |  |

### flake8-bugbear (B)

For more, see [flake8-bugbear](https://pypi.org/project/flake8-bugbear/22.10.27/) on PyPI.

| Code | Name | Message | Fix |
| ---- | ---- | ------- | --- |
| B002 | UnaryPrefixIncrement | Python does not support the unary prefix increment |  |
| B003 | AssignmentToOsEnviron | Assigning to `os.environ` doesn't clear the environment |  |
| B004 | UnreliableCallableCheck |  Using `hasattr(x, '__call__')` to test if x is callable is unreliable. Use `callable(x)` for consistent results. |  |
| B005 | StripWithMultiCharacters | Using `.strip()` with multi-character strings is misleading the reader |  |
| B006 | MutableArgumentDefault | Do not use mutable data structures for argument defaults |  |
| B007 | UnusedLoopControlVariable | Loop control variable `i` not used within the loop body | 🛠 |
| B008 | FunctionCallArgumentDefault | Do not perform function call in argument defaults |  |
| B009 | GetAttrWithConstant | Do not call `getattr` with a constant attribute value. It is not any safer than normal property access. | 🛠 |
| B010 | SetAttrWithConstant | Do not call `setattr` with a constant attribute value. It is not any safer than normal property access. | 🛠 |
| B011 | DoNotAssertFalse | Do not `assert False` (`python -O` removes these calls), raise `AssertionError()` | 🛠 |
| B012 | JumpStatementInFinally | `return/continue/break` inside finally blocks cause exceptions to be silenced |  |
| B013 | RedundantTupleInExceptionHandler | A length-one tuple literal is redundant. Write `except ValueError` instead of `except (ValueError,)`. | 🛠 |
| B014 | DuplicateHandlerException | Exception handler with duplicate exception: `ValueError` | 🛠 |
| B015 | UselessComparison | Pointless comparison. This comparison does nothing but waste CPU instructions. Either prepend `assert` or remove it. |  |
| B016 | CannotRaiseLiteral | Cannot raise a literal. Did you intend to return it or raise an Exception? |  |
| B017 | NoAssertRaisesException | `assertRaises(Exception)` should be considered evil |  |
| B018 | UselessExpression | Found useless expression. Either assign it to a variable or remove it. |  |
| B019 | CachedInstanceMethod | Use of `functools.lru_cache` or `functools.cache` on methods can lead to memory leaks |  |
| B020 | LoopVariableOverridesIterator | Loop control variable `...` overrides iterable it iterates |  |
| B021 | FStringDocstring | f-string used as docstring. This will be interpreted by python as a joined string rather than a docstring. |  |
| B022 | UselessContextlibSuppress | No arguments passed to `contextlib.suppress`. No exceptions will be suppressed and therefore this context manager is redundant |  |
| B023 | FunctionUsesLoopVariable | Function definition does not bind loop variable `...` |  |
| B024 | AbstractBaseClassWithoutAbstractMethod | `...` is an abstract base class, but it has no abstract methods |  |
| B025 | DuplicateTryBlockException | try-except block with duplicate exception `Exception` |  |
| B026 | StarArgUnpackingAfterKeywordArg | Star-arg unpacking after a keyword argument is strongly discouraged |  |
| B027 | EmptyMethodWithoutAbstractDecorator | `...` is an empty method in an abstract base class, but has no abstract decorator |  |
| B904 | RaiseWithoutFromInsideExcept | Within an except clause, raise exceptions with raise ... from err or raise ... from None to distinguish them from errors in exception handling |  |
| B905 | ZipWithoutExplicitStrict | `zip()` without an explicit `strict=` parameter |  |

### flake8-builtins (A)

For more, see [flake8-builtins](https://pypi.org/project/flake8-builtins/2.0.1/) on PyPI.

| Code | Name | Message | Fix |
| ---- | ---- | ------- | --- |
| A001 | BuiltinVariableShadowing | Variable `...` is shadowing a python builtin |  |
| A002 | BuiltinArgumentShadowing | Argument `...` is shadowing a python builtin |  |
| A003 | BuiltinAttributeShadowing | Class attribute `...` is shadowing a python builtin |  |

### flake8-comprehensions (C4)

For more, see [flake8-comprehensions](https://pypi.org/project/flake8-comprehensions/3.10.1/) on PyPI.

| Code | Name | Message | Fix |
| ---- | ---- | ------- | --- |
| C400 | UnnecessaryGeneratorList | Unnecessary generator (rewrite as a `list` comprehension) | 🛠 |
| C401 | UnnecessaryGeneratorSet | Unnecessary generator (rewrite as a `set` comprehension) | 🛠 |
| C402 | UnnecessaryGeneratorDict | Unnecessary generator (rewrite as a `dict` comprehension) | 🛠 |
| C403 | UnnecessaryListComprehensionSet | Unnecessary `list` comprehension (rewrite as a `set` comprehension) | 🛠 |
| C404 | UnnecessaryListComprehensionDict | Unnecessary `list` comprehension (rewrite as a `dict` comprehension) | 🛠 |
| C405 | UnnecessaryLiteralSet | Unnecessary `(list\|tuple)` literal (rewrite as a `set` literal) | 🛠 |
| C406 | UnnecessaryLiteralDict | Unnecessary `(list\|tuple)` literal (rewrite as a `dict` literal) | 🛠 |
| C408 | UnnecessaryCollectionCall | Unnecessary `(dict\|list\|tuple)` call (rewrite as a literal) | 🛠 |
| C409 | UnnecessaryLiteralWithinTupleCall | Unnecessary `(list\|tuple)` literal passed to `tuple()` (remove the outer call to `tuple()`) | 🛠 |
| C410 | UnnecessaryLiteralWithinListCall | Unnecessary `(list\|tuple)` literal passed to `list()` (rewrite as a `list` literal) | 🛠 |
| C411 | UnnecessaryListCall | Unnecessary `list` call (remove the outer call to `list()`) | 🛠 |
| C413 | UnnecessaryCallAroundSorted | Unnecessary `(list\|reversed)` call around `sorted()` | 🛠 |
| C414 | UnnecessaryDoubleCastOrProcess | Unnecessary `(list\|reversed\|set\|sorted\|tuple)` call within `(list\|set\|sorted\|tuple)()` |  |
| C415 | UnnecessarySubscriptReversal | Unnecessary subscript reversal of iterable within `(reversed\|set\|sorted)()` |  |
| C416 | UnnecessaryComprehension | Unnecessary `(list\|set)` comprehension (rewrite using `(list\|set)()`) | 🛠 |
| C417 | UnnecessaryMap | Unnecessary `map` usage (rewrite using a `(list\|set\|dict)` comprehension) |  |

### flake8-debugger (T10)

For more, see [flake8-debugger](https://pypi.org/project/flake8-debugger/4.1.2/) on PyPI.

| Code | Name | Message | Fix |
| ---- | ---- | ------- | --- |
| T100 | Debugger | Import for `...` found |  |

### flake8-errmsg (EM)

For more, see [flake8-errmsg](https://pypi.org/project/flake8-errmsg/0.4.0/) on PyPI.

| Code | Name | Message | Fix |
| ---- | ---- | ------- | --- |
| EM101 | RawStringInException | Exception must not use a string literal, assign to variable first |  |
| EM102 | FStringInException | Exception must not use an f-string literal, assign to variable first |  |
| EM103 | DotFormatInException | Exception must not use a `.format()` string directly, assign to variable first |  |

### flake8-import-conventions (ICN)

| Code | Name | Message | Fix |
| ---- | ---- | ------- | --- |
| ICN001 | ImportAliasIsNotConventional | `...` should be imported as `...` |  |

### flake8-print (T20)

For more, see [flake8-print](https://pypi.org/project/flake8-print/5.0.0/) on PyPI.

| Code | Name | Message | Fix |
| ---- | ---- | ------- | --- |
| T201 | PrintFound | `print` found | 🛠 |
| T203 | PPrintFound | `pprint` found | 🛠 |

### flake8-quotes (Q)

For more, see [flake8-quotes](https://pypi.org/project/flake8-quotes/3.3.1/) on PyPI.

| Code | Name | Message | Fix |
| ---- | ---- | ------- | --- |
| Q000 | BadQuotesInlineString | Single quotes found but double quotes preferred |  |
| Q001 | BadQuotesMultilineString | Single quote multiline found but double quotes preferred |  |
| Q002 | BadQuotesDocstring | Single quote docstring found but double quotes preferred |  |
| Q003 | AvoidQuoteEscape | Change outer quotes to avoid escaping inner quotes |  |

### flake8-return (RET)

For more, see [flake8-return](https://pypi.org/project/flake8-return/1.2.0/) on PyPI.

| Code | Name | Message | Fix |
| ---- | ---- | ------- | --- |
| RET501 | UnnecessaryReturnNone | Do not explicitly `return None` in function if it is the only possible return value | 🛠 |
| RET502 | ImplicitReturnValue | Do not implicitly `return None` in function able to return non-`None` value | 🛠 |
| RET503 | ImplicitReturn | Missing explicit `return` at the end of function able to return non-`None` value | 🛠 |
| RET504 | UnnecessaryAssign | Unnecessary variable assignment before `return` statement |  |
| RET505 | SuperfluousElseReturn | Unnecessary `else` after `return` statement |  |
| RET506 | SuperfluousElseRaise | Unnecessary `else` after `raise` statement |  |
| RET507 | SuperfluousElseContinue | Unnecessary `else` after `continue` statement |  |
| RET508 | SuperfluousElseBreak | Unnecessary `else` after `break` statement |  |

### flake8-simplify (SIM)

For more, see [flake8-simplify](https://pypi.org/project/flake8-simplify/0.19.3/) on PyPI.

| Code | Name | Message | Fix |
| ---- | ---- | ------- | --- |
| SIM118 | KeyInDict | Use `key in dict` instead of `key in dict.keys()` | 🛠 |

### flake8-tidy-imports (TID)

For more, see [flake8-tidy-imports](https://pypi.org/project/flake8-tidy-imports/4.8.0/) on PyPI.

| Code | Name | Message | Fix |
| ---- | ---- | ------- | --- |
| TID252 | BannedRelativeImport | Relative imports are banned |  |

### flake8-unused-arguments (ARG)

For more, see [flake8-unused-arguments](https://pypi.org/project/flake8-unused-arguments/0.0.12/) on PyPI.

| Code | Name | Message | Fix |
| ---- | ---- | ------- | --- |
| ARG001 | UnusedFunctionArgument | Unused function argument: `...` |  |
| ARG002 | UnusedMethodArgument | Unused method argument: `...` |  |
| ARG003 | UnusedClassMethodArgument | Unused class method argument: `...` |  |
| ARG004 | UnusedStaticMethodArgument | Unused static method argument: `...` |  |
| ARG005 | UnusedLambdaArgument | Unused lambda argument: `...` |  |

### flake8-datetimez (DTZ)

For more, see [flake8-datetimez](https://pypi.org/project/flake8-datetimez/20.10.0/) on PyPI.

| Code | Name | Message | Fix |
| ---- | ---- | ------- | --- |
| DTZ001 | CallDatetimeWithoutTzinfo | The use of `datetime.datetime()` without `tzinfo` argument is not allowed |  |
| DTZ002 | CallDatetimeToday | The use of `datetime.datetime.today()` is not allowed |  |
| DTZ003 | CallDatetimeUtcnow | The use of `datetime.datetime.utcnow()` is not allowed |  |
| DTZ004 | CallDatetimeUtcfromtimestamp | The use of `datetime.datetime.utcfromtimestamp()` is not allowed |  |
| DTZ005 | CallDatetimeNowWithoutTzinfo | The use of `datetime.datetime.now()` without `tz` argument is not allowed |  |
| DTZ006 | CallDatetimeFromtimestamp | The use of `datetime.datetime.fromtimestamp()` without `tz` argument is not allowed |  |
| DTZ007 | CallDatetimeStrptimeWithoutZone | The use of `datetime.datetime.strptime()` without %z must be followed by `.replace(tzinfo=)` |  |
| DTZ011 | CallDateToday | The use of `datetime.date.today()` is not allowed. |  |
| DTZ012 | CallDateFromtimestamp | The use of `datetime.date.fromtimestamp()` is not allowed |  |

### eradicate (ERA)

For more, see [eradicate](https://pypi.org/project/eradicate/2.1.0/) on PyPI.

| Code | Name | Message | Fix |
| ---- | ---- | ------- | --- |
| ERA001 | CommentedOutCode | Found commented-out code | 🛠 |

### pandas-vet (PD)

For more, see [pandas-vet](https://pypi.org/project/pandas-vet/0.2.3/) on PyPI.

| Code | Name | Message | Fix |
| ---- | ---- | ------- | --- |
| PD002 | UseOfInplaceArgument | `inplace=True` should be avoided; it has inconsistent behavior |  |
| PD003 | UseOfDotIsNull | `.isna` is preferred to `.isnull`; functionality is equivalent |  |
| PD004 | UseOfDotNotNull | `.notna` is preferred to `.notnull`; functionality is equivalent |  |
| PD007 | UseOfDotIx | `.ix` is deprecated; use more explicit `.loc` or `.iloc` |  |
| PD008 | UseOfDotAt | Use `.loc` instead of `.at`.  If speed is important, use numpy. |  |
| PD009 | UseOfDotIat | Use `.iloc` instead of `.iat`.  If speed is important, use numpy. |  |
| PD010 | UseOfDotPivotOrUnstack | `.pivot_table` is preferred to `.pivot` or `.unstack`; provides same functionality |  |
| PD011 | UseOfDotValues | Use `.to_numpy()` instead of `.values` |  |
| PD012 | UseOfDotReadTable | `.read_csv` is preferred to `.read_table`; provides same functionality |  |
| PD013 | UseOfDotStack | `.melt` is preferred to `.stack`; provides same functionality |  |
| PD015 | UseOfPdMerge | Use `.merge` method instead of `pd.merge` function. They have equivalent functionality. |  |
| PD901 | DfIsABadVariableName | `df` is a bad variable name. Be kinder to your future self. |  |

### pygrep-hooks (PGH)

For more, see [pygrep-hooks](https://github.com/pre-commit/pygrep-hooks) on GitHub.

| Code | Name | Message | Fix |
| ---- | ---- | ------- | --- |
| PGH001 | NoEval | No builtin `eval()` allowed |  |
| PGH002 | DeprecatedLogWarn | `warn` is deprecated in favor of `warning` |  |
| PGH003 | BlanketTypeIgnore | Use specific error codes when ignoring type issues |  |

### Pylint (PLC, PLE, PLR, PLW)

For more, see [Pylint](https://pypi.org/project/pylint/2.15.7/) on PyPI.

| Code | Name | Message | Fix |
| ---- | ---- | ------- | --- |
| PLC0414 | UselessImportAlias | Import alias does not rename original package | 🛠 |
| PLC2201 | MisplacedComparisonConstant | Comparison should be ... | 🛠 |
| PLC3002 | UnnecessaryDirectLambdaCall | Lambda expression called directly. Execute the expression inline instead. |  |
| PLE0117 | NonlocalWithoutBinding | Nonlocal name `...` found without binding |  |
| PLE0118 | UsedPriorGlobalDeclaration | Name `...` is used prior to global declaration on line 1 |  |
| PLE1142 | AwaitOutsideAsync | `await` should be used within an async function |  |
| PLR0206 | PropertyWithParameters | Cannot have defined parameters for properties |  |
| PLR0402 | ConsiderUsingFromImport | Use `from ... import ...` in lieu of alias |  |
| PLR1701 | ConsiderMergingIsinstance | Merge these isinstance calls: `isinstance(..., (...))` |  |
| PLR1722 | UseSysExit | Use `sys.exit()` instead of `exit` | 🛠 |
| PLW0120 | UselessElseOnLoop | Else clause on loop without a break statement, remove the else and de-indent all the code inside it |  |
| PLW0602 | GlobalVariableNotAssigned | Using global for `...` but no assignment is done |  |

### Ruff-specific rules (RUF)

| Code | Name | Message | Fix |
| ---- | ---- | ------- | --- |
| RUF001 | AmbiguousUnicodeCharacterString | String contains ambiguous unicode character '𝐁' (did you mean 'B'?) | 🛠 |
| RUF002 | AmbiguousUnicodeCharacterDocstring | Docstring contains ambiguous unicode character '𝐁' (did you mean 'B'?) | 🛠 |
| RUF003 | AmbiguousUnicodeCharacterComment | Comment contains ambiguous unicode character '𝐁' (did you mean 'B'?) |  |
| RUF004 | KeywordArgumentBeforeStarArgument | Keyword argument `...` must come after starred arguments |  |
| RUF100 | UnusedNOQA | Unused blanket `noqa` directive | 🛠 |

<!-- End auto-generated sections. -->

## Editor Integrations

### VS Code (Official)

Download the [Ruff VS Code extension](https://marketplace.visualstudio.com/items?itemName=charliermarsh.ruff),
which supports autofix actions, import sorting, and more.

![](https://user-images.githubusercontent.com/1309177/205175763-cf34871d-5c05-4abf-9916-440afc82dbf8.gif)

### Language Server Protocol (Official)

Ruff supports the [Language Server Protocol](https://microsoft.github.io/language-server-protocol/)
via the [`ruff-lsp`](https://github.com/charliermarsh/ruff-lsp) Python package, available on
[PyPI](https://pypi.org/project/ruff-lsp/).

[`ruff-lsp`](https://github.com/charliermarsh/ruff-lsp) enables Ruff to be used with any editor that
supports the Language Server Protocol, including [Neovim](https://github.com/charliermarsh/ruff-lsp#example-neovim),
[Sublime Text](https://github.com/charliermarsh/ruff-lsp#example-sublime-text), Emacs, and more.

For example, to use `ruff-lsp` with Neovim, install `ruff-lsp` from PyPI along with
[`nvim-lspconfig`](https://github.com/neovim/nvim-lspconfig). Then, add something like the following
to your `init.lua`:

```lua
-- See: https://github.com/neovim/nvim-lspconfig/tree/54eb2a070a4f389b1be0f98070f81d23e2b1a715#suggested-configuration
local opts = { noremap=true, silent=true }
vim.keymap.set('n', '<space>e', vim.diagnostic.open_float, opts)
vim.keymap.set('n', '[d', vim.diagnostic.goto_prev, opts)
vim.keymap.set('n', ']d', vim.diagnostic.goto_next, opts)
vim.keymap.set('n', '<space>q', vim.diagnostic.setloclist, opts)

-- Use an on_attach function to only map the following keys
-- after the language server attaches to the current buffer
local on_attach = function(client, bufnr)
  -- Enable completion triggered by <c-x><c-o>
  vim.api.nvim_buf_set_option(bufnr, 'omnifunc', 'v:lua.vim.lsp.omnifunc')

  -- Mappings.
  -- See `:help vim.lsp.*` for documentation on any of the below functions
  local bufopts = { noremap=true, silent=true, buffer=bufnr }
  vim.keymap.set('n', 'gD', vim.lsp.buf.declaration, bufopts)
  vim.keymap.set('n', 'gd', vim.lsp.buf.definition, bufopts)
  vim.keymap.set('n', 'K', vim.lsp.buf.hover, bufopts)
  vim.keymap.set('n', 'gi', vim.lsp.buf.implementation, bufopts)
  vim.keymap.set('n', '<C-k>', vim.lsp.buf.signature_help, bufopts)
  vim.keymap.set('n', '<space>wa', vim.lsp.buf.add_workspace_folder, bufopts)
  vim.keymap.set('n', '<space>wr', vim.lsp.buf.remove_workspace_folder, bufopts)
  vim.keymap.set('n', '<space>wl', function()
    print(vim.inspect(vim.lsp.buf.list_workspace_folders()))
  end, bufopts)
  vim.keymap.set('n', '<space>D', vim.lsp.buf.type_definition, bufopts)
  vim.keymap.set('n', '<space>rn', vim.lsp.buf.rename, bufopts)
  vim.keymap.set('n', '<space>ca', vim.lsp.buf.code_action, bufopts)
  vim.keymap.set('n', 'gr', vim.lsp.buf.references, bufopts)
  vim.keymap.set('n', '<space>f', function() vim.lsp.buf.format { async = true } end, bufopts)
end

-- Configure `ruff-lsp`.
local configs = require 'lspconfig.configs'
if not configs.ruff_lsp then
  configs.ruff_lsp = {
    default_config = {
      cmd = { 'ruff-lsp' },
      filetypes = { 'python' },
      root_dir = require('lspconfig').util.find_git_ancestor,
      init_options = {
        settings = {
          args = {}
        }
      }
    }
  }
end
require('lspconfig').ruff_lsp.setup {
  on_attach = on_attach,
}
```

Upon successful installation, you should see Ruff's diagnostics surfaced directly in your editor:

![Code Actions available in Neovim](https://user-images.githubusercontent.com/1309177/208278707-25fa37e4-079d-4597-ad35-b95dba066960.png)

To use `ruff-lsp` with other editors, including Sublime Text and Helix, see the [`ruff-lsp` documentation](https://github.com/charliermarsh/ruff-lsp#installation-and-usage).

### Language Server Protocol (Unofficial)

Ruff is also available as the [`python-lsp-ruff`](https://github.com/python-lsp/python-lsp-ruff)
plugin for [`python-lsp-server`](https://github.com/python-lsp/python-lsp-ruff), both of which are
installable from PyPI:

```shell
pip install python-lsp-server python-lsp-ruff
```

The LSP server can then be used with any editor that supports the Language Server Protocol.

For example, to use `python-lsp-ruff` with Neovim, add something like the following to your
`init.lua`:

```lua
require'lspconfig'.pylsp.setup {
  settings = {
    pylsp = {
      plugins = {
        ruff = {
          enabled = true
        },
        pycodestyle = {
          enabled = false
        },
        pyflakes = {
          enabled = false
        },
        mccabe = {
          enabled = false
        }
      }
    }
  },
}
```

### Vim & Neovim

Ruff can be integrated into any editor that supports the Language Server Protocol via [`ruff-lsp`](https://github.com/charliermarsh/ruff-lsp)
(see: [Language Server Protocol](#language-server-protocol-official)), including Vim and Neovim.

It's recommended that you use [`ruff-lsp`](https://github.com/charliermarsh/ruff-lsp), the
officially supported LSP server for Ruff.

However, Ruff is also available as part of the [coc-pyright](https://github.com/fannheyward/coc-pyright)
extension for `coc.nvim`.

<details>
<summary>Ruff can also be integrated via <a href="https://github.com/neovim/nvim-lspconfig/blob/master/doc/server_configurations.md#efm"><code>efm</code></a> in just a <a href="https://github.com/JafarAbdi/myconfigs/blob/6f0b6b2450e92ec8fc50422928cd22005b919110/efm-langserver/config.yaml#L14-L20">few lines</a>.</summary>
<br>

```yaml
tools:
  python-ruff: &python-ruff
    lint-command: 'ruff --config ~/myconfigs/linters/ruff.toml --quiet ${INPUT}'
    lint-stdin: true
    lint-formats:
      - '%f:%l:%c: %m'
    format-command: 'ruff --stdin-filename ${INPUT} --config ~/myconfigs/linters/ruff.toml --fix --exit-zero --quiet -'
    format-stdin: true
```
</details>

<details>
<summary>For neovim users using <a href="https://github.com/jose-elias-alvarez/null-ls.nvim"><code>null-ls</code></a>, Ruff is already <a href="https://github.com/jose-elias-alvarez/null-ls.nvim">integrated</a>.</summary>
<br>

```lua
local null_ls = require("null-ls")
local methods = require("null-ls.methods")
local helpers = require("null-ls.helpers")

local function ruff_fix()
    return helpers.make_builtin({
        name = "ruff",
        meta = {
            url = "https://github.com/charliermarsh/ruff/",
            description = "An extremely fast Python linter, written in Rust.",
        },
        method = methods.internal.FORMATTING,
        filetypes = { "python" },
        generator_opts = {
            command = "ruff",
            args = { "--fix", "-e", "-n", "--stdin-filename", "$FILENAME", "-" },
            to_stdin = true
        },
        factory = helpers.formatter_factory
    })
end

null_ls.setup({
    sources = {
        ruff_fix(),
        null_ls.builtins.diagnostics.ruff,
    }
})
```
</details>


### PyCharm (External Tool)

Ruff can be installed as an [External Tool](https://www.jetbrains.com/help/pycharm/configuring-third-party-tools.html)
in PyCharm. Open the Preferences pane, then navigate to "Tools", then "External Tools". From there,
add a new tool with the following configuration:

![Install Ruff as an External Tool](https://user-images.githubusercontent.com/1309177/193155720-336e43f0-1a8d-46b4-bc12-e60f9ae01f7e.png)

Ruff should then appear as a runnable action:

![Ruff as a runnable action](https://user-images.githubusercontent.com/1309177/193156026-732b0aaf-3dd9-4549-9b4d-2de6d2168a33.png)

### PyCharm (Unofficial)

Ruff is also available as the [Ruff](https://plugins.jetbrains.com/plugin/20574-ruff) plugin on the
IntelliJ Marketplace (maintained by @koxudaxi).

### GitHub Actions

GitHub Actions has everything you need to run Ruff out-of-the-box:

```yaml
name: CI
on: push
jobs:
  build:
    runs-on: ubuntu-latest
    steps:
      - uses: actions/checkout@v3
      - name: Install Python
        uses: actions/setup-python@v4
        with:
          python-version: "3.11"
      - name: Install dependencies
        run: |
          python -m pip install --upgrade pip
          pip install ruff
      - name: Run Ruff
        run: ruff .
```

## FAQ

### Is Ruff compatible with Black?

Yes. Ruff is compatible with [Black](https://github.com/psf/black) out-of-the-box, as long as
the `line-length` setting is consistent between the two.

As a project, Ruff is designed to be used alongside Black and, as such, will defer implementing
stylistic lint rules that are obviated by autoformatting.

### How does Ruff compare to Flake8?

(Coming from Flake8? Try [`flake8-to-ruff`](https://pypi.org/project/flake8-to-ruff/) to
automatically convert your existing configuration.)

Ruff can be used as a drop-in replacement for Flake8 when used (1) without or with a small number of
plugins, (2) alongside Black, and (3) on Python 3 code.

Under those conditions, Ruff implements every rule in Flake8.

Ruff also re-implements some of the most popular Flake8 plugins and related code quality tools
natively, including:

- [`autoflake`](https://pypi.org/project/autoflake/) (1/7)
- [`eradicate`](https://pypi.org/project/eradicate/)
- [`flake8-2020`](https://pypi.org/project/flake8-2020/)
- [`flake8-annotations`](https://pypi.org/project/flake8-annotations/)
- [`flake8-bandit`](https://pypi.org/project/flake8-bandit/) (6/40)
- [`flake8-blind-except`](https://pypi.org/project/flake8-blind-except/)
- [`flake8-boolean-trap`](https://pypi.org/project/flake8-boolean-trap/)
- [`flake8-bugbear`](https://pypi.org/project/flake8-bugbear/)
- [`flake8-builtins`](https://pypi.org/project/flake8-builtins/)
- [`flake8-comprehensions`](https://pypi.org/project/flake8-comprehensions/)
- [`flake8-datetimez`](https://pypi.org/project/flake8-datetimez/)
- [`flake8-debugger`](https://pypi.org/project/flake8-debugger/)
- [`flake8-docstrings`](https://pypi.org/project/flake8-docstrings/)
- [`flake8-eradicate`](https://pypi.org/project/flake8-eradicate/)
- [`flake8-errmsg`](https://pypi.org/project/flake8-errmsg/)
- [`flake8-import-conventions`](https://github.com/joaopalmeiro/flake8-import-conventions)
- [`flake8-print`](https://pypi.org/project/flake8-print/)
- [`flake8-quotes`](https://pypi.org/project/flake8-quotes/)
- [`flake8-return`](https://pypi.org/project/flake8-return/)
- [`flake8-super`](https://pypi.org/project/flake8-super/)
- [`flake8-tidy-imports`](https://pypi.org/project/flake8-tidy-imports/) (1/3)
- [`isort`](https://pypi.org/project/isort/)
- [`mccabe`](https://pypi.org/project/mccabe/)
- [`pep8-naming`](https://pypi.org/project/pep8-naming/)
- [`pydocstyle`](https://pypi.org/project/pydocstyle/)
- [`pygrep-hooks`](https://github.com/pre-commit/pygrep-hooks) (3/10)
- [`pyupgrade`](https://pypi.org/project/pyupgrade/) (20/33)
- [`yesqa`](https://github.com/asottile/yesqa)

Note that, in some cases, Ruff uses different error code prefixes than would be found in the
originating Flake8 plugins. For example, Ruff uses `TID252` to represent the `I252` rule from
`flake8-tidy-imports`. This helps minimize conflicts across plugins and allows any individual plugin
to be toggled on or off with a single (e.g.) `--select TID`, as opposed to `--select I2` (to avoid
conflicts with the `isort` rules, like `I001`).

Beyond the rule set, Ruff suffers from the following limitations vis-à-vis Flake8:

1. Ruff does not yet support structural pattern matching.
2. Flake8 has a plugin architecture and supports writing custom lint rules. (Instead, popular Flake8
   plugins are re-implemented in Rust as part of Ruff itself.)

### How does Ruff compare to Pylint?

At time of writing, Pylint implements 409 total rules, while Ruff implements 224, of which
at least 60 overlap with the Pylint rule set. Subjectively, Pylint tends to implement more rules
based on type inference (e.g., validating the number of arguments in a function call).

Like Flake8, Pylint supports plugins (called "checkers"), while Ruff implements all checks natively.

Unlike Pylint, Ruff is capable of automatically fixing its own lint errors.

Pylint parity is being tracked in [#689](https://github.com/charliermarsh/ruff/issues/689).

### Which tools does Ruff replace?

Today, Ruff can be used to replace Flake8 when used with any of the following plugins:

- [`flake8-2020`](https://pypi.org/project/flake8-2020/)
- [`flake8-annotations`](https://pypi.org/project/flake8-annotations/)
- [`flake8-bandit`](https://pypi.org/project/flake8-bandit/) (6/40)
- [`flake8-blind-except`](https://pypi.org/project/flake8-blind-except/)
- [`flake8-boolean-trap`](https://pypi.org/project/flake8-boolean-trap/)
- [`flake8-bugbear`](https://pypi.org/project/flake8-bugbear/)
- [`flake8-builtins`](https://pypi.org/project/flake8-builtins/)
- [`flake8-comprehensions`](https://pypi.org/project/flake8-comprehensions/)
- [`flake8-datetimez`](https://pypi.org/project/flake8-datetimez/)
- [`flake8-debugger`](https://pypi.org/project/flake8-debugger/)
- [`flake8-docstrings`](https://pypi.org/project/flake8-docstrings/)
- [`flake8-eradicate`](https://pypi.org/project/flake8-eradicate/)
- [`flake8-errmsg`](https://pypi.org/project/flake8-errmsg/)
- [`flake8-import-conventions`](https://github.com/joaopalmeiro/flake8-import-conventions)
- [`flake8-print`](https://pypi.org/project/flake8-print/)
- [`flake8-quotes`](https://pypi.org/project/flake8-quotes/)
- [`flake8-return`](https://pypi.org/project/flake8-return/)
- [`flake8-super`](https://pypi.org/project/flake8-super/)
- [`flake8-tidy-imports`](https://pypi.org/project/flake8-tidy-imports/) (1/3)
- [`mccabe`](https://pypi.org/project/mccabe/)
- [`pep8-naming`](https://pypi.org/project/pep8-naming/)
- [`pydocstyle`](https://pypi.org/project/pydocstyle/)

Ruff can also replace [`isort`](https://pypi.org/project/isort/),
[`yesqa`](https://github.com/asottile/yesqa), [`eradicate`](https://pypi.org/project/eradicate/),
[`pygrep-hooks`](https://github.com/pre-commit/pygrep-hooks) (3/10), and a subset of the rules
implemented in [`pyupgrade`](https://pypi.org/project/pyupgrade/) (20/33).

If you're looking to use Ruff, but rely on an unsupported Flake8 plugin, free to file an Issue.

### Do I need to install Rust to use Ruff?

Nope! Ruff is available as [`ruff`](https://pypi.org/project/ruff/) on PyPI:

```shell
pip install ruff
```

Ruff ships with wheels for all major platforms, which enables `pip` to install Ruff without relying
on Rust at all.

### Can I write my own plugins for Ruff?

Ruff does not yet support third-party plugins, though a plugin system is within-scope for the
project. See [#283](https://github.com/charliermarsh/ruff/issues/283) for more.

### How does Ruff's import sorting compare to [`isort`](https://pypi.org/project/isort/)?

Ruff's import sorting is intended to be nearly equivalent to `isort` when used `profile = "black"`.
(There are some minor differences in how Ruff and isort break ties between similar imports.)

Like `isort`, Ruff's import sorting is compatible with Black.

Ruff is less configurable than `isort`, but supports the `known-first-party`, `known-third-party`,
`extra-standard-library`, and `src` settings, like so:

```toml
[tool.ruff]
select = [
    # Pyflakes
    "F",
    # Pycodestyle
    "E",
    "W",
    # isort
    "I001"
]
src = ["src", "tests"]

[tool.ruff.isort]
known-first-party = ["my_module1", "my_module2"]
```

### Does Ruff support Jupyter Notebooks?

Ruff is integrated into [nbQA](https://github.com/nbQA-dev/nbQA), a tool for running linters and
code formatters over Jupyter Notebooks.

After installing `ruff` and `nbqa`, you can run Ruff over a notebook like so:

```shell
> nbqa ruff Untitled.ipynb
Untitled.ipynb:cell_1:2:5: F841 Local variable `x` is assigned to but never used
Untitled.ipynb:cell_2:1:1: E402 Module level import not at top of file
Untitled.ipynb:cell_2:1:8: F401 `os` imported but unused
Found 3 error(s).
1 potentially fixable with the --fix option.
```

### Does Ruff support NumPy- or Google-style docstrings?

Yes! To enable a specific docstring convention, start by enabling all `pydocstyle` error codes, and
then selectively disabling based on your [preferred convention](https://www.pydocstyle.org/en/latest/error_codes.html#default-conventions).

For example, if you're coming from `flake8-docstrings`, the following configuration is equivalent to
`--docstring-convention=numpy`:

```toml
[tool.ruff]
extend-select = ["D"]
extend-ignore = [
    "D107",
    "D203",
    "D212",
    "D213",
    "D402",
    "D413",
    "D415",
    "D416",
    "D417",
]
```

Similarly, the following is equivalent to `--docstring-convention=google`:

```toml
[tool.ruff]
extend-select = ["D"]
extend-ignore = [
    "D203",
    "D204",
    "D213",
    "D215",
    "D400",
    "D404",
    "D406",
    "D407",
    "D408",
    "D409",
    "D413",
]
```

Similarly, the following is equivalent to `--docstring-convention=pep8`:

```toml
[tool.ruff]
extend-select = ["D"]
extend-ignore = [
    "D203",
    "D212",
    "D213",
    "D214",
    "D215",
    "D404",
    "D405",
    "D406",
    "D407",
    "D408",
    "D409",
    "D410",
    "D411",
    "D413",
    "D415",
    "D416",
    "D417",
]
```

Note that Ruff _also_ supports a [`convention`](#convention) setting:

```toml
[tool.ruff.pydocstyle]
convention = "google"
```

However, this setting is purely used to implement robust detection of Google and NumPy-style
sections, and thus avoid the [false negatives](https://github.com/PyCQA/pydocstyle/issues/459) seen
in `pydocstyle`; it does not affect which errors are enabled, which is driven by the `select` and
`ignore` settings, as described above.

## Development

Ruff is written in Rust (1.65.0). You'll need to install the [Rust toolchain](https://www.rust-lang.org/tools/install)
for development.

Assuming you have `cargo` installed, you can run:

```shell
cargo run resources/test/fixtures
```

For development, we use [nightly Rust](https://rust-lang.github.io/rustup/concepts/channels.html#working-with-nightly-rust):

```shell
cargo +nightly fmt
cargo +nightly clippy --fix --workspace --all-targets --all-features -- -W clippy::pedantic
cargo +nightly test --all
```

## Releases

Ruff is distributed on [PyPI](https://pypi.org/project/ruff/), and published via [`maturin`](https://github.com/PyO3/maturin).

See: `.github/workflows/release.yaml`.

## Benchmarks

First, clone [CPython](https://github.com/python/cpython). It's a large and diverse Python codebase,
which makes it a good target for benchmarking.

```shell
git clone --branch 3.10 https://github.com/python/cpython.git resources/test/cpython
```

Add this `pyproject.toml` to the CPython directory:

```toml
[tool.ruff]
line-length = 88
extend-exclude = [
    "Lib/lib2to3/tests/data/bom.py",
    "Lib/lib2to3/tests/data/crlf.py",
    "Lib/lib2to3/tests/data/different_encoding.py",
    "Lib/lib2to3/tests/data/false_encoding.py",
    "Lib/lib2to3/tests/data/py2_test_grammar.py",
    "Lib/test/bad_coding2.py",
    "Lib/test/badsyntax_3131.py",
    "Lib/test/badsyntax_pep3120.py",
    "Lib/test/encoded_modules/module_iso_8859_1.py",
    "Lib/test/encoded_modules/module_koi8_r.py",
    "Lib/test/test_fstring.py",
    "Lib/test/test_grammar.py",
    "Lib/test/test_importlib/test_util.py",
    "Lib/test/test_named_expressions.py",
    "Lib/test/test_patma.py",
    "Lib/test/test_source_encoding.py",
    "Tools/c-analyzer/c_parser/parser/_delim.py",
    "Tools/i18n/pygettext.py",
    "Tools/test2to3/maintest.py",
    "Tools/test2to3/setup.py",
    "Tools/test2to3/test/test_foo.py",
    "Tools/test2to3/test2to3/hello.py",
]
```

Next, to benchmark the release build:

```shell
cargo build --release

hyperfine --ignore-failure --warmup 10 --runs 100 \
  "./target/release/ruff ./resources/test/cpython/ --no-cache" \
  "./target/release/ruff ./resources/test/cpython/"

Benchmark 1: ./target/release/ruff ./resources/test/cpython/ --no-cache
  Time (mean ± σ):     297.4 ms ±   4.9 ms    [User: 2460.0 ms, System: 67.2 ms]
  Range (min … max):   287.7 ms … 312.1 ms    100 runs

  Warning: Ignoring non-zero exit code.

Benchmark 2: ./target/release/ruff ./resources/test/cpython/
  Time (mean ± σ):      79.6 ms ±   7.3 ms    [User: 59.7 ms, System: 356.1 ms]
  Range (min … max):    62.4 ms … 111.2 ms    100 runs

  Warning: Ignoring non-zero exit code.
```

To benchmark against the ecosystem's existing tools:

```shell
hyperfine --ignore-failure --warmup 5 \
  "./target/release/ruff ./resources/test/cpython/ --no-cache" \
  "pylint --recursive=y resources/test/cpython/" \
  "pyflakes resources/test/cpython" \
  "autoflake --recursive --expand-star-imports --remove-all-unused-imports --remove-unused-variables --remove-duplicate-keys resources/test/cpython" \
  "pycodestyle resources/test/cpython" \
  "flake8 resources/test/cpython" \
  "python -m scripts.run_flake8 resources/test/cpython"
```

In order, these evaluate:

- Ruff
- Pylint
- Pyflakes
- autoflake
- pycodestyle
- Flake8
- Flake8, with a hack to enable multiprocessing on macOS

(You can `poetry install` from `./scripts` to create a working environment for the above.)

```shell
Benchmark 1: ./target/release/ruff ./resources/test/cpython/ --no-cache
  Time (mean ± σ):     297.9 ms ±   7.0 ms    [User: 2436.6 ms, System: 65.9 ms]
  Range (min … max):   289.9 ms … 314.6 ms    10 runs

  Warning: Ignoring non-zero exit code.

Benchmark 2: pylint --recursive=y resources/test/cpython/
  Time (mean ± σ):     37.634 s ±  0.225 s    [User: 36.728 s, System: 0.853 s]
  Range (min … max):   37.201 s … 38.106 s    10 runs

  Warning: Ignoring non-zero exit code.

Benchmark 3: pyflakes resources/test/cpython
  Time (mean ± σ):     40.950 s ±  0.449 s    [User: 40.688 s, System: 0.229 s]
  Range (min … max):   40.348 s … 41.671 s    10 runs

  Warning: Ignoring non-zero exit code.

Benchmark 4: autoflake --recursive --expand-star-imports --remove-all-unused-imports --remove-unused-variables --remove-duplicate-keys resources/test/cpython
  Time (mean ± σ):     11.562 s ±  0.160 s    [User: 107.022 s, System: 1.143 s]
  Range (min … max):   11.417 s … 11.917 s    10 runs

Benchmark 5: pycodestyle resources/test/cpython
  Time (mean ± σ):     67.428 s ±  0.985 s    [User: 67.199 s, System: 0.203 s]
  Range (min … max):   65.313 s … 68.496 s    10 runs

  Warning: Ignoring non-zero exit code.

Benchmark 6: flake8 resources/test/cpython
  Time (mean ± σ):     116.099 s ±  1.178 s    [User: 115.217 s, System: 0.845 s]
  Range (min … max):   114.180 s … 117.724 s    10 runs

  Warning: Ignoring non-zero exit code.

Benchmark 7: python -m scripts.run_flake8 resources/test/cpython
  Time (mean ± σ):     20.477 s ±  0.349 s    [User: 142.372 s, System: 1.504 s]
  Range (min … max):   20.107 s … 21.183 s    10 runs

Summary
  './target/release/ruff ./resources/test/cpython/ --no-cache' ran
   38.81 ± 1.05 times faster than 'autoflake --recursive --expand-star-imports --remove-all-unused-imports --remove-unused-variables --remove-duplicate-keys resources/test/cpython'
   68.74 ± 1.99 times faster than 'python -m scripts.run_flake8 resources/test/cpython'
  126.33 ± 3.05 times faster than 'pylint --recursive=y resources/test/cpython/'
  137.46 ± 3.55 times faster than 'pyflakes resources/test/cpython'
  226.35 ± 6.23 times faster than 'pycodestyle resources/test/cpython'
  389.73 ± 9.92 times faster than 'flake8 resources/test/cpython'
```

## Reference

### Options

<!-- Sections automatically generated by `cargo dev generate-options`. -->
<!-- Begin auto-generated options sections. -->

#### [`allowed-confusables`](#allowed-confusables)

A list of allowed "confusable" Unicode characters to ignore when
enforcing `RUF001`, `RUF002`, and `RUF003`.

**Default value**: `[]`

**Type**: `Vec<char>`

**Example usage**:

```toml
[tool.ruff]
# Allow minus-sign (U+2212), greek-small-letter-rho (U+03C1), and the asterisk-operator (U+2217),
# which could be confused for "-", "p", and "*", respectively.
allowed-confusables = ["−", "ρ", "∗"]
```

---

#### [`cache-dir`](#cache-dir)

A path to the cache directory.

By default, Ruff stores cache results in a `.ruff_cache` directory in
the current project root.

However, Ruff will also respect the `RUFF_CACHE_DIR` environment
variable, which takes precedence over that default.

This setting will override even the `RUFF_CACHE_DIR` environment
variable, if set.

**Default value**: `.ruff_cache`

**Type**: `PathBuf`

**Example usage**:

```toml
[tool.ruff]
cache-dir = "~/.cache/ruff"
```

---

#### [`dummy-variable-rgx`](#dummy-variable-rgx)

A regular expression used to identify "dummy" variables, or those which
should be ignored when evaluating (e.g.) unused-variable checks. The
default expression matches `_`, `__`, and `_var`, but not `_var_`.

**Default value**: `"^(_+|(_+[a-zA-Z0-9_]*[a-zA-Z0-9]+?))$"`

**Type**: `Regex`

**Example usage**:

```toml
[tool.ruff]
# Only ignore variables named "_".
dummy-variable-rgx = "^_$"
```

---

#### [`exclude`](#exclude)

A list of file patterns to exclude from linting.

Exclusions are based on globs, and can be either:

- Single-path patterns, like `.mypy_cache` (to exclude any directory
  named `.mypy_cache` in the tree), `foo.py` (to exclude any file named
  `foo.py`), or `foo_*.py` (to exclude any file matching `foo_*.py` ).
- Relative patterns, like `directory/foo.py` (to exclude that specific
  file) or `directory/*.py` (to exclude any Python files in
  `directory`). Note that these paths are relative to the project root
  (e.g., the directory containing your `pyproject.toml`).

Note that you'll typically want to use
[`extend-exclude`](#extend-exclude) to modify the excluded paths.

**Default value**: `[".bzr", ".direnv", ".eggs", ".git", ".hg", ".mypy_cache", ".nox", ".pants.d", ".ruff_cache", ".svn", ".tox", ".venv", "__pypackages__", "_build", "buck-out", "build", "dist", "node_modules", "venv"]`

**Type**: `Vec<FilePattern>`

**Example usage**:

```toml
[tool.ruff]
exclude = [".venv"]
```

---

#### [`extend`](#extend)

A path to a local `pyproject.toml` file to merge into this
configuration. User home directory and environment variables will be
expanded.

To resolve the current `pyproject.toml` file, Ruff will first resolve
this base configuration file, then merge in any properties defined
in the current configuration file.

**Default value**: `None`

**Type**: `Path`

**Example usage**:

```toml
[tool.ruff]
# Extend the `pyproject.toml` file in the parent directory.
extend = "../pyproject.toml"
# But use a different line length.
line-length = 100
```

---

#### [`extend-exclude`](#extend-exclude)

A list of file patterns to omit from linting, in addition to those
specified by `exclude`.

**Default value**: `[]`

**Type**: `Vec<FilePattern>`

**Example usage**:

```toml
[tool.ruff]
# In addition to the standard set of exclusions, omit all tests, plus a specific file.
extend-exclude = ["tests", "src/bad.py"]
```

---

#### [`extend-ignore`](#extend-ignore)

A list of check code prefixes to ignore, in addition to those specified
by `ignore`.

**Default value**: `[]`

**Type**: `Vec<CheckCodePrefix>`

**Example usage**:

```toml
[tool.ruff]
# Skip unused variable checks (`F841`).
extend-ignore = ["F841"]
```

---

#### [`extend-select`](#extend-select)

A list of check code prefixes to enable, in addition to those specified
by `select`.

**Default value**: `[]`

**Type**: `Vec<CheckCodePrefix>`

**Example usage**:

```toml
[tool.ruff]
# On top of the default `select` (`E`, `F`), enable flake8-bugbear (`B`) and flake8-quotes (`Q`).
extend-select = ["B", "Q"]
```

---

#### [`external`](#external)

A list of check codes that are unsupported by Ruff, but should be
preserved when (e.g.) validating `# noqa` directives. Useful for
retaining `# noqa` directives that cover plugins not yet implemented
in Ruff.

**Default value**: `[]`

**Type**: `Vec<String>`

**Example usage**:

```toml
[tool.ruff]
# Avoiding flagging (and removing) `V101` from any `# noqa`
# directives, despite Ruff's lack of support for `vulture`.
external = ["V101"]
```

---

#### [`fix`](#fix)

Enable autofix behavior by-default when running `ruff` (overridden
by the `--fix` and `--no-fix` command-line flags).

**Default value**: `false`

**Type**: `bool`

**Example usage**:

```toml
[tool.ruff]
fix = true
```

---

#### [`fix-only`](#fix-only)

Like `fix`, but disables reporting on leftover violation. Implies `fix`.

**Default value**: `false`

**Type**: `bool`

**Example usage**:

```toml
[tool.ruff]
fix-only = true
```

---

#### [`fixable`](#fixable)

A list of check code prefixes to consider autofix-able.

**Default value**: `["A", "ANN", "ARG", "B", "BLE", "C", "D", "E", "ERA", "F", "FBT", "I", "ICN", "N", "PGH", "PLC", "PLE", "PLR", "PLW", "Q", "RET", "RUF", "S", "T", "TID", "UP", "W", "YTT"]`

**Type**: `Vec<CheckCodePrefix>`

**Example usage**:

```toml
[tool.ruff]
# Only allow autofix behavior for `E` and `F` checks.
fixable = ["E", "F"]
```

---

#### [`force-exclude`](#force-exclude)

Whether to enforce `exclude` and `extend-exclude` patterns, even for
paths that are passed to Ruff explicitly. Typically, Ruff will lint
any paths passed in directly, even if they would typically be
excluded. Setting `force-exclude = true` will cause Ruff to
respect these exclusions unequivocally.

This is useful for [`pre-commit`](https://pre-commit.com/), which explicitly passes all
changed files to the [`ruff-pre-commit`](https://github.com/charliermarsh/ruff-pre-commit)
plugin, regardless of whether they're marked as excluded by Ruff's own
settings.

**Default value**: `false`

**Type**: `bool`

**Example usage**:

```toml
[tool.ruff]
force-exclude = true
```

---

#### [`format`](#format)

The style in which violation messages should be formatted: `"text"`
(default), `"grouped"` (group messages by file), `"json"`
(machine-readable), `"junit"` (machine-readable XML), `"github"`
(GitHub Actions annotations) or `"gitlab"`
(GitLab CI code quality report).

**Default value**: `"text"`

**Type**: `SerializationType`

**Example usage**:

```toml
[tool.ruff]
# Group violations by containing file.
format = "grouped"
```

---

#### [`ignore`](#ignore)

A list of check code prefixes to ignore. Prefixes can specify exact
checks (like `F841`), entire categories (like `F`), or anything in
between.

When breaking ties between enabled and disabled checks (via `select` and
`ignore`, respectively), more specific prefixes override less
specific prefixes.

**Default value**: `[]`

**Type**: `Vec<CheckCodePrefix>`

**Example usage**:

```toml
[tool.ruff]
# Skip unused variable checks (`F841`).
ignore = ["F841"]
```

---

#### [`ignore-init-module-imports`](#ignore-init-module-imports)

Avoid automatically removing unused imports in `__init__.py` files. Such
imports will still be +flagged, but with a dedicated message
suggesting that the import is either added to the module' +`__all__`
symbol, or re-exported with a redundant alias (e.g., `import os as
os`).

**Default value**: `false`

**Type**: `bool`

**Example usage**:

```toml
[tool.ruff]
ignore-init-module-imports = true
```

---

#### [`line-length`](#line-length)

The line length to use when enforcing long-lines violations (like
`E501`).

**Default value**: `88`

**Type**: `usize`

**Example usage**:

```toml
[tool.ruff]
# Allow lines to be as long as 120 characters.
line-length = 120
```

---

#### [`per-file-ignores`](#per-file-ignores)

A list of mappings from file pattern to check code prefixes to exclude,
when considering any matching files.

**Default value**: `{}`

**Type**: `HashMap<String, Vec<CheckCodePrefix>>`

**Example usage**:

```toml
[tool.ruff]
# Ignore `E402` (import violations) in all `__init__.py` files, and in `path/to/file.py`.
[tool.ruff.per-file-ignores]
"__init__.py" = ["E402"]
"path/to/file.py" = ["E402"]
```

---

#### [`required-version`](#required-version)

Require a specific version of Ruff to be running (useful for unifying
results across many environments, e.g., with a `pyproject.toml`
file).

**Default value**: `None`

**Type**: `String`

**Example usage**:

```toml
[tool.ruff]
required-version = "0.0.193"
```

---

#### [`respect-gitignore`](#respect-gitignore)

Whether to automatically exclude files that are ignored by `.ignore`,
`.gitignore`, `.git/info/exclude`, and global `gitignore` files.
Enabled by default.

**Default value**: `true`

**Type**: `bool`

**Example usage**:

```toml
[tool.ruff]
respect_gitignore = false
```

---

#### [`select`](#select)

A list of check code prefixes to enable. Prefixes can specify exact
checks (like `F841`), entire categories (like `F`), or anything in
between.

When breaking ties between enabled and disabled checks (via `select` and
`ignore`, respectively), more specific prefixes override less
specific prefixes.

**Default value**: `["E", "F"]`

**Type**: `Vec<CheckCodePrefix>`

**Example usage**:

```toml
[tool.ruff]
# On top of the defaults (`E`, `F`), enable flake8-bugbear (`B`) and flake8-quotes (`Q`).
select = ["E", "F", "B", "Q"]
```

---

#### [`show-source`](#show-source)

Whether to show source code snippets when reporting lint error
violations (overridden by the `--show-source` command-line flag).

**Default value**: `false`

**Type**: `bool`

**Example usage**:

```toml
[tool.ruff]
# By default, always show source code snippets.
show-source = true
```

---

#### [`src`](#src)

The source code paths to consider, e.g., when resolving first- vs.
third-party imports.

As an example: given a Python package structure like:

```text
my_package/
  pyproject.toml
  src/
    my_package/
      __init__.py
      foo.py
      bar.py
```

The `src` directory should be included in `source` (e.g., `source =
["src"]`), such that when resolving imports, `my_package.foo` is
considered a first-party import.

This field supports globs. For example, if you have a series of Python
packages in a `python_modules` directory, `src =
["python_modules/*"]` would expand to incorporate all of the
packages in that directory. User home directory and environment
variables will also be expanded.

**Default value**: `["."]`

**Type**: `Vec<PathBuf>`

**Example usage**:

```toml
[tool.ruff]
# Allow imports relative to the "src" and "test" directories.
src = ["src", "test"]
```

---

#### [`target-version`](#target-version)

The Python version to target, e.g., when considering automatic code
upgrades, like rewriting type annotations. Note that the target
version will _not_ be inferred from the _current_ Python version,
and instead must be specified explicitly (as seen below).

**Default value**: `"py310"`

**Type**: `PythonVersion`

**Example usage**:

```toml
[tool.ruff]
# Always generate Python 3.7-compatible code.
target-version = "py37"
```

---

#### [`unfixable`](#unfixable)

A list of check code prefixes to consider un-autofix-able.

**Default value**: `[]`

**Type**: `Vec<CheckCodePrefix>`

**Example usage**:

```toml
[tool.ruff]
# Disable autofix for unused imports (`F401`).
unfixable = ["F401"]
```

---

### `flake8-annotations`

#### [`allow-star-arg-any`](#allow-star-arg-any)

Whether to suppress `ANN401` for dynamically typed `*args` and
`**kwargs` arguments.

**Default value**: `false`

**Type**: `bool`

**Example usage**:

```toml
[tool.ruff.flake8-annotations]
allow-star-arg-any = true
```

---

#### [`mypy-init-return`](#mypy-init-return)

Whether to allow the omission of a return type hint for `__init__` if at
least one argument is annotated.

**Default value**: `false`

**Type**: `bool`

**Example usage**:

```toml
[tool.ruff.flake8-annotations]
mypy-init-return = true
```

---

#### [`suppress-dummy-args`](#suppress-dummy-args)

Whether to suppress `ANN000`-level errors for arguments matching the
"dummy" variable regex (like `_`).

**Default value**: `false`

**Type**: `bool`

**Example usage**:

```toml
[tool.ruff.flake8-annotations]
suppress-dummy-args = true
```

---

#### [`suppress-none-returning`](#suppress-none-returning)

Whether to suppress `ANN200`-level errors for functions that meet either
of the following criteria:

- Contain no `return` statement.
- Explicit `return` statement(s) all return `None` (explicitly or
  implicitly).

**Default value**: `false`

**Type**: `bool`

**Example usage**:

```toml
[tool.ruff.flake8-annotations]
suppress-none-returning = true
```

---

### `flake8-bugbear`

#### [`extend-immutable-calls`](#extend-immutable-calls)

Additional callable functions to consider "immutable" when evaluating,
e.g., `no-mutable-default-argument` checks (`B006`).

**Default value**: `[]`

**Type**: `Vec<String>`

**Example usage**:

```toml
[tool.ruff.flake8-bugbear]
# Allow default arguments like, e.g., `data: List[str] = fastapi.Query(None)`.
extend-immutable-calls = ["fastapi.Depends", "fastapi.Query"]
```

---

### `flake8-errmsg`

#### [`max-string-length`](#max-string-length)

Maximum string length for string literals in exception messages.

**Default value**: `0`

**Type**: `usize`

**Example usage**:

```toml
[tool.ruff.flake8-errmsg]
max-string-length = 20
```

---

### `flake8-import-conventions`

#### [`aliases`](#aliases)

The conventional aliases for imports. These aliases can be extended by
the `extend_aliases` option.

**Default value**: `{"altair": "alt", "matplotlib.pyplot": "plt", "numpy": "np", "pandas": "pd", "seaborn": "sns"}`

**Type**: `FxHashMap<String, String>`

**Example usage**:

```toml
[tool.ruff.flake8-import-conventions]
# Declare the default aliases.
altair = "alt"
matplotlib.pyplot = "plt"
numpy = "np"
pandas = "pd"
seaborn = "sns"
```

---

#### [`extend-aliases`](#extend-aliases)

A mapping of modules to their conventional import aliases. These aliases
will be added to the `aliases` mapping.

**Default value**: `{}`

**Type**: `FxHashMap<String, String>`

**Example usage**:

```toml
[tool.ruff.flake8-import-conventions]
# Declare a custom alias for the `matplotlib` module.
"dask.dataframe" = "dd"
```

---

### `flake8-quotes`

#### [`avoid-escape`](#avoid-escape)

Whether to avoid using single quotes if a string contains single quotes,
or vice-versa with double quotes, as per [PEP8](https://peps.python.org/pep-0008/#string-quotes).
This minimizes the need to escape quotation marks within strings.

**Default value**: `true`

**Type**: `bool`

**Example usage**:

```toml
[tool.ruff.flake8-quotes]
# Don't bother trying to avoid escapes.
avoid-escape = false
```

---

#### [`docstring-quotes`](#docstring-quotes)

Quote style to prefer for docstrings (either "single" (`'`) or "double"
(`"`)).

**Default value**: `"double"`

**Type**: `Quote`

**Example usage**:

```toml
[tool.ruff.flake8-quotes]
docstring-quotes = "single"
```

---

#### [`inline-quotes`](#inline-quotes)

Quote style to prefer for inline strings (either "single" (`'`) or
"double" (`"`)).

**Default value**: `"double"`

**Type**: `Quote`

**Example usage**:

```toml
[tool.ruff.flake8-quotes]
inline-quotes = "single"
```

---

#### [`multiline-quotes`](#multiline-quotes)

Quote style to prefer for multiline strings (either "single" (`'`) or
"double" (`"`)).

**Default value**: `"double"`

**Type**: `Quote`

**Example usage**:

```toml
[tool.ruff.flake8-quotes]
multiline-quotes = "single"
```

---

### `flake8-tidy-imports`

#### [`ban-relative-imports`](#ban-relative-imports)

Whether to ban all relative imports (`"all"`), or only those imports
that extend into the parent module and beyond (`"parents"`).

**Default value**: `"parents"`

**Type**: `Strictness`

**Example usage**:

```toml
[tool.ruff.flake8-tidy-imports]
# Disallow all relative imports.
ban-relative-imports = "all"
```

---

### `flake8-unused-arguments`

#### [`ignore-variadic-names`](#ignore-variadic-names)

Whether to allow unused variadic arguments, like `*args` and `**kwargs`.

**Default value**: `false`

**Type**: `bool`

**Example usage**:

```toml
[tool.ruff.flake8-unused-arguments]
ignore-variadic-names = true
```

---

### `isort`

#### [`combine-as-imports`](#combine-as-imports)

Combines as imports on the same line. See isort's [`combine-as-imports`](https://pycqa.github.io/isort/docs/configuration/options.html#combine-as-imports)
option.

**Default value**: `false`

**Type**: `bool`

**Example usage**:

```toml
[tool.ruff.isort]
combine-as-imports = true
```

---

#### [`extra-standard-library`](#extra-standard-library)

A list of modules to consider standard-library, in addition to those
known to Ruff in advance.

**Default value**: `[]`

**Type**: `Vec<String>`

**Example usage**:

```toml
[tool.ruff.isort]
extra-standard-library = ["path"]
```

---

#### [`force-single-line`](#force-single-line)

Forces all from imports to appear on their own line.

**Default value**: `false`

**Type**: `bool`

**Example usage**:

```toml
[tool.ruff.isort]
force-single-line = true
```

---

#### [`force-wrap-aliases`](#force-wrap-aliases)

Force `import from` statements with multiple members and at least one
alias (e.g., `import A as B`) to wrap such that every line contains
exactly one member. For example, this formatting would be retained,
rather than condensing to a single line:

```py
from .utils import (
    test_directory as test_directory,
    test_id as test_id
)
```

Note that this setting is only effective when combined with
`combine-as-imports = true`. When `combine-as-imports` isn't
enabled, every aliased `import from` will be given its own line, in
which case, wrapping is not necessary.

**Default value**: `false`

**Type**: `bool`

**Example usage**:

```toml
[tool.ruff.isort]
force-wrap-aliases = true
combine-as-imports = true
```

---

#### [`known-first-party`](#known-first-party)

A list of modules to consider first-party, regardless of whether they
can be identified as such via introspection of the local filesystem.

**Default value**: `[]`

**Type**: `Vec<String>`

**Example usage**:

```toml
[tool.ruff.isort]
known-first-party = ["src"]
```

---

#### [`known-third-party`](#known-third-party)

A list of modules to consider third-party, regardless of whether they
can be identified as such via introspection of the local filesystem.

**Default value**: `[]`

**Type**: `Vec<String>`

**Example usage**:

```toml
[tool.ruff.isort]
known-third-party = ["src"]
```

---

#### [`single-line-exclusions`](#single-line-exclusions)

One or more modules to exclude from the single line rule.

**Default value**: `[]`

**Type**: `Vec<String>`

**Example usage**:

```toml
[tool.ruff.isort]
single-line-exclusions = ["os", "json"]
```

---

#### [`split-on-trailing-comma`](#split-on-trailing-comma)

If a comma is placed after the last member in a multi-line import, then
the imports will never be folded into one line.

See isort's [`split-on-trailing-comma`](https://pycqa.github.io/isort/docs/configuration/options.html#split-on-trailing-comma) option.

**Default value**: `true`

**Type**: `bool`

**Example usage**:

```toml
[tool.ruff.isort]
split-on-trailing-comma = false
```

---

### `mccabe`

#### [`max-complexity`](#max-complexity)

The maximum McCabe complexity to allow before triggering `C901` errors.

**Default value**: `10`

**Type**: `usize`

**Example usage**:

```toml
[tool.ruff.mccabe]
# Flag errors (`C901`) whenever the complexity level exceeds 5.
max-complexity = 5
```

---

### `pep8-naming`

#### [`classmethod-decorators`](#classmethod-decorators)

A list of decorators that, when applied to a method, indicate that the
method should be treated as a class method. For example, Ruff will
expect that any method decorated by a decorator in this list takes a
`cls` argument as its first argument.

**Default value**: `["classmethod"]`

**Type**: `Vec<String>`

**Example usage**:

```toml
[tool.ruff.pep8-naming]
# Allow Pydantic's `@validator` decorator to trigger class method treatment.
classmethod-decorators = ["classmethod", "pydantic.validator"]
```

---

#### [`ignore-names`](#ignore-names)

A list of names to ignore when considering `pep8-naming` violations.

**Default value**: `["setUp", "tearDown", "setUpClass", "tearDownClass", "setUpModule", "tearDownModule", "asyncSetUp", "asyncTearDown", "setUpTestData", "failureException", "longMessage", "maxDiff"]`

**Type**: `Vec<String>`

**Example usage**:

```toml
[tool.ruff.pep8-naming]
ignore-names = ["callMethod"]
```

---

#### [`staticmethod-decorators`](#staticmethod-decorators)

A list of decorators that, when applied to a method, indicate that the
method should be treated as a static method. For example, Ruff will
expect that any method decorated by a decorator in this list has no
`self` or `cls` argument.

**Default value**: `["staticmethod"]`

**Type**: `Vec<String>`

**Example usage**:

```toml
[tool.ruff.pep8-naming]
# Allow a shorthand alias, `@stcmthd`, to trigger static method treatment.
staticmethod-decorators = ["staticmethod", "stcmthd"]
```

---

### `pydocstyle`

#### [`convention`](#convention)

Whether to use Google-style or Numpy-style conventions when detecting
docstring sections. By default, conventions will be inferred from
the available sections.

**Default value**: `"convention"`

**Type**: `Convention`

**Example usage**:

```toml
[tool.ruff.pydocstyle]
# Use Google-style docstrings.
convention = "google"
```

---

### `pyupgrade`

#### [`keep-runtime-typing`](#keep-runtime-typing)

Whether to avoid PEP 585 (`List[int]` -> `list[int]`) and PEP 604
(`Optional[str]` -> `str | None`) rewrites even if a file imports `from
__future__ import annotations`. Note that this setting is only
applicable when the target Python version is below 3.9 and 3.10
respectively.

**Default value**: `false`

**Type**: `bool`

**Example usage**:

```toml
[tool.ruff.pyupgrade]
# Preserve types, even if a file imports `from __future__ import annotations`.
keep-runtime-typing = true
```

---

<!-- End auto-generated options sections. -->

## License

MIT

## Contributing

Contributions are welcome and hugely appreciated. To get started, check out the
[contributing guidelines](https://github.com/charliermarsh/ruff/blob/main/CONTRIBUTING.md).<|MERGE_RESOLUTION|>--- conflicted
+++ resolved
@@ -671,11 +671,8 @@
 | UP019 | TypingTextStrAlias | `typing.Text` is deprecated, use `str` | 🛠 |
 | UP020 | OpenAlias | Use builtin `open` | 🛠 |
 | UP021 | ReplaceUniversalNewlines | `universal_newlines` is deprecated, use `text` | 🛠 |
-<<<<<<< HEAD
 | UP022 | ReplaceStdoutStderr | Sending stdout and stderr to pipe is deprecated, use `capture_output` | 🛠 |
-=======
 | UP023 | RewriteCElementTree | `cElementTree` is deprecated, use `ElementTree` | 🛠 |
->>>>>>> 6131c819
 
 ### pep8-naming (N)
 
