<!-- Begin section: Overview -->

# Ruff

[![Ruff](https://img.shields.io/endpoint?url=https://raw.githubusercontent.com/charliermarsh/ruff/main/assets/badge/v1.json)](https://github.com/charliermarsh/ruff)
[![image](https://img.shields.io/pypi/v/ruff.svg)](https://pypi.python.org/pypi/ruff)
[![image](https://img.shields.io/pypi/l/ruff.svg)](https://pypi.python.org/pypi/ruff)
[![image](https://img.shields.io/pypi/pyversions/ruff.svg)](https://pypi.python.org/pypi/ruff)
[![Actions status](https://github.com/charliermarsh/ruff/workflows/CI/badge.svg)](https://github.com/charliermarsh/ruff/actions)
[![image](https://img.shields.io/date/1676394000?label=Jetbrains%20Ruff%20Webinar&logo=jetbrains)](https://info.jetbrains.com/PyCharm-Webinar-February14-2023.html)

[**Discord**](https://discord.gg/Z8KbeK24) | [**Docs**](https://beta.ruff.rs/docs/) | [**Playground**](https://play.ruff.rs/)

An extremely fast Python linter, written in Rust.

<p align="center">
  <picture align="center">
    <source media="(prefers-color-scheme: dark)" srcset="https://user-images.githubusercontent.com/1309177/212613422-7faaf278-706b-4294-ad92-236ffcab3430.svg">
    <source media="(prefers-color-scheme: light)" srcset="https://user-images.githubusercontent.com/1309177/212613257-5f4bca12-6d6b-4c79-9bac-51a4c6d08928.svg">
    <img alt="Shows a bar chart with benchmark results." src="https://user-images.githubusercontent.com/1309177/212613257-5f4bca12-6d6b-4c79-9bac-51a4c6d08928.svg">
  </picture>
</p>

<p align="center">
  <i>Linting the CPython codebase from scratch.</i>
</p>

* ⚡️  10-100x faster than existing linters
* 🐍  Installable via `pip`
* 🤝  Python 3.11 compatibility
* 🛠️  `pyproject.toml` support
* 📦  Built-in caching, to avoid re-analyzing unchanged files
* 🔧  Autofix support, for automatic error correction (e.g., automatically remove unused imports)
* ⚖️  [Near-parity](#how-does-ruff-compare-to-flake8) with the built-in Flake8 rule set
* 🔌  Native re-implementations of dozens of Flake8 plugins, like [flake8-bugbear](https://pypi.org/project/flake8-bugbear/)
* ⌨️  First-party editor integrations for [VS Code](https://github.com/charliermarsh/ruff-vscode) and [more](https://github.com/charliermarsh/ruff-lsp)
* 🌎  Monorepo-friendly, with [hierarchical and cascading configuration](#pyprojecttoml-discovery)

Ruff aims to be orders of magnitude faster than alternative tools while integrating more
functionality behind a single, common interface.

Ruff can be used to replace [Flake8](https://pypi.org/project/flake8/) (plus dozens of plugins),
[isort](https://pypi.org/project/isort/), [pydocstyle](https://pypi.org/project/pydocstyle/),
[yesqa](https://github.com/asottile/yesqa), [eradicate](https://pypi.org/project/eradicate/),
[pyupgrade](https://pypi.org/project/pyupgrade/), and [autoflake](https://pypi.org/project/autoflake/),
all while executing tens or hundreds of times faster than any individual tool.

Ruff is extremely actively developed and used in major open-source projects like:

* [pandas](https://github.com/pandas-dev/pandas)
* [FastAPI](https://github.com/tiangolo/fastapi)
* [Apache Airflow](https://github.com/apache/airflow)
* [SciPy](https://github.com/scipy/scipy)
* [Bokeh](https://github.com/bokeh/bokeh)
* [Zulip](https://github.com/zulip/zulip)
* [Pydantic](https://github.com/pydantic/pydantic)
* [Dagster](https://github.com/dagster-io/dagster)
* [Dagger](https://github.com/dagger/dagger)
* [Sphinx](https://github.com/sphinx-doc/sphinx)
* [Hatch](https://github.com/pypa/hatch)
* [Jupyter](https://github.com/jupyter-server/jupyter_server)
* [Great Expectations](https://github.com/great-expectations/great_expectations)
* [Polars](https://github.com/pola-rs/polars)
* [Ibis](https://github.com/ibis-project/ibis)
* [Synapse (Matrix)](https://github.com/matrix-org/synapse)
* [SnowCLI (Snowflake)](https://github.com/Snowflake-Labs/snowcli)
* [Saleor](https://github.com/saleor/saleor)
* [OpenBB](https://github.com/OpenBB-finance/OpenBBTerminal)
* [Home Assistant](https://github.com/home-assistant/core)
* [Cryptography (PyCA)](https://github.com/pyca/cryptography)
* [cibuildwheel (PyPA)](https://github.com/pypa/cibuildwheel)
* [build (PyPA)](https://github.com/pypa/build)
* [Babel](https://github.com/python-babel/babel)
* [featuretools](https://github.com/alteryx/featuretools)
* [meson-python](https://github.com/mesonbuild/meson-python)

Read the [launch blog post](https://notes.crmarsh.com/python-tooling-could-be-much-much-faster) or
the most recent [project update](https://notes.crmarsh.com/ruff-the-first-200-releases).

## Testimonials

[**Sebastián Ramírez**](https://twitter.com/tiangolo/status/1591912354882764802), creator
of [FastAPI](https://github.com/tiangolo/fastapi):

> Ruff is so fast that sometimes I add an intentional bug in the code just to confirm it's actually
> running and checking the code.

[**Nick Schrock**](https://twitter.com/schrockn/status/1612615862904827904), founder of [Elementl](https://www.elementl.com/),
co-creator of [GraphQL](https://graphql.org/):

> Why is Ruff a gamechanger? Primarily because it is nearly 1000x faster. Literally. Not a typo. On
> our largest module (dagster itself, 250k LOC) pylint takes about 2.5 minutes, parallelized across 4
> cores on my M1. Running ruff against our _entire_ codebase takes .4 seconds.

[**Bryan Van de Ven**](https://github.com/bokeh/bokeh/pull/12605), co-creator
of [Bokeh](https://github.com/bokeh/bokeh/), original author
of [Conda](https://docs.conda.io/en/latest/):

> Ruff is ~150-200x faster than flake8 on my machine, scanning the whole repo takes ~0.2s instead of
> ~20s. This is an enormous quality of life improvement for local dev. It's fast enough that I added
> it as an actual commit hook, which is terrific.

[**Timothy Crosley**](https://twitter.com/timothycrosley/status/1606420868514877440),
creator of [isort](https://github.com/PyCQA/isort):

> Just switched my first project to Ruff. Only one downside so far: it's so fast I couldn't believe it was working till I intentionally introduced some errors.

[**Tim Abbott**](https://github.com/charliermarsh/ruff/issues/465#issuecomment-1317400028), lead
developer of [Zulip](https://github.com/zulip/zulip):

> This is just ridiculously fast... `ruff` is amazing.

<!-- End section: Overview -->

## Table of Contents

This README is also available as [documentation](https://beta.ruff.rs/docs/).

1. [Installation and Usage](#installation-and-usage)
1. [Configuration](#configuration)
1. [Supported Rules](#supported-rules) <!-- Begin auto-generated table of contents. -->
   1. [Pyflakes (F)](#pyflakes-f)
   1. [pycodestyle (E, W)](#pycodestyle-e-w)
   1. [mccabe (C90)](#mccabe-c90)
   1. [isort (I)](#isort-i)
   1. [pep8-naming (N)](#pep8-naming-n)
   1. [pydocstyle (D)](#pydocstyle-d)
   1. [pyupgrade (UP)](#pyupgrade-up)
   1. [flake8-2020 (YTT)](#flake8-2020-ytt)
   1. [flake8-annotations (ANN)](#flake8-annotations-ann)
   1. [flake8-bandit (S)](#flake8-bandit-s)
   1. [flake8-blind-except (BLE)](#flake8-blind-except-ble)
   1. [flake8-boolean-trap (FBT)](#flake8-boolean-trap-fbt)
   1. [flake8-bugbear (B)](#flake8-bugbear-b)
   1. [flake8-builtins (A)](#flake8-builtins-a)
   1. [flake8-commas (COM)](#flake8-commas-com)
   1. [flake8-comprehensions (C4)](#flake8-comprehensions-c4)
   1. [flake8-datetimez (DTZ)](#flake8-datetimez-dtz)
   1. [flake8-debugger (T10)](#flake8-debugger-t10)
   1. [flake8-errmsg (EM)](#flake8-errmsg-em)
   1. [flake8-executable (EXE)](#flake8-executable-exe)
   1. [flake8-implicit-str-concat (ISC)](#flake8-implicit-str-concat-isc)
   1. [flake8-import-conventions (ICN)](#flake8-import-conventions-icn)
   1. [flake8-logging-format (G)](#flake8-logging-format-g)
   1. [flake8-no-pep420 (INP)](#flake8-no-pep420-inp)
   1. [flake8-pie (PIE)](#flake8-pie-pie)
   1. [flake8-print (T20)](#flake8-print-t20)
   1. [flake8-pytest-style (PT)](#flake8-pytest-style-pt)
   1. [flake8-quotes (Q)](#flake8-quotes-q)
   1. [flake8-return (RET)](#flake8-return-ret)
   1. [flake8-simplify (SIM)](#flake8-simplify-sim)
   1. [flake8-tidy-imports (TID)](#flake8-tidy-imports-tid)
   1. [flake8-type-checking (TCH)](#flake8-type-checking-tch)
   1. [flake8-unused-arguments (ARG)](#flake8-unused-arguments-arg)
   1. [flake8-use-pathlib (PTH)](#flake8-use-pathlib-pth)
   1. [eradicate (ERA)](#eradicate-era)
   1. [pandas-vet (PD)](#pandas-vet-pd)
   1. [pygrep-hooks (PGH)](#pygrep-hooks-pgh)
   1. [Pylint (PL)](#pylint-pl)
   1. [tryceratops (TRY)](#tryceratops-try)
   1. [flake8-raise (RSE)](#flake8-raise-rse)
   1. [flake8-self (SLF)](#flake8-self-slf)
   1. [Ruff-specific rules (RUF)](#ruff-specific-rules-ruf)<!-- End auto-generated table of contents. -->
1. [Editor Integrations](#editor-integrations)
1. [FAQ](#faq)
1. [Contributing](#contributing)
1. [Support](#support)
1. [Reference](#reference)
1. [License](#license)

## Installation and Usage

This README is also available as [documentation](https://beta.ruff.rs/docs/).

<!-- Begin section: Installation and Usage -->

### Installation

Ruff is available as [`ruff`](https://pypi.org/project/ruff/) on PyPI:

```shell
pip install ruff
```

For **macOS Homebrew** and **Linuxbrew** users, Ruff is also available as [`ruff`](https://formulae.brew.sh/formula/ruff) on Homebrew:

```shell
brew install ruff
```

For **Conda** users, Ruff is also available as [`ruff`](https://anaconda.org/conda-forge/ruff) on `conda-forge`:

```shell
conda install -c conda-forge ruff
```

For **Arch Linux** users, Ruff is also available as [`ruff`](https://archlinux.org/packages/community/x86_64/ruff/) on the official repositories:

```shell
pacman -S ruff
```

For **Alpine** users, Ruff is also available as [`ruff`](https://pkgs.alpinelinux.org/package/edge/testing/x86_64/ruff) on the testing repositories:

```shell
apk add ruff
```

[![Packaging status](https://repology.org/badge/vertical-allrepos/ruff-python-linter.svg?exclude_unsupported=1)](https://repology.org/project/ruff-python-linter/versions)

### Usage

To run Ruff, try any of the following:

```shell
ruff .                        # Lint all files in the current directory (and any subdirectories)
ruff path/to/code/            # Lint all files in `/path/to/code` (and any subdirectories)
ruff path/to/code/*.py        # Lint all `.py` files in `/path/to/code`
ruff path/to/code/to/file.py  # Lint `file.py`
```

You can run Ruff in `--watch` mode to automatically re-run on-change:

```shell
ruff path/to/code/ --watch
```

Ruff also works with [pre-commit](https://pre-commit.com):

```yaml
- repo: https://github.com/charliermarsh/ruff-pre-commit
  # Ruff version.
  rev: 'v0.0.243'
  hooks:
    - id: ruff
```

<!-- End section: Installation and Usage -->

## Configuration

<!-- Begin section: Configuration -->

Ruff is configurable both via `pyproject.toml` and the command line. For a full list of configurable
options, see the [API reference](#reference).

If left unspecified, the default configuration is equivalent to:

```toml
[tool.ruff]
# Enable Pyflakes `E` and `F` codes by default.
select = ["E", "F"]
ignore = []

# Allow autofix for all enabled rules (when `--fix`) is provided.
fixable = ["A", "B", "C", "D", "E", "F", "..."]
unfixable = []

# Exclude a variety of commonly ignored directories.
exclude = [
    ".bzr",
    ".direnv",
    ".eggs",
    ".git",
    ".hg",
    ".mypy_cache",
    ".nox",
    ".pants.d",
    ".ruff_cache",
    ".svn",
    ".tox",
    ".venv",
    "__pypackages__",
    "_build",
    "buck-out",
    "build",
    "dist",
    "node_modules",
    "venv",
]
per-file-ignores = {}

# Same as Black.
line-length = 88

# Allow unused variables when underscore-prefixed.
dummy-variable-rgx = "^(_+|(_+[a-zA-Z0-9_]*[a-zA-Z0-9]+?))$"

# Assume Python 3.10.
target-version = "py310"

[tool.ruff.mccabe]
# Unlike Flake8, default to a complexity level of 10.
max-complexity = 10
```

As an example, the following would configure Ruff to: (1) enforce flake8-bugbear rules, in addition
to the defaults; (2) avoid enforcing line-length violations (`E501`); (3) avoid attempting to fix
flake8-bugbear (`B`) violations; and (3) ignore import-at-top-of-file violations (`E402`) in
`__init__.py` files:

```toml
[tool.ruff]
# Enable flake8-bugbear (`B`) rules.
select = ["E", "F", "B"]

# Never enforce `E501` (line length violations).
ignore = ["E501"]

# Avoid trying to fix flake8-bugbear (`B`) violations.
unfixable = ["B"]

# Ignore `E402` (import violations) in all `__init__.py` files, and in `path/to/file.py`.
[tool.ruff.per-file-ignores]
"__init__.py" = ["E402"]
"path/to/file.py" = ["E402"]
```

Plugin configurations should be expressed as subsections, e.g.:

```toml
[tool.ruff]
# Add "Q" to the list of enabled codes.
select = ["E", "F", "Q"]

[tool.ruff.flake8-quotes]
docstring-quotes = "double"
```

Ruff mirrors Flake8's rule code system, in which each rule code consists of a one-to-three letter
prefix, followed by three digits (e.g., `F401`). The prefix indicates that "source" of the rule
(e.g., `F` for Pyflakes, `E` for pycodestyle, `ANN` for flake8-annotations). The set of enabled
rules is determined by the `select` and `ignore` options, which support both the full code (e.g.,
`F401`) and the prefix (e.g., `F`).

As a special-case, Ruff also supports the `ALL` code, which enables all rules. Note that some of the
pydocstyle rules conflict (e.g., `D203` and `D211`) as they represent alternative docstring
formats. Enabling `ALL` without further configuration may result in suboptimal behavior, especially
for the pydocstyle plugin.

If you're wondering how to configure Ruff, here are some **recommended guidelines**:

* Prefer `select` and `ignore` over `extend-select` and `extend-ignore`, to make your rule set
  explicit.
* Use `ALL` with discretion. Enabling `ALL` will implicitly enable new rules whenever you upgrade.
* Start with a small set of rules (`select = ["E", "F"]`) and add a category at-a-time. For example,
  you might consider expanding to `select = ["E", "F", "B"]` to enable the popular flake8-bugbear
  extension.
* By default, Ruff's autofix is aggressive. If you find that it's too aggressive for your liking,
  consider turning off autofix for specific rules or categories (see: [FAQ](#ruff-tried-to-fix-something-but-it-broke-my-code-what-should-i-do)).

As an alternative to `pyproject.toml`, Ruff will also respect a `ruff.toml` file, which implements
an equivalent schema (though the `[tool.ruff]` hierarchy can be omitted). For example, the
`pyproject.toml` described above would be represented via the following `ruff.toml`:

```toml
# Enable flake8-bugbear (`B`) rules.
select = ["E", "F", "B"]

# Never enforce `E501` (line length violations).
ignore = ["E501"]

# Avoid trying to fix flake8-bugbear (`B`) violations.
unfixable = ["B"]

# Ignore `E402` (import violations) in all `__init__.py` files, and in `path/to/file.py`.
[per-file-ignores]
"__init__.py" = ["E402"]
"path/to/file.py" = ["E402"]
```

For a full list of configurable options, see the [API reference](#reference).

### Command-line interface

Some configuration settings can be provided via the command-line, such as those related to
rule enablement and disablement, file discovery, logging level, and more:

```shell
ruff path/to/code/ --select F401 --select F403 --quiet
```

See `ruff help` for more on Ruff's top-level commands:

<!-- Begin auto-generated command help. -->

```text
Ruff: An extremely fast Python linter.

Usage: ruff [OPTIONS] <COMMAND>

Commands:
  check   Run Ruff on the given files or directories (default)
  rule    Explain a rule
  linter  List all supported upstream linters
  clean   Clear any caches in the current directory and any subdirectories
  help    Print this message or the help of the given subcommand(s)

Options:
  -h, --help     Print help
  -V, --version  Print version

Log levels:
  -v, --verbose  Enable verbose logging
  -q, --quiet    Print lint violations, but nothing else
  -s, --silent   Disable all logging (but still exit with status code "1" upon detecting lint violations)

For help with a specific command, see: `ruff help <command>`.
```

<!-- End auto-generated command help. -->

Or `ruff help check` for more on the linting command:

<!-- Begin auto-generated subcommand help. -->

```text
Run Ruff on the given files or directories (default)

Usage: ruff check [OPTIONS] [FILES]...

Arguments:
  [FILES]...  List of files or directories to check

Options:
      --fix              Attempt to automatically fix lint violations
      --show-source      Show violations with source code
      --diff             Avoid writing any fixed files back; instead, output a diff for each changed file to stdout
  -w, --watch            Run in watch mode by re-running whenever files change
      --fix-only         Fix any fixable lint violations, but don't report on leftover violations. Implies `--fix`
      --format <FORMAT>  Output serialization format for violations [env: RUFF_FORMAT=] [possible values: text, json, junit, grouped, github, gitlab, pylint]
      --config <CONFIG>  Path to the `pyproject.toml` or `ruff.toml` file to use for configuration
      --statistics       Show counts for every rule with at least one violation
      --add-noqa         Enable automatic additions of `noqa` directives to failing lines
      --show-files       See the files Ruff will be run against with the current settings
      --show-settings    See the settings Ruff will use to lint a given Python file
  -h, --help             Print help

Rule selection:
      --select <RULE_CODE>
          Comma-separated list of rule codes to enable (or ALL, to enable all rules)
      --ignore <RULE_CODE>
          Comma-separated list of rule codes to disable
      --extend-select <RULE_CODE>
          Like --select, but adds additional rule codes on top of the selected ones
      --per-file-ignores <PER_FILE_IGNORES>
          List of mappings from file pattern to code to exclude
      --fixable <RULE_CODE>
          List of rule codes to treat as eligible for autofix. Only applicable when autofix itself is enabled (e.g., via `--fix`)
      --unfixable <RULE_CODE>
          List of rule codes to treat as ineligible for autofix. Only applicable when autofix itself is enabled (e.g., via `--fix`)

File selection:
      --exclude <FILE_PATTERN>         List of paths, used to omit files and/or directories from analysis
      --extend-exclude <FILE_PATTERN>  Like --exclude, but adds additional files and directories on top of those already excluded
      --respect-gitignore              Respect file exclusions via `.gitignore` and other standard ignore files
      --force-exclude                  Enforce exclusions, even for paths passed to Ruff directly on the command-line

Rule configuration:
      --target-version <TARGET_VERSION>
          The minimum Python version that should be supported
      --line-length <LINE_LENGTH>
          Set the line-length for length-associated rules and automatic formatting
      --dummy-variable-rgx <DUMMY_VARIABLE_RGX>
          Regular expression matching the name of dummy variables

Miscellaneous:
  -n, --no-cache
          Disable cache reads
      --isolated
          Ignore all configuration files
      --cache-dir <CACHE_DIR>
          Path to the cache directory [env: RUFF_CACHE_DIR=]
      --stdin-filename <STDIN_FILENAME>
          The name of the file when passing it through stdin
  -e, --exit-zero
          Exit with status code "0", even upon detecting lint violations

Log levels:
  -v, --verbose  Enable verbose logging
  -q, --quiet    Print lint violations, but nothing else
  -s, --silent   Disable all logging (but still exit with status code "1" upon detecting lint violations)
```

<!-- End auto-generated subcommand help. -->

### `pyproject.toml` discovery

Similar to [ESLint](https://eslint.org/docs/latest/user-guide/configuring/configuration-files#cascading-and-hierarchy),
Ruff supports hierarchical configuration, such that the "closest" `pyproject.toml` file in the
directory hierarchy is used for every individual file, with all paths in the `pyproject.toml` file
(e.g., `exclude` globs, `src` paths) being resolved relative to the directory containing the
`pyproject.toml` file.

There are a few exceptions to these rules:

1. In locating the "closest" `pyproject.toml` file for a given path, Ruff ignores any
   `pyproject.toml` files that lack a `[tool.ruff]` section.
2. If a configuration file is passed directly via `--config`, those settings are used for across
   files. Any relative paths in that configuration file (like `exclude` globs or `src` paths) are
   resolved relative to the _current working directory_.
3. If no `pyproject.toml` file is found in the filesystem hierarchy, Ruff will fall back to using
   a default configuration. If a user-specific configuration file exists
   at `${config_dir}/ruff/pyproject.toml`, that file will be used instead of the default
   configuration, with `${config_dir}` being determined via the [`dirs`](https://docs.rs/dirs/4.0.0/dirs/fn.config_dir.html)
   crate, and all relative paths being again resolved relative to the _current working directory_.
4. Any `pyproject.toml`-supported settings that are provided on the command-line (e.g., via
   `--select`) will override the settings in _every_ resolved configuration file.

Unlike [ESLint](https://eslint.org/docs/latest/user-guide/configuring/configuration-files#cascading-and-hierarchy),
Ruff does not merge settings across configuration files; instead, the "closest" configuration file
is used, and any parent configuration files are ignored. In lieu of this implicit cascade, Ruff
supports an [`extend`](#extend) field, which allows you to inherit the settings from another
`pyproject.toml` file, like so:

```toml
# Extend the `pyproject.toml` file in the parent directory.
extend = "../pyproject.toml"
# But use a different line length.
line-length = 100
```

All of the above rules apply equivalently to `ruff.toml` files. If Ruff detects both a `ruff.toml`
and `pyproject.toml` file, it will defer to the `ruff.toml`.

### Python file discovery

When passed a path on the command-line, Ruff will automatically discover all Python files in that
path, taking into account the [`exclude`](#exclude) and [`extend-exclude`](#extend-exclude) settings
in each directory's `pyproject.toml` file.

By default, Ruff will also skip any files that are omitted via `.ignore`, `.gitignore`,
`.git/info/exclude`, and global `gitignore` files (see: [`respect-gitignore`](#respect-gitignore)).

Files that are passed to `ruff` directly are always linted, regardless of the above criteria.
For example, `ruff /path/to/excluded/file.py` will always lint `file.py`.

### Rule resolution

The set of enabled rules is controlled via the [`select`](#select) and [`ignore`](#ignore) settings,
along with the [`extend-select`](#extend-select) and [`extend-ignore`](#extend-ignore) modifiers.

To resolve the enabled rule set, Ruff may need to reconcile `select` and `ignore` from a variety
of sources, including the current `pyproject.toml`, any inherited `pyproject.toml` files, and the
CLI (e.g., `--select`).

In those scenarios, Ruff uses the "highest-priority" `select` as the basis for the rule set, and
then applies any `extend-select`, `ignore`, and `extend-ignore` adjustments. CLI options are given
higher priority than `pyproject.toml` options, and the current `pyproject.toml` file is given higher
priority than any inherited `pyproject.toml` files.

For example, given the following `pyproject.toml` file:

```toml
[tool.ruff]
select = ["E", "F"]
ignore = ["F401"]
```

Running `ruff --select F401` would result in Ruff enforcing `F401`, and no other rules.

Running `ruff --extend-select B` would result in Ruff enforcing the `E`, `F`, and `B` rules, with
the exception of `F401`.

### Suppressing errors

To omit a lint rule entirely, add it to the "ignore" list via [`ignore`](#ignore) or
[`extend-ignore`](#extend-ignore), either on the command-line or in your `pyproject.toml` file.

To ignore a violation inline, Ruff uses a `noqa` system similar to [Flake8](https://flake8.pycqa.org/en/3.1.1/user/ignoring-errors.html).
To ignore an individual violation, add `# noqa: {code}` to the end of the line, like so:

```python
# Ignore F841.
x = 1  # noqa: F841

# Ignore E741 and F841.
i = 1  # noqa: E741, F841

# Ignore _all_ violations.
x = 1  # noqa
```

Note that, for multi-line strings, the `noqa` directive should come at the end of the string, and
will apply to the entire string, like so:

```python
"""Lorem ipsum dolor sit amet.

Lorem ipsum dolor sit amet, consectetur adipiscing elit, sed do eiusmod tempor.
"""  # noqa: E501
```

To ignore all violations across an entire file, Ruff supports Flake8's `# flake8: noqa` directive
(or, equivalently, `# ruff: noqa`). Adding either of those directives to any part of a file will
disable enforcement across the entire file.

For targeted exclusions across entire files (e.g., "Ignore all F841 violations in
`/path/to/file.py`"), see the [`per-file-ignores`](#per-file-ignores) configuration setting.

#### Automatic error suppression

Ruff supports several workflows to aid in `noqa` management.

First, Ruff provides a special rule code, `RUF100`, to enforce that your `noqa` directives are
"valid", in that the violations they _say_ they ignore are actually being triggered on that line (and
thus suppressed). You can run `ruff /path/to/file.py --extend-select RUF100` to flag unused `noqa`
directives.

Second, Ruff can _automatically remove_ unused `noqa` directives via its autofix functionality.
You can run `ruff /path/to/file.py --extend-select RUF100 --fix` to automatically remove unused
`noqa` directives.

Third, Ruff can _automatically add_ `noqa` directives to all failing lines. This is useful when
migrating a new codebase to Ruff. You can run `ruff /path/to/file.py --add-noqa` to automatically
add `noqa` directives to all failing lines, with the appropriate rule codes.

#### Action comments

Ruff respects `isort`'s [action comments](https://pycqa.github.io/isort/docs/configuration/action_comments.html)
(`# isort: skip_file`, `# isort: on`, `# isort: off`, `# isort: skip`, and `# isort: split`), which
enable selectively enabling and disabling import sorting for blocks of code and other inline
configuration.

See the [`isort` documentation](https://pycqa.github.io/isort/docs/configuration/action_comments.html)
for more.

<!-- End section: Configuration -->

## Supported Rules

<!-- Begin section: Rules -->

Regardless of the rule's origin, Ruff re-implements every rule in Rust as a first-party feature.

By default, Ruff enables Flake8's `E` and `F` rules. Ruff supports all rules from the `F` category,
and a [subset](#error-e) of the `E` category, omitting those stylistic rules made obsolete by the
use of an autoformatter, like [Black](https://github.com/psf/black).

The 🛠 emoji indicates that a rule is automatically fixable by the `--fix` command-line option.

<!-- Sections automatically generated by `cargo dev generate-rules-table`. -->
<!-- Begin auto-generated sections. -->

### Pyflakes (F)

For more, see [Pyflakes](https://pypi.org/project/pyflakes/) on PyPI.

| Code | Name | Message | Fix |
| ---- | ---- | ------- | --- |
| F401 | unused-import | `{name}` imported but unused; consider adding to `__all__` or using a redundant alias | 🛠 |
| F402 | import-shadowed-by-loop-var | Import `{name}` from line {line} shadowed by loop variable |  |
| F403 | import-star-used | `from {name} import *` used; unable to detect undefined names |  |
| F404 | late-future-import | `from __future__` imports must occur at the beginning of the file |  |
| F405 | import-star-usage | `{name}` may be undefined, or defined from star imports: {sources} |  |
| F406 | import-star-not-permitted | `from {name} import *` only allowed at module level |  |
| F407 | future-feature-not-defined | Future feature `{name}` is not defined |  |
| F501 | percent-format-invalid-format | `%`-format string has invalid format string: {message} |  |
| F502 | percent-format-expected-mapping | `%`-format string expected mapping but got sequence |  |
| F503 | percent-format-expected-sequence | `%`-format string expected sequence but got mapping |  |
| F504 | percent-format-extra-named-arguments | `%`-format string has unused named argument(s): {message} | 🛠 |
| F505 | percent-format-missing-argument | `%`-format string is missing argument(s) for placeholder(s): {message} |  |
| F506 | percent-format-mixed-positional-and-named | `%`-format string has mixed positional and named placeholders |  |
| F507 | percent-format-positional-count-mismatch | `%`-format string has {wanted} placeholder(s) but {got} substitution(s) |  |
| F508 | percent-format-star-requires-sequence | `%`-format string `*` specifier requires sequence |  |
| F509 | percent-format-unsupported-format-character | `%`-format string has unsupported format character '{char}' |  |
| F521 | string-dot-format-invalid-format | `.format` call has invalid format string: {message} |  |
| F522 | string-dot-format-extra-named-arguments | `.format` call has unused named argument(s): {message} | 🛠 |
| F523 | string-dot-format-extra-positional-arguments | `.format` call has unused arguments at position(s): {message} |  |
| F524 | string-dot-format-missing-arguments | `.format` call is missing argument(s) for placeholder(s): {message} |  |
| F525 | string-dot-format-mixing-automatic | `.format` string mixes automatic and manual numbering |  |
| F541 | f-string-missing-placeholders | f-string without any placeholders | 🛠 |
| F601 | multi-value-repeated-key-literal | Dictionary key literal `{name}` repeated | 🛠 |
| F602 | multi-value-repeated-key-variable | Dictionary key `{name}` repeated | 🛠 |
| F621 | expressions-in-star-assignment | Too many expressions in star-unpacking assignment |  |
| F622 | two-starred-expressions | Two starred expressions in assignment |  |
| F631 | assert-tuple | Assert test is a non-empty tuple, which is always `True` |  |
| F632 | is-literal | Use `==` to compare constant literals | 🛠 |
| F633 | invalid-print-syntax | Use of `>>` is invalid with `print` function |  |
| F634 | if-tuple | If test is a tuple, which is always `True` |  |
| F701 | break-outside-loop | `break` outside loop |  |
| F702 | continue-outside-loop | `continue` not properly in loop |  |
| F704 | yield-outside-function | `{keyword}` statement outside of a function |  |
| F706 | return-outside-function | `return` statement outside of a function/method |  |
| F707 | default-except-not-last | An `except` block as not the last exception handler |  |
| F722 | forward-annotation-syntax-error | Syntax error in forward annotation: `{body}` |  |
| F811 | redefined-while-unused | Redefinition of unused `{name}` from line {line} |  |
| F821 | undefined-name | Undefined name `{name}` |  |
| F822 | undefined-export | Undefined name `{name}` in `__all__` |  |
| F823 | undefined-local | Local variable `{name}` referenced before assignment |  |
| F841 | unused-variable | Local variable `{name}` is assigned to but never used | 🛠 |
| F842 | unused-annotation | Local variable `{name}` is annotated but never used |  |
| F901 | raise-not-implemented | `raise NotImplemented` should be `raise NotImplementedError` | 🛠 |

### pycodestyle (E, W)

For more, see [pycodestyle](https://pypi.org/project/pycodestyle/) on PyPI.

#### Error (E)

| Code | Name | Message | Fix |
| ---- | ---- | ------- | --- |
| E101 | mixed-spaces-and-tabs | Indentation contains mixed spaces and tabs |  |
| E401 | multiple-imports-on-one-line | Multiple imports on one line |  |
| E402 | module-import-not-at-top-of-file | Module level import not at top of file |  |
| E501 | line-too-long | Line too long ({length} > {limit} characters) |  |
| E711 | none-comparison | Comparison to `None` should be `cond is None` | 🛠 |
| E712 | true-false-comparison | Comparison to `True` should be `cond is True` | 🛠 |
| E713 | not-in-test | Test for membership should be `not in` | 🛠 |
| E714 | not-is-test | Test for object identity should be `is not` | 🛠 |
| E721 | type-comparison | Do not compare types, use `isinstance()` |  |
| E722 | do-not-use-bare-except | Do not use bare `except` |  |
| E731 | do-not-assign-lambda | Do not assign a `lambda` expression, use a `def` | 🛠 |
| E741 | ambiguous-variable-name | Ambiguous variable name: `{name}` |  |
| E742 | ambiguous-class-name | Ambiguous class name: `{name}` |  |
| E743 | ambiguous-function-name | Ambiguous function name: `{name}` |  |
| E902 | io-error | {message} |  |
| E999 | syntax-error | SyntaxError: {message} |  |

#### Warning (W)

| Code | Name | Message | Fix |
| ---- | ---- | ------- | --- |
| W292 | no-new-line-at-end-of-file | No newline at end of file | 🛠 |
| W505 | doc-line-too-long | Doc line too long ({length} > {limit} characters) |  |
| W605 | invalid-escape-sequence | Invalid escape sequence: '\{char}' | 🛠 |

### mccabe (C90)

For more, see [mccabe](https://pypi.org/project/mccabe/) on PyPI.

| Code | Name | Message | Fix |
| ---- | ---- | ------- | --- |
| C901 | function-is-too-complex | `{name}` is too complex ({complexity}) |  |

### isort (I)

For more, see [isort](https://pypi.org/project/isort/) on PyPI.

| Code | Name | Message | Fix |
| ---- | ---- | ------- | --- |
| I001 | unsorted-imports | Import block is un-sorted or un-formatted | 🛠 |
| I002 | missing-required-import | Missing required import: `{name}` | 🛠 |

### pep8-naming (N)

For more, see [pep8-naming](https://pypi.org/project/pep8-naming/) on PyPI.

| Code | Name | Message | Fix |
| ---- | ---- | ------- | --- |
| N801 | invalid-class-name | Class name `{name}` should use CapWords convention  |  |
| N802 | invalid-function-name | Function name `{name}` should be lowercase |  |
| N803 | invalid-argument-name | Argument name `{name}` should be lowercase |  |
| N804 | invalid-first-argument-name-for-class-method | First argument of a class method should be named `cls` |  |
| N805 | invalid-first-argument-name-for-method | First argument of a method should be named `self` |  |
| N806 | non-lowercase-variable-in-function | Variable `{name}` in function should be lowercase |  |
| N807 | dunder-function-name | Function name should not start and end with `__` |  |
| N811 | constant-imported-as-non-constant | Constant `{name}` imported as non-constant `{asname}` |  |
| N812 | lowercase-imported-as-non-lowercase | Lowercase `{name}` imported as non-lowercase `{asname}` |  |
| N813 | camelcase-imported-as-lowercase | Camelcase `{name}` imported as lowercase `{asname}` |  |
| N814 | camelcase-imported-as-constant | Camelcase `{name}` imported as constant `{asname}` |  |
| N815 | mixed-case-variable-in-class-scope | Variable `{name}` in class scope should not be mixedCase |  |
| N816 | mixed-case-variable-in-global-scope | Variable `{name}` in global scope should not be mixedCase |  |
| N817 | camelcase-imported-as-acronym | Camelcase `{name}` imported as acronym `{asname}` |  |
| N818 | error-suffix-on-exception-name | Exception name `{name}` should be named with an Error suffix |  |

### pydocstyle (D)

For more, see [pydocstyle](https://pypi.org/project/pydocstyle/) on PyPI.

| Code | Name | Message | Fix |
| ---- | ---- | ------- | --- |
| D100 | public-module | Missing docstring in public module |  |
| D101 | public-class | Missing docstring in public class |  |
| D102 | public-method | Missing docstring in public method |  |
| D103 | public-function | Missing docstring in public function |  |
| D104 | public-package | Missing docstring in public package |  |
| D105 | magic-method | Missing docstring in magic method |  |
| D106 | public-nested-class | Missing docstring in public nested class |  |
| D107 | public-init | Missing docstring in `__init__` |  |
| D200 | fits-on-one-line | One-line docstring should fit on one line | 🛠 |
| D201 | no-blank-line-before-function | No blank lines allowed before function docstring (found {num_lines}) | 🛠 |
| D202 | no-blank-line-after-function | No blank lines allowed after function docstring (found {num_lines}) | 🛠 |
| D203 | one-blank-line-before-class | 1 blank line required before class docstring | 🛠 |
| D204 | one-blank-line-after-class | 1 blank line required after class docstring | 🛠 |
| D205 | blank-line-after-summary | 1 blank line required between summary line and description | 🛠 |
| D206 | indent-with-spaces | Docstring should be indented with spaces, not tabs |  |
| D207 | no-under-indentation | Docstring is under-indented | 🛠 |
| D208 | no-over-indentation | Docstring is over-indented | 🛠 |
| D209 | new-line-after-last-paragraph | Multi-line docstring closing quotes should be on a separate line | 🛠 |
| D210 | no-surrounding-whitespace | No whitespaces allowed surrounding docstring text | 🛠 |
| D211 | no-blank-line-before-class | No blank lines allowed before class docstring | 🛠 |
| D212 | multi-line-summary-first-line | Multi-line docstring summary should start at the first line | 🛠 |
| D213 | multi-line-summary-second-line | Multi-line docstring summary should start at the second line | 🛠 |
| D214 | section-not-over-indented | Section is over-indented ("{name}") | 🛠 |
| D215 | section-underline-not-over-indented | Section underline is over-indented ("{name}") | 🛠 |
| D300 | uses-triple-quotes | Use """triple double quotes""" |  |
| D301 | uses-r-prefix-for-backslashed-content | Use r""" if any backslashes in a docstring |  |
| D400 | ends-in-period | First line should end with a period | 🛠 |
| D401 | non-imperative-mood | First line of docstring should be in imperative mood: "{first_line}" |  |
| D402 | no-signature | First line should not be the function's signature |  |
| D403 | first-line-capitalized | First word of the first line should be properly capitalized |  |
| D404 | no-this-prefix | First word of the docstring should not be "This" |  |
| D405 | capitalize-section-name | Section name should be properly capitalized ("{name}") | 🛠 |
| D406 | new-line-after-section-name | Section name should end with a newline ("{name}") | 🛠 |
| D407 | dashed-underline-after-section | Missing dashed underline after section ("{name}") | 🛠 |
| D408 | section-underline-after-name | Section underline should be in the line following the section's name ("{name}") | 🛠 |
| D409 | section-underline-matches-section-length | Section underline should match the length of its name ("{name}") | 🛠 |
| D410 | blank-line-after-section | Missing blank line after section ("{name}") | 🛠 |
| D411 | blank-line-before-section | Missing blank line before section ("{name}") | 🛠 |
| D412 | no-blank-lines-between-header-and-content | No blank lines allowed between a section header and its content ("{name}") | 🛠 |
| D413 | blank-line-after-last-section | Missing blank line after last section ("{name}") | 🛠 |
| D414 | non-empty-section | Section has no content ("{name}") |  |
| D415 | ends-in-punctuation | First line should end with a period, question mark, or exclamation point | 🛠 |
| D416 | section-name-ends-in-colon | Section name should end with a colon ("{name}") | 🛠 |
| D417 | document-all-arguments | Missing argument description in the docstring: `{name}` |  |
| D418 | skip-docstring | Function decorated with `@overload` shouldn't contain a docstring |  |
| D419 | non-empty | Docstring is empty |  |

### pyupgrade (UP)

For more, see [pyupgrade](https://pypi.org/project/pyupgrade/) on PyPI.

| Code | Name | Message | Fix |
| ---- | ---- | ------- | --- |
| UP001 | useless-metaclass-type | `__metaclass__ = type` is implied | 🛠 |
| UP003 | type-of-primitive | Use `{}` instead of `type(...)` | 🛠 |
| UP004 | useless-object-inheritance | Class `{name}` inherits from `object` | 🛠 |
| UP005 | deprecated-unittest-alias | `{alias}` is deprecated, use `{target}` | 🛠 |
| UP006 | use-pep585-annotation | Use `{}` instead of `{}` for type annotations | 🛠 |
| UP007 | use-pep604-annotation | Use `X \| Y` for type annotations | 🛠 |
| UP008 | super-call-with-parameters | Use `super()` instead of `super(__class__, self)` | 🛠 |
| UP009 | pep3120-unnecessary-coding-comment | UTF-8 encoding declaration is unnecessary | 🛠 |
| UP010 | unnecessary-future-import | Unnecessary `__future__` import `{import}` for target Python version | 🛠 |
| UP011 | lru-cache-without-parameters | Unnecessary parameters to `functools.lru_cache` | 🛠 |
| UP012 | unnecessary-encode-utf8 | Unnecessary call to `encode` as UTF-8 | 🛠 |
| UP013 | convert-typed-dict-functional-to-class | Convert `{name}` from `TypedDict` functional to class syntax | 🛠 |
| UP014 | convert-named-tuple-functional-to-class | Convert `{name}` from `NamedTuple` functional to class syntax | 🛠 |
| UP015 | redundant-open-modes | Unnecessary open mode parameters | 🛠 |
| UP017 | datetime-timezone-utc | Use `datetime.UTC` alias | 🛠 |
| UP018 | native-literals | Unnecessary call to `{literal_type}` | 🛠 |
| UP019 | typing-text-str-alias | `typing.Text` is deprecated, use `str` | 🛠 |
| UP020 | open-alias | Use builtin `open` | 🛠 |
| UP021 | replace-universal-newlines | `universal_newlines` is deprecated, use `text` | 🛠 |
| UP022 | replace-stdout-stderr | Sending stdout and stderr to pipe is deprecated, use `capture_output` | 🛠 |
| UP023 | rewrite-c-element-tree | `cElementTree` is deprecated, use `ElementTree` | 🛠 |
| UP024 | os-error-alias | Replace aliased errors with `OSError` | 🛠 |
| UP025 | rewrite-unicode-literal | Remove unicode literals from strings | 🛠 |
| UP026 | rewrite-mock-import | `mock` is deprecated, use `unittest.mock` | 🛠 |
| UP027 | rewrite-list-comprehension | Replace unpacked list comprehension with a generator expression | 🛠 |
| UP028 | rewrite-yield-from | Replace `yield` over `for` loop with `yield from` | 🛠 |
| UP029 | unnecessary-builtin-import | Unnecessary builtin import: `{import}` | 🛠 |
| UP030 | format-literals | Use implicit references for positional format fields | 🛠 |
| UP031 | printf-string-formatting | Use format specifiers instead of percent format | 🛠 |
| UP032 | f-string | Use f-string instead of `format` call | 🛠 |
| UP033 | functools-cache | Use `@functools.cache` instead of `@functools.lru_cache(maxsize=None)` | 🛠 |
| UP034 | extraneous-parentheses | Avoid extraneous parentheses | 🛠 |
| UP035 | import-replacements | Import from `{module}` instead: {names} | 🛠 |
| UP036 | outdated-version-block | Version block is outdated for minimum Python version | 🛠 |
| UP037 | quoted-annotation | Remove quotes from type annotation | 🛠 |

### flake8-2020 (YTT)

For more, see [flake8-2020](https://pypi.org/project/flake8-2020/) on PyPI.

| Code | Name | Message | Fix |
| ---- | ---- | ------- | --- |
| YTT101 | sys-version-slice3-referenced | `sys.version[:3]` referenced (python3.10), use `sys.version_info` |  |
| YTT102 | sys-version2-referenced | `sys.version[2]` referenced (python3.10), use `sys.version_info` |  |
| YTT103 | sys-version-cmp-str3 | `sys.version` compared to string (python3.10), use `sys.version_info` |  |
| YTT201 | sys-version-info0-eq3-referenced | `sys.version_info[0] == 3` referenced (python4), use `>=` |  |
| YTT202 | six-py3-referenced | `six.PY3` referenced (python4), use `not six.PY2` |  |
| YTT203 | sys-version-info1-cmp-int | `sys.version_info[1]` compared to integer (python4), compare `sys.version_info` to tuple |  |
| YTT204 | sys-version-info-minor-cmp-int | `sys.version_info.minor` compared to integer (python4), compare `sys.version_info` to tuple |  |
| YTT301 | sys-version0-referenced | `sys.version[0]` referenced (python10), use `sys.version_info` |  |
| YTT302 | sys-version-cmp-str10 | `sys.version` compared to string (python10), use `sys.version_info` |  |
| YTT303 | sys-version-slice1-referenced | `sys.version[:1]` referenced (python10), use `sys.version_info` |  |

### flake8-annotations (ANN)

For more, see [flake8-annotations](https://pypi.org/project/flake8-annotations/) on PyPI.

| Code | Name | Message | Fix |
| ---- | ---- | ------- | --- |
| ANN001 | missing-type-function-argument | Missing type annotation for function argument `{name}` |  |
| ANN002 | missing-type-args | Missing type annotation for `*{name}` |  |
| ANN003 | missing-type-kwargs | Missing type annotation for `**{name}` |  |
| ANN101 | missing-type-self | Missing type annotation for `{name}` in method |  |
| ANN102 | missing-type-cls | Missing type annotation for `{name}` in classmethod |  |
| ANN201 | missing-return-type-public-function | Missing return type annotation for public function `{name}` |  |
| ANN202 | missing-return-type-private-function | Missing return type annotation for private function `{name}` |  |
| ANN204 | missing-return-type-special-method | Missing return type annotation for special method `{name}` | 🛠 |
| ANN205 | missing-return-type-static-method | Missing return type annotation for staticmethod `{name}` |  |
| ANN206 | missing-return-type-class-method | Missing return type annotation for classmethod `{name}` |  |
| ANN401 | dynamically-typed-expression | Dynamically typed expressions (typing.Any) are disallowed in `{name}` |  |

### flake8-bandit (S)

For more, see [flake8-bandit](https://pypi.org/project/flake8-bandit/) on PyPI.

| Code | Name | Message | Fix |
| ---- | ---- | ------- | --- |
| S101 | assert-used | Use of `assert` detected |  |
| S102 | exec-used | Use of `exec` detected |  |
| S103 | bad-file-permissions | `os.chmod` setting a permissive mask `{mask:#o}` on file or directory |  |
| S104 | hardcoded-bind-all-interfaces | Possible binding to all interfaces |  |
| S105 | hardcoded-password-string | Possible hardcoded password: "{}" |  |
| S106 | hardcoded-password-func-arg | Possible hardcoded password: "{}" |  |
| S107 | hardcoded-password-default | Possible hardcoded password: "{}" |  |
| S108 | hardcoded-temp-file | Probable insecure usage of temporary file or directory: "{}" |  |
| S110 | try-except-pass | `try`-`except`-`pass` detected, consider logging the exception |  |
| S113 | request-without-timeout | Probable use of requests call with timeout set to `{value}` |  |
| S324 | hashlib-insecure-hash-function | Probable use of insecure hash functions in `hashlib`: "{}" |  |
| S501 | request-with-no-cert-validation | Probable use of `{string}` call with `verify=False` disabling SSL certificate checks |  |
| S506 | unsafe-yaml-load | Probable use of unsafe loader `{name}` with `yaml.load`. Allows instantiation of arbitrary objects. Consider `yaml.safe_load`. |  |
| S508 | snmp-insecure-version | The use of SNMPv1 and SNMPv2 is insecure. Use SNMPv3 if able. |  |
| S509 | snmp-weak-cryptography | You should not use SNMPv3 without encryption. `noAuthNoPriv` & `authNoPriv` is insecure. |  |
| S612 | logging-config-insecure-listen | Use of insecure `logging.config.listen` detected |  |
| S701 | jinja2-autoescape-false | Using jinja2 templates with `autoescape=False` is dangerous and can lead to XSS. Ensure `autoescape=True` or use the `select_autoescape` function. |  |

### flake8-blind-except (BLE)

For more, see [flake8-blind-except](https://pypi.org/project/flake8-blind-except/) on PyPI.

| Code | Name | Message | Fix |
| ---- | ---- | ------- | --- |
| BLE001 | blind-except | Do not catch blind exception: `{name}` |  |

### flake8-boolean-trap (FBT)

For more, see [flake8-boolean-trap](https://pypi.org/project/flake8-boolean-trap/) on PyPI.

| Code | Name | Message | Fix |
| ---- | ---- | ------- | --- |
| FBT001 | boolean-positional-arg-in-function-definition | Boolean positional arg in function definition |  |
| FBT002 | boolean-default-value-in-function-definition | Boolean default value in function definition |  |
| FBT003 | boolean-positional-value-in-function-call | Boolean positional value in function call |  |

### flake8-bugbear (B)

For more, see [flake8-bugbear](https://pypi.org/project/flake8-bugbear/) on PyPI.

| Code | Name | Message | Fix |
| ---- | ---- | ------- | --- |
| B002 | unary-prefix-increment | Python does not support the unary prefix increment |  |
| B003 | assignment-to-os-environ | Assigning to `os.environ` doesn't clear the environment |  |
| B004 | unreliable-callable-check |  Using `hasattr(x, '__call__')` to test if x is callable is unreliable. Use `callable(x)` for consistent results. |  |
| B005 | strip-with-multi-characters | Using `.strip()` with multi-character strings is misleading the reader |  |
| B006 | mutable-argument-default | Do not use mutable data structures for argument defaults |  |
| B007 | unused-loop-control-variable | Loop control variable `{name}` not used within loop body | 🛠 |
| B008 | function-call-argument-default | Do not perform function call `{name}` in argument defaults |  |
| B009 | get-attr-with-constant | Do not call `getattr` with a constant attribute value. It is not any safer than normal property access. | 🛠 |
| B010 | set-attr-with-constant | Do not call `setattr` with a constant attribute value. It is not any safer than normal property access. | 🛠 |
| B011 | do-not-assert-false | Do not `assert False` (`python -O` removes these calls), raise `AssertionError()` | 🛠 |
| B012 | jump-statement-in-finally | `{name}` inside `finally` blocks cause exceptions to be silenced |  |
| B013 | redundant-tuple-in-exception-handler | A length-one tuple literal is redundant. Write `except {name}` instead of `except ({name},)`. | 🛠 |
| B014 | duplicate-handler-exception | Exception handler with duplicate exception: `{name}` | 🛠 |
| B015 | useless-comparison | Pointless comparison. This comparison does nothing but waste CPU instructions. Either prepend `assert` or remove it. |  |
| B016 | cannot-raise-literal | Cannot raise a literal. Did you intend to return it or raise an Exception? |  |
| B017 | no-assert-raises-exception | `assertRaises(Exception)` should be considered evil |  |
| B018 | useless-expression | Found useless expression. Either assign it to a variable or remove it. |  |
| B019 | cached-instance-method | Use of `functools.lru_cache` or `functools.cache` on methods can lead to memory leaks |  |
| B020 | loop-variable-overrides-iterator | Loop control variable `{name}` overrides iterable it iterates |  |
| B021 | f-string-docstring | f-string used as docstring. This will be interpreted by python as a joined string rather than a docstring. |  |
| B022 | useless-contextlib-suppress | No arguments passed to `contextlib.suppress`. No exceptions will be suppressed and therefore this context manager is redundant |  |
| B023 | function-uses-loop-variable | Function definition does not bind loop variable `{name}` |  |
| B024 | abstract-base-class-without-abstract-method | `{name}` is an abstract base class, but it has no abstract methods |  |
| B025 | duplicate-try-block-exception | try-except block with duplicate exception `{name}` |  |
| B026 | star-arg-unpacking-after-keyword-arg | Star-arg unpacking after a keyword argument is strongly discouraged |  |
| B027 | empty-method-without-abstract-decorator | `{name}` is an empty method in an abstract base class, but has no abstract decorator |  |
| B904 | raise-without-from-inside-except | Within an except clause, raise exceptions with `raise ... from err` or `raise ... from None` to distinguish them from errors in exception handling |  |
| B905 | zip-without-explicit-strict | `zip()` without an explicit `strict=` parameter |  |

### flake8-builtins (A)

For more, see [flake8-builtins](https://pypi.org/project/flake8-builtins/) on PyPI.

| Code | Name | Message | Fix |
| ---- | ---- | ------- | --- |
| A001 | builtin-variable-shadowing | Variable `{name}` is shadowing a python builtin |  |
| A002 | builtin-argument-shadowing | Argument `{name}` is shadowing a python builtin |  |
| A003 | builtin-attribute-shadowing | Class attribute `{name}` is shadowing a python builtin |  |

### flake8-commas (COM)

For more, see [flake8-commas](https://pypi.org/project/flake8-commas/) on PyPI.

| Code | Name | Message | Fix |
| ---- | ---- | ------- | --- |
| COM812 | trailing-comma-missing | Trailing comma missing | 🛠 |
| COM818 | trailing-comma-on-bare-tuple-prohibited | Trailing comma on bare tuple prohibited |  |
| COM819 | trailing-comma-prohibited | Trailing comma prohibited | 🛠 |

### flake8-comprehensions (C4)

For more, see [flake8-comprehensions](https://pypi.org/project/flake8-comprehensions/) on PyPI.

| Code | Name | Message | Fix |
| ---- | ---- | ------- | --- |
| C400 | unnecessary-generator-list | Unnecessary generator (rewrite as a `list` comprehension) | 🛠 |
| C401 | unnecessary-generator-set | Unnecessary generator (rewrite as a `set` comprehension) | 🛠 |
| C402 | unnecessary-generator-dict | Unnecessary generator (rewrite as a `dict` comprehension) | 🛠 |
| C403 | unnecessary-list-comprehension-set | Unnecessary `list` comprehension (rewrite as a `set` comprehension) | 🛠 |
| C404 | unnecessary-list-comprehension-dict | Unnecessary `list` comprehension (rewrite as a `dict` comprehension) | 🛠 |
| C405 | unnecessary-literal-set | Unnecessary `{obj_type}` literal (rewrite as a `set` literal) | 🛠 |
| C406 | unnecessary-literal-dict | Unnecessary `{obj_type}` literal (rewrite as a `dict` literal) | 🛠 |
| C408 | unnecessary-collection-call | Unnecessary `{obj_type}` call (rewrite as a literal) | 🛠 |
| C409 | unnecessary-literal-within-tuple-call | Unnecessary `{literal}` literal passed to `tuple()` (rewrite as a `tuple` literal) | 🛠 |
| C410 | unnecessary-literal-within-list-call | Unnecessary `{literal}` literal passed to `list()` (remove the outer call to `list()`) | 🛠 |
| C411 | unnecessary-list-call | Unnecessary `list` call (remove the outer call to `list()`) | 🛠 |
| C413 | unnecessary-call-around-sorted | Unnecessary `{func}` call around `sorted()` | 🛠 |
| C414 | unnecessary-double-cast-or-process | Unnecessary `{inner}` call within `{outer}()` |  |
| C415 | unnecessary-subscript-reversal | Unnecessary subscript reversal of iterable within `{func}()` |  |
| C416 | unnecessary-comprehension | Unnecessary `{obj_type}` comprehension (rewrite using `{obj_type}()`) | 🛠 |
| C417 | unnecessary-map | Unnecessary `map` usage (rewrite using a generator expression) |  |

### flake8-datetimez (DTZ)

For more, see [flake8-datetimez](https://pypi.org/project/flake8-datetimez/) on PyPI.

| Code | Name | Message | Fix |
| ---- | ---- | ------- | --- |
| DTZ001 | call-datetime-without-tzinfo | The use of `datetime.datetime()` without `tzinfo` argument is not allowed |  |
| DTZ002 | call-datetime-today | The use of `datetime.datetime.today()` is not allowed, use `datetime.datetime.now(tz=)` instead |  |
| DTZ003 | call-datetime-utcnow | The use of `datetime.datetime.utcnow()` is not allowed, use `datetime.datetime.now(tz=)` instead |  |
| DTZ004 | call-datetime-utcfromtimestamp | The use of `datetime.datetime.utcfromtimestamp()` is not allowed, use `datetime.datetime.fromtimestamp(ts, tz=)` instead |  |
| DTZ005 | call-datetime-now-without-tzinfo | The use of `datetime.datetime.now()` without `tz` argument is not allowed |  |
| DTZ006 | call-datetime-fromtimestamp | The use of `datetime.datetime.fromtimestamp()` without `tz` argument is not allowed |  |
| DTZ007 | call-datetime-strptime-without-zone | The use of `datetime.datetime.strptime()` without %z must be followed by `.replace(tzinfo=)` or `.astimezone()` |  |
| DTZ011 | call-date-today | The use of `datetime.date.today()` is not allowed, use `datetime.datetime.now(tz=).date()` instead |  |
| DTZ012 | call-date-fromtimestamp | The use of `datetime.date.fromtimestamp()` is not allowed, use `datetime.datetime.fromtimestamp(ts, tz=).date()` instead |  |

### flake8-debugger (T10)

For more, see [flake8-debugger](https://pypi.org/project/flake8-debugger/) on PyPI.

| Code | Name | Message | Fix |
| ---- | ---- | ------- | --- |
| T100 | debugger | Trace found: `{name}` used |  |

### flake8-errmsg (EM)

For more, see [flake8-errmsg](https://pypi.org/project/flake8-errmsg/) on PyPI.

| Code | Name | Message | Fix |
| ---- | ---- | ------- | --- |
| EM101 | raw-string-in-exception | Exception must not use a string literal, assign to variable first |  |
| EM102 | f-string-in-exception | Exception must not use an f-string literal, assign to variable first |  |
| EM103 | dot-format-in-exception | Exception must not use a `.format()` string directly, assign to variable first |  |

### flake8-executable (EXE)

For more, see [flake8-executable](https://pypi.org/project/flake8-executable/) on PyPI.

| Code | Name | Message | Fix |
| ---- | ---- | ------- | --- |
| EXE001 | shebang-not-executable | Shebang is present but file is not executable |  |
| EXE002 | shebang-missing-executable-file | The file is executable but no shebang is present |  |
| EXE003 | shebang-python | Shebang should contain "python" |  |
| EXE004 | shebang-whitespace | Avoid whitespace before shebang | 🛠 |
| EXE005 | shebang-newline | Shebang should be at the beginning of the file |  |

### flake8-implicit-str-concat (ISC)

For more, see [flake8-implicit-str-concat](https://pypi.org/project/flake8-implicit-str-concat/) on PyPI.

| Code | Name | Message | Fix |
| ---- | ---- | ------- | --- |
| ISC001 | single-line-implicit-string-concatenation | Implicitly concatenated string literals on one line |  |
| ISC002 | multi-line-implicit-string-concatenation | Implicitly concatenated string literals over multiple lines |  |
| ISC003 | explicit-string-concatenation | Explicitly concatenated string should be implicitly concatenated |  |

### flake8-import-conventions (ICN)

For more, see [flake8-import-conventions](https://github.com/joaopalmeiro/flake8-import-conventions) on GitHub.

| Code | Name | Message | Fix |
| ---- | ---- | ------- | --- |
| ICN001 | import-alias-is-not-conventional | `{name}` should be imported as `{asname}` |  |

### flake8-logging-format (G)

For more, see [flake8-logging-format](https://pypi.org/project/flake8-logging-format/0.9.0/) on PyPI.

| Code | Name | Message | Fix |
| ---- | ---- | ------- | --- |
| G001 | logging-string-format | Logging statement uses `string.format()` |  |
| G002 | logging-percent-format | Logging statement uses `%` |  |
| G003 | logging-string-concat | Logging statement uses `+` |  |
| G004 | logging-f-string | Logging statement uses f-string |  |
| G010 | logging-warn | Logging statement uses `warn` instead of `warning` | 🛠 |
| G101 | logging-extra-attr-clash | Logging statement uses an extra field that clashes with a LogRecord field: `{key}` |  |
| G201 | logging-exc-info | Logging `.exception(...)` should be used instead of `.error(..., exc_info=True)` |  |
| G202 | logging-redundant-exc-info | Logging statement has redundant `exc_info` |  |

### flake8-no-pep420 (INP)

For more, see [flake8-no-pep420](https://pypi.org/project/flake8-no-pep420/) on PyPI.

| Code | Name | Message | Fix |
| ---- | ---- | ------- | --- |
| INP001 | implicit-namespace-package | File `{filename}` is part of an implicit namespace package. Add an `__init__.py`. |  |

### flake8-pie (PIE)

For more, see [flake8-pie](https://pypi.org/project/flake8-pie/) on PyPI.

| Code | Name | Message | Fix |
| ---- | ---- | ------- | --- |
| PIE790 | no-unnecessary-pass | Unnecessary `pass` statement | 🛠 |
| PIE794 | dupe-class-field-definitions | Class field `{name}` is defined multiple times | 🛠 |
| PIE796 | prefer-unique-enums | Enum contains duplicate value: `{value}` |  |
| PIE800 | no-unnecessary-spread | Unnecessary spread `**` |  |
| PIE804 | no-unnecessary-dict-kwargs | Unnecessary `dict` kwargs |  |
| PIE807 | prefer-list-builtin | Prefer `list` over useless lambda | 🛠 |
| PIE810 | single-starts-ends-with | Call `{attr}` once with a `tuple` |  |

### flake8-print (T20)

For more, see [flake8-print](https://pypi.org/project/flake8-print/) on PyPI.

| Code | Name | Message | Fix |
| ---- | ---- | ------- | --- |
| T201 | print-found | `print` found | 🛠 |
| T203 | p-print-found | `pprint` found | 🛠 |

### flake8-pytest-style (PT)

For more, see [flake8-pytest-style](https://pypi.org/project/flake8-pytest-style/) on PyPI.

| Code | Name | Message | Fix |
| ---- | ---- | ------- | --- |
| PT001 | incorrect-fixture-parentheses-style | Use `@pytest.fixture{expected_parens}` over `@pytest.fixture{actual_parens}` | 🛠 |
| PT002 | fixture-positional-args | Configuration for fixture `{function}` specified via positional args, use kwargs |  |
| PT003 | extraneous-scope-function | `scope='function'` is implied in `@pytest.fixture()` | 🛠 |
| PT004 | missing-fixture-name-underscore | Fixture `{function}` does not return anything, add leading underscore |  |
| PT005 | incorrect-fixture-name-underscore | Fixture `{function}` returns a value, remove leading underscore |  |
| PT006 | parametrize-names-wrong-type | Wrong name(s) type in `@pytest.mark.parametrize`, expected `{expected}` | 🛠 |
| PT007 | parametrize-values-wrong-type | Wrong values type in `@pytest.mark.parametrize` expected `{values}` of `{row}` |  |
| PT008 | patch-with-lambda | Use `return_value=` instead of patching with `lambda` |  |
| PT009 | unittest-assertion | Use a regular `assert` instead of unittest-style `{assertion}` | 🛠 |
| PT010 | raises-without-exception | set the expected exception in `pytest.raises()` |  |
| PT011 | raises-too-broad | `pytest.raises({exception})` is too broad, set the `match` parameter or use a more specific exception |  |
| PT012 | raises-with-multiple-statements | `pytest.raises()` block should contain a single simple statement |  |
| PT013 | incorrect-pytest-import | Found incorrect import of pytest, use simple `import pytest` instead |  |
| PT015 | assert-always-false | Assertion always fails, replace with `pytest.fail()` |  |
| PT016 | fail-without-message | No message passed to `pytest.fail()` |  |
| PT017 | assert-in-except | Found assertion on exception `{name}` in except block, use `pytest.raises()` instead |  |
| PT018 | composite-assertion | Assertion should be broken down into multiple parts |  |
| PT019 | fixture-param-without-value | Fixture `{name}` without value is injected as parameter, use `@pytest.mark.usefixtures` instead |  |
| PT020 | deprecated-yield-fixture | `@pytest.yield_fixture` is deprecated, use `@pytest.fixture` |  |
| PT021 | fixture-finalizer-callback | Use `yield` instead of `request.addfinalizer` |  |
| PT022 | useless-yield-fixture | No teardown in fixture `{name}`, use `return` instead of `yield` | 🛠 |
| PT023 | incorrect-mark-parentheses-style | Use `@pytest.mark.{mark_name}{expected_parens}` over `@pytest.mark.{mark_name}{actual_parens}` | 🛠 |
| PT024 | unnecessary-asyncio-mark-on-fixture | `pytest.mark.asyncio` is unnecessary for fixtures | 🛠 |
| PT025 | erroneous-use-fixtures-on-fixture | `pytest.mark.usefixtures` has no effect on fixtures | 🛠 |
| PT026 | use-fixtures-without-parameters | Useless `pytest.mark.usefixtures` without parameters | 🛠 |

### flake8-quotes (Q)

For more, see [flake8-quotes](https://pypi.org/project/flake8-quotes/) on PyPI.

| Code | Name | Message | Fix |
| ---- | ---- | ------- | --- |
| Q000 | bad-quotes-inline-string | Double quotes found but single quotes preferred | 🛠 |
| Q001 | bad-quotes-multiline-string | Double quote multiline found but single quotes preferred | 🛠 |
| Q002 | bad-quotes-docstring | Double quote docstring found but single quotes preferred | 🛠 |
| Q003 | avoid-quote-escape | Change outer quotes to avoid escaping inner quotes | 🛠 |

### flake8-return (RET)

For more, see [flake8-return](https://pypi.org/project/flake8-return/) on PyPI.

| Code | Name | Message | Fix |
| ---- | ---- | ------- | --- |
| RET501 | unnecessary-return-none | Do not explicitly `return None` in function if it is the only possible return value | 🛠 |
| RET502 | implicit-return-value | Do not implicitly `return None` in function able to return non-`None` value | 🛠 |
| RET503 | implicit-return | Missing explicit `return` at the end of function able to return non-`None` value | 🛠 |
| RET504 | unnecessary-assign | Unnecessary variable assignment before `return` statement |  |
| RET505 | superfluous-else-return | Unnecessary `{branch}` after `return` statement |  |
| RET506 | superfluous-else-raise | Unnecessary `{branch}` after `raise` statement |  |
| RET507 | superfluous-else-continue | Unnecessary `{branch}` after `continue` statement |  |
| RET508 | superfluous-else-break | Unnecessary `{branch}` after `break` statement |  |

### flake8-simplify (SIM)

For more, see [flake8-simplify](https://pypi.org/project/flake8-simplify/) on PyPI.

| Code | Name | Message | Fix |
| ---- | ---- | ------- | --- |
| SIM101 | duplicate-isinstance-call | Multiple `isinstance` calls for `{name}`, merge into a single call | 🛠 |
| SIM102 | nested-if-statements | Use a single `if` statement instead of nested `if` statements | 🛠 |
| SIM103 | return-bool-condition-directly | Return the condition `{cond}` directly | 🛠 |
| SIM105 | use-contextlib-suppress | Use `contextlib.suppress({exception})` instead of try-except-pass |  |
| SIM107 | return-in-try-except-finally | Don't use `return` in `try`/`except` and `finally` |  |
| SIM108 | use-ternary-operator | Use ternary operator `{contents}` instead of if-else-block | 🛠 |
| SIM109 | compare-with-tuple | Use `{replacement}` instead of multiple equality comparisons | 🛠 |
| SIM110 | convert-loop-to-any | Use `{any}` instead of `for` loop | 🛠 |
| SIM111 | convert-loop-to-all | Use `{all}` instead of `for` loop | 🛠 |
| SIM112 | use-capital-environment-variables | Use capitalized environment variable `{expected}` instead of `{original}` | 🛠 |
| SIM115 | open-file-with-context-handler | Use context handler for opening files |  |
| SIM117 | multiple-with-statements | Use a single `with` statement with multiple contexts instead of nested `with` statements | 🛠 |
| SIM118 | key-in-dict | Use `{key} in {dict}` instead of `{key} in {dict}.keys()` | 🛠 |
| SIM201 | negate-equal-op | Use `{left} != {right}` instead of `not {left} == {right}` | 🛠 |
| SIM202 | negate-not-equal-op | Use `{left} == {right}` instead of `not {left} != {right}` | 🛠 |
| SIM208 | double-negation | Use `{expr}` instead of `not (not {expr})` | 🛠 |
| SIM210 | if-expr-with-true-false | Use `bool({expr})` instead of `True if {expr} else False` | 🛠 |
| SIM211 | if-expr-with-false-true | Use `not {expr}` instead of `False if {expr} else True` | 🛠 |
| SIM212 | if-expr-with-twisted-arms | Use `{expr_else} if {expr_else} else {expr_body}` instead of `{expr_body} if not {expr_else} else {expr_else}` | 🛠 |
| SIM220 | a-and-not-a | Use `False` instead of `{name} and not {name}` | 🛠 |
| SIM221 | a-or-not-a | Use `True` instead of `{name} or not {name}` | 🛠 |
| SIM222 | or-true | Use `True` instead of `... or True` | 🛠 |
| SIM223 | and-false | Use `False` instead of `... and False` | 🛠 |
| SIM300 | yoda-conditions | Yoda conditions are discouraged, use `{suggestion}` instead | 🛠 |
| SIM401 | dict-get-with-default | Use `{contents}` instead of an `if` block | 🛠 |

### flake8-tidy-imports (TID)

For more, see [flake8-tidy-imports](https://pypi.org/project/flake8-tidy-imports/) on PyPI.

| Code | Name | Message | Fix |
| ---- | ---- | ------- | --- |
| TID251 | banned-api | `{name}` is banned: {message} |  |
| TID252 | relative-imports | Relative imports from parent modules are banned |  |

### flake8-type-checking (TCH)

For more, see [flake8-type-checking](https://pypi.org/project/flake8-type-checking/) on PyPI.

| Code | Name | Message | Fix |
| ---- | ---- | ------- | --- |
| TCH001 | typing-only-first-party-import | Move application import `{}` into a type-checking block |  |
| TCH002 | typing-only-third-party-import | Move third-party import `{}` into a type-checking block |  |
| TCH003 | typing-only-standard-library-import | Move standard library import `{}` into a type-checking block |  |
| TCH004 | runtime-import-in-type-checking-block | Move import `{}` out of type-checking block. Import is used for more than type hinting. |  |
| TCH005 | empty-type-checking-block | Found empty type-checking block | 🛠 |

### flake8-unused-arguments (ARG)

For more, see [flake8-unused-arguments](https://pypi.org/project/flake8-unused-arguments/) on PyPI.

| Code | Name | Message | Fix |
| ---- | ---- | ------- | --- |
| ARG001 | unused-function-argument | Unused function argument: `{name}` |  |
| ARG002 | unused-method-argument | Unused method argument: `{name}` |  |
| ARG003 | unused-class-method-argument | Unused class method argument: `{name}` |  |
| ARG004 | unused-static-method-argument | Unused static method argument: `{name}` |  |
| ARG005 | unused-lambda-argument | Unused lambda argument: `{name}` |  |

### flake8-use-pathlib (PTH)

For more, see [flake8-use-pathlib](https://pypi.org/project/flake8-use-pathlib/) on PyPI.

| Code | Name | Message | Fix |
| ---- | ---- | ------- | --- |
| PTH100 | pathlib-abspath | `os.path.abspath` should be replaced by `.resolve()` |  |
| PTH101 | pathlib-chmod | `os.chmod` should be replaced by `.chmod()` |  |
| PTH102 | pathlib-mkdir | `os.mkdir` should be replaced by `.mkdir()` |  |
| PTH103 | pathlib-makedirs | `os.makedirs` should be replaced by `.mkdir(parents=True)` |  |
| PTH104 | pathlib-rename | `os.rename` should be replaced by `.rename()` |  |
| PTH105 | pathlib-replace | `os.replace`should be replaced by `.replace()` |  |
| PTH106 | pathlib-rmdir | `os.rmdir` should be replaced by `.rmdir()` |  |
| PTH107 | pathlib-remove | `os.remove` should be replaced by `.unlink()` |  |
| PTH108 | pathlib-unlink | `os.unlink` should be replaced by `.unlink()` |  |
| PTH109 | pathlib-getcwd | `os.getcwd` should be replaced by `Path.cwd()` |  |
| PTH110 | pathlib-exists | `os.path.exists` should be replaced by `.exists()` |  |
| PTH111 | pathlib-expanduser | `os.path.expanduser` should be replaced by `.expanduser()` |  |
| PTH112 | pathlib-is-dir | `os.path.isdir` should be replaced by `.is_dir()` |  |
| PTH113 | pathlib-is-file | `os.path.isfile` should be replaced by `.is_file()` |  |
| PTH114 | pathlib-is-link | `os.path.islink` should be replaced by `.is_symlink()` |  |
| PTH115 | pathlib-readlink | `os.readlink` should be replaced by `.readlink()` |  |
| PTH116 | pathlib-stat | `os.stat` should be replaced by `.stat()` or `.owner()` or `.group()` |  |
| PTH117 | pathlib-is-abs | `os.path.isabs` should be replaced by `.is_absolute()` |  |
| PTH118 | pathlib-join | `os.path.join` should be replaced by foo_path / "bar" |  |
| PTH119 | pathlib-basename | `os.path.basename` should be replaced by `.name` |  |
| PTH120 | pathlib-dirname | `os.path.dirname` should be replaced by `.parent` |  |
| PTH121 | pathlib-samefile | `os.path.samefile` should be replaced by `.samefile()` |  |
| PTH122 | pathlib-splitext | `os.path.splitext` should be replaced by `.suffix` |  |
| PTH123 | pathlib-open | `open("foo")` should be replaced by `Path("foo").open()` |  |
| PTH124 | pathlib-py-path | `py.path` is in maintenance mode, use `pathlib` instead |  |

### eradicate (ERA)

For more, see [eradicate](https://pypi.org/project/eradicate/) on PyPI.

| Code | Name | Message | Fix |
| ---- | ---- | ------- | --- |
| ERA001 | commented-out-code | Found commented-out code | 🛠 |

### pandas-vet (PD)

For more, see [pandas-vet](https://pypi.org/project/pandas-vet/) on PyPI.

| Code | Name | Message | Fix |
| ---- | ---- | ------- | --- |
| PD002 | use-of-inplace-argument | `inplace=True` should be avoided; it has inconsistent behavior | 🛠 |
| PD003 | use-of-dot-is-null | `.isna` is preferred to `.isnull`; functionality is equivalent |  |
| PD004 | use-of-dot-not-null | `.notna` is preferred to `.notnull`; functionality is equivalent |  |
| PD007 | use-of-dot-ix | `.ix` is deprecated; use more explicit `.loc` or `.iloc` |  |
| PD008 | use-of-dot-at | Use `.loc` instead of `.at`.  If speed is important, use numpy. |  |
| PD009 | use-of-dot-iat | Use `.iloc` instead of `.iat`.  If speed is important, use numpy. |  |
| PD010 | use-of-dot-pivot-or-unstack | `.pivot_table` is preferred to `.pivot` or `.unstack`; provides same functionality |  |
| PD011 | use-of-dot-values | Use `.to_numpy()` instead of `.values` |  |
| PD012 | use-of-dot-read-table | `.read_csv` is preferred to `.read_table`; provides same functionality |  |
| PD013 | use-of-dot-stack | `.melt` is preferred to `.stack`; provides same functionality |  |
| PD015 | use-of-pd-merge | Use `.merge` method instead of `pd.merge` function. They have equivalent functionality. |  |
| PD901 | df-is-a-bad-variable-name | `df` is a bad variable name. Be kinder to your future self. |  |

### pygrep-hooks (PGH)

For more, see [pygrep-hooks](https://github.com/pre-commit/pygrep-hooks) on GitHub.

| Code | Name | Message | Fix |
| ---- | ---- | ------- | --- |
| PGH001 | no-eval | No builtin `eval()` allowed |  |
| PGH002 | deprecated-log-warn | `warn` is deprecated in favor of `warning` |  |
| PGH003 | blanket-type-ignore | Use specific rule codes when ignoring type issues |  |
| PGH004 | blanket-noqa | Use specific rule codes when using `noqa` |  |

### Pylint (PL)

For more, see [Pylint](https://pypi.org/project/pylint/) on PyPI.

#### Convention (PLC)

| Code | Name | Message | Fix |
| ---- | ---- | ------- | --- |
| PLC0414 | useless-import-alias | Import alias does not rename original package | 🛠 |
| PLC3002 | unnecessary-direct-lambda-call | Lambda expression called directly. Execute the expression inline instead. |  |

#### Error (PLE)

| Code | Name | Message | Fix |
| ---- | ---- | ------- | --- |
| PLE0117 | nonlocal-without-binding | Nonlocal name `{name}` found without binding |  |
| PLE0118 | used-prior-global-declaration | Name `{name}` is used prior to global declaration on line {line} |  |
| PLE0604 | invalid-all-object | Invalid object in `__all__`, must contain only strings |  |
| PLE0605 | invalid-all-format | Invalid format for `__all__`, must be `tuple` or `list` |  |
| PLE1142 | await-outside-async | `await` should be used within an async function |  |
<<<<<<< HEAD
| PLE2402 | bidirectional-unicode | Avoid using bidirectional unicode |  |
=======
| PLE1310 | bad-str-strip-call | String `{strip}` call contains duplicate characters (did you mean `{removal}`?) |  |
>>>>>>> bf718fdf

#### Refactor (PLR)

| Code | Name | Message | Fix |
| ---- | ---- | ------- | --- |
| PLR0133 | comparison-of-constant | Two constants compared in a comparison, consider replacing `{left_constant} {op} {right_constant}` |  |
| PLR0206 | property-with-parameters | Cannot have defined parameters for properties |  |
| PLR0402 | consider-using-from-import | Use `from {module} import {name}` in lieu of alias | 🛠 |
| PLR0911 | too-many-return-statements | Too many return statements ({returns}/{max_returns}) |  |
| PLR0912 | too-many-branches | Too many branches ({branches}/{max_branches}) |  |
| PLR0913 | too-many-arguments | Too many arguments to function call ({c_args}/{max_args}) |  |
| PLR0915 | too-many-statements | Too many statements ({statements}/{max_statements}) |  |
| PLR1701 | consider-merging-isinstance | Merge these isinstance calls: `isinstance({obj}, ({types}))` |  |
| PLR1722 | consider-using-sys-exit | Use `sys.exit()` instead of `{name}` | 🛠 |
| PLR2004 | magic-value-comparison | Magic value used in comparison, consider replacing {value} with a constant variable |  |

#### Warning (PLW)

| Code | Name | Message | Fix |
| ---- | ---- | ------- | --- |
| PLW0120 | useless-else-on-loop | Else clause on loop without a break statement, remove the else and de-indent all the code inside it |  |
| PLW0602 | global-variable-not-assigned | Using global for `{name}` but no assignment is done |  |

### tryceratops (TRY)

For more, see [tryceratops](https://pypi.org/project/tryceratops/1.1.0/) on PyPI.

| Code | Name | Message | Fix |
| ---- | ---- | ------- | --- |
| TRY002 | raise-vanilla-class | Create your own exception |  |
| TRY003 | raise-vanilla-args | Avoid specifying long messages outside the exception class |  |
| TRY004 | prefer-type-error | Prefer `TypeError` exception for invalid type | 🛠 |
| TRY200 | reraise-no-cause | Use `raise from` to specify exception cause |  |
| TRY201 | verbose-raise | Use `raise` without specifying exception name |  |
| TRY300 | try-consider-else | Consider moving this statement to an `else` block |  |
| TRY301 | raise-within-try | Abstract `raise` to an inner function |  |
| TRY400 | error-instead-of-exception | Use `logging.exception` instead of `logging.error` |  |

### flake8-raise (RSE)

For more, see [flake8-raise](https://pypi.org/project/flake8-raise/) on PyPI.

| Code | Name | Message | Fix |
| ---- | ---- | ------- | --- |
| RSE102 | unnecessary-paren-on-raise-exception | Unnecessary parentheses on raised exception | 🛠 |

### flake8-self (SLF)

For more, see [flake8-self](https://pypi.org/project/flake8-self/) on PyPI.

| Code | Name | Message | Fix |
| ---- | ---- | ------- | --- |
| SLF001 | private-member-access | Private member accessed: `{access}` |  |

### Ruff-specific rules (RUF)

| Code | Name | Message | Fix |
| ---- | ---- | ------- | --- |
| RUF001 | ambiguous-unicode-character-string | String contains ambiguous unicode character '{confusable}' (did you mean '{representant}'?) | 🛠 |
| RUF002 | ambiguous-unicode-character-docstring | Docstring contains ambiguous unicode character '{confusable}' (did you mean '{representant}'?) | 🛠 |
| RUF003 | ambiguous-unicode-character-comment | Comment contains ambiguous unicode character '{confusable}' (did you mean '{representant}'?) | 🛠 |
| RUF004 | keyword-argument-before-star-argument | Keyword argument `{name}` must come after starred arguments |  |
| RUF005 | unpack-instead-of-concatenating-to-collection-literal | Consider `{expr}` instead of concatenation |  |
| RUF100 | unused-noqa | Unused blanket `noqa` directive | 🛠 |

<!-- End auto-generated sections. -->

<!-- End section: Rules -->

## Editor Integrations

<!-- Begin section: Editor Integrations -->

### VS Code (Official)

Download the [Ruff VS Code extension](https://marketplace.visualstudio.com/items?itemName=charliermarsh.ruff),
which supports autofix actions, import sorting, and more.

![Ruff VS Code extension](https://user-images.githubusercontent.com/1309177/205175763-cf34871d-5c05-4abf-9916-440afc82dbf8.gif)

### Language Server Protocol (Official)

Ruff supports the [Language Server Protocol](https://microsoft.github.io/language-server-protocol/)
via the [`ruff-lsp`](https://github.com/charliermarsh/ruff-lsp) Python package, available on
[PyPI](https://pypi.org/project/ruff-lsp/).

[`ruff-lsp`](https://github.com/charliermarsh/ruff-lsp) enables Ruff to be used with any editor that
supports the Language Server Protocol, including [Neovim](https://github.com/charliermarsh/ruff-lsp#example-neovim),
[Sublime Text](https://github.com/charliermarsh/ruff-lsp#example-sublime-text), Emacs, and more.

For example, to use `ruff-lsp` with Neovim, install `ruff-lsp` from PyPI along with
[`nvim-lspconfig`](https://github.com/neovim/nvim-lspconfig). Then, add something like the following
to your `init.lua`:

```lua
-- See: https://github.com/neovim/nvim-lspconfig/tree/54eb2a070a4f389b1be0f98070f81d23e2b1a715#suggested-configuration
local opts = { noremap=true, silent=true }
vim.keymap.set('n', '<space>e', vim.diagnostic.open_float, opts)
vim.keymap.set('n', '[d', vim.diagnostic.goto_prev, opts)
vim.keymap.set('n', ']d', vim.diagnostic.goto_next, opts)
vim.keymap.set('n', '<space>q', vim.diagnostic.setloclist, opts)

-- Use an on_attach function to only map the following keys
-- after the language server attaches to the current buffer
local on_attach = function(client, bufnr)
  -- Enable completion triggered by <c-x><c-o>
  vim.api.nvim_buf_set_option(bufnr, 'omnifunc', 'v:lua.vim.lsp.omnifunc')

  -- Mappings.
  -- See `:help vim.lsp.*` for documentation on any of the below functions
  local bufopts = { noremap=true, silent=true, buffer=bufnr }
  vim.keymap.set('n', 'gD', vim.lsp.buf.declaration, bufopts)
  vim.keymap.set('n', 'gd', vim.lsp.buf.definition, bufopts)
  vim.keymap.set('n', 'K', vim.lsp.buf.hover, bufopts)
  vim.keymap.set('n', 'gi', vim.lsp.buf.implementation, bufopts)
  vim.keymap.set('n', '<C-k>', vim.lsp.buf.signature_help, bufopts)
  vim.keymap.set('n', '<space>wa', vim.lsp.buf.add_workspace_folder, bufopts)
  vim.keymap.set('n', '<space>wr', vim.lsp.buf.remove_workspace_folder, bufopts)
  vim.keymap.set('n', '<space>wl', function()
    print(vim.inspect(vim.lsp.buf.list_workspace_folders()))
  end, bufopts)
  vim.keymap.set('n', '<space>D', vim.lsp.buf.type_definition, bufopts)
  vim.keymap.set('n', '<space>rn', vim.lsp.buf.rename, bufopts)
  vim.keymap.set('n', '<space>ca', vim.lsp.buf.code_action, bufopts)
  vim.keymap.set('n', 'gr', vim.lsp.buf.references, bufopts)
  vim.keymap.set('n', '<space>f', function() vim.lsp.buf.format { async = true } end, bufopts)
end

-- Configure `ruff-lsp`.
local configs = require 'lspconfig.configs'
if not configs.ruff_lsp then
  configs.ruff_lsp = {
    default_config = {
      cmd = { 'ruff-lsp' },
      filetypes = { 'python' },
      root_dir = require('lspconfig').util.find_git_ancestor,
      init_options = {
        settings = {
          args = {}
        }
      }
    }
  }
end
require('lspconfig').ruff_lsp.setup {
  on_attach = on_attach,
}
```

Upon successful installation, you should see Ruff's diagnostics surfaced directly in your editor:

![Code Actions available in Neovim](https://user-images.githubusercontent.com/1309177/208278707-25fa37e4-079d-4597-ad35-b95dba066960.png)

To use `ruff-lsp` with other editors, including Sublime Text and Helix, see the [`ruff-lsp` documentation](https://github.com/charliermarsh/ruff-lsp#installation-and-usage).

### Language Server Protocol (Unofficial)

Ruff is also available as the [`python-lsp-ruff`](https://github.com/python-lsp/python-lsp-ruff)
plugin for [`python-lsp-server`](https://github.com/python-lsp/python-lsp-ruff), both of which are
installable from PyPI:

```shell
pip install python-lsp-server python-lsp-ruff
```

The LSP server can then be used with any editor that supports the Language Server Protocol.

For example, to use `python-lsp-ruff` with Neovim, add something like the following to your
`init.lua`:

```lua
require'lspconfig'.pylsp.setup {
  settings = {
    pylsp = {
      plugins = {
        ruff = {
          enabled = true
        },
        pycodestyle = {
          enabled = false
        },
        pyflakes = {
          enabled = false
        },
        mccabe = {
          enabled = false
        }
      }
    }
  },
}
```

### Vim & Neovim

Ruff can be integrated into any editor that supports the Language Server Protocol via [`ruff-lsp`](https://github.com/charliermarsh/ruff-lsp)
(see: [Language Server Protocol](#language-server-protocol-official)), including Vim and Neovim.

It's recommended that you use [`ruff-lsp`](https://github.com/charliermarsh/ruff-lsp), the
officially supported LSP server for Ruff.

However, Ruff is also available as part of the [coc-pyright](https://github.com/fannheyward/coc-pyright)
extension for `coc.nvim`.

<details>
<summary>With the <a href="https://github.com/dense-analysis/ale">ALE</a> plugin for (Neo)Vim.</summary>

```vim
let g:ale_linters = { "python": ["ruff"] }
let g:ale_fixers = {
\       "python": ["black", "ruff"],
\}
```

</details>

<details>
<summary>Ruff can also be integrated via <a href="https://github.com/neovim/nvim-lspconfig/blob/master/doc/server_configurations.md#efm"><code>efm</code></a> in just a <a href="https://github.com/JafarAbdi/myconfigs/blob/6f0b6b2450e92ec8fc50422928cd22005b919110/efm-langserver/config.yaml#L14-L20">few lines</a>.</summary>
<br>

```yaml
tools:
  python-ruff: &python-ruff
    lint-command: "ruff --config ~/myconfigs/linters/ruff.toml --quiet ${INPUT}"
    lint-stdin: true
    lint-formats:
      - "%f:%l:%c: %m"
    format-command: "ruff --stdin-filename ${INPUT} --config ~/myconfigs/linters/ruff.toml --fix --exit-zero --quiet -"
    format-stdin: true
```

</details>

<details>
<summary>For neovim users using <a href="https://github.com/jose-elias-alvarez/null-ls.nvim"><code>null-ls</code></a>, Ruff is already <a href="https://github.com/jose-elias-alvarez/null-ls.nvim">integrated</a>.</summary>
<br>

```lua
local null_ls = require("null-ls")

null_ls.setup({
    sources = {
        null_ls.builtins.formatting.ruff,
        null_ls.builtins.diagnostics.ruff,
    }
})
```

</details>

### PyCharm (External Tool)

Ruff can be installed as an [External Tool](https://www.jetbrains.com/help/pycharm/configuring-third-party-tools.html)
in PyCharm. Open the Preferences pane, then navigate to "Tools", then "External Tools". From there,
add a new tool with the following configuration:

![Install Ruff as an External Tool](https://user-images.githubusercontent.com/1309177/193155720-336e43f0-1a8d-46b4-bc12-e60f9ae01f7e.png)

Ruff should then appear as a runnable action:

![Ruff as a runnable action](https://user-images.githubusercontent.com/1309177/193156026-732b0aaf-3dd9-4549-9b4d-2de6d2168a33.png)

### PyCharm (Unofficial)

Ruff is also available as the [Ruff](https://plugins.jetbrains.com/plugin/20574-ruff) plugin on the
IntelliJ Marketplace (maintained by @koxudaxi).

### GitHub Actions

GitHub Actions has everything you need to run Ruff out-of-the-box:

```yaml
name: CI
on: push
jobs:
  build:
    runs-on: ubuntu-latest
    steps:
      - uses: actions/checkout@v3
      - name: Install Python
        uses: actions/setup-python@v4
        with:
          python-version: "3.11"
      - name: Install dependencies
        run: |
          python -m pip install --upgrade pip
          pip install ruff
      # Include `--format=github` to enable automatic inline annotations.
      - name: Run Ruff
        run: ruff --format=github .
```

<!-- End section: Editor Integrations -->

## FAQ

<!-- Begin section: FAQ -->

### Is Ruff compatible with Black?

Yes. Ruff is compatible with [Black](https://github.com/psf/black) out-of-the-box, as long as
the `line-length` setting is consistent between the two.

As a project, Ruff is designed to be used alongside Black and, as such, will defer implementing
stylistic lint rules that are obviated by autoformatting.

### How does Ruff compare to Flake8?

(Coming from Flake8? Try [`flake8-to-ruff`](https://pypi.org/project/flake8-to-ruff/) to
automatically convert your existing configuration.)

Ruff can be used as a drop-in replacement for Flake8 when used (1) without or with a small number of
plugins, (2) alongside Black, and (3) on Python 3 code.

Under those conditions, Ruff implements every rule in Flake8. In practice, that means Ruff
implements all of the `F` rules (which originate from Pyflakes), along with a subset of the `E` and
`W` rules (which originate from pycodestyle).

Ruff also re-implements some of the most popular Flake8 plugins and related code quality tools
natively, including:

* [autoflake](https://pypi.org/project/autoflake/) ([#1647](https://github.com/charliermarsh/ruff/issues/1647))
* [eradicate](https://pypi.org/project/eradicate/)
* [flake8-2020](https://pypi.org/project/flake8-2020/)
* [flake8-annotations](https://pypi.org/project/flake8-annotations/)
* [flake8-bandit](https://pypi.org/project/flake8-bandit/) ([#1646](https://github.com/charliermarsh/ruff/issues/1646))
* [flake8-blind-except](https://pypi.org/project/flake8-blind-except/)
* [flake8-boolean-trap](https://pypi.org/project/flake8-boolean-trap/)
* [flake8-bugbear](https://pypi.org/project/flake8-bugbear/)
* [flake8-builtins](https://pypi.org/project/flake8-builtins/)
* [flake8-commas](https://pypi.org/project/flake8-commas/)
* [flake8-comprehensions](https://pypi.org/project/flake8-comprehensions/)
* [flake8-datetimez](https://pypi.org/project/flake8-datetimez/)
* [flake8-debugger](https://pypi.org/project/flake8-debugger/)
* [flake8-docstrings](https://pypi.org/project/flake8-docstrings/)
* [flake8-eradicate](https://pypi.org/project/flake8-eradicate/)
* [flake8-errmsg](https://pypi.org/project/flake8-errmsg/)
* [flake8-executable](https://pypi.org/project/flake8-executable/)
* [flake8-implicit-str-concat](https://pypi.org/project/flake8-implicit-str-concat/)
* [flake8-import-conventions](https://github.com/joaopalmeiro/flake8-import-conventions)
* [flake8-logging-format](https://pypi.org/project/flake8-logging-format/)
* [flake8-no-pep420](https://pypi.org/project/flake8-no-pep420)
* [flake8-pie](https://pypi.org/project/flake8-pie/)
* [flake8-print](https://pypi.org/project/flake8-print/)
* [flake8-pytest-style](https://pypi.org/project/flake8-pytest-style/)
* [flake8-quotes](https://pypi.org/project/flake8-quotes/)
* [flake8-raise](https://pypi.org/project/flake8-raise/)
* [flake8-return](https://pypi.org/project/flake8-return/)
* [flake8-self](https://pypi.org/project/flake8-self/)
* [flake8-simplify](https://pypi.org/project/flake8-simplify/) ([#998](https://github.com/charliermarsh/ruff/issues/998))
* [flake8-super](https://pypi.org/project/flake8-super/)
* [flake8-tidy-imports](https://pypi.org/project/flake8-tidy-imports/)
* [flake8-type-checking](https://pypi.org/project/flake8-type-checking/)
* [flake8-use-pathlib](https://pypi.org/project/flake8-use-pathlib/)
* [isort](https://pypi.org/project/isort/)
* [mccabe](https://pypi.org/project/mccabe/)
* [pandas-vet](https://pypi.org/project/pandas-vet/)
* [pep8-naming](https://pypi.org/project/pep8-naming/)
* [pydocstyle](https://pypi.org/project/pydocstyle/)
* [pygrep-hooks](https://github.com/pre-commit/pygrep-hooks) ([#980](https://github.com/charliermarsh/ruff/issues/980))
* [pyupgrade](https://pypi.org/project/pyupgrade/) ([#827](https://github.com/charliermarsh/ruff/issues/827))
* [yesqa](https://github.com/asottile/yesqa)

Note that, in some cases, Ruff uses different rule codes and prefixes than would be found in the
originating Flake8 plugins. For example, Ruff uses `TID252` to represent the `I252` rule from
flake8-tidy-imports. This helps minimize conflicts across plugins and allows any individual plugin
to be toggled on or off with a single (e.g.) `--select TID`, as opposed to `--select I2` (to avoid
conflicts with the isort rules, like `I001`).

Beyond the rule set, Ruff suffers from the following limitations vis-à-vis Flake8:

1. Ruff does not yet support structural pattern matching.
2. Flake8 has a plugin architecture and supports writing custom lint rules. (Instead, popular Flake8
   plugins are re-implemented in Rust as part of Ruff itself.)

There are a few other minor incompatibilities between Ruff and the originating Flake8 plugins:

* Ruff doesn't implement all the "opinionated" lint rules from flake8-bugbear.
* Depending on your project structure, Ruff and isort can differ in their detection of first-party
  code. (This is often solved by modifying the `src` property, e.g., to `src = ["src"]`, if your
  code is nested in a `src` directory.)

### How does Ruff compare to Pylint?

At time of writing, Pylint implements ~409 total rules, while Ruff implements 440, of which at least
89 overlap with the Pylint rule set (you can find the mapping in [#970](https://github.com/charliermarsh/ruff/issues/970)).

Pylint implements many rules that Ruff does not, and vice versa. For example, Pylint does more type
inference than Ruff (e.g., Pylint can validate the number of arguments in a function call). As such,
Ruff is not a "pure" drop-in replacement for Pylint (and vice versa), as they enforce different sets
of rules.

Despite these differences, many users have successfully switched from Pylint to Ruff, especially
those using Ruff alongside a [type checker](https://github.com/charliermarsh/ruff#how-does-ruff-compare-to-mypy-or-pyright-or-pyre),
which can cover some of the functionality that Pylint provides.

Like Flake8, Pylint supports plugins (called "checkers"), while Ruff implements all rules natively.
Unlike Pylint, Ruff is capable of automatically fixing its own lint violations.

Pylint parity is being tracked in [#970](https://github.com/charliermarsh/ruff/issues/970).

### How does Ruff compare to Mypy, or Pyright, or Pyre?

Ruff is a linter, not a type checker. It can detect some of the same problems that a type checker
can, but a type checker will catch certain errors that Ruff would miss. The opposite is also true:
Ruff will catch certain errors that a type checker would typically ignore.

For example, unlike a type checker, Ruff will notify you if an import is unused, by looking for
references to that import in the source code; on the other hand, a type checker could flag that you
passed an integer argument to a function that expects a string, which Ruff would miss. The
tools are complementary.

It's recommended that you use Ruff in conjunction with a type checker, like Mypy, Pyright, or Pyre,
with Ruff providing faster feedback on lint violations and the type checker providing more detailed
feedback on type errors.

### Which tools does Ruff replace?

Today, Ruff can be used to replace Flake8 when used with any of the following plugins:

* [flake8-2020](https://pypi.org/project/flake8-2020/)
* [flake8-annotations](https://pypi.org/project/flake8-annotations/)
* [flake8-bandit](https://pypi.org/project/flake8-bandit/) ([#1646](https://github.com/charliermarsh/ruff/issues/1646))
* [flake8-blind-except](https://pypi.org/project/flake8-blind-except/)
* [flake8-boolean-trap](https://pypi.org/project/flake8-boolean-trap/)
* [flake8-bugbear](https://pypi.org/project/flake8-bugbear/)
* [flake8-builtins](https://pypi.org/project/flake8-builtins/)
* [flake8-commas](https://pypi.org/project/flake8-commas/)
* [flake8-comprehensions](https://pypi.org/project/flake8-comprehensions/)
* [flake8-datetimez](https://pypi.org/project/flake8-datetimez/)
* [flake8-debugger](https://pypi.org/project/flake8-debugger/)
* [flake8-docstrings](https://pypi.org/project/flake8-docstrings/)
* [flake8-eradicate](https://pypi.org/project/flake8-eradicate/)
* [flake8-errmsg](https://pypi.org/project/flake8-errmsg/)
* [flake8-executable](https://pypi.org/project/flake8-executable/)
* [flake8-implicit-str-concat](https://pypi.org/project/flake8-implicit-str-concat/)
* [flake8-import-conventions](https://github.com/joaopalmeiro/flake8-import-conventions)
* [flake8-logging-format](https://pypi.org/project/flake8-logging-format/)
* [flake8-no-pep420](https://pypi.org/project/flake8-no-pep420)
* [flake8-pie](https://pypi.org/project/flake8-pie/)
* [flake8-print](https://pypi.org/project/flake8-print/)
* [flake8-pytest-style](https://pypi.org/project/flake8-pytest-style/)
* [flake8-quotes](https://pypi.org/project/flake8-quotes/)
* [flake8-raise](https://pypi.org/project/flake8-raise/)
* [flake8-return](https://pypi.org/project/flake8-return/)
* [flake8-self](https://pypi.org/project/flake8-self/)
* [flake8-simplify](https://pypi.org/project/flake8-simplify/) ([#998](https://github.com/charliermarsh/ruff/issues/998))
* [flake8-super](https://pypi.org/project/flake8-super/)
* [flake8-tidy-imports](https://pypi.org/project/flake8-tidy-imports/)
* [flake8-type-checking](https://pypi.org/project/flake8-type-checking/)
* [flake8-use-pathlib](https://pypi.org/project/flake8-use-pathlib/)
* [mccabe](https://pypi.org/project/mccabe/)
* [pandas-vet](https://pypi.org/project/pandas-vet/)
* [pep8-naming](https://pypi.org/project/pep8-naming/)
* [pydocstyle](https://pypi.org/project/pydocstyle/)

Ruff can also replace [isort](https://pypi.org/project/isort/),
[yesqa](https://github.com/asottile/yesqa), [eradicate](https://pypi.org/project/eradicate/),
[pygrep-hooks](https://github.com/pre-commit/pygrep-hooks) ([#980](https://github.com/charliermarsh/ruff/issues/980)), and a subset of the rules
implemented in [pyupgrade](https://pypi.org/project/pyupgrade/) ([#827](https://github.com/charliermarsh/ruff/issues/827)).

If you're looking to use Ruff, but rely on an unsupported Flake8 plugin, feel free to file an Issue.

### Do I need to install Rust to use Ruff?

Nope! Ruff is available as [`ruff`](https://pypi.org/project/ruff/) on PyPI:

```shell
pip install ruff
```

Ruff ships with wheels for all major platforms, which enables `pip` to install Ruff without relying
on Rust at all.

### Can I write my own plugins for Ruff?

Ruff does not yet support third-party plugins, though a plugin system is within-scope for the
project. See [#283](https://github.com/charliermarsh/ruff/issues/283) for more.

### How does Ruff's import sorting compare to [isort](https://pypi.org/project/isort/)?

Ruff's import sorting is intended to be nearly equivalent to isort when used `profile = "black"`.
There are a few known, minor differences in how Ruff and isort break ties between similar imports,
and in how Ruff and isort treat inline comments in some cases (see: [#1381](https://github.com/charliermarsh/ruff/issues/1381),
[#2104](https://github.com/charliermarsh/ruff/issues/2104)).

Like isort, Ruff's import sorting is compatible with Black.

Ruff does not yet support all of isort's configuration options, though it does support many of
them. You can find the supported settings in the [API reference](#isort). For example, you can set
`known-first-party` like so:

```toml
[tool.ruff]
select = [
    # Pyflakes
    "F",
    # Pycodestyle
    "E",
    "W",
    # isort
    "I001"
]
src = ["src", "tests"]

[tool.ruff.isort]
known-first-party = ["my_module1", "my_module2"]
```

### Does Ruff support Jupyter Notebooks?

Ruff is integrated into [nbQA](https://github.com/nbQA-dev/nbQA), a tool for running linters and
code formatters over Jupyter Notebooks.

After installing `ruff` and `nbqa`, you can run Ruff over a notebook like so:

```shell
> nbqa ruff Untitled.ipynb
Untitled.ipynb:cell_1:2:5: F841 Local variable `x` is assigned to but never used
Untitled.ipynb:cell_2:1:1: E402 Module level import not at top of file
Untitled.ipynb:cell_2:1:8: F401 `os` imported but unused
Found 3 errors.
1 potentially fixable with the --fix option.
```

### Does Ruff support NumPy- or Google-style docstrings?

Yes! To enable specific docstring convention, add the following to your `pyproject.toml`:

```toml
[tool.ruff.pydocstyle]
convention = "google"  # Accepts: "google", "numpy", or "pep257".
```

For example, if you're coming from flake8-docstrings, and your originating configuration uses
`--docstring-convention=numpy`, you'd instead set `convention = "numpy"` in your `pyproject.toml`,
as above.

Alongside `convention`, you'll want to explicitly enable the `D` rule code prefix, like so:

```toml
[tool.ruff]
select = [
    "D",
]

[tool.ruff.pydocstyle]
convention = "google"
```

Setting a `convention` force-disables any rules that are incompatible with that convention, no
matter how they're provided, which avoids accidental incompatibilities and simplifies configuration.

### How can I tell what settings Ruff is using to check my code?

Run `ruff /path/to/code.py --show-settings` to view the resolved settings for a given file.

### I want to use Ruff, but I don't want to use `pyproject.toml`. Is that possible?

Yes! In lieu of a `pyproject.toml` file, you can use a `ruff.toml` file for configuration. The two
files are functionally equivalent and have an identical schema, with the exception that a `ruff.toml`
file can omit the `[tool.ruff]` section header.

For example, given this `pyproject.toml`:

```toml
[tool.ruff]
line-length = 88

[tool.ruff.pydocstyle]
convention = "google"
```

You could instead use a `ruff.toml` file like so:

```toml
line-length = 88

[pydocstyle]
convention = "google"
```

Ruff doesn't currently support INI files, like `setup.cfg` or `tox.ini`.

### How can I change Ruff's default configuration?

When no configuration file is found, Ruff will look for a user-specific `pyproject.toml` or
`ruff.toml` file as a last resort. This behavior is similar to Flake8's `~/.config/flake8`.

On macOS, Ruff expects that file to be located at `/Users/Alice/Library/Application Support/ruff/ruff.toml`.

On Linux, Ruff expects that file to be located at `/home/alice/.config/ruff/ruff.toml`.

On Windows, Ruff expects that file to be located at `C:\Users\Alice\AppData\Roaming\ruff\ruff.toml`.

For more, see the [`dirs`](https://docs.rs/dirs/4.0.0/dirs/fn.config_dir.html) crate.

### Ruff tried to fix something, but it broke my code. What should I do?

Ruff's autofix is a best-effort mechanism. Given the dynamic nature of Python, it's difficult to
have _complete_ certainty when making changes to code, even for the seemingly trivial fixes.

In the future, Ruff will support enabling autofix behavior based on the safety of the patch.

In the meantime, if you find that the autofix is too aggressive, you can disable it on a per-rule or
per-category basis using the [`unfixable`](#unfixable) mechanic. For example, to disable autofix
for some possibly-unsafe rules, you could add the following to your `pyproject.toml`:

```toml
[tool.ruff]
unfixable = ["B", "SIM", "TRY", "RUF"]
```

If you find a case where Ruff's autofix breaks your code, please file an Issue!

<!-- End section: FAQ -->

## Contributing

Contributions are welcome and highly appreciated. To get started, check out the
[**contributing guidelines**](https://github.com/charliermarsh/ruff/blob/main/CONTRIBUTING.md). You
can also join us on [**Discord**](https://discord.gg/Z8KbeK24).

## Support

Having trouble? Check out the existing issues on [**GitHub**](https://github.com/charliermarsh/ruff/issues),
or feel free to [**open a new one**](https://github.com/charliermarsh/ruff/issues/new).

You can also ask for help on [**Discord**](https://discord.gg/Z8KbeK24).

## Reference

<!-- Begin section: Settings -->

### Top-level

<!-- Sections automatically generated by `cargo dev generate-options`. -->
<!-- Begin auto-generated options sections. -->

#### [`allowed-confusables`](#allowed-confusables)

A list of allowed "confusable" Unicode characters to ignore when
enforcing `RUF001`, `RUF002`, and `RUF003`.

**Default value**: `[]`

**Type**: `list[str]`

**Example usage**:

```toml
[tool.ruff]
# Allow minus-sign (U+2212), greek-small-letter-rho (U+03C1), and the asterisk-operator (U+2217),
# which could be confused for "-", "p", and "*", respectively.
allowed-confusables = ["−", "ρ", "∗"]
```

---

#### [`builtins`](#builtins)

A list of builtins to treat as defined references, in addition to the
system builtins.

**Default value**: `[]`

**Type**: `list[str]`

**Example usage**:

```toml
[tool.ruff]
builtins = ["_"]
```

---

#### [`cache-dir`](#cache-dir)

A path to the cache directory.

By default, Ruff stores cache results in a `.ruff_cache` directory in
the current project root.

However, Ruff will also respect the `RUFF_CACHE_DIR` environment
variable, which takes precedence over that default.

This setting will override even the `RUFF_CACHE_DIR` environment
variable, if set.

**Default value**: `.ruff_cache`

**Type**: `str`

**Example usage**:

```toml
[tool.ruff]
cache-dir = "~/.cache/ruff"
```

---

#### [`dummy-variable-rgx`](#dummy-variable-rgx)

A regular expression used to identify "dummy" variables, or those which
should be ignored when enforcing (e.g.) unused-variable rules. The
default expression matches `_`, `__`, and `_var`, but not `_var_`.

**Default value**: `"^(_+|(_+[a-zA-Z0-9_]*[a-zA-Z0-9]+?))$"`

**Type**: `re.Pattern`

**Example usage**:

```toml
[tool.ruff]
# Only ignore variables named "_".
dummy-variable-rgx = "^_$"
```

---

#### [`exclude`](#exclude)

A list of file patterns to exclude from linting.

Exclusions are based on globs, and can be either:

* Single-path patterns, like `.mypy_cache` (to exclude any directory
  named `.mypy_cache` in the tree), `foo.py` (to exclude any file named
  `foo.py`), or `foo_*.py` (to exclude any file matching `foo_*.py` ).
* Relative patterns, like `directory/foo.py` (to exclude that specific
  file) or `directory/*.py` (to exclude any Python files in
  `directory`). Note that these paths are relative to the project root
  (e.g., the directory containing your `pyproject.toml`).

For more information on the glob syntax, refer to the [`globset` documentation](https://docs.rs/globset/latest/globset/#syntax).

Note that you'll typically want to use
[`extend-exclude`](#extend-exclude) to modify the excluded paths.

**Default value**: `[".bzr", ".direnv", ".eggs", ".git", ".hg", ".mypy_cache", ".nox", ".pants.d", ".ruff_cache", ".svn", ".tox", ".venv", "__pypackages__", "_build", "buck-out", "build", "dist", "node_modules", "venv"]`

**Type**: `list[str]`

**Example usage**:

```toml
[tool.ruff]
exclude = [".venv"]
```

---

#### [`extend`](#extend)

A path to a local `pyproject.toml` file to merge into this
configuration. User home directory and environment variables will be
expanded.

To resolve the current `pyproject.toml` file, Ruff will first resolve
this base configuration file, then merge in any properties defined
in the current configuration file.

**Default value**: `None`

**Type**: `str`

**Example usage**:

```toml
[tool.ruff]
# Extend the `pyproject.toml` file in the parent directory.
extend = "../pyproject.toml"
# But use a different line length.
line-length = 100
```

---

#### [`extend-exclude`](#extend-exclude)

A list of file patterns to omit from linting, in addition to those
specified by `exclude`.

Exclusions are based on globs, and can be either:

* Single-path patterns, like `.mypy_cache` (to exclude any directory
  named `.mypy_cache` in the tree), `foo.py` (to exclude any file named
  `foo.py`), or `foo_*.py` (to exclude any file matching `foo_*.py` ).
* Relative patterns, like `directory/foo.py` (to exclude that specific
  file) or `directory/*.py` (to exclude any Python files in
  `directory`). Note that these paths are relative to the project root
  (e.g., the directory containing your `pyproject.toml`).

For more information on the glob syntax, refer to the [`globset` documentation](https://docs.rs/globset/latest/globset/#syntax).

**Default value**: `[]`

**Type**: `list[str]`

**Example usage**:

```toml
[tool.ruff]
# In addition to the standard set of exclusions, omit all tests, plus a specific file.
extend-exclude = ["tests", "src/bad.py"]
```

---

#### [`extend-ignore`](#extend-ignore)

A list of rule codes or prefixes to ignore, in addition to those
specified by `ignore`.

This option has been **deprecated** in favor of `ignore`
since its usage is now interchangeable with `ignore`.

**Default value**: `[]`

**Type**: `list[RuleSelector]`

**Example usage**:

```toml
[tool.ruff]
# Skip unused variable rules (`F841`).
extend-ignore = ["F841"]
```

---

#### [`extend-select`](#extend-select)

A list of rule codes or prefixes to enable, in addition to those
specified by `select`.

**Default value**: `[]`

**Type**: `list[RuleSelector]`

**Example usage**:

```toml
[tool.ruff]
# On top of the default `select` (`E`, `F`), enable flake8-bugbear (`B`) and flake8-quotes (`Q`).
extend-select = ["B", "Q"]
```

---

#### [`external`](#external)

A list of rule codes that are unsupported by Ruff, but should be
preserved when (e.g.) validating `# noqa` directives. Useful for
retaining `# noqa` directives that cover plugins not yet implemented
by Ruff.

**Default value**: `[]`

**Type**: `list[str]`

**Example usage**:

```toml
[tool.ruff]
# Avoiding flagging (and removing) `V101` from any `# noqa`
# directives, despite Ruff's lack of support for `vulture`.
external = ["V101"]
```

---

#### [`fix`](#fix)

Enable autofix behavior by-default when running `ruff` (overridden
by the `--fix` and `--no-fix` command-line flags).

**Default value**: `false`

**Type**: `bool`

**Example usage**:

```toml
[tool.ruff]
fix = true
```

---

#### [`fix-only`](#fix-only)

Like `fix`, but disables reporting on leftover violation. Implies `fix`.

**Default value**: `false`

**Type**: `bool`

**Example usage**:

```toml
[tool.ruff]
fix-only = true
```

---

#### [`fixable`](#fixable)

A list of rule codes or prefixes to consider autofixable. By default, all rules are
considered autofixable.

**Default value**: `["A", "ANN", "ARG", "B", "BLE", "C", "COM", "D", "DTZ", "E", "EM", "ERA", "EXE", "F", "FBT", "G", "I", "ICN", "INP", "ISC", "N", "PD", "PGH", "PIE", "PL", "PT", "PTH", "Q", "RET", "RUF", "S", "SIM", "T", "TCH", "TID", "TRY", "UP", "W", "YTT"]`

**Type**: `list[RuleSelector]`

**Example usage**:

```toml
[tool.ruff]
# Only allow autofix behavior for `E` and `F` rules.
fixable = ["E", "F"]
```

---

#### [`force-exclude`](#force-exclude)

Whether to enforce `exclude` and `extend-exclude` patterns, even for
paths that are passed to Ruff explicitly. Typically, Ruff will lint
any paths passed in directly, even if they would typically be
excluded. Setting `force-exclude = true` will cause Ruff to
respect these exclusions unequivocally.

This is useful for [`pre-commit`](https://pre-commit.com/), which explicitly passes all
changed files to the [`ruff-pre-commit`](https://github.com/charliermarsh/ruff-pre-commit)
plugin, regardless of whether they're marked as excluded by Ruff's own
settings.

**Default value**: `false`

**Type**: `bool`

**Example usage**:

```toml
[tool.ruff]
force-exclude = true
```

---

#### [`format`](#format)

The style in which violation messages should be formatted: `"text"`
(default), `"grouped"` (group messages by file), `"json"`
(machine-readable), `"junit"` (machine-readable XML), `"github"` (GitHub
Actions annotations), `"gitlab"` (GitLab CI code quality report), or
`"pylint"` (Pylint text format).

**Default value**: `"text"`

**Type**: `"text" | "json" | "junit" | "github" | "gitlab" | "pylint"`

**Example usage**:

```toml
[tool.ruff]
# Group violations by containing file.
format = "grouped"
```

---

#### [`ignore`](#ignore)

A list of rule codes or prefixes to ignore. Prefixes can specify exact
rules (like `F841`), entire categories (like `F`), or anything in
between.

When breaking ties between enabled and disabled rules (via `select` and
`ignore`, respectively), more specific prefixes override less
specific prefixes.

**Default value**: `[]`

**Type**: `list[RuleSelector]`

**Example usage**:

```toml
[tool.ruff]
# Skip unused variable rules (`F841`).
ignore = ["F841"]
```

---

#### [`ignore-init-module-imports`](#ignore-init-module-imports)

Avoid automatically removing unused imports in `__init__.py` files. Such
imports will still be flagged, but with a dedicated message suggesting
that the import is either added to the module's `__all__` symbol, or
re-exported with a redundant alias (e.g., `import os as os`).

**Default value**: `false`

**Type**: `bool`

**Example usage**:

```toml
[tool.ruff]
ignore-init-module-imports = true
```

---

#### [`line-length`](#line-length)

The line length to use when enforcing long-lines violations (like
`E501`).

**Default value**: `88`

**Type**: `int`

**Example usage**:

```toml
[tool.ruff]
# Allow lines to be as long as 120 characters.
line-length = 120
```

---

#### [`namespace-packages`](#namespace-packages)

Mark the specified directories as namespace packages. For the purpose of
module resolution, Ruff will treat those directories as if they
contained an `__init__.py` file.

**Default value**: `[]`

**Type**: `list[str]`

**Example usage**:

```toml
[tool.ruff]
namespace-packages = ["airflow/providers"]
```

---

#### [`per-file-ignores`](#per-file-ignores)

A list of mappings from file pattern to rule codes or prefixes to
exclude, when considering any matching files.

**Default value**: `{}`

**Type**: `dict[str, list[RuleSelector]]`

**Example usage**:

```toml
[tool.ruff]
# Ignore `E402` (import violations) in all `__init__.py` files, and in `path/to/file.py`.
[tool.ruff.per-file-ignores]
"__init__.py" = ["E402"]
"path/to/file.py" = ["E402"]
```

---

#### [`required-version`](#required-version)

Require a specific version of Ruff to be running (useful for unifying
results across many environments, e.g., with a `pyproject.toml`
file).

**Default value**: `None`

**Type**: `str`

**Example usage**:

```toml
[tool.ruff]
required-version = "0.0.193"
```

---

#### [`respect-gitignore`](#respect-gitignore)

Whether to automatically exclude files that are ignored by `.ignore`,
`.gitignore`, `.git/info/exclude`, and global `gitignore` files.
Enabled by default.

**Default value**: `true`

**Type**: `bool`

**Example usage**:

```toml
[tool.ruff]
respect-gitignore = false
```

---

#### [`select`](#select)

A list of rule codes or prefixes to enable. Prefixes can specify exact
rules (like `F841`), entire categories (like `F`), or anything in
between.

When breaking ties between enabled and disabled rules (via `select` and
`ignore`, respectively), more specific prefixes override less
specific prefixes.

**Default value**: `["E", "F"]`

**Type**: `list[RuleSelector]`

**Example usage**:

```toml
[tool.ruff]
# On top of the defaults (`E`, `F`), enable flake8-bugbear (`B`) and flake8-quotes (`Q`).
select = ["E", "F", "B", "Q"]
```

---

#### [`show-source`](#show-source)

Whether to show source code snippets when reporting lint violations
(overridden by the `--show-source` command-line flag).

**Default value**: `false`

**Type**: `bool`

**Example usage**:

```toml
[tool.ruff]
# By default, always show source code snippets.
show-source = true
```

---

#### [`src`](#src)

The source code paths to consider, e.g., when resolving first- vs.
third-party imports.

As an example: given a Python package structure like:

```text
my_package/
  pyproject.toml
  src/
    my_package/
      __init__.py
      foo.py
      bar.py
```

The `src` directory should be included in the `src` option (e.g., `src =
["src"]`), such that when resolving imports, `my_package.foo` is
considered a first-party import.

This field supports globs. For example, if you have a series of Python
packages in a `python_modules` directory, `src =
["python_modules/*"]` would expand to incorporate all of the
packages in that directory. User home directory and environment
variables will also be expanded.

**Default value**: `["."]`

**Type**: `list[str]`

**Example usage**:

```toml
[tool.ruff]
# Allow imports relative to the "src" and "test" directories.
src = ["src", "test"]
```

---

#### [`target-version`](#target-version)

The Python version to target, e.g., when considering automatic code
upgrades, like rewriting type annotations. Note that the target
version will _not_ be inferred from the _current_ Python version,
and instead must be specified explicitly (as seen below).

**Default value**: `"py310"`

**Type**: `"py37" | "py38" | "py39" | "py310" | "py311"`

**Example usage**:

```toml
[tool.ruff]
# Always generate Python 3.7-compatible code.
target-version = "py37"
```

---

#### [`task-tags`](#task-tags)

A list of task tags to recognize (e.g., "TODO", "FIXME", "XXX").

Comments starting with these tags will be ignored by commented-out code
detection (`ERA`), and skipped by line-length rules (`E501`) if
`ignore-overlong-task-comments` is set to `true`.

**Default value**: `["TODO", "FIXME", "XXX"]`

**Type**: `list[str]`

**Example usage**:

```toml
[tool.ruff]
task-tags = ["HACK"]
```

---

#### [`typing-modules`](#typing-modules)

A list of modules whose imports should be treated equivalently to
members of the `typing` module.

This is useful for ensuring proper type annotation inference for
projects that re-export `typing` and `typing_extensions` members
from a compatibility module. If omitted, any members imported from
modules apart from `typing` and `typing_extensions` will be treated
as ordinary Python objects.

**Default value**: `[]`

**Type**: `list[str]`

**Example usage**:

```toml
[tool.ruff]
typing-modules = ["airflow.typing_compat"]
```

---

#### [`unfixable`](#unfixable)

A list of rule codes or prefixes to consider non-autofix-able.

**Default value**: `[]`

**Type**: `list[RuleSelector]`

**Example usage**:

```toml
[tool.ruff]
# Disable autofix for unused imports (`F401`).
unfixable = ["F401"]
```

---

#### [`update-check`](#update-check)

Enable or disable automatic update checks (overridden by the
`--update-check` and `--no-update-check` command-line flags).

**Default value**: `false`

**Type**: `bool`

**Example usage**:

```toml
[tool.ruff]
update-check = true
```

---

### `flake8-annotations`

#### [`allow-star-arg-any`](#allow-star-arg-any)

Whether to suppress `ANN401` for dynamically typed `*args` and
`**kwargs` arguments.

**Default value**: `false`

**Type**: `bool`

**Example usage**:

```toml
[tool.ruff.flake8-annotations]
allow-star-arg-any = true
```

---

#### [`mypy-init-return`](#mypy-init-return)

Whether to allow the omission of a return type hint for `__init__` if at
least one argument is annotated.

**Default value**: `false`

**Type**: `bool`

**Example usage**:

```toml
[tool.ruff.flake8-annotations]
mypy-init-return = true
```

---

#### [`suppress-dummy-args`](#suppress-dummy-args)

Whether to suppress `ANN000`-level violations for arguments matching the
"dummy" variable regex (like `_`).

**Default value**: `false`

**Type**: `bool`

**Example usage**:

```toml
[tool.ruff.flake8-annotations]
suppress-dummy-args = true
```

---

#### [`suppress-none-returning`](#suppress-none-returning)

Whether to suppress `ANN200`-level violations for functions that meet
either of the following criteria:

* Contain no `return` statement.
* Explicit `return` statement(s) all return `None` (explicitly or
  implicitly).

**Default value**: `false`

**Type**: `bool`

**Example usage**:

```toml
[tool.ruff.flake8-annotations]
suppress-none-returning = true
```

---

### `flake8-bandit`

#### [`check-typed-exception`](#check-typed-exception)

Whether to disallow `try`-`except`-`pass` (`S110`) for specific exception types. By default,
`try`-`except`-`pass` is only disallowed for `Exception` and `BaseException`.

**Default value**: `false`

**Type**: `bool`

**Example usage**:

```toml
[tool.ruff.flake8-bandit]
check-typed-exception = true
```

---

#### [`hardcoded-tmp-directory`](#hardcoded-tmp-directory)

A list of directories to consider temporary.

**Default value**: `["/tmp", "/var/tmp", "/dev/shm"]`

**Type**: `list[str]`

**Example usage**:

```toml
[tool.ruff.flake8-bandit]
hardcoded-tmp-directory = ["/foo/bar"]
```

---

#### [`hardcoded-tmp-directory-extend`](#hardcoded-tmp-directory-extend)

A list of directories to consider temporary, in addition to those
specified by `hardcoded-tmp-directory`.

**Default value**: `[]`

**Type**: `list[str]`

**Example usage**:

```toml
[tool.ruff.flake8-bandit]
extend-hardcoded-tmp-directory = ["/foo/bar"]
```

---

### `flake8-bugbear`

#### [`extend-immutable-calls`](#extend-immutable-calls)

Additional callable functions to consider "immutable" when evaluating,
e.g., the `no-mutable-default-argument` rule (`B006`).

**Default value**: `[]`

**Type**: `list[str]`

**Example usage**:

```toml
[tool.ruff.flake8-bugbear]
# Allow default arguments like, e.g., `data: List[str] = fastapi.Query(None)`.
extend-immutable-calls = ["fastapi.Depends", "fastapi.Query"]
```

---

### `flake8-builtins`

#### [`builtins-ignorelist`](#builtins-ignorelist)

Ignore list of builtins.

**Default value**: `[]`

**Type**: `list[str]`

**Example usage**:

```toml
[tool.ruff.flake8-builtins]
builtins-ignorelist = ["id"]
```

---

### `flake8-errmsg`

#### [`max-string-length`](#max-string-length)

Maximum string length for string literals in exception messages.

**Default value**: `0`

**Type**: `int`

**Example usage**:

```toml
[tool.ruff.flake8-errmsg]
max-string-length = 20
```

---

### `flake8-implicit-str-concat`

#### [`allow-multiline`](#allow-multiline)

Whether to allow implicit string concatenations for multiline strings.
By default, implicit concatenations of multiline strings are
allowed (but continuation lines, delimited with a backslash, are
prohibited).

Note that setting `allow-multiline = false` should typically be coupled
with disabling `explicit-string-concatenation` (`ISC003`). Otherwise,
both explicit and implicit multiline string concatenations will be seen
as violations.

**Default value**: `true`

**Type**: `bool`

**Example usage**:

```toml
[tool.ruff.flake8-implicit-str-concat]
allow-multiline = false
```

---

### `flake8-import-conventions`

#### [`aliases`](#aliases)

The conventional aliases for imports. These aliases can be extended by
the `extend_aliases` option.

**Default value**: `{"altair": "alt", "matplotlib": "mpl", "matplotlib.pyplot": "plt", "numpy": "np", "pandas": "pd", "seaborn": "sns", "tensorflow": "tf", "holoviews": "hv", "panel": "pn", "plotly.express": "px", "polars": "pl", "pyarrow": "pa"}`

**Type**: `dict[str, str]`

**Example usage**:

```toml
[tool.ruff.flake8-import-conventions]
[tool.ruff.flake8-import-conventions.aliases]
# Declare the default aliases.
altair = "alt"
"matplotlib.pyplot" = "plt"
numpy = "np"
pandas = "pd"
seaborn = "sns"
scipy = "sp"
```

---

#### [`extend-aliases`](#extend-aliases)

A mapping of modules to their conventional import aliases. These aliases
will be added to the `aliases` mapping.

**Default value**: `{}`

**Type**: `dict[str, str]`

**Example usage**:

```toml
[tool.ruff.flake8-import-conventions]
[tool.ruff.flake8-import-conventions.extend-aliases]
# Declare a custom alias for the `matplotlib` module.
"dask.dataframe" = "dd"
```

---

### `flake8-pytest-style`

#### [`fixture-parentheses`](#fixture-parentheses)

Boolean flag specifying whether `@pytest.fixture()` without parameters
should have parentheses. If the option is set to `true` (the
default), `@pytest.fixture()` is valid and `@pytest.fixture` is
invalid. If set to `false`, `@pytest.fixture` is valid and
`@pytest.fixture()` is invalid.

**Default value**: `true`

**Type**: `bool`

**Example usage**:

```toml
[tool.ruff.flake8-pytest-style]
fixture-parentheses = true
```

---

#### [`mark-parentheses`](#mark-parentheses)

Boolean flag specifying whether `@pytest.mark.foo()` without parameters
should have parentheses. If the option is set to `true` (the
default), `@pytest.mark.foo()` is valid and `@pytest.mark.foo` is
invalid. If set to `false`, `@pytest.fixture` is valid and
`@pytest.mark.foo()` is invalid.

**Default value**: `true`

**Type**: `bool`

**Example usage**:

```toml
[tool.ruff.flake8-pytest-style]
mark-parentheses = true
```

---

#### [`parametrize-names-type`](#parametrize-names-type)

Expected type for multiple argument names in `@pytest.mark.parametrize`.
The following values are supported:

* `csv` — a comma-separated list, e.g.
  `@pytest.mark.parametrize('name1,name2', ...)`
* `tuple` (default) — e.g.
  `@pytest.mark.parametrize(('name1', 'name2'), ...)`
* `list` — e.g. `@pytest.mark.parametrize(['name1', 'name2'], ...)`

**Default value**: `tuple`

**Type**: `"csv" | "tuple" | "list"`

**Example usage**:

```toml
[tool.ruff.flake8-pytest-style]
parametrize-names-type = "list"
```

---

#### [`parametrize-values-row-type`](#parametrize-values-row-type)

Expected type for each row of values in `@pytest.mark.parametrize` in
case of multiple parameters. The following values are supported:

* `tuple` (default) — e.g.
  `@pytest.mark.parametrize(('name1', 'name2'), [(1, 2), (3, 4)])`
* `list` — e.g.
  `@pytest.mark.parametrize(('name1', 'name2'), [[1, 2], [3, 4]])`

**Default value**: `tuple`

**Type**: `"tuple" | "list"`

**Example usage**:

```toml
[tool.ruff.flake8-pytest-style]
parametrize-values-row-type = "list"
```

---

#### [`parametrize-values-type`](#parametrize-values-type)

Expected type for the list of values rows in `@pytest.mark.parametrize`.
The following values are supported:

* `tuple` — e.g. `@pytest.mark.parametrize('name', (1, 2, 3))`
* `list` (default) — e.g. `@pytest.mark.parametrize('name', [1, 2, 3])`

**Default value**: `list`

**Type**: `"tuple" | "list"`

**Example usage**:

```toml
[tool.ruff.flake8-pytest-style]
parametrize-values-type = "tuple"
```

---

#### [`raises-extend-require-match-for`](#raises-extend-require-match-for)

List of additional exception names that require a match= parameter in a
`pytest.raises()` call. This extends the default list of exceptions
that require a match= parameter.
This option is useful if you want to extend the default list of
exceptions that require a match= parameter without having to specify
the entire list.
Note that this option does not remove any exceptions from the default
list.

**Default value**: `[]`

**Type**: `list[str]`

**Example usage**:

```toml
[tool.ruff.flake8-pytest-style]
raises-extend-require-match-for = ["requests.RequestException"]
```

---

#### [`raises-require-match-for`](#raises-require-match-for)

List of exception names that require a match= parameter in a
`pytest.raises()` call.

**Default value**: `["BaseException", "Exception", "ValueError", "OSError", "IOError", "EnvironmentError", "socket.error"]`

**Type**: `list[str]`

**Example usage**:

```toml
[tool.ruff.flake8-pytest-style]
raises-require-match-for = ["requests.RequestException"]
```

---

### `flake8-quotes`

#### [`avoid-escape`](#avoid-escape)

Whether to avoid using single quotes if a string contains single quotes,
or vice-versa with double quotes, as per [PEP8](https://peps.python.org/pep-0008/#string-quotes).
This minimizes the need to escape quotation marks within strings.

**Default value**: `true`

**Type**: `bool`

**Example usage**:

```toml
[tool.ruff.flake8-quotes]
# Don't bother trying to avoid escapes.
avoid-escape = false
```

---

#### [`docstring-quotes`](#docstring-quotes)

Quote style to prefer for docstrings (either "single" or "double").

**Default value**: `"double"`

**Type**: `"single" | "double"`

**Example usage**:

```toml
[tool.ruff.flake8-quotes]
docstring-quotes = "single"
```

---

#### [`inline-quotes`](#inline-quotes)

Quote style to prefer for inline strings (either "single" or
"double").

**Default value**: `"double"`

**Type**: `"single" | "double"`

**Example usage**:

```toml
[tool.ruff.flake8-quotes]
inline-quotes = "single"
```

---

#### [`multiline-quotes`](#multiline-quotes)

Quote style to prefer for multiline strings (either "single" or
"double").

**Default value**: `"double"`

**Type**: `"single" | "double"`

**Example usage**:

```toml
[tool.ruff.flake8-quotes]
multiline-quotes = "single"
```

---

### `flake8-tidy-imports`

#### [`ban-relative-imports`](#ban-relative-imports)

Whether to ban all relative imports (`"all"`), or only those imports
that extend into the parent module or beyond (`"parents"`).

**Default value**: `"parents"`

**Type**: `"parents" | "all"`

**Example usage**:

```toml
[tool.ruff.flake8-tidy-imports]
# Disallow all relative imports.
ban-relative-imports = "all"
```

---

#### [`banned-api`](#banned-api)

Specific modules or module members that may not be imported or accessed.
Note that this rule is only meant to flag accidental uses,
and can be circumvented via `eval` or `importlib`.

**Default value**: `{}`

**Type**: `dict[str, { "msg": str }]`

**Example usage**:

```toml
[tool.ruff.flake8-tidy-imports]
[tool.ruff.flake8-tidy-imports.banned-api]
"cgi".msg = "The cgi module is deprecated, see https://peps.python.org/pep-0594/#cgi."
"typing.TypedDict".msg = "Use typing_extensions.TypedDict instead."
```

---

### `flake8-type-checking`

#### [`exempt-modules`](#exempt-modules)

Exempt certain modules from needing to be moved into type-checking
blocks.

**Default value**: `["typing"]`

**Type**: `list[str]`

**Example usage**:

```toml
[tool.ruff.flake8-type-checking]
exempt-modules = ["typing", "typing_extensions"]
```

---

#### [`strict`](#strict)

Enforce TC001, TC002, and TC003 rules even when valid runtime imports
are present for the same module.
See flake8-type-checking's [strict](https://github.com/snok/flake8-type-checking#strict) option.

**Default value**: `false`

**Type**: `bool`

**Example usage**:

```toml
[tool.ruff.flake8-type-checking]
strict = true
```

---

### `flake8-unused-arguments`

#### [`ignore-variadic-names`](#ignore-variadic-names)

Whether to allow unused variadic arguments, like `*args` and `**kwargs`.

**Default value**: `false`

**Type**: `bool`

**Example usage**:

```toml
[tool.ruff.flake8-unused-arguments]
ignore-variadic-names = true
```

---

### `isort`

#### [`classes`](#classes)

An override list of tokens to always recognize as a Class for
`order-by-type` regardless of casing.

**Default value**: `[]`

**Type**: `list[str]`

**Example usage**:

```toml
[tool.ruff.isort]
classes = ["SVC"]
```

---

#### [`combine-as-imports`](#combine-as-imports)

Combines as imports on the same line. See isort's [`combine-as-imports`](https://pycqa.github.io/isort/docs/configuration/options.html#combine-as-imports)
option.

**Default value**: `false`

**Type**: `bool`

**Example usage**:

```toml
[tool.ruff.isort]
combine-as-imports = true
```

---

#### [`constants`](#constants)

An override list of tokens to always recognize as a CONSTANT
for `order-by-type` regardless of casing.

**Default value**: `[]`

**Type**: `list[str]`

**Example usage**:

```toml
[tool.ruff.isort]
constants = ["constant"]
```

---

#### [`extra-standard-library`](#extra-standard-library)

A list of modules to consider standard-library, in addition to those
known to Ruff in advance.

**Default value**: `[]`

**Type**: `list[str]`

**Example usage**:

```toml
[tool.ruff.isort]
extra-standard-library = ["path"]
```

---

#### [`force-single-line`](#force-single-line)

Forces all from imports to appear on their own line.

**Default value**: `false`

**Type**: `bool`

**Example usage**:

```toml
[tool.ruff.isort]
force-single-line = true
```

---

#### [`force-sort-within-sections`](#force-sort-within-sections)

Don't sort straight-style imports (like `import sys`) before from-style
imports (like `from itertools import groupby`). Instead, sort the
imports by module, independent of import style.

**Default value**: `false`

**Type**: `bool`

**Example usage**:

```toml
[tool.ruff.isort]
force-sort-within-sections = true
```

---

#### [`force-wrap-aliases`](#force-wrap-aliases)

Force `import from` statements with multiple members and at least one
alias (e.g., `import A as B`) to wrap such that every line contains
exactly one member. For example, this formatting would be retained,
rather than condensing to a single line:

```py
from .utils import (
    test_directory as test_directory,
    test_id as test_id
)
```

Note that this setting is only effective when combined with
`combine-as-imports = true`. When `combine-as-imports` isn't
enabled, every aliased `import from` will be given its own line, in
which case, wrapping is not necessary.

**Default value**: `false`

**Type**: `bool`

**Example usage**:

```toml
[tool.ruff.isort]
force-wrap-aliases = true
combine-as-imports = true
```

---

#### [`forced-separate`](#forced-separate)

A list of modules to separate into auxiliary block(s) of imports,
in the order specified.

**Default value**: `[]`

**Type**: `Vec<String>`

**Example usage**:

```toml
[tool.ruff.isort]
forced-separate = ["tests"]
```

---

#### [`known-first-party`](#known-first-party)

A list of modules to consider first-party, regardless of whether they
can be identified as such via introspection of the local filesystem.

**Default value**: `[]`

**Type**: `list[str]`

**Example usage**:

```toml
[tool.ruff.isort]
known-first-party = ["src"]
```

---

#### [`known-third-party`](#known-third-party)

A list of modules to consider third-party, regardless of whether they
can be identified as such via introspection of the local filesystem.

**Default value**: `[]`

**Type**: `list[str]`

**Example usage**:

```toml
[tool.ruff.isort]
known-third-party = ["src"]
```

---

#### [`lines-after-imports`](#lines-after-imports)

The number of blank lines to place after imports.
-1 for automatic determination.

**Default value**: `-1`

**Type**: `int`

**Example usage**:

```toml
[tool.ruff.isort]
# Use a single line after each import block.
lines-after-imports = 1
```

---

#### [`no-lines-before`](#no-lines-before)

A list of sections that should _not_ be delineated from the previous
section via empty lines.

**Default value**: `[]`

**Type**: `list["future" | "standard-library" | "third-party" | "first-party" | "local-folder"]`

**Example usage**:

```toml
[tool.ruff.isort]
no-lines-before = ["future", "standard-library"]
```

---

#### [`order-by-type`](#order-by-type)

Order imports by type, which is determined by case, in addition to
alphabetically.

**Default value**: `true`

**Type**: `bool`

**Example usage**:

```toml
[tool.ruff.isort]
order-by-type = true
```

---

#### [`relative-imports-order`](#relative-imports-order)

Whether to place "closer" imports (fewer `.` characters, most local)
before "further" imports (more `.` characters, least local), or vice
versa.

The default ("furthest-to-closest") is equivalent to isort's
`reverse-relative` default (`reverse-relative = false`); setting
this to "closest-to-furthest" is equivalent to isort's `reverse-relative
= true`.

**Default value**: `furthest-to-closest`

**Type**: `"furthest-to-closest" | "closest-to-furthest"`

**Example usage**:

```toml
[tool.ruff.isort]
relative-imports-order = "closest-to-furthest"
```

---

#### [`required-imports`](#required-imports)

Add the specified import line to all files.

**Default value**: `[]`

**Type**: `list[str]`

**Example usage**:

```toml
[tool.ruff.isort]
required-imports = ["from __future__ import annotations"]
```

---

#### [`single-line-exclusions`](#single-line-exclusions)

One or more modules to exclude from the single line rule.

**Default value**: `[]`

**Type**: `list[str]`

**Example usage**:

```toml
[tool.ruff.isort]
single-line-exclusions = ["os", "json"]
```

---

#### [`split-on-trailing-comma`](#split-on-trailing-comma)

If a comma is placed after the last member in a multi-line import, then
the imports will never be folded into one line.

See isort's [`split-on-trailing-comma`](https://pycqa.github.io/isort/docs/configuration/options.html#split-on-trailing-comma) option.

**Default value**: `true`

**Type**: `bool`

**Example usage**:

```toml
[tool.ruff.isort]
split-on-trailing-comma = false
```

---

#### [`variables`](#variables)

An override list of tokens to always recognize as a var
for `order-by-type` regardless of casing.

**Default value**: `[]`

**Type**: `list[str]`

**Example usage**:

```toml
[tool.ruff.isort]
variables = ["VAR"]
```

---

### `mccabe`

#### [`max-complexity`](#max-complexity)

The maximum McCabe complexity to allow before triggering `C901` errors.

**Default value**: `10`

**Type**: `int`

**Example usage**:

```toml
[tool.ruff.mccabe]
# Flag errors (`C901`) whenever the complexity level exceeds 5.
max-complexity = 5
```

---

### `pep8-naming`

#### [`classmethod-decorators`](#classmethod-decorators)

A list of decorators that, when applied to a method, indicate that the
method should be treated as a class method. For example, Ruff will
expect that any method decorated by a decorator in this list takes a
`cls` argument as its first argument.

**Default value**: `["classmethod"]`

**Type**: `list[str]`

**Example usage**:

```toml
[tool.ruff.pep8-naming]
# Allow Pydantic's `@validator` decorator to trigger class method treatment.
classmethod-decorators = ["classmethod", "pydantic.validator"]
```

---

#### [`ignore-names`](#ignore-names)

A list of names to ignore when considering `pep8-naming` violations.

**Default value**: `["setUp", "tearDown", "setUpClass", "tearDownClass", "setUpModule", "tearDownModule", "asyncSetUp", "asyncTearDown", "setUpTestData", "failureException", "longMessage", "maxDiff"]`

**Type**: `list[str]`

**Example usage**:

```toml
[tool.ruff.pep8-naming]
ignore-names = ["callMethod"]
```

---

#### [`staticmethod-decorators`](#staticmethod-decorators)

A list of decorators that, when applied to a method, indicate that the
method should be treated as a static method. For example, Ruff will
expect that any method decorated by a decorator in this list has no
`self` or `cls` argument.

**Default value**: `["staticmethod"]`

**Type**: `list[str]`

**Example usage**:

```toml
[tool.ruff.pep8-naming]
# Allow a shorthand alias, `@stcmthd`, to trigger static method treatment.
staticmethod-decorators = ["staticmethod", "stcmthd"]
```

---

### `pycodestyle`

#### [`ignore-overlong-task-comments`](#ignore-overlong-task-comments)

Whether line-length violations (`E501`) should be triggered for
comments starting with `task-tags` (by default: ["TODO", "FIXME",
and "XXX"]).

**Default value**: `false`

**Type**: `bool`

**Example usage**:

```toml
[tool.ruff.pycodestyle]
ignore-overlong-task-comments = true
```

---

#### [`max-doc-length`](#max-doc-length)

The maximum line length to allow for line-length violations within
documentation (`W505`), including standalone comments.

**Default value**: `None`

**Type**: `int`

**Example usage**:

```toml
[tool.ruff.pycodestyle]
max-doc-length = 88
```

---

### `pydocstyle`

#### [`convention`](#convention)

Whether to use Google-style or NumPy-style conventions or the PEP257
defaults when analyzing docstring sections.

**Default value**: `None`

**Type**: `"google" | "numpy" | "pep257"`

**Example usage**:

```toml
[tool.ruff.pydocstyle]
# Use Google-style docstrings.
convention = "google"
```

---

### `pylint`

#### [`allow-magic-value-types`](#allow-magic-value-types)

Constant types to ignore when used as "magic values" (see: `PLR2004`).

**Default value**: `["str", "bytes"]`

**Type**: `list["str" | "bytes" | "complex" | "float" | "int" | "tuple"]`

**Example usage**:

```toml
[tool.ruff.pylint]
allow-magic-value-types = ["int"]
```

---

#### [`max-args`](#max-args)

Maximum number of arguments allowed for a function or method definition (see: `PLR0913`).

**Default value**: `5`

**Type**: `int`

**Example usage**:

```toml
[tool.ruff.pylint]
max-args = 5
```

---

#### [`max-branches`](#max-branches)

Maximum number of branches allowed for a function or method body (see: `PLR0912`).

**Default value**: `12`

**Type**: `int`

**Example usage**:

```toml
[tool.ruff.pylint]
max-branches = 12
```

---

#### [`max-returns`](#max-returns)

Maximum number of return statements allowed for a function or method body (see `PLR0911`)

**Default value**: `6`

**Type**: `int`

**Example usage**:

```toml
[tool.ruff.pylint]
max-returns = 6
```

---

#### [`max-statements`](#max-statements)

Maximum number of statements allowed for a function or method body (see: `PLR0915`).

**Default value**: `50`

**Type**: `int`

**Example usage**:

```toml
[tool.ruff.pylint]
max-statements = 50
```

---

### `pyupgrade`

#### [`keep-runtime-typing`](#keep-runtime-typing)

Whether to avoid PEP 585 (`List[int]` -> `list[int]`) and PEP 604
(`Optional[str]` -> `str | None`) rewrites even if a file imports `from
__future__ import annotations`. Note that this setting is only
applicable when the target Python version is below 3.9 and 3.10
respectively, and enabling it is equivalent to disabling
`use-pep585-annotation` (`UP006`) and `use-pep604-annotation`
(`UP007`) entirely.

**Default value**: `false`

**Type**: `bool`

**Example usage**:

```toml
[tool.ruff.pyupgrade]
# Preserve types, even if a file imports `from __future__ import annotations`.
keep-runtime-typing = true
```

---

<!-- End auto-generated options sections. -->

<!-- End section: Settings -->

## License

MIT<|MERGE_RESOLUTION|>--- conflicted
+++ resolved
@@ -1337,11 +1337,8 @@
 | PLE0604 | invalid-all-object | Invalid object in `__all__`, must contain only strings |  |
 | PLE0605 | invalid-all-format | Invalid format for `__all__`, must be `tuple` or `list` |  |
 | PLE1142 | await-outside-async | `await` should be used within an async function |  |
-<<<<<<< HEAD
-| PLE2402 | bidirectional-unicode | Avoid using bidirectional unicode |  |
-=======
 | PLE1310 | bad-str-strip-call | String `{strip}` call contains duplicate characters (did you mean `{removal}`?) |  |
->>>>>>> bf718fdf
+| PLE2502 | bidirectional-unicode | Avoid using bidirectional unicode |  |
 
 #### Refactor (PLR)
 
