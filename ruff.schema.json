{
  "$schema": "http://json-schema.org/draft-07/schema#",
  "title": "Options",
  "type": "object",
  "properties": {
    "allowed-confusables": {
      "description": "A list of allowed \"confusable\" Unicode characters to ignore when enforcing `RUF001`, `RUF002`, and `RUF003`.",
      "type": [
        "array",
        "null"
      ],
      "items": {
        "type": "string",
        "maxLength": 1,
        "minLength": 1
      }
    },
    "builtins": {
      "description": "A list of builtins to treat as defined references, in addition to the system builtins.",
      "type": [
        "array",
        "null"
      ],
      "items": {
        "type": "string"
      }
    },
    "cache-dir": {
      "description": "A path to the cache directory.\n\nBy default, Ruff stores cache results in a `.ruff_cache` directory in the current project root.\n\nHowever, Ruff will also respect the `RUFF_CACHE_DIR` environment variable, which takes precedence over that default.\n\nThis setting will override even the `RUFF_CACHE_DIR` environment variable, if set.",
      "type": [
        "string",
        "null"
      ]
    },
    "dummy-variable-rgx": {
      "description": "A regular expression used to identify \"dummy\" variables, or those which should be ignored when enforcing (e.g.) unused-variable rules. The default expression matches `_`, `__`, and `_var`, but not `_var_`.",
      "type": [
        "string",
        "null"
      ]
    },
    "exclude": {
      "description": "A list of file patterns to exclude from linting.\n\nExclusions are based on globs, and can be either:\n\n- Single-path patterns, like `.mypy_cache` (to exclude any directory named `.mypy_cache` in the tree), `foo.py` (to exclude any file named `foo.py`), or `foo_*.py` (to exclude any file matching `foo_*.py` ). - Relative patterns, like `directory/foo.py` (to exclude that specific file) or `directory/*.py` (to exclude any Python files in `directory`). Note that these paths are relative to the project root (e.g., the directory containing your `pyproject.toml`).\n\nFor more information on the glob syntax, refer to the [`globset` documentation](https://docs.rs/globset/latest/globset/#syntax).\n\nNote that you'll typically want to use [`extend-exclude`](#extend-exclude) to modify the excluded paths.",
      "type": [
        "array",
        "null"
      ],
      "items": {
        "type": "string"
      }
    },
    "extend": {
      "description": "A path to a local `pyproject.toml` file to merge into this configuration. User home directory and environment variables will be expanded.\n\nTo resolve the current `pyproject.toml` file, Ruff will first resolve this base configuration file, then merge in any properties defined in the current configuration file.",
      "type": [
        "string",
        "null"
      ]
    },
    "extend-exclude": {
      "description": "A list of file patterns to omit from linting, in addition to those specified by `exclude`.\n\nExclusions are based on globs, and can be either:\n\n- Single-path patterns, like `.mypy_cache` (to exclude any directory named `.mypy_cache` in the tree), `foo.py` (to exclude any file named `foo.py`), or `foo_*.py` (to exclude any file matching `foo_*.py` ). - Relative patterns, like `directory/foo.py` (to exclude that specific file) or `directory/*.py` (to exclude any Python files in `directory`). Note that these paths are relative to the project root (e.g., the directory containing your `pyproject.toml`).\n\nFor more information on the glob syntax, refer to the [`globset` documentation](https://docs.rs/globset/latest/globset/#syntax).",
      "type": [
        "array",
        "null"
      ],
      "items": {
        "type": "string"
      }
    },
    "extend-ignore": {
      "description": "A list of rule codes or prefixes to ignore, in addition to those specified by `ignore`.\n\nNote that `extend-ignore` is applied after resolving rules from `ignore`/`select` and a less specific rule in `extend-ignore` would overwrite a more specific rule in `select`. It is recommended to only use `extend-ignore` when extending a `pyproject.toml` file via `extend`.",
      "type": [
        "array",
        "null"
      ],
      "items": {
        "$ref": "#/definitions/RuleSelector"
      }
    },
    "extend-select": {
      "description": "A list of rule codes or prefixes to enable, in addition to those specified by `select`.\n\nNote that `extend-select` is applied after resolving rules from `ignore`/`select` and a less specific rule in `extend-select` would overwrite a more specific rule in `ignore`. It is recommended to only use `extend-select` when extending a `pyproject.toml` file via `extend`.",
      "type": [
        "array",
        "null"
      ],
      "items": {
        "$ref": "#/definitions/RuleSelector"
      }
    },
    "external": {
      "description": "A list of rule codes that are unsupported by Ruff, but should be preserved when (e.g.) validating `# noqa` directives. Useful for retaining `# noqa` directives that cover plugins not yet implemented by Ruff.",
      "type": [
        "array",
        "null"
      ],
      "items": {
        "type": "string"
      }
    },
    "fix": {
      "description": "Enable autofix behavior by-default when running `ruff` (overridden by the `--fix` and `--no-fix` command-line flags).",
      "type": [
        "boolean",
        "null"
      ]
    },
    "fix-only": {
      "description": "Like `fix`, but disables reporting on leftover violation. Implies `fix`.",
      "type": [
        "boolean",
        "null"
      ]
    },
    "fixable": {
      "description": "A list of rule codes or prefixes to consider autofixable.",
      "type": [
        "array",
        "null"
      ],
      "items": {
        "$ref": "#/definitions/RuleSelector"
      }
    },
    "flake8-annotations": {
      "description": "Options for the `flake8-annotations` plugin.",
      "anyOf": [
        {
          "$ref": "#/definitions/Flake8AnnotationsOptions"
        },
        {
          "type": "null"
        }
      ]
    },
    "flake8-bandit": {
      "description": "Options for the `flake8-bandit` plugin.",
      "anyOf": [
        {
          "$ref": "#/definitions/Flake8BanditOptions"
        },
        {
          "type": "null"
        }
      ]
    },
    "flake8-bugbear": {
      "description": "Options for the `flake8-bugbear` plugin.",
      "anyOf": [
        {
          "$ref": "#/definitions/Flake8BugbearOptions"
        },
        {
          "type": "null"
        }
      ]
    },
    "flake8-builtins": {
      "description": "Options for the `flake8-builtins` plugin.",
      "anyOf": [
        {
          "$ref": "#/definitions/Flake8BuiltinsOptions"
        },
        {
          "type": "null"
        }
      ]
    },
    "flake8-errmsg": {
      "description": "Options for the `flake8-errmsg` plugin.",
      "anyOf": [
        {
          "$ref": "#/definitions/Flake8ErrMsgOptions"
        },
        {
          "type": "null"
        }
      ]
    },
    "flake8-implicit-str-concat": {
      "description": "Options for the `flake8-implicit-str-concat` plugin.",
      "anyOf": [
        {
          "$ref": "#/definitions/Flake8ImplicitStrConcatOptions"
        },
        {
          "type": "null"
        }
      ]
    },
    "flake8-import-conventions": {
      "description": "Options for the `flake8-import-conventions` plugin.",
      "anyOf": [
        {
          "$ref": "#/definitions/Flake8ImportConventionsOptions"
        },
        {
          "type": "null"
        }
      ]
    },
    "flake8-pytest-style": {
      "description": "Options for the `flake8-pytest-style` plugin.",
      "anyOf": [
        {
          "$ref": "#/definitions/Flake8PytestStyleOptions"
        },
        {
          "type": "null"
        }
      ]
    },
    "flake8-quotes": {
      "description": "Options for the `flake8-quotes` plugin.",
      "anyOf": [
        {
          "$ref": "#/definitions/Flake8QuotesOptions"
        },
        {
          "type": "null"
        }
      ]
    },
    "flake8-tidy-imports": {
      "description": "Options for the `flake8-tidy-imports` plugin.",
      "anyOf": [
        {
          "$ref": "#/definitions/Flake8TidyImportsOptions"
        },
        {
          "type": "null"
        }
      ]
    },
    "flake8-unused-arguments": {
      "description": "Options for the `flake8-unused-arguments` plugin.",
      "anyOf": [
        {
          "$ref": "#/definitions/Flake8UnusedArgumentsOptions"
        },
        {
          "type": "null"
        }
      ]
    },
    "force-exclude": {
      "description": "Whether to enforce `exclude` and `extend-exclude` patterns, even for paths that are passed to Ruff explicitly. Typically, Ruff will lint any paths passed in directly, even if they would typically be excluded. Setting `force-exclude = true` will cause Ruff to respect these exclusions unequivocally.\n\nThis is useful for [`pre-commit`](https://pre-commit.com/), which explicitly passes all changed files to the [`ruff-pre-commit`](https://github.com/charliermarsh/ruff-pre-commit) plugin, regardless of whether they're marked as excluded by Ruff's own settings.",
      "type": [
        "boolean",
        "null"
      ]
    },
    "format": {
      "description": "The style in which violation messages should be formatted: `\"text\"` (default), `\"grouped\"` (group messages by file), `\"json\"` (machine-readable), `\"junit\"` (machine-readable XML), `\"github\"` (GitHub Actions annotations), `\"gitlab\"` (GitLab CI code quality report), or `\"pylint\"` (Pylint text format).",
      "anyOf": [
        {
          "$ref": "#/definitions/SerializationFormat"
        },
        {
          "type": "null"
        }
      ]
    },
    "ignore": {
      "description": "A list of rule codes or prefixes to ignore. Prefixes can specify exact rules (like `F841`), entire categories (like `F`), or anything in between.\n\nWhen breaking ties between enabled and disabled rules (via `select` and `ignore`, respectively), more specific prefixes override less specific prefixes.",
      "type": [
        "array",
        "null"
      ],
      "items": {
        "$ref": "#/definitions/RuleSelector"
      }
    },
    "ignore-init-module-imports": {
      "description": "Avoid automatically removing unused imports in `__init__.py` files. Such imports will still be flagged, but with a dedicated message suggesting that the import is either added to the module's `__all__` symbol, or re-exported with a redundant alias (e.g., `import os as os`).",
      "type": [
        "boolean",
        "null"
      ]
    },
    "isort": {
      "description": "Options for the `isort` plugin.",
      "anyOf": [
        {
          "$ref": "#/definitions/IsortOptions"
        },
        {
          "type": "null"
        }
      ]
    },
    "line-length": {
      "description": "The line length to use when enforcing long-lines violations (like `E501`).",
      "type": [
        "integer",
        "null"
      ],
      "format": "uint",
      "minimum": 0.0
    },
    "mccabe": {
      "description": "Options for the `mccabe` plugin.",
      "anyOf": [
        {
          "$ref": "#/definitions/McCabeOptions"
        },
        {
          "type": "null"
        }
      ]
    },
    "namespace-packages": {
      "description": "Mark the specified directories as namespace packages. For the purpose of module resolution, Ruff will treat those directories as if they contained an `__init__.py` file.",
      "type": [
        "array",
        "null"
      ],
      "items": {
        "type": "string"
      }
    },
    "pep8-naming": {
      "description": "Options for the `pep8-naming` plugin.",
      "anyOf": [
        {
          "$ref": "#/definitions/Pep8NamingOptions"
        },
        {
          "type": "null"
        }
      ]
    },
    "per-file-ignores": {
      "description": "A list of mappings from file pattern to rule codes or prefixes to exclude, when considering any matching files.",
      "type": [
        "object",
        "null"
      ],
      "additionalProperties": {
        "type": "array",
        "items": {
          "$ref": "#/definitions/RuleSelector"
        }
      }
    },
    "pycodestyle": {
      "description": "Options for the `pycodestyle` plugin.",
      "anyOf": [
        {
          "$ref": "#/definitions/Pycodestyle"
        },
        {
          "type": "null"
        }
      ]
    },
    "pydocstyle": {
      "description": "Options for the `pydocstyle` plugin.",
      "anyOf": [
        {
          "$ref": "#/definitions/Pydocstyle"
        },
        {
          "type": "null"
        }
      ]
    },
    "pylint": {
      "description": "Options for the `pylint` plugin.",
      "anyOf": [
        {
          "$ref": "#/definitions/PylintOptions"
        },
        {
          "type": "null"
        }
      ]
    },
    "pyupgrade": {
      "description": "Options for the `pyupgrade` plugin.",
      "anyOf": [
        {
          "$ref": "#/definitions/PyUpgradeOptions"
        },
        {
          "type": "null"
        }
      ]
    },
    "required-version": {
      "description": "Require a specific version of Ruff to be running (useful for unifying results across many environments, e.g., with a `pyproject.toml` file).",
      "anyOf": [
        {
          "$ref": "#/definitions/Version"
        },
        {
          "type": "null"
        }
      ]
    },
    "respect-gitignore": {
      "description": "Whether to automatically exclude files that are ignored by `.ignore`, `.gitignore`, `.git/info/exclude`, and global `gitignore` files. Enabled by default.",
      "type": [
        "boolean",
        "null"
      ]
    },
    "select": {
      "description": "A list of rule codes or prefixes to enable. Prefixes can specify exact rules (like `F841`), entire categories (like `F`), or anything in between.\n\nWhen breaking ties between enabled and disabled rules (via `select` and `ignore`, respectively), more specific prefixes override less specific prefixes.",
      "type": [
        "array",
        "null"
      ],
      "items": {
        "$ref": "#/definitions/RuleSelector"
      }
    },
    "show-source": {
      "description": "Whether to show source code snippets when reporting lint violations (overridden by the `--show-source` command-line flag).",
      "type": [
        "boolean",
        "null"
      ]
    },
    "src": {
      "description": "The source code paths to consider, e.g., when resolving first- vs. third-party imports.\n\nAs an example: given a Python package structure like:\n\n```text my_package/ pyproject.toml src/ my_package/ __init__.py foo.py bar.py ```\n\nThe `src` directory should be included in `source` (e.g., `source = [\"src\"]`), such that when resolving imports, `my_package.foo` is considered a first-party import.\n\nThis field supports globs. For example, if you have a series of Python packages in a `python_modules` directory, `src = [\"python_modules/*\"]` would expand to incorporate all of the packages in that directory. User home directory and environment variables will also be expanded.",
      "type": [
        "array",
        "null"
      ],
      "items": {
        "type": "string"
      }
    },
    "target-version": {
      "description": "The Python version to target, e.g., when considering automatic code upgrades, like rewriting type annotations. Note that the target version will _not_ be inferred from the _current_ Python version, and instead must be specified explicitly (as seen below).",
      "anyOf": [
        {
          "$ref": "#/definitions/PythonVersion"
        },
        {
          "type": "null"
        }
      ]
    },
    "task-tags": {
      "description": "A list of task tags to recognize (e.g., \"TODO\", \"FIXME\", \"XXX\").\n\nComments starting with these tags will be ignored by commented-out code detection (`ERA`), and skipped by line-length rules (`E501`) if `ignore-overlong-task-comments` is set to `true`.",
      "type": [
        "array",
        "null"
      ],
      "items": {
        "type": "string"
      }
    },
    "typing-modules": {
      "description": "A list of modules whose imports should be treated equivalently to members of the `typing` module.\n\nThis is useful for ensuring proper type annotation inference for projects that re-export `typing` and `typing_extensions` members from a compatibility module. If omitted, any members imported from modules apart from `typing` and `typing_extensions` will be treated as ordinary Python objects.",
      "type": [
        "array",
        "null"
      ],
      "items": {
        "type": "string"
      }
    },
    "unfixable": {
      "description": "A list of rule codes or prefixes to consider non-autofix-able.",
      "type": [
        "array",
        "null"
      ],
      "items": {
        "$ref": "#/definitions/RuleSelector"
      }
    },
    "update-check": {
      "description": "Enable or disable automatic update checks (overridden by the `--update-check` and `--no-update-check` command-line flags).",
      "type": [
        "boolean",
        "null"
      ]
    }
  },
  "additionalProperties": false,
  "definitions": {
    "ApiBan": {
      "type": "object",
      "required": [
        "msg"
      ],
      "properties": {
        "msg": {
          "description": "The message to display when the API is used.",
          "type": "string"
        }
      },
      "additionalProperties": false
    },
    "ConstantType": {
      "type": "string",
      "enum": [
        "bytes",
        "complex",
        "float",
        "int",
        "str",
        "tuple"
      ]
    },
    "Convention": {
      "oneOf": [
        {
          "description": "Use Google-style docstrings.",
          "type": "string",
          "enum": [
            "google"
          ]
        },
        {
          "description": "Use NumPy-style docstrings.",
          "type": "string",
          "enum": [
            "numpy"
          ]
        },
        {
          "description": "Use PEP257-style docstrings.",
          "type": "string",
          "enum": [
            "pep257"
          ]
        }
      ]
    },
    "Flake8AnnotationsOptions": {
      "type": "object",
      "properties": {
        "allow-star-arg-any": {
          "description": "Whether to suppress `ANN401` for dynamically typed `*args` and `**kwargs` arguments.",
          "type": [
            "boolean",
            "null"
          ]
        },
        "mypy-init-return": {
          "description": "Whether to allow the omission of a return type hint for `__init__` if at least one argument is annotated.",
          "type": [
            "boolean",
            "null"
          ]
        },
        "suppress-dummy-args": {
          "description": "Whether to suppress `ANN000`-level violations for arguments matching the \"dummy\" variable regex (like `_`).",
          "type": [
            "boolean",
            "null"
          ]
        },
        "suppress-none-returning": {
          "description": "Whether to suppress `ANN200`-level violations for functions that meet either of the following criteria:\n\n- Contain no `return` statement. - Explicit `return` statement(s) all return `None` (explicitly or implicitly).",
          "type": [
            "boolean",
            "null"
          ]
        }
      },
      "additionalProperties": false
    },
    "Flake8BanditOptions": {
      "type": "object",
      "properties": {
        "hardcoded-tmp-directory": {
          "description": "A list of directories to consider temporary.",
          "type": [
            "array",
            "null"
          ],
          "items": {
            "type": "string"
          }
        },
        "hardcoded-tmp-directory-extend": {
          "description": "A list of directories to consider temporary, in addition to those specified by `hardcoded-tmp-directory`.",
          "type": [
            "array",
            "null"
          ],
          "items": {
            "type": "string"
          }
        }
      },
      "additionalProperties": false
    },
    "Flake8BugbearOptions": {
      "type": "object",
      "properties": {
        "extend-immutable-calls": {
          "description": "Additional callable functions to consider \"immutable\" when evaluating, e.g., the `no-mutable-default-argument` rule (`B006`).",
          "type": [
            "array",
            "null"
          ],
          "items": {
            "type": "string"
          }
        }
      },
      "additionalProperties": false
    },
    "Flake8BuiltinsOptions": {
      "type": "object",
      "properties": {
        "builtins-ignorelist": {
          "description": "Ignore list of builtins.",
          "type": [
            "array",
            "null"
          ],
          "items": {
            "type": "string"
          }
        }
      },
      "additionalProperties": false
    },
    "Flake8ErrMsgOptions": {
      "type": "object",
      "properties": {
        "max-string-length": {
          "description": "Maximum string length for string literals in exception messages.",
          "type": [
            "integer",
            "null"
          ],
          "format": "uint",
          "minimum": 0.0
        }
      },
      "additionalProperties": false
    },
    "Flake8ImplicitStrConcatOptions": {
      "type": "object",
      "properties": {
        "allow-multiline": {
          "description": "Whether to allow implicit string concatenations for multiline strings. By default, implicit concatenations of multiline strings are allowed (but continuation lines, delimited with a backslash, are prohibited).",
          "type": [
            "boolean",
            "null"
          ]
        }
      },
      "additionalProperties": false
    },
    "Flake8ImportConventionsOptions": {
      "type": "object",
      "properties": {
        "aliases": {
          "description": "The conventional aliases for imports. These aliases can be extended by the `extend_aliases` option.",
          "type": [
            "object",
            "null"
          ],
          "additionalProperties": {
            "type": "string"
          }
        },
        "extend-aliases": {
          "description": "A mapping of modules to their conventional import aliases. These aliases will be added to the `aliases` mapping.",
          "type": [
            "object",
            "null"
          ],
          "additionalProperties": {
            "type": "string"
          }
        }
      },
      "additionalProperties": false
    },
    "Flake8PytestStyleOptions": {
      "type": "object",
      "properties": {
        "fixture-parentheses": {
          "description": "Boolean flag specifying whether `@pytest.fixture()` without parameters should have parentheses. If the option is set to `true` (the default), `@pytest.fixture()` is valid and `@pytest.fixture` is invalid. If set to `false`, `@pytest.fixture` is valid and `@pytest.fixture()` is invalid.",
          "type": [
            "boolean",
            "null"
          ]
        },
        "mark-parentheses": {
          "description": "Boolean flag specifying whether `@pytest.mark.foo()` without parameters should have parentheses. If the option is set to `true` (the default), `@pytest.mark.foo()` is valid and `@pytest.mark.foo` is invalid. If set to `false`, `@pytest.fixture` is valid and `@pytest.mark.foo()` is invalid.",
          "type": [
            "boolean",
            "null"
          ]
        },
        "parametrize-names-type": {
          "description": "Expected type for multiple argument names in `@pytest.mark.parametrize`. The following values are supported: * `csv` — a comma-separated list, e.g. `@pytest.mark.parametrize('name1,name2', ...)` * `tuple` (default) — e.g. `@pytest.mark.parametrize(('name1', 'name2'), ...)` * `list` — e.g. `@pytest.mark.parametrize(['name1', 'name2'], ...)`",
          "anyOf": [
            {
              "$ref": "#/definitions/ParametrizeNameType"
            },
            {
              "type": "null"
            }
          ]
        },
        "parametrize-values-row-type": {
          "description": "Expected type for each row of values in `@pytest.mark.parametrize` in case of multiple parameters. The following values are supported: * `tuple` (default) — e.g. `@pytest.mark.parametrize(('name1', 'name2'), [(1, 2), (3, 4)])` * `list` — e.g. `@pytest.mark.parametrize(('name1', 'name2'), [[1, 2], [3, 4]])`",
          "anyOf": [
            {
              "$ref": "#/definitions/ParametrizeValuesRowType"
            },
            {
              "type": "null"
            }
          ]
        },
        "parametrize-values-type": {
          "description": "Expected type for the list of values rows in `@pytest.mark.parametrize`. The following values are supported: * `tuple` — e.g. `@pytest.mark.parametrize('name', (1, 2, 3))` * `list` (default) — e.g. `@pytest.mark.parametrize('name', [1, 2, 3])`",
          "anyOf": [
            {
              "$ref": "#/definitions/ParametrizeValuesType"
            },
            {
              "type": "null"
            }
          ]
        },
        "raises-extend-require-match-for": {
          "description": "List of additional exception names that require a match= parameter in a `pytest.raises()` call. This extends the default list of exceptions that require a match= parameter. This option is useful if you want to extend the default list of exceptions that require a match= parameter without having to specify the entire list. Note that this option does not remove any exceptions from the default list.",
          "type": [
            "array",
            "null"
          ],
          "items": {
            "type": "string"
          }
        },
        "raises-require-match-for": {
          "description": "List of exception names that require a match= parameter in a `pytest.raises()` call.",
          "type": [
            "array",
            "null"
          ],
          "items": {
            "type": "string"
          }
        }
      },
      "additionalProperties": false
    },
    "Flake8QuotesOptions": {
      "type": "object",
      "properties": {
        "avoid-escape": {
          "description": "Whether to avoid using single quotes if a string contains single quotes, or vice-versa with double quotes, as per [PEP8](https://peps.python.org/pep-0008/#string-quotes). This minimizes the need to escape quotation marks within strings.",
          "type": [
            "boolean",
            "null"
          ]
        },
        "docstring-quotes": {
          "description": "Quote style to prefer for docstrings (either \"single\" (`'`) or \"double\" (`\"`)).",
          "anyOf": [
            {
              "$ref": "#/definitions/Quote"
            },
            {
              "type": "null"
            }
          ]
        },
        "inline-quotes": {
          "description": "Quote style to prefer for inline strings (either \"single\" (`'`) or \"double\" (`\"`)).",
          "anyOf": [
            {
              "$ref": "#/definitions/Quote"
            },
            {
              "type": "null"
            }
          ]
        },
        "multiline-quotes": {
          "description": "Quote style to prefer for multiline strings (either \"single\" (`'`) or \"double\" (`\"`)).",
          "anyOf": [
            {
              "$ref": "#/definitions/Quote"
            },
            {
              "type": "null"
            }
          ]
        }
      },
      "additionalProperties": false
    },
    "Flake8TidyImportsOptions": {
      "type": "object",
      "properties": {
        "ban-relative-imports": {
          "description": "Whether to ban all relative imports (`\"all\"`), or only those imports that extend into the parent module or beyond (`\"parents\"`).",
          "anyOf": [
            {
              "$ref": "#/definitions/Strictness"
            },
            {
              "type": "null"
            }
          ]
        },
        "banned-api": {
          "description": "Specific modules or module members that may not be imported or accessed. Note that this rule is only meant to flag accidental uses, and can be circumvented via `eval` or `importlib`.",
          "type": [
            "object",
            "null"
          ],
          "additionalProperties": {
            "$ref": "#/definitions/ApiBan"
          }
        }
      },
      "additionalProperties": false
    },
    "Flake8UnusedArgumentsOptions": {
      "type": "object",
      "properties": {
        "ignore-variadic-names": {
          "description": "Whether to allow unused variadic arguments, like `*args` and `**kwargs`.",
          "type": [
            "boolean",
            "null"
          ]
        }
      },
      "additionalProperties": false
    },
    "ImportType": {
      "type": "string",
      "enum": [
        "future",
        "standard-library",
        "third-party",
        "first-party",
        "local-folder"
      ]
    },
    "IsortOptions": {
      "type": "object",
      "properties": {
        "classes": {
          "description": "An override list of tokens to always recognize as a Class for `order-by-type` regardless of casing.",
          "type": [
            "array",
            "null"
          ],
          "items": {
            "type": "string"
          }
        },
        "combine-as-imports": {
          "description": "Combines as imports on the same line. See isort's [`combine-as-imports`](https://pycqa.github.io/isort/docs/configuration/options.html#combine-as-imports) option.",
          "type": [
            "boolean",
            "null"
          ]
        },
        "constants": {
          "description": "An override list of tokens to always recognize as a CONSTANT for `order-by-type` regardless of casing.",
          "type": [
            "array",
            "null"
          ],
          "items": {
            "type": "string"
          }
        },
        "extra-standard-library": {
          "description": "A list of modules to consider standard-library, in addition to those known to Ruff in advance.",
          "type": [
            "array",
            "null"
          ],
          "items": {
            "type": "string"
          }
        },
        "force-single-line": {
          "description": "Forces all from imports to appear on their own line.",
          "type": [
            "boolean",
            "null"
          ]
        },
        "force-sort-within-sections": {
          "description": "Don't sort straight-style imports (like `import sys`) before from-style imports (like `from itertools import groupby`). Instead, sort the imports by module, independent of import style.",
          "type": [
            "boolean",
            "null"
          ]
        },
        "force-wrap-aliases": {
          "description": "Force `import from` statements with multiple members and at least one alias (e.g., `import A as B`) to wrap such that every line contains exactly one member. For example, this formatting would be retained, rather than condensing to a single line:\n\n```py from .utils import ( test_directory as test_directory, test_id as test_id ) ```\n\nNote that this setting is only effective when combined with `combine-as-imports = true`. When `combine-as-imports` isn't enabled, every aliased `import from` will be given its own line, in which case, wrapping is not necessary.",
          "type": [
            "boolean",
            "null"
          ]
        },
        "known-first-party": {
          "description": "A list of modules to consider first-party, regardless of whether they can be identified as such via introspection of the local filesystem.",
          "type": [
            "array",
            "null"
          ],
          "items": {
            "type": "string"
          }
        },
        "known-third-party": {
          "description": "A list of modules to consider third-party, regardless of whether they can be identified as such via introspection of the local filesystem.",
          "type": [
            "array",
            "null"
          ],
          "items": {
            "type": "string"
          }
        },
        "no-lines-before": {
          "description": "A list of sections that should _not_ be delineated from the previous section via empty lines.",
          "type": [
            "array",
            "null"
          ],
          "items": {
            "$ref": "#/definitions/ImportType"
          }
        },
        "order-by-type": {
          "description": "Order imports by type, which is determined by case, in addition to alphabetically.",
          "type": [
            "boolean",
            "null"
          ]
        },
        "relative-imports-order": {
          "description": "Whether to place \"closer\" imports (fewer `.` characters, most local) before \"further\" imports (more `.` characters, least local), or vice versa.\n\nThe default (\"furthest-to-closest\") is equivalent to isort's `reverse-relative` default (`reverse-relative = false`); setting this to \"closest-to-furthest\" is equivalent to isort's `reverse-relative = true`.",
          "anyOf": [
            {
              "$ref": "#/definitions/RelatveImportsOrder"
            },
            {
              "type": "null"
            }
          ]
        },
        "required-imports": {
          "description": "Add the specified import line to all files.",
          "type": [
            "array",
            "null"
          ],
          "items": {
            "type": "string"
          }
        },
        "single-line-exclusions": {
          "description": "One or more modules to exclude from the single line rule.",
          "type": [
            "array",
            "null"
          ],
          "items": {
            "type": "string"
          }
        },
        "split-on-trailing-comma": {
          "description": "If a comma is placed after the last member in a multi-line import, then the imports will never be folded into one line.\n\nSee isort's [`split-on-trailing-comma`](https://pycqa.github.io/isort/docs/configuration/options.html#split-on-trailing-comma) option.",
          "type": [
            "boolean",
            "null"
          ]
        },
        "variables": {
          "description": "An override list of tokens to always recognize as a var for `order-by-type` regardless of casing.",
          "type": [
            "array",
            "null"
          ],
          "items": {
            "type": "string"
          }
        }
      },
      "additionalProperties": false
    },
    "McCabeOptions": {
      "type": "object",
      "properties": {
        "max-complexity": {
          "description": "The maximum McCabe complexity to allow before triggering `C901` errors.",
          "type": [
            "integer",
            "null"
          ],
          "format": "uint",
          "minimum": 0.0
        }
      },
      "additionalProperties": false
    },
    "ParametrizeNameType": {
      "type": "string",
      "enum": [
        "csv",
        "tuple",
        "list"
      ]
    },
    "ParametrizeValuesRowType": {
      "type": "string",
      "enum": [
        "tuple",
        "list"
      ]
    },
    "ParametrizeValuesType": {
      "type": "string",
      "enum": [
        "tuple",
        "list"
      ]
    },
    "Pep8NamingOptions": {
      "type": "object",
      "properties": {
        "classmethod-decorators": {
          "description": "A list of decorators that, when applied to a method, indicate that the method should be treated as a class method. For example, Ruff will expect that any method decorated by a decorator in this list takes a `cls` argument as its first argument.",
          "type": [
            "array",
            "null"
          ],
          "items": {
            "type": "string"
          }
        },
        "ignore-names": {
          "description": "A list of names to ignore when considering `pep8-naming` violations.",
          "type": [
            "array",
            "null"
          ],
          "items": {
            "type": "string"
          }
        },
        "staticmethod-decorators": {
          "description": "A list of decorators that, when applied to a method, indicate that the method should be treated as a static method. For example, Ruff will expect that any method decorated by a decorator in this list has no `self` or `cls` argument.",
          "type": [
            "array",
            "null"
          ],
          "items": {
            "type": "string"
          }
        }
      },
      "additionalProperties": false
    },
    "PyUpgradeOptions": {
      "type": "object",
      "properties": {
        "keep-runtime-typing": {
          "description": "Whether to avoid PEP 585 (`List[int]` -> `list[int]`) and PEP 604 (`Optional[str]` -> `str | None`) rewrites even if a file imports `from __future__ import annotations`. Note that this setting is only applicable when the target Python version is below 3.9 and 3.10 respectively.",
          "type": [
            "boolean",
            "null"
          ]
        }
      },
      "additionalProperties": false
    },
    "Pycodestyle": {
      "type": "object",
      "properties": {
        "ignore-overlong-task-comments": {
          "description": "Whether or not line-length violations (`E501`) should be triggered for comments starting with `task-tags` (by default: [\"TODO\", \"FIXME\", and \"XXX\"]).",
          "type": [
            "boolean",
            "null"
          ]
        },
        "max-doc-length": {
          "description": "The maximum line length to allow for line-length violations within documentation (`W505`), including standalone comments.",
          "type": [
            "integer",
            "null"
          ],
          "format": "uint",
          "minimum": 0.0
        }
      },
      "additionalProperties": false
    },
    "Pydocstyle": {
      "type": "object",
      "properties": {
        "convention": {
          "description": "Whether to use Google-style or NumPy-style conventions or the PEP257 defaults when analyzing docstring sections.",
          "anyOf": [
            {
              "$ref": "#/definitions/Convention"
            },
            {
              "type": "null"
            }
          ]
        }
      },
      "additionalProperties": false
    },
    "PylintOptions": {
      "type": "object",
      "properties": {
        "allow-magic-value-types": {
          "description": "Constant types to ignore when used as \"magic values\".",
          "type": [
            "array",
            "null"
          ],
          "items": {
            "$ref": "#/definitions/ConstantType"
          }
        }
      },
      "additionalProperties": false
    },
    "PythonVersion": {
      "type": "string",
      "enum": [
        "py37",
        "py38",
        "py39",
        "py310",
        "py311"
      ]
    },
    "Quote": {
      "oneOf": [
        {
          "description": "Use single quotes (`'`).",
          "type": "string",
          "enum": [
            "single"
          ]
        },
        {
          "description": "Use double quotes (`\"`).",
          "type": "string",
          "enum": [
            "double"
          ]
        }
      ]
    },
    "RelatveImportsOrder": {
      "oneOf": [
        {
          "description": "Place \"closer\" imports (fewer `.` characters, most local) before \"further\" imports (more `.` characters, least local).",
          "type": "string",
          "enum": [
            "closest-to-furthest"
          ]
        },
        {
          "description": "Place \"further\" imports (more `.` characters, least local) imports before \"closer\" imports (fewer `.` characters, most local).",
          "type": "string",
          "enum": [
            "furthest-to-closest"
          ]
        }
      ]
    },
    "RuleSelector": {
      "type": "string",
      "enum": [
        "ALL",
        "A",
        "A0",
        "A00",
        "A001",
        "A002",
        "A003",
        "ANN",
        "ANN0",
        "ANN00",
        "ANN001",
        "ANN002",
        "ANN003",
        "ANN1",
        "ANN10",
        "ANN101",
        "ANN102",
        "ANN2",
        "ANN20",
        "ANN201",
        "ANN202",
        "ANN204",
        "ANN205",
        "ANN206",
        "ANN4",
        "ANN40",
        "ANN401",
        "ARG",
        "ARG0",
        "ARG00",
        "ARG001",
        "ARG002",
        "ARG003",
        "ARG004",
        "ARG005",
        "B",
        "B0",
        "B00",
        "B002",
        "B003",
        "B004",
        "B005",
        "B006",
        "B007",
        "B008",
        "B009",
        "B01",
        "B010",
        "B011",
        "B012",
        "B013",
        "B014",
        "B015",
        "B016",
        "B017",
        "B018",
        "B019",
        "B02",
        "B020",
        "B021",
        "B022",
        "B023",
        "B024",
        "B025",
        "B026",
        "B027",
        "B9",
        "B90",
        "B904",
        "B905",
        "BLE",
        "BLE0",
        "BLE00",
        "BLE001",
        "C",
        "C4",
        "C40",
        "C400",
        "C401",
        "C402",
        "C403",
        "C404",
        "C405",
        "C406",
        "C408",
        "C409",
        "C41",
        "C410",
        "C411",
        "C413",
        "C414",
        "C415",
        "C416",
        "C417",
        "C9",
        "C90",
        "C901",
        "COM",
        "COM8",
        "COM81",
        "COM812",
        "COM818",
        "COM819",
        "D",
        "D1",
        "D10",
        "D100",
        "D101",
        "D102",
        "D103",
        "D104",
        "D105",
        "D106",
        "D107",
        "D2",
        "D20",
        "D200",
        "D201",
        "D202",
        "D203",
        "D204",
        "D205",
        "D206",
        "D207",
        "D208",
        "D209",
        "D21",
        "D210",
        "D211",
        "D212",
        "D213",
        "D214",
        "D215",
        "D3",
        "D30",
        "D300",
        "D301",
        "D4",
        "D40",
        "D400",
        "D401",
        "D402",
        "D403",
        "D404",
        "D405",
        "D406",
        "D407",
        "D408",
        "D409",
        "D41",
        "D410",
        "D411",
        "D412",
        "D413",
        "D414",
        "D415",
        "D416",
        "D417",
        "D418",
        "D419",
        "DTZ",
        "DTZ0",
        "DTZ00",
        "DTZ001",
        "DTZ002",
        "DTZ003",
        "DTZ004",
        "DTZ005",
        "DTZ006",
        "DTZ007",
        "DTZ01",
        "DTZ011",
        "DTZ012",
        "E",
        "E1",
        "E10",
        "E101",
        "E4",
        "E40",
        "E401",
        "E402",
        "E5",
        "E50",
        "E501",
        "E7",
        "E71",
        "E711",
        "E712",
        "E713",
        "E714",
        "E72",
        "E721",
        "E722",
        "E73",
        "E731",
        "E74",
        "E741",
        "E742",
        "E743",
        "E9",
        "E90",
        "E902",
        "E99",
        "E999",
        "EM",
        "EM1",
        "EM10",
        "EM101",
        "EM102",
        "EM103",
        "ERA",
        "ERA0",
        "ERA00",
        "ERA001",
        "EXE",
        "EXE0",
        "EXE00",
        "EXE001",
        "EXE002",
        "EXE003",
        "EXE004",
        "EXE005",
        "F",
        "F4",
        "F40",
        "F401",
        "F402",
        "F403",
        "F404",
        "F405",
        "F406",
        "F407",
        "F5",
        "F50",
        "F501",
        "F502",
        "F503",
        "F504",
        "F505",
        "F506",
        "F507",
        "F508",
        "F509",
        "F52",
        "F521",
        "F522",
        "F523",
        "F524",
        "F525",
        "F54",
        "F541",
        "F6",
        "F60",
        "F601",
        "F602",
        "F62",
        "F621",
        "F622",
        "F63",
        "F631",
        "F632",
        "F633",
        "F634",
        "F7",
        "F70",
        "F701",
        "F702",
        "F704",
        "F706",
        "F707",
        "F72",
        "F722",
        "F8",
        "F81",
        "F811",
        "F82",
        "F821",
        "F822",
        "F823",
        "F84",
        "F841",
        "F842",
        "F9",
        "F90",
        "F901",
        "FBT",
        "FBT0",
        "FBT00",
        "FBT001",
        "FBT002",
        "FBT003",
        "I",
        "I0",
        "I00",
        "I001",
        "I002",
        "ICN",
        "ICN0",
        "ICN00",
        "ICN001",
        "INP",
        "INP0",
        "INP00",
        "INP001",
        "ISC",
        "ISC0",
        "ISC00",
        "ISC001",
        "ISC002",
        "ISC003",
        "N",
        "N8",
        "N80",
        "N801",
        "N802",
        "N803",
        "N804",
        "N805",
        "N806",
        "N807",
        "N81",
        "N811",
        "N812",
        "N813",
        "N814",
        "N815",
        "N816",
        "N817",
        "N818",
        "PD",
        "PD0",
        "PD00",
        "PD002",
        "PD003",
        "PD004",
        "PD007",
        "PD008",
        "PD009",
        "PD01",
        "PD010",
        "PD011",
        "PD012",
        "PD013",
        "PD015",
        "PD9",
        "PD90",
        "PD901",
        "PGH",
        "PGH0",
        "PGH00",
        "PGH001",
        "PGH002",
        "PGH003",
        "PGH004",
        "PIE",
        "PIE7",
        "PIE79",
        "PIE790",
        "PIE794",
        "PIE796",
        "PIE8",
        "PIE80",
        "PIE800",
        "PIE804",
        "PIE807",
        "PL",
        "PLC",
        "PLC0",
        "PLC04",
        "PLC041",
        "PLC0414",
        "PLC3",
        "PLC30",
        "PLC300",
        "PLC3002",
        "PLE",
        "PLE0",
        "PLE01",
        "PLE011",
        "PLE0117",
        "PLE0118",
        "PLE1",
        "PLE11",
        "PLE114",
        "PLE1142",
        "PLR",
        "PLR0",
        "PLR01",
        "PLR013",
        "PLR0133",
        "PLR02",
        "PLR020",
        "PLR0206",
        "PLR04",
        "PLR040",
        "PLR0402",
        "PLR1",
        "PLR17",
        "PLR170",
        "PLR1701",
        "PLR172",
        "PLR1722",
        "PLR2",
        "PLR20",
        "PLR200",
        "PLR2004",
        "PLW",
        "PLW0",
        "PLW01",
        "PLW012",
        "PLW0120",
        "PLW06",
        "PLW060",
        "PLW0602",
        "PT",
        "PT0",
        "PT00",
        "PT001",
        "PT002",
        "PT003",
        "PT004",
        "PT005",
        "PT006",
        "PT007",
        "PT008",
        "PT009",
        "PT01",
        "PT010",
        "PT011",
        "PT012",
        "PT013",
        "PT015",
        "PT016",
        "PT017",
        "PT018",
        "PT019",
        "PT02",
        "PT020",
        "PT021",
        "PT022",
        "PT023",
        "PT024",
        "PT025",
        "PT026",
        "PTH",
        "PTH1",
        "PTH10",
        "PTH100",
        "PTH101",
        "PTH102",
        "PTH103",
        "PTH104",
        "PTH105",
        "PTH106",
        "PTH107",
        "PTH108",
        "PTH109",
        "PTH11",
        "PTH110",
        "PTH111",
        "PTH112",
        "PTH113",
        "PTH114",
        "PTH115",
        "PTH116",
        "PTH117",
        "PTH118",
        "PTH119",
        "PTH12",
        "PTH120",
        "PTH121",
        "PTH122",
        "PTH123",
        "PTH124",
        "Q",
        "Q0",
        "Q00",
        "Q000",
        "Q001",
        "Q002",
        "Q003",
        "RET",
        "RET5",
        "RET50",
        "RET501",
        "RET502",
        "RET503",
        "RET504",
        "RET505",
        "RET506",
        "RET507",
        "RET508",
        "RUF",
        "RUF0",
        "RUF00",
        "RUF001",
        "RUF002",
        "RUF003",
        "RUF004",
        "RUF005",
        "RUF1",
        "RUF10",
        "RUF100",
        "S",
        "S1",
        "S10",
        "S101",
        "S102",
        "S103",
        "S104",
        "S105",
        "S106",
        "S107",
        "S108",
        "S11",
        "S113",
        "S3",
        "S32",
        "S324",
        "S5",
        "S50",
        "S501",
        "S506",
        "S508",
        "S509",
        "S6",
        "S61",
        "S612",
        "S7",
        "S70",
        "S701",
        "SIM",
        "SIM1",
        "SIM10",
        "SIM101",
        "SIM102",
        "SIM103",
        "SIM105",
        "SIM107",
        "SIM108",
        "SIM109",
        "SIM11",
        "SIM110",
        "SIM111",
        "SIM112",
        "SIM115",
        "SIM117",
        "SIM118",
        "SIM2",
        "SIM20",
        "SIM201",
        "SIM202",
        "SIM208",
        "SIM21",
        "SIM210",
        "SIM211",
        "SIM212",
        "SIM22",
        "SIM220",
        "SIM221",
        "SIM222",
        "SIM223",
        "SIM3",
        "SIM30",
        "SIM300",
        "SIM4",
        "SIM40",
        "SIM401",
        "T",
        "T1",
        "T10",
        "T100",
        "T2",
        "T20",
        "T201",
        "T203",
        "TCH",
        "TCH0",
        "TCH00",
        "TCH001",
        "TCH002",
        "TCH003",
        "TCH004",
        "TCH005",
        "TID",
        "TID2",
        "TID25",
        "TID251",
        "TID252",
        "TRY",
        "TRY0",
        "TRY00",
        "TRY004",
        "TRY2",
        "TRY20",
        "TRY200",
        "TRY201",
        "TRY3",
        "TRY30",
        "TRY300",
        "TRY301",
<<<<<<< HEAD
        "TRY4",
        "TRY40",
        "TRY400",
        "TYP",
        "TYP0",
        "TYP00",
        "TYP005",
=======
>>>>>>> c00b8b6d
        "UP",
        "UP0",
        "UP00",
        "UP001",
        "UP003",
        "UP004",
        "UP005",
        "UP006",
        "UP007",
        "UP008",
        "UP009",
        "UP01",
        "UP010",
        "UP011",
        "UP012",
        "UP013",
        "UP014",
        "UP015",
        "UP016",
        "UP017",
        "UP018",
        "UP019",
        "UP02",
        "UP020",
        "UP021",
        "UP022",
        "UP023",
        "UP024",
        "UP025",
        "UP026",
        "UP027",
        "UP028",
        "UP029",
        "UP03",
        "UP030",
        "UP031",
        "UP032",
        "UP033",
        "UP034",
        "W",
        "W2",
        "W29",
        "W292",
        "W5",
        "W50",
        "W505",
        "W6",
        "W60",
        "W605",
        "YTT",
        "YTT1",
        "YTT10",
        "YTT101",
        "YTT102",
        "YTT103",
        "YTT2",
        "YTT20",
        "YTT201",
        "YTT202",
        "YTT203",
        "YTT204",
        "YTT3",
        "YTT30",
        "YTT301",
        "YTT302",
        "YTT303"
      ]
    },
    "SerializationFormat": {
      "type": "string",
      "enum": [
        "text",
        "json",
        "junit",
        "grouped",
        "github",
        "gitlab",
        "pylint"
      ]
    },
    "Strictness": {
      "oneOf": [
        {
          "description": "Ban imports that extend into the parent module or beyond.",
          "type": "string",
          "enum": [
            "parents"
          ]
        },
        {
          "description": "Ban all relative imports.",
          "type": "string",
          "enum": [
            "all"
          ]
        }
      ]
    },
    "Version": {
      "type": "string"
    }
  }
}<|MERGE_RESOLUTION|>--- conflicted
+++ resolved
@@ -1785,7 +1785,6 @@
         "TRY30",
         "TRY300",
         "TRY301",
-<<<<<<< HEAD
         "TRY4",
         "TRY40",
         "TRY400",
@@ -1793,8 +1792,6 @@
         "TYP0",
         "TYP00",
         "TYP005",
-=======
->>>>>>> c00b8b6d
         "UP",
         "UP0",
         "UP00",
