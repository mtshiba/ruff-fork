{
  "$schema": "http://json-schema.org/draft-07/schema#",
  "title": "Options",
  "type": "object",
  "properties": {
    "allowed-confusables": {
      "description": "A list of allowed \"confusable\" Unicode characters to ignore when enforcing `RUF001`, `RUF002`, and `RUF003`.",
      "type": [
        "array",
        "null"
      ],
      "items": {
        "type": "string",
        "maxLength": 1,
        "minLength": 1
      }
    },
    "builtins": {
      "description": "A list of builtins to treat as defined references, in addition to the system builtins.",
      "type": [
        "array",
        "null"
      ],
      "items": {
        "type": "string"
      }
    },
    "cache-dir": {
      "description": "A path to the cache directory.\n\nBy default, Ruff stores cache results in a `.ruff_cache` directory in the current project root.\n\nHowever, Ruff will also respect the `RUFF_CACHE_DIR` environment variable, which takes precedence over that default.\n\nThis setting will override even the `RUFF_CACHE_DIR` environment variable, if set.",
      "type": [
        "string",
        "null"
      ]
    },
    "dummy-variable-rgx": {
      "description": "A regular expression used to identify \"dummy\" variables, or those which should be ignored when enforcing (e.g.) unused-variable rules. The default expression matches `_`, `__`, and `_var`, but not `_var_`.",
      "type": [
        "string",
        "null"
      ]
    },
    "exclude": {
      "description": "A list of file patterns to exclude from linting.\n\nExclusions are based on globs, and can be either:\n\n- Single-path patterns, like `.mypy_cache` (to exclude any directory named `.mypy_cache` in the tree), `foo.py` (to exclude any file named `foo.py`), or `foo_*.py` (to exclude any file matching `foo_*.py` ). - Relative patterns, like `directory/foo.py` (to exclude that specific file) or `directory/*.py` (to exclude any Python files in `directory`). Note that these paths are relative to the project root (e.g., the directory containing your `pyproject.toml`).\n\nFor more information on the glob syntax, refer to the [`globset` documentation](https://docs.rs/globset/latest/globset/#syntax).\n\nNote that you'll typically want to use [`extend-exclude`](#extend-exclude) to modify the excluded paths.",
      "type": [
        "array",
        "null"
      ],
      "items": {
        "type": "string"
      }
    },
    "extend": {
      "description": "A path to a local `pyproject.toml` file to merge into this configuration. User home directory and environment variables will be expanded.\n\nTo resolve the current `pyproject.toml` file, Ruff will first resolve this base configuration file, then merge in any properties defined in the current configuration file.",
      "type": [
        "string",
        "null"
      ]
    },
    "extend-exclude": {
      "description": "A list of file patterns to omit from linting, in addition to those specified by `exclude`.\n\nExclusions are based on globs, and can be either:\n\n- Single-path patterns, like `.mypy_cache` (to exclude any directory named `.mypy_cache` in the tree), `foo.py` (to exclude any file named `foo.py`), or `foo_*.py` (to exclude any file matching `foo_*.py` ). - Relative patterns, like `directory/foo.py` (to exclude that specific file) or `directory/*.py` (to exclude any Python files in `directory`). Note that these paths are relative to the project root (e.g., the directory containing your `pyproject.toml`).\n\nFor more information on the glob syntax, refer to the [`globset` documentation](https://docs.rs/globset/latest/globset/#syntax).",
      "type": [
        "array",
        "null"
      ],
      "items": {
        "type": "string"
      }
    },
    "extend-fixable": {
      "description": "A list of rule codes or prefixes to consider autofixable, in addition to those specified by `fixable`.",
      "type": [
        "array",
        "null"
      ],
      "items": {
        "$ref": "#/definitions/RuleSelector"
      }
    },
    "extend-include": {
      "description": "A list of file patterns to include when linting, in addition to those specified by `include`.\n\nInclusion are based on globs, and should be single-path patterns, like `*.pyw`, to include any file with the `.pyw` extension.\n\nFor more information on the glob syntax, refer to the [`globset` documentation](https://docs.rs/globset/latest/globset/#syntax).",
      "type": [
        "array",
        "null"
      ],
      "items": {
        "type": "string"
      }
    },
    "extend-per-file-ignores": {
      "description": "A list of mappings from file pattern to rule codes or prefixes to exclude, in addition to any rules excluded by `per-file-ignores`.",
      "type": [
        "object",
        "null"
      ],
      "additionalProperties": {
        "type": "array",
        "items": {
          "$ref": "#/definitions/RuleSelector"
        }
      }
    },
    "extend-select": {
      "description": "A list of rule codes or prefixes to enable, in addition to those specified by `select`.",
      "type": [
        "array",
        "null"
      ],
      "items": {
        "$ref": "#/definitions/RuleSelector"
      }
    },
    "external": {
      "description": "A list of rule codes that are unsupported by Ruff, but should be preserved when (e.g.) validating `# noqa` directives. Useful for retaining `# noqa` directives that cover plugins not yet implemented by Ruff.",
      "type": [
        "array",
        "null"
      ],
      "items": {
        "type": "string"
      }
    },
    "fix": {
      "description": "Enable autofix behavior by-default when running `ruff` (overridden by the `--fix` and `--no-fix` command-line flags).",
      "type": [
        "boolean",
        "null"
      ]
    },
    "fix-only": {
      "description": "Like `fix`, but disables reporting on leftover violation. Implies `fix`.",
      "type": [
        "boolean",
        "null"
      ]
    },
    "fixable": {
      "description": "A list of rule codes or prefixes to consider autofixable. By default, all rules are considered autofixable.",
      "type": [
        "array",
        "null"
      ],
      "items": {
        "$ref": "#/definitions/RuleSelector"
      }
    },
    "flake8-annotations": {
      "description": "Options for the `flake8-annotations` plugin.",
      "anyOf": [
        {
          "$ref": "#/definitions/Flake8AnnotationsOptions"
        },
        {
          "type": "null"
        }
      ]
    },
    "flake8-bandit": {
      "description": "Options for the `flake8-bandit` plugin.",
      "anyOf": [
        {
          "$ref": "#/definitions/Flake8BanditOptions"
        },
        {
          "type": "null"
        }
      ]
    },
    "flake8-bugbear": {
      "description": "Options for the `flake8-bugbear` plugin.",
      "anyOf": [
        {
          "$ref": "#/definitions/Flake8BugbearOptions"
        },
        {
          "type": "null"
        }
      ]
    },
    "flake8-builtins": {
      "description": "Options for the `flake8-builtins` plugin.",
      "anyOf": [
        {
          "$ref": "#/definitions/Flake8BuiltinsOptions"
        },
        {
          "type": "null"
        }
      ]
    },
    "flake8-comprehensions": {
      "description": "Options for the `flake8-comprehensions` plugin.",
      "anyOf": [
        {
          "$ref": "#/definitions/Flake8ComprehensionsOptions"
        },
        {
          "type": "null"
        }
      ]
    },
    "flake8-copyright": {
      "description": "Options for the `flake8-copyright` plugin.",
      "anyOf": [
        {
          "$ref": "#/definitions/Flake8CopyrightOptions"
        },
        {
          "type": "null"
        }
      ]
    },
    "flake8-errmsg": {
      "description": "Options for the `flake8-errmsg` plugin.",
      "anyOf": [
        {
          "$ref": "#/definitions/Flake8ErrMsgOptions"
        },
        {
          "type": "null"
        }
      ]
    },
    "flake8-gettext": {
      "description": "Options for the `flake8-gettext` plugin.",
      "anyOf": [
        {
          "$ref": "#/definitions/Flake8GetTextOptions"
        },
        {
          "type": "null"
        }
      ]
    },
    "flake8-implicit-str-concat": {
      "description": "Options for the `flake8-implicit-str-concat` plugin.",
      "anyOf": [
        {
          "$ref": "#/definitions/Flake8ImplicitStrConcatOptions"
        },
        {
          "type": "null"
        }
      ]
    },
    "flake8-import-conventions": {
      "description": "Options for the `flake8-import-conventions` plugin.",
      "anyOf": [
        {
          "$ref": "#/definitions/Flake8ImportConventionsOptions"
        },
        {
          "type": "null"
        }
      ]
    },
    "flake8-pytest-style": {
      "description": "Options for the `flake8-pytest-style` plugin.",
      "anyOf": [
        {
          "$ref": "#/definitions/Flake8PytestStyleOptions"
        },
        {
          "type": "null"
        }
      ]
    },
    "flake8-quotes": {
      "description": "Options for the `flake8-quotes` plugin.",
      "anyOf": [
        {
          "$ref": "#/definitions/Flake8QuotesOptions"
        },
        {
          "type": "null"
        }
      ]
    },
    "flake8-self": {
      "description": "Options for the `flake8_self` plugin.",
      "anyOf": [
        {
          "$ref": "#/definitions/Flake8SelfOptions"
        },
        {
          "type": "null"
        }
      ]
    },
    "flake8-tidy-imports": {
      "description": "Options for the `flake8-tidy-imports` plugin.",
      "anyOf": [
        {
          "$ref": "#/definitions/Flake8TidyImportsOptions"
        },
        {
          "type": "null"
        }
      ]
    },
    "flake8-type-checking": {
      "description": "Options for the `flake8-type-checking` plugin.",
      "anyOf": [
        {
          "$ref": "#/definitions/Flake8TypeCheckingOptions"
        },
        {
          "type": "null"
        }
      ]
    },
    "flake8-unused-arguments": {
      "description": "Options for the `flake8-unused-arguments` plugin.",
      "anyOf": [
        {
          "$ref": "#/definitions/Flake8UnusedArgumentsOptions"
        },
        {
          "type": "null"
        }
      ]
    },
    "force-exclude": {
      "description": "Whether to enforce `exclude` and `extend-exclude` patterns, even for paths that are passed to Ruff explicitly. Typically, Ruff will lint any paths passed in directly, even if they would typically be excluded. Setting `force-exclude = true` will cause Ruff to respect these exclusions unequivocally.\n\nThis is useful for [`pre-commit`](https://pre-commit.com/), which explicitly passes all changed files to the [`ruff-pre-commit`](https://github.com/astral-sh/ruff-pre-commit) plugin, regardless of whether they're marked as excluded by Ruff's own settings.",
      "type": [
        "boolean",
        "null"
      ]
    },
    "format": {
      "description": "The style in which violation messages should be formatted: `\"text\"` (default), `\"grouped\"` (group messages by file), `\"json\"` (machine-readable), `\"junit\"` (machine-readable XML), `\"github\"` (GitHub Actions annotations), `\"gitlab\"` (GitLab CI code quality report), `\"pylint\"` (Pylint text format) or `\"azure\"` (Azure Pipeline logging commands).",
      "anyOf": [
        {
          "$ref": "#/definitions/SerializationFormat"
        },
        {
          "type": "null"
        }
      ]
    },
    "ignore": {
      "description": "A list of rule codes or prefixes to ignore. Prefixes can specify exact rules (like `F841`), entire categories (like `F`), or anything in between.\n\nWhen breaking ties between enabled and disabled rules (via `select` and `ignore`, respectively), more specific prefixes override less specific prefixes.",
      "type": [
        "array",
        "null"
      ],
      "items": {
        "$ref": "#/definitions/RuleSelector"
      }
    },
    "ignore-init-module-imports": {
      "description": "Avoid automatically removing unused imports in `__init__.py` files. Such imports will still be flagged, but with a dedicated message suggesting that the import is either added to the module's `__all__` symbol, or re-exported with a redundant alias (e.g., `import os as os`).",
      "type": [
        "boolean",
        "null"
      ]
    },
    "include": {
      "description": "A list of file patterns to include when linting.\n\nInclusion are based on globs, and should be single-path patterns, like `*.pyw`, to include any file with the `.pyw` extension. `pyproject.toml` is included here not for configuration but because we lint whether e.g. the `[project]` matches the schema.\n\nFor more information on the glob syntax, refer to the [`globset` documentation](https://docs.rs/globset/latest/globset/#syntax).",
      "type": [
        "array",
        "null"
      ],
      "items": {
        "type": "string"
      }
    },
    "isort": {
      "description": "Options for the `isort` plugin.",
      "anyOf": [
        {
          "$ref": "#/definitions/IsortOptions"
        },
        {
          "type": "null"
        }
      ]
    },
    "line-length": {
      "description": "The line length to use when enforcing long-lines violations (like `E501`). Must be greater than `0`.",
      "anyOf": [
        {
          "$ref": "#/definitions/LineLength"
        },
        {
          "type": "null"
        }
      ]
    },
    "logger-objects": {
      "description": "A list of objects that should be treated equivalently to a `logging.Logger` object.\n\nThis is useful for ensuring proper diagnostics (e.g., to identify `logging` deprecations and other best-practices) for projects that re-export a `logging.Logger` object from a common module.\n\nFor example, if you have a module `logging_setup.py` with the following contents: ```python import logging\n\nlogger = logging.getLogger(__name__) ```\n\nAdding `\"logging_setup.logger\"` to `logger-objects` will ensure that `logging_setup.logger` is treated as a `logging.Logger` object when imported from other modules (e.g., `from logging_setup import logger`).",
      "type": [
        "array",
        "null"
      ],
      "items": {
        "type": "string"
      }
    },
    "mccabe": {
      "description": "Options for the `mccabe` plugin.",
      "anyOf": [
        {
          "$ref": "#/definitions/McCabeOptions"
        },
        {
          "type": "null"
        }
      ]
    },
    "namespace-packages": {
      "description": "Mark the specified directories as namespace packages. For the purpose of module resolution, Ruff will treat those directories as if they contained an `__init__.py` file.",
      "type": [
        "array",
        "null"
      ],
      "items": {
        "type": "string"
      }
    },
    "pep8-naming": {
      "description": "Options for the `pep8-naming` plugin.",
      "anyOf": [
        {
          "$ref": "#/definitions/Pep8NamingOptions"
        },
        {
          "type": "null"
        }
      ]
    },
    "per-file-ignores": {
      "description": "A list of mappings from file pattern to rule codes or prefixes to exclude, when considering any matching files.",
      "type": [
        "object",
        "null"
      ],
      "additionalProperties": {
        "type": "array",
        "items": {
          "$ref": "#/definitions/RuleSelector"
        }
      }
    },
    "preview": {
      "description": "Whether to enable preview mode. When preview mode is enabled, Ruff will use unstable rules and fixes.",
      "type": [
        "boolean",
        "null"
      ]
    },
    "pycodestyle": {
      "description": "Options for the `pycodestyle` plugin.",
      "anyOf": [
        {
          "$ref": "#/definitions/PycodestyleOptions"
        },
        {
          "type": "null"
        }
      ]
    },
    "pydocstyle": {
      "description": "Options for the `pydocstyle` plugin.",
      "anyOf": [
        {
          "$ref": "#/definitions/PydocstyleOptions"
        },
        {
          "type": "null"
        }
      ]
    },
    "pyflakes": {
      "description": "Options for the `pyflakes` plugin.",
      "anyOf": [
        {
          "$ref": "#/definitions/PyflakesOptions"
        },
        {
          "type": "null"
        }
      ]
    },
    "pylint": {
      "description": "Options for the `pylint` plugin.",
      "anyOf": [
        {
          "$ref": "#/definitions/PylintOptions"
        },
        {
          "type": "null"
        }
      ]
    },
    "pyupgrade": {
      "description": "Options for the `pyupgrade` plugin.",
      "anyOf": [
        {
          "$ref": "#/definitions/PyUpgradeOptions"
        },
        {
          "type": "null"
        }
      ]
    },
    "required-version": {
      "description": "Require a specific version of Ruff to be running (useful for unifying results across many environments, e.g., with a `pyproject.toml` file).",
      "anyOf": [
        {
          "$ref": "#/definitions/Version"
        },
        {
          "type": "null"
        }
      ]
    },
    "respect-gitignore": {
      "description": "Whether to automatically exclude files that are ignored by `.ignore`, `.gitignore`, `.git/info/exclude`, and global `gitignore` files. Enabled by default.",
      "type": [
        "boolean",
        "null"
      ]
    },
    "select": {
      "description": "A list of rule codes or prefixes to enable. Prefixes can specify exact rules (like `F841`), entire categories (like `F`), or anything in between.\n\nWhen breaking ties between enabled and disabled rules (via `select` and `ignore`, respectively), more specific prefixes override less specific prefixes.",
      "type": [
        "array",
        "null"
      ],
      "items": {
        "$ref": "#/definitions/RuleSelector"
      }
    },
    "show-fixes": {
      "description": "Whether to show an enumeration of all autofixed lint violations (overridden by the `--show-fixes` command-line flag).",
      "type": [
        "boolean",
        "null"
      ]
    },
    "show-source": {
      "description": "Whether to show source code snippets when reporting lint violations (overridden by the `--show-source` command-line flag).",
      "type": [
        "boolean",
        "null"
      ]
    },
    "src": {
      "description": "The directories to consider when resolving first- vs. third-party imports.\n\nAs an example: given a Python package structure like:\n\n```text my_project ├── pyproject.toml └── src └── my_package ├── __init__.py ├── foo.py └── bar.py ```\n\nThe `./src` directory should be included in the `src` option (e.g., `src = [\"src\"]`), such that when resolving imports, `my_package.foo` is considered a first-party import.\n\nWhen omitted, the `src` directory will typically default to the directory containing the nearest `pyproject.toml`, `ruff.toml`, or `.ruff.toml` file (the \"project root\"), unless a configuration file is explicitly provided (e.g., via the `--config` command-line flag).\n\nThis field supports globs. For example, if you have a series of Python packages in a `python_modules` directory, `src = [\"python_modules/*\"]` would expand to incorporate all of the packages in that directory. User home directory and environment variables will also be expanded.",
      "type": [
        "array",
        "null"
      ],
      "items": {
        "type": "string"
      }
    },
    "tab-size": {
      "description": "The tabulation size to calculate line length.",
      "anyOf": [
        {
          "$ref": "#/definitions/TabSize"
        },
        {
          "type": "null"
        }
      ]
    },
    "target-version": {
      "description": "The minimum Python version to target, e.g., when considering automatic code upgrades, like rewriting type annotations. Ruff will not propose changes using features that are not available in the given version.\n\nFor example, to represent supporting Python >=3.10 or ==3.10 specify `target-version = \"py310\"`.\n\nIf omitted, and Ruff is configured via a `pyproject.toml` file, the target version will be inferred from its `project.requires-python` field (e.g., `requires-python = \">=3.8\"`). If Ruff is configured via `ruff.toml` or `.ruff.toml`, no such inference will be performed.",
      "anyOf": [
        {
          "$ref": "#/definitions/PythonVersion"
        },
        {
          "type": "null"
        }
      ]
    },
    "task-tags": {
      "description": "A list of task tags to recognize (e.g., \"TODO\", \"FIXME\", \"XXX\").\n\nComments starting with these tags will be ignored by commented-out code detection (`ERA`), and skipped by line-length rules (`E501`) if `ignore-overlong-task-comments` is set to `true`.",
      "type": [
        "array",
        "null"
      ],
      "items": {
        "type": "string"
      }
    },
    "typing-modules": {
      "description": "A list of modules whose exports should be treated equivalently to members of the `typing` module.\n\nThis is useful for ensuring proper type annotation inference for projects that re-export `typing` and `typing_extensions` members from a compatibility module. If omitted, any members imported from modules apart from `typing` and `typing_extensions` will be treated as ordinary Python objects.",
      "type": [
        "array",
        "null"
      ],
      "items": {
        "type": "string"
      }
    },
    "unfixable": {
      "description": "A list of rule codes or prefixes to consider non-autofix-able.",
      "type": [
        "array",
        "null"
      ],
      "items": {
        "$ref": "#/definitions/RuleSelector"
      }
    }
  },
  "additionalProperties": false,
  "definitions": {
    "ApiBan": {
      "type": "object",
      "required": [
        "msg"
      ],
      "properties": {
        "msg": {
          "description": "The message to display when the API is used.",
          "type": "string"
        }
      },
      "additionalProperties": false
    },
    "ConstantType": {
      "type": "string",
      "enum": [
        "bytes",
        "complex",
        "float",
        "int",
        "str",
        "tuple"
      ]
    },
    "Convention": {
      "oneOf": [
        {
          "description": "Use Google-style docstrings.",
          "type": "string",
          "enum": [
            "google"
          ]
        },
        {
          "description": "Use NumPy-style docstrings.",
          "type": "string",
          "enum": [
            "numpy"
          ]
        },
        {
          "description": "Use PEP257-style docstrings.",
          "type": "string",
          "enum": [
            "pep257"
          ]
        }
      ]
    },
    "Flake8AnnotationsOptions": {
      "type": "object",
      "properties": {
        "allow-star-arg-any": {
          "description": "Whether to suppress `ANN401` for dynamically typed `*args` and `**kwargs` arguments.",
          "type": [
            "boolean",
            "null"
          ]
        },
        "ignore-fully-untyped": {
          "description": "Whether to suppress `ANN*` rules for any declaration that hasn't been typed at all. This makes it easier to gradually add types to a codebase.",
          "type": [
            "boolean",
            "null"
          ]
        },
        "mypy-init-return": {
          "description": "Whether to allow the omission of a return type hint for `__init__` if at least one argument is annotated.",
          "type": [
            "boolean",
            "null"
          ]
        },
        "suppress-dummy-args": {
          "description": "Whether to suppress `ANN000`-level violations for arguments matching the \"dummy\" variable regex (like `_`).",
          "type": [
            "boolean",
            "null"
          ]
        },
        "suppress-none-returning": {
          "description": "Whether to suppress `ANN200`-level violations for functions that meet either of the following criteria:\n\n- Contain no `return` statement. - Explicit `return` statement(s) all return `None` (explicitly or implicitly).",
          "type": [
            "boolean",
            "null"
          ]
        }
      },
      "additionalProperties": false
    },
    "Flake8BanditOptions": {
      "type": "object",
      "properties": {
        "check-typed-exception": {
          "description": "Whether to disallow `try`-`except`-`pass` (`S110`) for specific exception types. By default, `try`-`except`-`pass` is only disallowed for `Exception` and `BaseException`.",
          "type": [
            "boolean",
            "null"
          ]
        },
        "hardcoded-tmp-directory": {
          "description": "A list of directories to consider temporary.",
          "type": [
            "array",
            "null"
          ],
          "items": {
            "type": "string"
          }
        },
        "hardcoded-tmp-directory-extend": {
          "description": "A list of directories to consider temporary, in addition to those specified by `hardcoded-tmp-directory`.",
          "type": [
            "array",
            "null"
          ],
          "items": {
            "type": "string"
          }
        }
      },
      "additionalProperties": false
    },
    "Flake8BugbearOptions": {
      "type": "object",
      "properties": {
        "extend-immutable-calls": {
          "description": "Additional callable functions to consider \"immutable\" when evaluating, e.g., the `function-call-in-default-argument` rule (`B008`) or `function-call-in-dataclass-defaults` rule (`RUF009`).\n\nExpects to receive a list of fully-qualified names (e.g., `fastapi.Query`, rather than `Query`).",
          "type": [
            "array",
            "null"
          ],
          "items": {
            "type": "string"
          }
        }
      },
      "additionalProperties": false
    },
    "Flake8BuiltinsOptions": {
      "type": "object",
      "properties": {
        "builtins-ignorelist": {
          "description": "Ignore list of builtins.",
          "type": [
            "array",
            "null"
          ],
          "items": {
            "type": "string"
          }
        }
      },
      "additionalProperties": false
    },
    "Flake8ComprehensionsOptions": {
      "type": "object",
      "properties": {
        "allow-dict-calls-with-keyword-arguments": {
          "description": "Allow `dict` calls that make use of keyword arguments (e.g., `dict(a=1, b=2)`).",
          "type": [
            "boolean",
            "null"
          ]
        }
      },
      "additionalProperties": false
    },
    "Flake8CopyrightOptions": {
      "type": "object",
      "properties": {
        "author": {
          "description": "Author to enforce within the copyright notice. If provided, the author must be present immediately following the copyright notice.",
          "type": [
            "string",
            "null"
          ]
        },
        "min-file-size": {
          "description": "A minimum file size (in bytes) required for a copyright notice to be enforced. By default, all files are validated.",
          "type": [
            "integer",
            "null"
          ],
          "format": "uint",
          "minimum": 0.0
        },
        "notice-rgx": {
          "description": "The regular expression used to match the copyright notice, compiled with the [`regex`](https://docs.rs/regex/latest/regex/) crate.\n\nDefaults to `(?i)Copyright\\s+(\\(C\\)\\s+)?\\d{4}(-\\d{4})*`, which matches the following: - `Copyright 2023` - `Copyright (C) 2023` - `Copyright 2021-2023` - `Copyright (C) 2021-2023`",
          "type": [
            "string",
            "null"
          ]
        }
      },
      "additionalProperties": false
    },
    "Flake8ErrMsgOptions": {
      "type": "object",
      "properties": {
        "max-string-length": {
          "description": "Maximum string length for string literals in exception messages.",
          "type": [
            "integer",
            "null"
          ],
          "format": "uint",
          "minimum": 0.0
        }
      },
      "additionalProperties": false
    },
    "Flake8GetTextOptions": {
      "type": "object",
      "properties": {
        "extend-function-names": {
          "description": "Additional function names to consider as internationalization calls, in addition to those included in `function-names`.",
          "type": [
            "array",
            "null"
          ],
          "items": {
            "type": "string"
          }
        },
        "function-names": {
          "description": "The function names to consider as internationalization calls.",
          "type": [
            "array",
            "null"
          ],
          "items": {
            "type": "string"
          }
        }
      },
      "additionalProperties": false
    },
    "Flake8ImplicitStrConcatOptions": {
      "type": "object",
      "properties": {
        "allow-multiline": {
          "description": "Whether to allow implicit string concatenations for multiline strings. By default, implicit concatenations of multiline strings are allowed (but continuation lines, delimited with a backslash, are prohibited).\n\nNote that setting `allow-multiline = false` should typically be coupled with disabling `explicit-string-concatenation` (`ISC003`). Otherwise, both explicit and implicit multiline string concatenations will be seen as violations.",
          "type": [
            "boolean",
            "null"
          ]
        }
      },
      "additionalProperties": false
    },
    "Flake8ImportConventionsOptions": {
      "type": "object",
      "properties": {
        "aliases": {
          "description": "The conventional aliases for imports. These aliases can be extended by the `extend_aliases` option.",
          "type": [
            "object",
            "null"
          ],
          "additionalProperties": {
            "type": "string"
          }
        },
        "banned-aliases": {
          "description": "A mapping from module to its banned import aliases.",
          "type": [
            "object",
            "null"
          ],
          "additionalProperties": {
            "type": "array",
            "items": {
              "type": "string"
            }
          }
        },
        "banned-from": {
          "description": "A list of modules that should not be imported from using the `from ... import ...` syntax.\n\nFor example, given `banned-from = [\"pandas\"]`, `from pandas import DataFrame` would be disallowed, while `import pandas` would be allowed.",
          "type": [
            "array",
            "null"
          ],
          "items": {
            "type": "string"
          },
          "uniqueItems": true
        },
        "extend-aliases": {
          "description": "A mapping from module to conventional import alias. These aliases will be added to the `aliases` mapping.",
          "type": [
            "object",
            "null"
          ],
          "additionalProperties": {
            "type": "string"
          }
        }
      },
      "additionalProperties": false
    },
    "Flake8PytestStyleOptions": {
      "type": "object",
      "properties": {
        "fixture-parentheses": {
          "description": "Boolean flag specifying whether `@pytest.fixture()` without parameters should have parentheses. If the option is set to `true` (the default), `@pytest.fixture()` is valid and `@pytest.fixture` is invalid. If set to `false`, `@pytest.fixture` is valid and `@pytest.fixture()` is invalid.",
          "type": [
            "boolean",
            "null"
          ]
        },
        "mark-parentheses": {
          "description": "Boolean flag specifying whether `@pytest.mark.foo()` without parameters should have parentheses. If the option is set to `true` (the default), `@pytest.mark.foo()` is valid and `@pytest.mark.foo` is invalid. If set to `false`, `@pytest.fixture` is valid and `@pytest.mark.foo()` is invalid.",
          "type": [
            "boolean",
            "null"
          ]
        },
        "parametrize-names-type": {
          "description": "Expected type for multiple argument names in `@pytest.mark.parametrize`. The following values are supported:\n\n- `csv` — a comma-separated list, e.g. `@pytest.mark.parametrize('name1,name2', ...)` - `tuple` (default) — e.g. `@pytest.mark.parametrize(('name1', 'name2'), ...)` - `list` — e.g. `@pytest.mark.parametrize(['name1', 'name2'], ...)`",
          "anyOf": [
            {
              "$ref": "#/definitions/ParametrizeNameType"
            },
            {
              "type": "null"
            }
          ]
        },
        "parametrize-values-row-type": {
          "description": "Expected type for each row of values in `@pytest.mark.parametrize` in case of multiple parameters. The following values are supported:\n\n- `tuple` (default) — e.g. `@pytest.mark.parametrize(('name1', 'name2'), [(1, 2), (3, 4)])` - `list` — e.g. `@pytest.mark.parametrize(('name1', 'name2'), [[1, 2], [3, 4]])`",
          "anyOf": [
            {
              "$ref": "#/definitions/ParametrizeValuesRowType"
            },
            {
              "type": "null"
            }
          ]
        },
        "parametrize-values-type": {
          "description": "Expected type for the list of values rows in `@pytest.mark.parametrize`. The following values are supported:\n\n- `tuple` — e.g. `@pytest.mark.parametrize('name', (1, 2, 3))` - `list` (default) — e.g. `@pytest.mark.parametrize('name', [1, 2, 3])`",
          "anyOf": [
            {
              "$ref": "#/definitions/ParametrizeValuesType"
            },
            {
              "type": "null"
            }
          ]
        },
        "raises-extend-require-match-for": {
          "description": "List of additional exception names that require a match= parameter in a `pytest.raises()` call. This extends the default list of exceptions that require a match= parameter. This option is useful if you want to extend the default list of exceptions that require a match= parameter without having to specify the entire list. Note that this option does not remove any exceptions from the default list.\n\nSupports glob patterns. For more information on the glob syntax, refer to the [`globset` documentation](https://docs.rs/globset/latest/globset/#syntax).",
          "type": [
            "array",
            "null"
          ],
          "items": {
            "type": "string"
          }
        },
        "raises-require-match-for": {
          "description": "List of exception names that require a match= parameter in a `pytest.raises()` call.\n\nSupports glob patterns. For more information on the glob syntax, refer to the [`globset` documentation](https://docs.rs/globset/latest/globset/#syntax).",
          "type": [
            "array",
            "null"
          ],
          "items": {
            "type": "string"
          }
        }
      },
      "additionalProperties": false
    },
    "Flake8QuotesOptions": {
      "type": "object",
      "properties": {
        "avoid-escape": {
          "description": "Whether to avoid using single quotes if a string contains single quotes, or vice-versa with double quotes, as per [PEP 8](https://peps.python.org/pep-0008/#string-quotes). This minimizes the need to escape quotation marks within strings.",
          "type": [
            "boolean",
            "null"
          ]
        },
        "docstring-quotes": {
          "description": "Quote style to prefer for docstrings (either \"single\" or \"double\").",
          "anyOf": [
            {
              "$ref": "#/definitions/Quote"
            },
            {
              "type": "null"
            }
          ]
        },
        "inline-quotes": {
          "description": "Quote style to prefer for inline strings (either \"single\" or \"double\").",
          "anyOf": [
            {
              "$ref": "#/definitions/Quote"
            },
            {
              "type": "null"
            }
          ]
        },
        "multiline-quotes": {
          "description": "Quote style to prefer for multiline strings (either \"single\" or \"double\").",
          "anyOf": [
            {
              "$ref": "#/definitions/Quote"
            },
            {
              "type": "null"
            }
          ]
        }
      },
      "additionalProperties": false
    },
    "Flake8SelfOptions": {
      "type": "object",
      "properties": {
        "extend-ignore-names": {
          "description": "Additional names to ignore when considering `flake8-self` violations, in addition to those included in `ignore-names`.",
          "type": [
            "array",
            "null"
          ],
          "items": {
            "type": "string"
          }
        },
        "ignore-names": {
          "description": "A list of names to ignore when considering `flake8-self` violations.",
          "type": [
            "array",
            "null"
          ],
          "items": {
            "type": "string"
          }
        }
      },
      "additionalProperties": false
    },
    "Flake8TidyImportsOptions": {
      "type": "object",
      "properties": {
        "ban-relative-imports": {
          "description": "Whether to ban all relative imports (`\"all\"`), or only those imports that extend into the parent module or beyond (`\"parents\"`).",
          "anyOf": [
            {
              "$ref": "#/definitions/Strictness"
            },
            {
              "type": "null"
            }
          ]
        },
        "banned-api": {
          "description": "Specific modules or module members that may not be imported or accessed. Note that this rule is only meant to flag accidental uses, and can be circumvented via `eval` or `importlib`.",
          "type": [
            "object",
            "null"
          ],
          "additionalProperties": {
            "$ref": "#/definitions/ApiBan"
          }
        },
        "banned-module-level-imports": {
          "description": "List of specific modules that may not be imported at module level, and should instead be imported lazily (e.g., within a function definition, or an `if TYPE_CHECKING:` block, or some other nested context).",
          "type": [
            "array",
            "null"
          ],
          "items": {
            "type": "string"
          }
        }
      },
      "additionalProperties": false
    },
    "Flake8TypeCheckingOptions": {
      "type": "object",
      "properties": {
        "exempt-modules": {
          "description": "Exempt certain modules from needing to be moved into type-checking blocks.",
          "type": [
            "array",
            "null"
          ],
          "items": {
            "type": "string"
          }
        },
        "runtime-evaluated-base-classes": {
          "description": "Exempt classes that list any of the enumerated classes as a base class from needing to be moved into type-checking blocks.\n\nCommon examples include Pydantic's `pydantic.BaseModel` and SQLAlchemy's `sqlalchemy.orm.DeclarativeBase`, but can also support user-defined classes that inherit from those base classes. For example, if you define a common `DeclarativeBase` subclass that's used throughout your project (e.g., `class Base(DeclarativeBase) ...` in `base.py`), you can add it to this list (`runtime-evaluated-base-classes = [\"base.Base\"]`) to exempt models from being moved into type-checking blocks.",
          "type": [
            "array",
            "null"
          ],
          "items": {
            "type": "string"
          }
        },
        "runtime-evaluated-decorators": {
          "description": "Exempt classes decorated with any of the enumerated decorators from needing to be moved into type-checking blocks.",
          "type": [
            "array",
            "null"
          ],
          "items": {
            "type": "string"
          }
        },
        "strict": {
          "description": "Enforce TC001, TC002, and TC003 rules even when valid runtime imports are present for the same module.\n\nSee flake8-type-checking's [strict](https://github.com/snok/flake8-type-checking#strict) option.",
          "type": [
            "boolean",
            "null"
          ]
        }
      },
      "additionalProperties": false
    },
    "Flake8UnusedArgumentsOptions": {
      "type": "object",
      "properties": {
        "ignore-variadic-names": {
          "description": "Whether to allow unused variadic arguments, like `*args` and `**kwargs`.",
          "type": [
            "boolean",
            "null"
          ]
        }
      },
      "additionalProperties": false
    },
    "ImportSection": {
      "anyOf": [
        {
          "$ref": "#/definitions/ImportType"
        },
        {
          "type": "string"
        }
      ]
    },
    "ImportType": {
      "type": "string",
      "enum": [
        "future",
        "standard-library",
        "third-party",
        "first-party",
        "local-folder"
      ]
    },
    "IsortOptions": {
      "type": "object",
      "properties": {
        "case-sensitive": {
          "description": "Sort imports taking into account case sensitivity.",
          "type": [
            "boolean",
            "null"
          ]
        },
        "classes": {
          "description": "An override list of tokens to always recognize as a Class for `order-by-type` regardless of casing.",
          "type": [
            "array",
            "null"
          ],
          "items": {
            "type": "string"
          }
        },
        "combine-as-imports": {
          "description": "Combines as imports on the same line. See isort's [`combine-as-imports`](https://pycqa.github.io/isort/docs/configuration/options.html#combine-as-imports) option.",
          "type": [
            "boolean",
            "null"
          ]
        },
        "constants": {
          "description": "An override list of tokens to always recognize as a CONSTANT for `order-by-type` regardless of casing.",
          "type": [
            "array",
            "null"
          ],
          "items": {
            "type": "string"
          }
        },
        "detect-same-package": {
          "description": "Whether to automatically mark imports from within the same package as first-party. For example, when `detect-same-package = true`, then when analyzing files within the `foo` package, any imports from within the `foo` package will be considered first-party.\n\nThis heuristic is often unnecessary when `src` is configured to detect all first-party sources; however, if `src` is _not_ configured, this heuristic can be useful to detect first-party imports from _within_ (but not _across_) first-party packages.",
          "type": [
            "boolean",
            "null"
          ]
        },
        "extra-standard-library": {
          "description": "A list of modules to consider standard-library, in addition to those known to Ruff in advance.\n\nSupports glob patterns. For more information on the glob syntax, refer to the [`globset` documentation](https://docs.rs/globset/latest/globset/#syntax).",
          "type": [
            "array",
            "null"
          ],
          "items": {
            "type": "string"
          }
        },
        "force-single-line": {
          "description": "Forces all from imports to appear on their own line.",
          "type": [
            "boolean",
            "null"
          ]
        },
        "force-sort-within-sections": {
          "description": "Don't sort straight-style imports (like `import sys`) before from-style imports (like `from itertools import groupby`). Instead, sort the imports by module, independent of import style.",
          "type": [
            "boolean",
            "null"
          ]
        },
        "force-to-top": {
          "description": "Force specific imports to the top of their appropriate section.",
          "type": [
            "array",
            "null"
          ],
          "items": {
            "type": "string"
          }
        },
        "force-wrap-aliases": {
          "description": "Force `import from` statements with multiple members and at least one alias (e.g., `import A as B`) to wrap such that every line contains exactly one member. For example, this formatting would be retained, rather than condensing to a single line:\n\n```python from .utils import ( test_directory as test_directory, test_id as test_id ) ```\n\nNote that this setting is only effective when combined with `combine-as-imports = true`. When `combine-as-imports` isn't enabled, every aliased `import from` will be given its own line, in which case, wrapping is not necessary.",
          "type": [
            "boolean",
            "null"
          ]
        },
        "forced-separate": {
          "description": "A list of modules to separate into auxiliary block(s) of imports, in the order specified.",
          "type": [
            "array",
            "null"
          ],
          "items": {
            "type": "string"
          }
        },
        "known-first-party": {
          "description": "A list of modules to consider first-party, regardless of whether they can be identified as such via introspection of the local filesystem.\n\nSupports glob patterns. For more information on the glob syntax, refer to the [`globset` documentation](https://docs.rs/globset/latest/globset/#syntax).",
          "type": [
            "array",
            "null"
          ],
          "items": {
            "type": "string"
          }
        },
        "known-local-folder": {
          "description": "A list of modules to consider being a local folder. Generally, this is reserved for relative imports (`from . import module`).\n\nSupports glob patterns. For more information on the glob syntax, refer to the [`globset` documentation](https://docs.rs/globset/latest/globset/#syntax).",
          "type": [
            "array",
            "null"
          ],
          "items": {
            "type": "string"
          }
        },
        "known-third-party": {
          "description": "A list of modules to consider third-party, regardless of whether they can be identified as such via introspection of the local filesystem.\n\nSupports glob patterns. For more information on the glob syntax, refer to the [`globset` documentation](https://docs.rs/globset/latest/globset/#syntax).",
          "type": [
            "array",
            "null"
          ],
          "items": {
            "type": "string"
          }
        },
        "lines-after-imports": {
          "description": "The number of blank lines to place after imports. Use `-1` for automatic determination.",
          "type": [
            "integer",
            "null"
          ],
          "format": "int"
        },
        "lines-between-types": {
          "description": "The number of lines to place between \"direct\" and `import from` imports.",
          "type": [
            "integer",
            "null"
          ],
          "format": "uint",
          "minimum": 0.0
        },
        "no-lines-before": {
          "description": "A list of sections that should _not_ be delineated from the previous section via empty lines.",
          "type": [
            "array",
            "null"
          ],
          "items": {
            "$ref": "#/definitions/ImportSection"
          }
        },
        "order-by-type": {
          "description": "Order imports by type, which is determined by case, in addition to alphabetically.",
          "type": [
            "boolean",
            "null"
          ]
        },
        "relative-imports-order": {
          "description": "Whether to place \"closer\" imports (fewer `.` characters, most local) before \"further\" imports (more `.` characters, least local), or vice versa.\n\nThe default (\"furthest-to-closest\") is equivalent to isort's `reverse-relative` default (`reverse-relative = false`); setting this to \"closest-to-furthest\" is equivalent to isort's `reverse-relative = true`.",
          "anyOf": [
            {
              "$ref": "#/definitions/RelativeImportsOrder"
            },
            {
              "type": "null"
            }
          ]
        },
        "required-imports": {
          "description": "Add the specified import line to all files.",
          "type": [
            "array",
            "null"
          ],
          "items": {
            "type": "string"
          }
        },
        "section-order": {
          "description": "Override in which order the sections should be output. Can be used to move custom sections.",
          "type": [
            "array",
            "null"
          ],
          "items": {
            "$ref": "#/definitions/ImportSection"
          }
        },
        "sections": {
          "description": "A list of mappings from section names to modules. By default custom sections are output last, but this can be overridden with `section-order`.",
          "type": [
            "object",
            "null"
          ],
          "additionalProperties": {
            "type": "array",
            "items": {
              "type": "string"
            }
          }
        },
        "single-line-exclusions": {
          "description": "One or more modules to exclude from the single line rule.",
          "type": [
            "array",
            "null"
          ],
          "items": {
            "type": "string"
          }
        },
        "split-on-trailing-comma": {
          "description": "If a comma is placed after the last member in a multi-line import, then the imports will never be folded into one line.\n\nSee isort's [`split-on-trailing-comma`](https://pycqa.github.io/isort/docs/configuration/options.html#split-on-trailing-comma) option.",
          "type": [
            "boolean",
            "null"
          ]
        },
        "variables": {
          "description": "An override list of tokens to always recognize as a var for `order-by-type` regardless of casing.",
          "type": [
            "array",
            "null"
          ],
          "items": {
            "type": "string"
          }
        }
      },
      "additionalProperties": false
    },
    "LineLength": {
      "description": "The length of a line of text that is considered too long.\n\nThe allowed range of values is 1..=320",
      "type": "integer",
      "format": "uint16",
      "minimum": 1.0
    },
    "McCabeOptions": {
      "type": "object",
      "properties": {
        "max-complexity": {
          "description": "The maximum McCabe complexity to allow before triggering `C901` errors.",
          "type": [
            "integer",
            "null"
          ],
          "format": "uint",
          "minimum": 0.0
        }
      },
      "additionalProperties": false
    },
    "ParametrizeNameType": {
      "type": "string",
      "enum": [
        "csv",
        "tuple",
        "list"
      ]
    },
    "ParametrizeValuesRowType": {
      "type": "string",
      "enum": [
        "tuple",
        "list"
      ]
    },
    "ParametrizeValuesType": {
      "type": "string",
      "enum": [
        "tuple",
        "list"
      ]
    },
    "Pep8NamingOptions": {
      "type": "object",
      "properties": {
        "classmethod-decorators": {
          "description": "A list of decorators that, when applied to a method, indicate that the method should be treated as a class method (in addition to the builtin `@classmethod`).\n\nFor example, Ruff will expect that any method decorated by a decorator in this list takes a `cls` argument as its first argument.",
          "type": [
            "array",
            "null"
          ],
          "items": {
            "type": "string"
          }
        },
        "extend-ignore-names": {
          "description": "Additional names (or patterns) to ignore when considering `pep8-naming` violations, in addition to those included in `ignore-names`.",
          "type": [
            "array",
            "null"
          ],
          "items": {
            "type": "string"
          }
        },
        "ignore-names": {
          "description": "A list of names (or patterns) to ignore when considering `pep8-naming` violations.",
          "type": [
            "array",
            "null"
          ],
          "items": {
            "type": "string"
          }
        },
        "staticmethod-decorators": {
          "description": "A list of decorators that, when applied to a method, indicate that the method should be treated as a static method (in addition to the builtin `@staticmethod`).\n\nFor example, Ruff will expect that any method decorated by a decorator in this list has no `self` or `cls` argument.",
          "type": [
            "array",
            "null"
          ],
          "items": {
            "type": "string"
          }
        }
      },
      "additionalProperties": false
    },
    "PyUpgradeOptions": {
      "type": "object",
      "properties": {
        "keep-runtime-typing": {
          "description": "Whether to avoid PEP 585 (`List[int]` -> `list[int]`) and PEP 604 (`Union[str, int]` -> `str | int`) rewrites even if a file imports `from __future__ import annotations`.\n\nThis setting is only applicable when the target Python version is below 3.9 and 3.10 respectively, and is most commonly used when working with libraries like Pydantic and FastAPI, which rely on the ability to parse type annotations at runtime. The use of `from __future__ import annotations` causes Python to treat the type annotations as strings, which typically allows for the use of language features that appear in later Python versions but are not yet supported by the current version (e.g., `str | int`). However, libraries that rely on runtime type annotations will break if the annotations are incompatible with the current Python version.\n\nFor example, while the following is valid Python 3.8 code due to the presence of `from __future__ import annotations`, the use of `str| int` prior to Python 3.10 will cause Pydantic to raise a `TypeError` at runtime:\n\n```python from __future__ import annotations\n\nimport pydantic\n\nclass Foo(pydantic.BaseModel): bar: str | int ```",
          "type": [
            "boolean",
            "null"
          ]
        }
      },
      "additionalProperties": false
    },
    "PycodestyleOptions": {
      "type": "object",
      "properties": {
        "ignore-overlong-task-comments": {
          "description": "Whether line-length violations (`E501`) should be triggered for comments starting with `task-tags` (by default: \\[\"TODO\", \"FIXME\", and \"XXX\"\\]).",
          "type": [
            "boolean",
            "null"
          ]
        },
        "max-doc-length": {
          "description": "The maximum line length to allow for line-length violations within documentation (`W505`), including standalone comments. By default, this is set to null which disables reporting violations.\n\nSee the [`doc-line-too-long`](https://beta.ruff.rs/docs/rules/doc-line-too-long/) rule for more information.",
          "anyOf": [
            {
              "$ref": "#/definitions/LineLength"
            },
            {
              "type": "null"
            }
          ]
        }
      },
      "additionalProperties": false
    },
    "PydocstyleOptions": {
      "type": "object",
      "properties": {
        "convention": {
          "description": "Whether to use Google-style or NumPy-style conventions or the PEP257 defaults when analyzing docstring sections.\n\nEnabling a convention will force-disable any rules that are not included in the specified convention. As such, the intended use is to enable a convention and then selectively disable any additional rules on top of it.\n\nFor example, to use Google-style conventions but avoid requiring documentation for every function parameter:\n\n```toml [tool.ruff] # Enable all `pydocstyle` rules, limiting to those that adhere to the # Google convention via `convention = \"google\"`, below. select = [\"D\"]\n\n# On top of the Google convention, disable `D417`, which requires # documentation for every function parameter. ignore = [\"D417\"]\n\n[tool.ruff.pydocstyle] convention = \"google\" ```\n\nAs conventions force-disable all rules not included in the convention, enabling _additional_ rules on top of a convention is currently unsupported.",
          "anyOf": [
            {
              "$ref": "#/definitions/Convention"
            },
            {
              "type": "null"
            }
          ]
        },
        "ignore-decorators": {
          "description": "Ignore docstrings for functions or methods decorated with the specified fully-qualified decorators.",
          "type": [
            "array",
            "null"
          ],
          "items": {
            "type": "string"
          }
        },
        "property-decorators": {
          "description": "A list of decorators that, when applied to a method, indicate that the method should be treated as a property (in addition to the builtin `@property` and standard-library `@functools.cached_property`).\n\nFor example, Ruff will expect that any method decorated by a decorator in this list can use a non-imperative summary line.",
          "type": [
            "array",
            "null"
          ],
          "items": {
            "type": "string"
          }
        }
      },
      "additionalProperties": false
    },
    "PyflakesOptions": {
      "type": "object",
      "properties": {
        "extend-generics": {
          "description": "Additional functions or classes to consider generic, such that any subscripts should be treated as type annotation (e.g., `ForeignKey` in `django.db.models.ForeignKey[\"User\"]`.\n\nExpects to receive a list of fully-qualified names (e.g., `django.db.models.ForeignKey`, rather than `ForeignKey`).",
          "type": [
            "array",
            "null"
          ],
          "items": {
            "type": "string"
          }
        }
      },
      "additionalProperties": false
    },
    "PylintOptions": {
      "type": "object",
      "properties": {
        "allow-magic-value-types": {
          "description": "Constant types to ignore when used as \"magic values\" (see: `PLR2004`).",
          "type": [
            "array",
            "null"
          ],
          "items": {
            "$ref": "#/definitions/ConstantType"
          }
        },
        "max-args": {
          "description": "Maximum number of arguments allowed for a function or method definition (see: `PLR0913`).",
          "type": [
            "integer",
            "null"
          ],
          "format": "uint",
          "minimum": 0.0
        },
        "max-branches": {
          "description": "Maximum number of branches allowed for a function or method body (see: `PLR0912`).",
          "type": [
            "integer",
            "null"
          ],
          "format": "uint",
          "minimum": 0.0
        },
        "max-returns": {
          "description": "Maximum number of return statements allowed for a function or method body (see `PLR0911`)",
          "type": [
            "integer",
            "null"
          ],
          "format": "uint",
          "minimum": 0.0
        },
        "max-statements": {
          "description": "Maximum number of statements allowed for a function or method body (see: `PLR0915`).",
          "type": [
            "integer",
            "null"
          ],
          "format": "uint",
          "minimum": 0.0
        }
      },
      "additionalProperties": false
    },
    "PythonVersion": {
      "type": "string",
      "enum": [
        "py37",
        "py38",
        "py39",
        "py310",
        "py311",
        "py312"
      ]
    },
    "Quote": {
      "oneOf": [
        {
          "description": "Use double quotes.",
          "type": "string",
          "enum": [
            "double"
          ]
        },
        {
          "description": "Use single quotes.",
          "type": "string",
          "enum": [
            "single"
          ]
        }
      ]
    },
    "RelativeImportsOrder": {
      "oneOf": [
        {
          "description": "Place \"closer\" imports (fewer `.` characters, most local) before \"further\" imports (more `.` characters, least local).",
          "type": "string",
          "enum": [
            "closest-to-furthest"
          ]
        },
        {
          "description": "Place \"further\" imports (more `.` characters, least local) imports before \"closer\" imports (fewer `.` characters, most local).",
          "type": "string",
          "enum": [
            "furthest-to-closest"
          ]
        }
      ]
    },
    "RuleSelector": {
      "type": "string",
      "enum": [
        "A",
        "A0",
        "A00",
        "A001",
        "A002",
        "A003",
        "AIR",
        "AIR0",
        "AIR00",
        "AIR001",
        "ALL",
        "ANN",
        "ANN0",
        "ANN00",
        "ANN001",
        "ANN002",
        "ANN003",
        "ANN1",
        "ANN10",
        "ANN101",
        "ANN102",
        "ANN2",
        "ANN20",
        "ANN201",
        "ANN202",
        "ANN204",
        "ANN205",
        "ANN206",
        "ANN4",
        "ANN40",
        "ANN401",
        "ARG",
        "ARG0",
        "ARG00",
        "ARG001",
        "ARG002",
        "ARG003",
        "ARG004",
        "ARG005",
        "ASYNC",
        "ASYNC1",
        "ASYNC10",
        "ASYNC100",
        "ASYNC101",
        "ASYNC102",
        "B",
        "B0",
        "B00",
        "B002",
        "B003",
        "B004",
        "B005",
        "B006",
        "B007",
        "B008",
        "B009",
        "B01",
        "B010",
        "B011",
        "B012",
        "B013",
        "B014",
        "B015",
        "B016",
        "B017",
        "B018",
        "B019",
        "B02",
        "B020",
        "B021",
        "B022",
        "B023",
        "B024",
        "B025",
        "B026",
        "B027",
        "B028",
        "B029",
        "B03",
        "B030",
        "B031",
        "B032",
        "B033",
        "B034",
        "B9",
        "B90",
        "B904",
        "B905",
        "BLE",
        "BLE0",
        "BLE00",
        "BLE001",
        "C",
        "C4",
        "C40",
        "C400",
        "C401",
        "C402",
        "C403",
        "C404",
        "C405",
        "C406",
        "C408",
        "C409",
        "C41",
        "C410",
        "C411",
        "C413",
        "C414",
        "C415",
        "C416",
        "C417",
        "C418",
        "C419",
        "C9",
        "C90",
        "C901",
        "COM",
        "COM8",
        "COM81",
        "COM812",
        "COM818",
        "COM819",
        "CPY",
        "CPY0",
        "CPY00",
        "CPY001",
        "D",
        "D1",
        "D10",
        "D100",
        "D101",
        "D102",
        "D103",
        "D104",
        "D105",
        "D106",
        "D107",
        "D2",
        "D20",
        "D200",
        "D201",
        "D202",
        "D203",
        "D204",
        "D205",
        "D206",
        "D207",
        "D208",
        "D209",
        "D21",
        "D210",
        "D211",
        "D212",
        "D213",
        "D214",
        "D215",
        "D3",
        "D30",
        "D300",
        "D301",
        "D4",
        "D40",
        "D400",
        "D401",
        "D402",
        "D403",
        "D404",
        "D405",
        "D406",
        "D407",
        "D408",
        "D409",
        "D41",
        "D410",
        "D411",
        "D412",
        "D413",
        "D414",
        "D415",
        "D416",
        "D417",
        "D418",
        "D419",
        "DJ",
        "DJ0",
        "DJ00",
        "DJ001",
        "DJ003",
        "DJ006",
        "DJ007",
        "DJ008",
        "DJ01",
        "DJ012",
        "DJ013",
        "DTZ",
        "DTZ0",
        "DTZ00",
        "DTZ001",
        "DTZ002",
        "DTZ003",
        "DTZ004",
        "DTZ005",
        "DTZ006",
        "DTZ007",
        "DTZ01",
        "DTZ011",
        "DTZ012",
        "E",
        "E1",
        "E10",
        "E101",
        "E11",
        "E111",
        "E112",
        "E113",
        "E114",
        "E115",
        "E116",
        "E117",
        "E2",
        "E20",
        "E201",
        "E202",
        "E203",
        "E21",
        "E211",
        "E22",
        "E221",
        "E222",
        "E223",
        "E224",
        "E225",
        "E226",
        "E227",
        "E228",
        "E23",
        "E231",
        "E24",
        "E241",
        "E242",
        "E25",
        "E251",
        "E252",
        "E26",
        "E261",
        "E262",
        "E265",
        "E266",
        "E27",
        "E271",
        "E272",
        "E273",
        "E274",
        "E275",
        "E4",
        "E40",
        "E401",
        "E402",
        "E5",
        "E50",
        "E501",
        "E7",
        "E70",
        "E701",
        "E702",
        "E703",
        "E71",
        "E711",
        "E712",
        "E713",
        "E714",
        "E72",
        "E721",
        "E722",
        "E73",
        "E731",
        "E74",
        "E741",
        "E742",
        "E743",
        "E9",
        "E90",
        "E902",
        "E99",
        "E999",
        "EM",
        "EM1",
        "EM10",
        "EM101",
        "EM102",
        "EM103",
        "ERA",
        "ERA0",
        "ERA00",
        "ERA001",
        "EXE",
        "EXE0",
        "EXE00",
        "EXE001",
        "EXE002",
        "EXE003",
        "EXE004",
        "EXE005",
        "F",
        "F4",
        "F40",
        "F401",
        "F402",
        "F403",
        "F404",
        "F405",
        "F406",
        "F407",
        "F5",
        "F50",
        "F501",
        "F502",
        "F503",
        "F504",
        "F505",
        "F506",
        "F507",
        "F508",
        "F509",
        "F52",
        "F521",
        "F522",
        "F523",
        "F524",
        "F525",
        "F54",
        "F541",
        "F6",
        "F60",
        "F601",
        "F602",
        "F62",
        "F621",
        "F622",
        "F63",
        "F631",
        "F632",
        "F633",
        "F634",
        "F7",
        "F70",
        "F701",
        "F702",
        "F704",
        "F706",
        "F707",
        "F72",
        "F722",
        "F8",
        "F81",
        "F811",
        "F82",
        "F821",
        "F822",
        "F823",
        "F84",
        "F841",
        "F842",
        "F9",
        "F90",
        "F901",
        "FA",
        "FA1",
        "FA10",
        "FA100",
        "FA102",
        "FBT",
        "FBT0",
        "FBT00",
        "FBT001",
        "FBT002",
        "FBT003",
        "FIX",
        "FIX0",
        "FIX00",
        "FIX001",
        "FIX002",
        "FIX003",
        "FIX004",
        "FLY",
        "FLY0",
        "FLY00",
        "FLY002",
        "FURB",
        "FURB1",
<<<<<<< HEAD
=======
        "FURB11",
>>>>>>> 7531bb3b
        "FURB113",
        "FURB13",
        "FURB131",
        "FURB132",
        "FURB14",
        "FURB145",
        "G",
        "G0",
        "G00",
        "G001",
        "G002",
        "G003",
        "G004",
        "G01",
        "G010",
        "G1",
        "G10",
        "G101",
        "G2",
        "G20",
        "G201",
        "G202",
        "I",
        "I0",
        "I00",
        "I001",
        "I002",
        "ICN",
        "ICN0",
        "ICN00",
        "ICN001",
        "ICN002",
        "ICN003",
        "INP",
        "INP0",
        "INP00",
        "INP001",
        "INT",
        "INT0",
        "INT00",
        "INT001",
        "INT002",
        "INT003",
        "ISC",
        "ISC0",
        "ISC00",
        "ISC001",
        "ISC002",
        "ISC003",
        "N",
        "N8",
        "N80",
        "N801",
        "N802",
        "N803",
        "N804",
        "N805",
        "N806",
        "N807",
        "N81",
        "N811",
        "N812",
        "N813",
        "N814",
        "N815",
        "N816",
        "N817",
        "N818",
        "N9",
        "N99",
        "N999",
        "NPY",
        "NPY0",
        "NPY00",
        "NPY001",
        "NPY002",
        "NPY003",
        "PD",
        "PD0",
        "PD00",
        "PD002",
        "PD003",
        "PD004",
        "PD007",
        "PD008",
        "PD009",
        "PD01",
        "PD010",
        "PD011",
        "PD012",
        "PD013",
        "PD015",
        "PD1",
        "PD10",
        "PD101",
        "PD9",
        "PD90",
        "PD901",
        "PERF",
        "PERF1",
        "PERF10",
        "PERF101",
        "PERF102",
        "PERF2",
        "PERF20",
        "PERF203",
        "PERF4",
        "PERF40",
        "PERF401",
        "PERF402",
        "PGH",
        "PGH0",
        "PGH00",
        "PGH001",
        "PGH002",
        "PGH003",
        "PGH004",
        "PGH005",
        "PIE",
        "PIE7",
        "PIE79",
        "PIE790",
        "PIE794",
        "PIE796",
        "PIE8",
        "PIE80",
        "PIE800",
        "PIE804",
        "PIE807",
        "PIE808",
        "PIE81",
        "PIE810",
        "PL",
        "PLC",
        "PLC0",
        "PLC01",
        "PLC010",
        "PLC0105",
        "PLC013",
        "PLC0131",
        "PLC0132",
        "PLC02",
        "PLC020",
        "PLC0205",
        "PLC0208",
        "PLC04",
        "PLC041",
        "PLC0414",
        "PLC1",
        "PLC19",
        "PLC190",
        "PLC1901",
        "PLC3",
        "PLC30",
        "PLC300",
        "PLC3002",
        "PLE",
        "PLE0",
        "PLE01",
        "PLE010",
        "PLE0100",
        "PLE0101",
        "PLE011",
        "PLE0116",
        "PLE0117",
        "PLE0118",
        "PLE02",
        "PLE024",
        "PLE0241",
        "PLE03",
        "PLE030",
        "PLE0302",
        "PLE0307",
        "PLE06",
        "PLE060",
        "PLE0604",
        "PLE0605",
        "PLE1",
        "PLE11",
        "PLE114",
        "PLE1142",
        "PLE12",
        "PLE120",
        "PLE1205",
        "PLE1206",
        "PLE13",
        "PLE130",
        "PLE1300",
        "PLE1307",
        "PLE131",
        "PLE1310",
        "PLE15",
        "PLE150",
        "PLE1507",
        "PLE17",
        "PLE170",
        "PLE1700",
        "PLE2",
        "PLE25",
        "PLE250",
        "PLE2502",
        "PLE251",
        "PLE2510",
        "PLE2512",
        "PLE2513",
        "PLE2514",
        "PLE2515",
        "PLR",
        "PLR0",
        "PLR01",
        "PLR012",
        "PLR0124",
        "PLR013",
        "PLR0133",
        "PLR02",
        "PLR020",
        "PLR0206",
        "PLR04",
        "PLR040",
        "PLR0402",
        "PLR09",
        "PLR091",
        "PLR0911",
        "PLR0912",
        "PLR0913",
        "PLR0915",
        "PLR1",
        "PLR17",
        "PLR170",
        "PLR1701",
        "PLR171",
        "PLR1711",
        "PLR1714",
        "PLR172",
        "PLR1722",
        "PLR2",
        "PLR20",
        "PLR200",
        "PLR2004",
        "PLR5",
        "PLR55",
        "PLR550",
        "PLR5501",
        "PLR6",
        "PLR63",
        "PLR630",
        "PLR6301",
        "PLW",
        "PLW0",
        "PLW01",
        "PLW012",
        "PLW0120",
        "PLW0127",
        "PLW0129",
        "PLW013",
        "PLW0131",
        "PLW04",
        "PLW040",
        "PLW0406",
        "PLW06",
        "PLW060",
        "PLW0602",
        "PLW0603",
        "PLW07",
        "PLW071",
        "PLW0711",
        "PLW1",
        "PLW15",
        "PLW150",
        "PLW1508",
        "PLW1509",
        "PLW151",
        "PLW1510",
        "PLW16",
        "PLW164",
        "PLW1641",
        "PLW2",
        "PLW29",
        "PLW290",
        "PLW2901",
        "PLW3",
        "PLW32",
        "PLW320",
        "PLW3201",
        "PLW33",
        "PLW330",
        "PLW3301",
        "PT",
        "PT0",
        "PT00",
        "PT001",
        "PT002",
        "PT003",
        "PT004",
        "PT005",
        "PT006",
        "PT007",
        "PT008",
        "PT009",
        "PT01",
        "PT010",
        "PT011",
        "PT012",
        "PT013",
        "PT014",
        "PT015",
        "PT016",
        "PT017",
        "PT018",
        "PT019",
        "PT02",
        "PT020",
        "PT021",
        "PT022",
        "PT023",
        "PT024",
        "PT025",
        "PT026",
        "PT027",
        "PTH",
        "PTH1",
        "PTH10",
        "PTH100",
        "PTH101",
        "PTH102",
        "PTH103",
        "PTH104",
        "PTH105",
        "PTH106",
        "PTH107",
        "PTH108",
        "PTH109",
        "PTH11",
        "PTH110",
        "PTH111",
        "PTH112",
        "PTH113",
        "PTH114",
        "PTH115",
        "PTH116",
        "PTH117",
        "PTH118",
        "PTH119",
        "PTH12",
        "PTH120",
        "PTH121",
        "PTH122",
        "PTH123",
        "PTH124",
        "PTH2",
        "PTH20",
        "PTH201",
        "PTH202",
        "PTH203",
        "PTH204",
        "PTH205",
        "PTH206",
        "PTH207",
        "PYI",
        "PYI0",
        "PYI00",
        "PYI001",
        "PYI002",
        "PYI003",
        "PYI004",
        "PYI005",
        "PYI006",
        "PYI007",
        "PYI008",
        "PYI009",
        "PYI01",
        "PYI010",
        "PYI011",
        "PYI012",
        "PYI013",
        "PYI014",
        "PYI015",
        "PYI016",
        "PYI017",
        "PYI018",
        "PYI019",
        "PYI02",
        "PYI020",
        "PYI021",
        "PYI024",
        "PYI025",
        "PYI026",
        "PYI029",
        "PYI03",
        "PYI030",
        "PYI032",
        "PYI033",
        "PYI034",
        "PYI035",
        "PYI036",
        "PYI04",
        "PYI041",
        "PYI042",
        "PYI043",
        "PYI044",
        "PYI045",
        "PYI046",
        "PYI047",
        "PYI048",
        "PYI049",
        "PYI05",
        "PYI050",
        "PYI051",
        "PYI052",
        "PYI053",
        "PYI054",
        "PYI055",
        "PYI056",
        "Q",
        "Q0",
        "Q00",
        "Q000",
        "Q001",
        "Q002",
        "Q003",
        "RET",
        "RET5",
        "RET50",
        "RET501",
        "RET502",
        "RET503",
        "RET504",
        "RET505",
        "RET506",
        "RET507",
        "RET508",
        "RSE",
        "RSE1",
        "RSE10",
        "RSE102",
        "RUF",
        "RUF0",
        "RUF00",
        "RUF001",
        "RUF002",
        "RUF003",
        "RUF005",
        "RUF006",
        "RUF007",
        "RUF008",
        "RUF009",
        "RUF01",
        "RUF010",
        "RUF011",
        "RUF012",
        "RUF013",
        "RUF015",
        "RUF016",
        "RUF017",
        "RUF1",
        "RUF10",
        "RUF100",
        "RUF2",
        "RUF20",
        "RUF200",
        "S",
        "S1",
        "S10",
        "S101",
        "S102",
        "S103",
        "S104",
        "S105",
        "S106",
        "S107",
        "S108",
        "S11",
        "S110",
        "S112",
        "S113",
        "S3",
        "S30",
        "S301",
        "S302",
        "S303",
        "S304",
        "S305",
        "S306",
        "S307",
        "S308",
        "S31",
        "S310",
        "S311",
        "S312",
        "S313",
        "S314",
        "S315",
        "S316",
        "S317",
        "S318",
        "S319",
        "S32",
        "S320",
        "S321",
        "S323",
        "S324",
        "S5",
        "S50",
        "S501",
        "S506",
        "S508",
        "S509",
        "S6",
        "S60",
        "S601",
        "S602",
        "S603",
        "S604",
        "S605",
        "S606",
        "S607",
        "S608",
        "S609",
        "S61",
        "S612",
        "S7",
        "S70",
        "S701",
        "SIM",
        "SIM1",
        "SIM10",
        "SIM101",
        "SIM102",
        "SIM103",
        "SIM105",
        "SIM107",
        "SIM108",
        "SIM109",
        "SIM11",
        "SIM110",
        "SIM112",
        "SIM114",
        "SIM115",
        "SIM116",
        "SIM117",
        "SIM118",
        "SIM2",
        "SIM20",
        "SIM201",
        "SIM202",
        "SIM208",
        "SIM21",
        "SIM210",
        "SIM211",
        "SIM212",
        "SIM22",
        "SIM220",
        "SIM221",
        "SIM222",
        "SIM223",
        "SIM3",
        "SIM30",
        "SIM300",
        "SIM4",
        "SIM40",
        "SIM401",
        "SIM9",
        "SIM91",
        "SIM910",
        "SLF",
        "SLF0",
        "SLF00",
        "SLF001",
        "SLOT",
        "SLOT0",
        "SLOT00",
        "SLOT000",
        "SLOT001",
        "SLOT002",
        "T",
        "T1",
        "T10",
        "T100",
        "T2",
        "T20",
        "T201",
        "T203",
        "TCH",
        "TCH0",
        "TCH00",
        "TCH001",
        "TCH002",
        "TCH003",
        "TCH004",
        "TCH005",
        "TD",
        "TD0",
        "TD00",
        "TD001",
        "TD002",
        "TD003",
        "TD004",
        "TD005",
        "TD006",
        "TD007",
        "TID",
        "TID2",
        "TID25",
        "TID251",
        "TID252",
        "TID253",
        "TRY",
        "TRY0",
        "TRY00",
        "TRY002",
        "TRY003",
        "TRY004",
        "TRY2",
        "TRY20",
        "TRY200",
        "TRY201",
        "TRY3",
        "TRY30",
        "TRY300",
        "TRY301",
        "TRY302",
        "TRY4",
        "TRY40",
        "TRY400",
        "TRY401",
        "UP",
        "UP0",
        "UP00",
        "UP001",
        "UP003",
        "UP004",
        "UP005",
        "UP006",
        "UP007",
        "UP008",
        "UP009",
        "UP01",
        "UP010",
        "UP011",
        "UP012",
        "UP013",
        "UP014",
        "UP015",
        "UP017",
        "UP018",
        "UP019",
        "UP02",
        "UP020",
        "UP021",
        "UP022",
        "UP023",
        "UP024",
        "UP025",
        "UP026",
        "UP027",
        "UP028",
        "UP029",
        "UP03",
        "UP030",
        "UP031",
        "UP032",
        "UP033",
        "UP034",
        "UP035",
        "UP036",
        "UP037",
        "UP038",
        "UP039",
        "UP04",
        "UP040",
        "W",
        "W1",
        "W19",
        "W191",
        "W2",
        "W29",
        "W291",
        "W292",
        "W293",
        "W5",
        "W50",
        "W505",
        "W6",
        "W60",
        "W605",
        "YTT",
        "YTT1",
        "YTT10",
        "YTT101",
        "YTT102",
        "YTT103",
        "YTT2",
        "YTT20",
        "YTT201",
        "YTT202",
        "YTT203",
        "YTT204",
        "YTT3",
        "YTT30",
        "YTT301",
        "YTT302",
        "YTT303"
      ]
    },
    "SerializationFormat": {
      "type": "string",
      "enum": [
        "text",
        "json",
        "json-lines",
        "junit",
        "grouped",
        "github",
        "gitlab",
        "pylint",
        "azure"
      ]
    },
    "Strictness": {
      "oneOf": [
        {
          "description": "Ban imports that extend into the parent module or beyond.",
          "type": "string",
          "enum": [
            "parents"
          ]
        },
        {
          "description": "Ban all relative imports.",
          "type": "string",
          "enum": [
            "all"
          ]
        }
      ]
    },
    "TabSize": {
      "description": "The size of a tab.",
      "type": "integer",
      "format": "uint8",
      "minimum": 1.0
    },
    "Version": {
      "type": "string"
    }
  }
}<|MERGE_RESOLUTION|>--- conflicted
+++ resolved
@@ -2074,10 +2074,7 @@
         "FLY002",
         "FURB",
         "FURB1",
-<<<<<<< HEAD
-=======
         "FURB11",
->>>>>>> 7531bb3b
         "FURB113",
         "FURB13",
         "FURB131",
