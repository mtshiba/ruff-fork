{
  "$schema": "http://json-schema.org/draft-07/schema#",
  "title": "Options",
  "type": "object",
  "properties": {
    "allowed-confusables": {
      "description": "A list of allowed \"confusable\" Unicode characters to ignore when enforcing `RUF001`, `RUF002`, and `RUF003`.",
      "type": [
        "array",
        "null"
      ],
      "items": {
        "type": "string",
        "maxLength": 1,
        "minLength": 1
      }
    },
    "builtins": {
      "description": "A list of builtins to treat as defined references, in addition to the system builtins.",
      "type": [
        "array",
        "null"
      ],
      "items": {
        "type": "string"
      }
    },
    "cache-dir": {
      "description": "A path to the cache directory.\n\nBy default, Ruff stores cache results in a `.ruff_cache` directory in the current project root.\n\nHowever, Ruff will also respect the `RUFF_CACHE_DIR` environment variable, which takes precedence over that default.\n\nThis setting will override even the `RUFF_CACHE_DIR` environment variable, if set.",
      "type": [
        "string",
        "null"
      ]
    },
    "dummy-variable-rgx": {
      "description": "A regular expression used to identify \"dummy\" variables, or those which should be ignored when enforcing (e.g.) unused-variable rules. The default expression matches `_`, `__`, and `_var`, but not `_var_`.",
      "type": [
        "string",
        "null"
      ]
    },
    "exclude": {
      "description": "A list of file patterns to exclude from linting.\n\nExclusions are based on globs, and can be either:\n\n- Single-path patterns, like `.mypy_cache` (to exclude any directory named `.mypy_cache` in the tree), `foo.py` (to exclude any file named `foo.py`), or `foo_*.py` (to exclude any file matching `foo_*.py` ). - Relative patterns, like `directory/foo.py` (to exclude that specific file) or `directory/*.py` (to exclude any Python files in `directory`). Note that these paths are relative to the project root (e.g., the directory containing your `pyproject.toml`).\n\nFor more information on the glob syntax, refer to the [`globset` documentation](https://docs.rs/globset/latest/globset/#syntax).\n\nNote that you'll typically want to use [`extend-exclude`](#extend-exclude) to modify the excluded paths.",
      "type": [
        "array",
        "null"
      ],
      "items": {
        "type": "string"
      }
    },
    "extend": {
      "description": "A path to a local `pyproject.toml` file to merge into this configuration. User home directory and environment variables will be expanded.\n\nTo resolve the current `pyproject.toml` file, Ruff will first resolve this base configuration file, then merge in any properties defined in the current configuration file.",
      "type": [
        "string",
        "null"
      ]
    },
    "extend-exclude": {
      "description": "A list of file patterns to omit from linting, in addition to those specified by `exclude`.\n\nExclusions are based on globs, and can be either:\n\n- Single-path patterns, like `.mypy_cache` (to exclude any directory named `.mypy_cache` in the tree), `foo.py` (to exclude any file named `foo.py`), or `foo_*.py` (to exclude any file matching `foo_*.py` ). - Relative patterns, like `directory/foo.py` (to exclude that specific file) or `directory/*.py` (to exclude any Python files in `directory`). Note that these paths are relative to the project root (e.g., the directory containing your `pyproject.toml`).\n\nFor more information on the glob syntax, refer to the [`globset` documentation](https://docs.rs/globset/latest/globset/#syntax).",
      "type": [
        "array",
        "null"
      ],
      "items": {
        "type": "string"
      }
    },
    "extend-ignore": {
      "description": "A list of rule codes or prefixes to ignore, in addition to those specified by `ignore`.\n\nNote that `extend-ignore` is applied after resolving rules from `ignore`/`select` and a less specific rule in `extend-ignore` would overwrite a more specific rule in `select`. It is recommended to only use `extend-ignore` when extending a `pyproject.toml` file via `extend`.",
      "type": [
        "array",
        "null"
      ],
      "items": {
        "$ref": "#/definitions/RuleSelector"
      }
    },
    "extend-select": {
      "description": "A list of rule codes or prefixes to enable, in addition to those specified by `select`.\n\nNote that `extend-select` is applied after resolving rules from `ignore`/`select` and a less specific rule in `extend-select` would overwrite a more specific rule in `ignore`. It is recommended to only use `extend-select` when extending a `pyproject.toml` file via `extend`.",
      "type": [
        "array",
        "null"
      ],
      "items": {
        "$ref": "#/definitions/RuleSelector"
      }
    },
    "external": {
      "description": "A list of rule codes that are unsupported by Ruff, but should be preserved when (e.g.) validating `# noqa` directives. Useful for retaining `# noqa` directives that cover plugins not yet implemented by Ruff.",
      "type": [
        "array",
        "null"
      ],
      "items": {
        "type": "string"
      }
    },
    "fix": {
      "description": "Enable autofix behavior by-default when running `ruff` (overridden by the `--fix` and `--no-fix` command-line flags).",
      "type": [
        "boolean",
        "null"
      ]
    },
    "fix-only": {
      "description": "Like `fix`, but disables reporting on leftover violation. Implies `fix`.",
      "type": [
        "boolean",
        "null"
      ]
    },
    "fixable": {
      "description": "A list of rule codes or prefixes to consider autofixable.",
      "type": [
        "array",
        "null"
      ],
      "items": {
        "$ref": "#/definitions/RuleSelector"
      }
    },
    "flake8-annotations": {
      "description": "Options for the `flake8-annotations` plugin.",
      "anyOf": [
        {
          "$ref": "#/definitions/Flake8AnnotationsOptions"
        },
        {
          "type": "null"
        }
      ]
    },
    "flake8-bandit": {
      "description": "Options for the `flake8-bandit` plugin.",
      "anyOf": [
        {
          "$ref": "#/definitions/Flake8BanditOptions"
        },
        {
          "type": "null"
        }
      ]
    },
    "flake8-bugbear": {
      "description": "Options for the `flake8-bugbear` plugin.",
      "anyOf": [
        {
          "$ref": "#/definitions/Flake8BugbearOptions"
        },
        {
          "type": "null"
        }
      ]
    },
    "flake8-builtins": {
      "description": "Options for the `flake8-builtins` plugin.",
      "anyOf": [
        {
          "$ref": "#/definitions/Flake8BuiltinsOptions"
        },
        {
          "type": "null"
        }
      ]
    },
    "flake8-errmsg": {
      "description": "Options for the `flake8-errmsg` plugin.",
      "anyOf": [
        {
          "$ref": "#/definitions/Flake8ErrMsgOptions"
        },
        {
          "type": "null"
        }
      ]
    },
    "flake8-import-conventions": {
      "description": "Options for the `flake8-import-conventions` plugin.",
      "anyOf": [
        {
          "$ref": "#/definitions/Flake8ImportConventionsOptions"
        },
        {
          "type": "null"
        }
      ]
    },
    "flake8-pytest-style": {
      "description": "Options for the `flake8-pytest-style` plugin.",
      "anyOf": [
        {
          "$ref": "#/definitions/Flake8PytestStyleOptions"
        },
        {
          "type": "null"
        }
      ]
    },
    "flake8-quotes": {
      "description": "Options for the `flake8-quotes` plugin.",
      "anyOf": [
        {
          "$ref": "#/definitions/Flake8QuotesOptions"
        },
        {
          "type": "null"
        }
      ]
    },
    "flake8-tidy-imports": {
      "description": "Options for the `flake8-tidy-imports` plugin.",
      "anyOf": [
        {
          "$ref": "#/definitions/Flake8TidyImportsOptions"
        },
        {
          "type": "null"
        }
      ]
    },
    "flake8-unused-arguments": {
      "description": "Options for the `flake8-unused-arguments` plugin.",
      "anyOf": [
        {
          "$ref": "#/definitions/Flake8UnusedArgumentsOptions"
        },
        {
          "type": "null"
        }
      ]
    },
    "force-exclude": {
      "description": "Whether to enforce `exclude` and `extend-exclude` patterns, even for paths that are passed to Ruff explicitly. Typically, Ruff will lint any paths passed in directly, even if they would typically be excluded. Setting `force-exclude = true` will cause Ruff to respect these exclusions unequivocally.\n\nThis is useful for [`pre-commit`](https://pre-commit.com/), which explicitly passes all changed files to the [`ruff-pre-commit`](https://github.com/charliermarsh/ruff-pre-commit) plugin, regardless of whether they're marked as excluded by Ruff's own settings.",
      "type": [
        "boolean",
        "null"
      ]
    },
    "format": {
      "description": "The style in which violation messages should be formatted: `\"text\"` (default), `\"grouped\"` (group messages by file), `\"json\"` (machine-readable), `\"junit\"` (machine-readable XML), `\"github\"` (GitHub Actions annotations), `\"gitlab\"` (GitLab CI code quality report), or `\"pylint\"` (Pylint text format).",
      "anyOf": [
        {
          "$ref": "#/definitions/SerializationFormat"
        },
        {
          "type": "null"
        }
      ]
    },
    "ignore": {
      "description": "A list of rule codes or prefixes to ignore. Prefixes can specify exact rules (like `F841`), entire categories (like `F`), or anything in between.\n\nWhen breaking ties between enabled and disabled rules (via `select` and `ignore`, respectively), more specific prefixes override less specific prefixes.",
      "type": [
        "array",
        "null"
      ],
      "items": {
        "$ref": "#/definitions/RuleSelector"
      }
    },
    "ignore-init-module-imports": {
      "description": "Avoid automatically removing unused imports in `__init__.py` files. Such imports will still be flagged, but with a dedicated message suggesting that the import is either added to the module's `__all__` symbol, or re-exported with a redundant alias (e.g., `import os as os`).",
      "type": [
        "boolean",
        "null"
      ]
    },
    "isort": {
      "description": "Options for the `isort` plugin.",
      "anyOf": [
        {
          "$ref": "#/definitions/IsortOptions"
        },
        {
          "type": "null"
        }
      ]
    },
    "line-length": {
      "description": "The line length to use when enforcing long-lines violations (like `E501`).",
      "type": [
        "integer",
        "null"
      ],
      "format": "uint",
      "minimum": 0.0
    },
    "mccabe": {
      "description": "Options for the `mccabe` plugin.",
      "anyOf": [
        {
          "$ref": "#/definitions/McCabeOptions"
        },
        {
          "type": "null"
        }
      ]
    },
    "namespace-packages": {
      "description": "Mark the specified directories as namespace packages. For the purpose of module resolution, Ruff will treat those directories as if they contained an `__init__.py` file.",
      "type": [
        "array",
        "null"
      ],
      "items": {
        "type": "string"
      }
    },
    "pep8-naming": {
      "description": "Options for the `pep8-naming` plugin.",
      "anyOf": [
        {
          "$ref": "#/definitions/Pep8NamingOptions"
        },
        {
          "type": "null"
        }
      ]
    },
    "per-file-ignores": {
      "description": "A list of mappings from file pattern to rule codes or prefixes to exclude, when considering any matching files.",
      "type": [
        "object",
        "null"
      ],
      "additionalProperties": {
        "type": "array",
        "items": {
          "$ref": "#/definitions/RuleSelector"
        }
      }
    },
    "pycodestyle": {
      "description": "Options for the `pycodestyle` plugin.",
      "anyOf": [
        {
          "$ref": "#/definitions/Pycodestyle"
        },
        {
          "type": "null"
        }
      ]
    },
    "pydocstyle": {
      "description": "Options for the `pydocstyle` plugin.",
      "anyOf": [
        {
          "$ref": "#/definitions/Pydocstyle"
        },
        {
          "type": "null"
        }
      ]
    },
    "pylint": {
      "description": "Options for the `pylint` plugin.",
      "anyOf": [
        {
          "$ref": "#/definitions/PylintOptions"
        },
        {
          "type": "null"
        }
      ]
    },
    "pyupgrade": {
      "description": "Options for the `pyupgrade` plugin.",
      "anyOf": [
        {
          "$ref": "#/definitions/PyUpgradeOptions"
        },
        {
          "type": "null"
        }
      ]
    },
    "required-version": {
      "description": "Require a specific version of Ruff to be running (useful for unifying results across many environments, e.g., with a `pyproject.toml` file).",
      "anyOf": [
        {
          "$ref": "#/definitions/Version"
        },
        {
          "type": "null"
        }
      ]
    },
    "respect-gitignore": {
      "description": "Whether to automatically exclude files that are ignored by `.ignore`, `.gitignore`, `.git/info/exclude`, and global `gitignore` files. Enabled by default.",
      "type": [
        "boolean",
        "null"
      ]
    },
    "select": {
      "description": "A list of rule codes or prefixes to enable. Prefixes can specify exact rules (like `F841`), entire categories (like `F`), or anything in between.\n\nWhen breaking ties between enabled and disabled rules (via `select` and `ignore`, respectively), more specific prefixes override less specific prefixes.",
      "type": [
        "array",
        "null"
      ],
      "items": {
        "$ref": "#/definitions/RuleSelector"
      }
    },
    "show-source": {
      "description": "Whether to show source code snippets when reporting lint violations (overridden by the `--show-source` command-line flag).",
      "type": [
        "boolean",
        "null"
      ]
    },
    "src": {
      "description": "The source code paths to consider, e.g., when resolving first- vs. third-party imports.\n\nAs an example: given a Python package structure like:\n\n```text my_package/ pyproject.toml src/ my_package/ __init__.py foo.py bar.py ```\n\nThe `src` directory should be included in `source` (e.g., `source = [\"src\"]`), such that when resolving imports, `my_package.foo` is considered a first-party import.\n\nThis field supports globs. For example, if you have a series of Python packages in a `python_modules` directory, `src = [\"python_modules/*\"]` would expand to incorporate all of the packages in that directory. User home directory and environment variables will also be expanded.",
      "type": [
        "array",
        "null"
      ],
      "items": {
        "type": "string"
      }
    },
    "target-version": {
      "description": "The Python version to target, e.g., when considering automatic code upgrades, like rewriting type annotations. Note that the target version will _not_ be inferred from the _current_ Python version, and instead must be specified explicitly (as seen below).",
      "anyOf": [
        {
          "$ref": "#/definitions/PythonVersion"
        },
        {
          "type": "null"
        }
      ]
    },
    "task-tags": {
      "description": "A list of task tags to recognize (e.g., \"TODO\", \"FIXME\", \"XXX\").\n\nComments starting with these tags will be ignored by commented-out code detection (`ERA`), and skipped by line-length rules (`E501`) if `ignore-overlong-task-comments` is set to `true`.",
      "type": [
        "array",
        "null"
      ],
      "items": {
        "type": "string"
      }
    },
    "typing-modules": {
      "description": "A list of modules whose imports should be treated equivalently to members of the `typing` module.\n\nThis is useful for ensuring proper type annotation inference for projects that re-export `typing` and `typing_extensions` members from a compatibility module. If omitted, any members imported from modules apart from `typing` and `typing_extensions` will be treated as ordinary Python objects.",
      "type": [
        "array",
        "null"
      ],
      "items": {
        "type": "string"
      }
    },
    "unfixable": {
      "description": "A list of rule codes or prefixes to consider non-autofix-able.",
      "type": [
        "array",
        "null"
      ],
      "items": {
        "$ref": "#/definitions/RuleSelector"
      }
    },
    "update-check": {
      "description": "Enable or disable automatic update checks (overridden by the `--update-check` and `--no-update-check` command-line flags).",
      "type": [
        "boolean",
        "null"
      ]
    }
  },
  "additionalProperties": false,
  "definitions": {
    "ApiBan": {
      "type": "object",
      "required": [
        "msg"
      ],
      "properties": {
        "msg": {
          "description": "The message to display when the API is used.",
          "type": "string"
        }
      },
      "additionalProperties": false
    },
    "ConstantType": {
      "type": "string",
      "enum": [
        "bytes",
        "complex",
        "float",
        "int",
        "str",
        "tuple"
      ]
    },
    "Convention": {
      "oneOf": [
        {
          "description": "Use Google-style docstrings.",
          "type": "string",
          "enum": [
            "google"
          ]
        },
        {
          "description": "Use NumPy-style docstrings.",
          "type": "string",
          "enum": [
            "numpy"
          ]
        },
        {
          "description": "Use PEP257-style docstrings.",
          "type": "string",
          "enum": [
            "pep257"
          ]
        }
      ]
    },
    "Flake8AnnotationsOptions": {
      "type": "object",
      "properties": {
        "allow-star-arg-any": {
          "description": "Whether to suppress `ANN401` for dynamically typed `*args` and `**kwargs` arguments.",
          "type": [
            "boolean",
            "null"
          ]
        },
        "mypy-init-return": {
          "description": "Whether to allow the omission of a return type hint for `__init__` if at least one argument is annotated.",
          "type": [
            "boolean",
            "null"
          ]
        },
        "suppress-dummy-args": {
          "description": "Whether to suppress `ANN000`-level violations for arguments matching the \"dummy\" variable regex (like `_`).",
          "type": [
            "boolean",
            "null"
          ]
        },
        "suppress-none-returning": {
          "description": "Whether to suppress `ANN200`-level violations for functions that meet either of the following criteria:\n\n- Contain no `return` statement. - Explicit `return` statement(s) all return `None` (explicitly or implicitly).",
          "type": [
            "boolean",
            "null"
          ]
        }
      },
      "additionalProperties": false
    },
    "Flake8BanditOptions": {
      "type": "object",
      "properties": {
        "hardcoded-tmp-directory": {
          "description": "A list of directories to consider temporary.",
          "type": [
            "array",
            "null"
          ],
          "items": {
            "type": "string"
          }
        },
        "hardcoded-tmp-directory-extend": {
          "description": "A list of directories to consider temporary, in addition to those specified by `hardcoded-tmp-directory`.",
          "type": [
            "array",
            "null"
          ],
          "items": {
            "type": "string"
          }
        }
      },
      "additionalProperties": false
    },
    "Flake8BugbearOptions": {
      "type": "object",
      "properties": {
        "extend-immutable-calls": {
          "description": "Additional callable functions to consider \"immutable\" when evaluating, e.g., the `no-mutable-default-argument` rule (`B006`).",
          "type": [
            "array",
            "null"
          ],
          "items": {
            "type": "string"
          }
        }
      },
      "additionalProperties": false
    },
    "Flake8BuiltinsOptions": {
      "type": "object",
      "properties": {
        "builtins-ignorelist": {
          "description": "Ignore list of builtins.",
          "type": [
            "array",
            "null"
          ],
          "items": {
            "type": "string"
          }
        }
      },
      "additionalProperties": false
    },
    "Flake8ErrMsgOptions": {
      "type": "object",
      "properties": {
        "max-string-length": {
          "description": "Maximum string length for string literals in exception messages.",
          "type": [
            "integer",
            "null"
          ],
          "format": "uint",
          "minimum": 0.0
        }
      },
      "additionalProperties": false
    },
    "Flake8ImportConventionsOptions": {
      "type": "object",
      "properties": {
        "aliases": {
          "description": "The conventional aliases for imports. These aliases can be extended by the `extend_aliases` option.",
          "type": [
            "object",
            "null"
          ],
          "additionalProperties": {
            "type": "string"
          }
        },
        "extend-aliases": {
          "description": "A mapping of modules to their conventional import aliases. These aliases will be added to the `aliases` mapping.",
          "type": [
            "object",
            "null"
          ],
          "additionalProperties": {
            "type": "string"
          }
        }
      },
      "additionalProperties": false
    },
    "Flake8PytestStyleOptions": {
      "type": "object",
      "properties": {
        "fixture-parentheses": {
          "description": "Boolean flag specifying whether `@pytest.fixture()` without parameters should have parentheses. If the option is set to `true` (the default), `@pytest.fixture()` is valid and `@pytest.fixture` is invalid. If set to `false`, `@pytest.fixture` is valid and `@pytest.fixture()` is invalid.",
          "type": [
            "boolean",
            "null"
          ]
        },
        "mark-parentheses": {
          "description": "Boolean flag specifying whether `@pytest.mark.foo()` without parameters should have parentheses. If the option is set to `true` (the default), `@pytest.mark.foo()` is valid and `@pytest.mark.foo` is invalid. If set to `false`, `@pytest.fixture` is valid and `@pytest.mark.foo()` is invalid.",
          "type": [
            "boolean",
            "null"
          ]
        },
        "parametrize-names-type": {
          "description": "Expected type for multiple argument names in `@pytest.mark.parametrize`. The following values are supported: * `csv` — a comma-separated list, e.g. `@pytest.mark.parametrize('name1,name2', ...)` * `tuple` (default) — e.g. `@pytest.mark.parametrize(('name1', 'name2'), ...)` * `list` — e.g. `@pytest.mark.parametrize(['name1', 'name2'], ...)`",
          "anyOf": [
            {
              "$ref": "#/definitions/ParametrizeNameType"
            },
            {
              "type": "null"
            }
          ]
        },
        "parametrize-values-row-type": {
          "description": "Expected type for each row of values in `@pytest.mark.parametrize` in case of multiple parameters. The following values are supported: * `tuple` (default) — e.g. `@pytest.mark.parametrize(('name1', 'name2'), [(1, 2), (3, 4)])` * `list` — e.g. `@pytest.mark.parametrize(('name1', 'name2'), [[1, 2], [3, 4]])`",
          "anyOf": [
            {
              "$ref": "#/definitions/ParametrizeValuesRowType"
            },
            {
              "type": "null"
            }
          ]
        },
        "parametrize-values-type": {
          "description": "Expected type for the list of values rows in `@pytest.mark.parametrize`. The following values are supported: * `tuple` — e.g. `@pytest.mark.parametrize('name', (1, 2, 3))` * `list` (default) — e.g. `@pytest.mark.parametrize('name', [1, 2, 3])`",
          "anyOf": [
            {
              "$ref": "#/definitions/ParametrizeValuesType"
            },
            {
              "type": "null"
            }
          ]
        },
        "raises-extend-require-match-for": {
          "description": "List of additional exception names that require a match= parameter in a `pytest.raises()` call. This extends the default list of exceptions that require a match= parameter. This option is useful if you want to extend the default list of exceptions that require a match= parameter without having to specify the entire list. Note that this option does not remove any exceptions from the default list.",
          "type": [
            "array",
            "null"
          ],
          "items": {
            "type": "string"
          }
        },
        "raises-require-match-for": {
          "description": "List of exception names that require a match= parameter in a `pytest.raises()` call.",
          "type": [
            "array",
            "null"
          ],
          "items": {
            "type": "string"
          }
        }
      },
      "additionalProperties": false
    },
    "Flake8QuotesOptions": {
      "type": "object",
      "properties": {
        "avoid-escape": {
          "description": "Whether to avoid using single quotes if a string contains single quotes, or vice-versa with double quotes, as per [PEP8](https://peps.python.org/pep-0008/#string-quotes). This minimizes the need to escape quotation marks within strings.",
          "type": [
            "boolean",
            "null"
          ]
        },
        "docstring-quotes": {
          "description": "Quote style to prefer for docstrings (either \"single\" (`'`) or \"double\" (`\"`)).",
          "anyOf": [
            {
              "$ref": "#/definitions/Quote"
            },
            {
              "type": "null"
            }
          ]
        },
        "inline-quotes": {
          "description": "Quote style to prefer for inline strings (either \"single\" (`'`) or \"double\" (`\"`)).",
          "anyOf": [
            {
              "$ref": "#/definitions/Quote"
            },
            {
              "type": "null"
            }
          ]
        },
        "multiline-quotes": {
          "description": "Quote style to prefer for multiline strings (either \"single\" (`'`) or \"double\" (`\"`)).",
          "anyOf": [
            {
              "$ref": "#/definitions/Quote"
            },
            {
              "type": "null"
            }
          ]
        }
      },
      "additionalProperties": false
    },
    "Flake8TidyImportsOptions": {
      "type": "object",
      "properties": {
        "ban-relative-imports": {
          "description": "Whether to ban all relative imports (`\"all\"`), or only those imports that extend into the parent module or beyond (`\"parents\"`).",
          "anyOf": [
            {
              "$ref": "#/definitions/Strictness"
            },
            {
              "type": "null"
            }
          ]
        },
        "banned-api": {
          "description": "Specific modules or module members that may not be imported or accessed. Note that this rule is only meant to flag accidental uses, and can be circumvented via `eval` or `importlib`.",
          "type": [
            "object",
            "null"
          ],
          "additionalProperties": {
            "$ref": "#/definitions/ApiBan"
          }
        }
      },
      "additionalProperties": false
    },
    "Flake8UnusedArgumentsOptions": {
      "type": "object",
      "properties": {
        "ignore-variadic-names": {
          "description": "Whether to allow unused variadic arguments, like `*args` and `**kwargs`.",
          "type": [
            "boolean",
            "null"
          ]
        }
      },
      "additionalProperties": false
    },
    "ImportType": {
      "type": "string",
      "enum": [
        "future",
        "standard-library",
        "third-party",
        "first-party",
        "local-folder"
      ]
    },
    "IsortOptions": {
      "type": "object",
      "properties": {
        "classes": {
          "description": "An override list of tokens to always recognize as a Class for `order-by-type` regardless of casing.",
          "type": [
            "array",
            "null"
          ],
          "items": {
            "type": "string"
          }
        },
        "combine-as-imports": {
          "description": "Combines as imports on the same line. See isort's [`combine-as-imports`](https://pycqa.github.io/isort/docs/configuration/options.html#combine-as-imports) option.",
          "type": [
            "boolean",
            "null"
          ]
        },
        "constants": {
          "description": "An override list of tokens to always recognize as a CONSTANT for `order-by-type` regardless of casing.",
          "type": [
            "array",
            "null"
          ],
          "items": {
            "type": "string"
          }
        },
        "extra-standard-library": {
          "description": "A list of modules to consider standard-library, in addition to those known to Ruff in advance.",
          "type": [
            "array",
            "null"
          ],
          "items": {
            "type": "string"
          }
        },
        "force-single-line": {
          "description": "Forces all from imports to appear on their own line.",
          "type": [
            "boolean",
            "null"
          ]
        },
        "force-sort-within-sections": {
          "description": "Don't sort straight-style imports (like `import sys`) before from-style imports (like `from itertools import groupby`). Instead, sort the imports by module, independent of import style.",
          "type": [
            "boolean",
            "null"
          ]
        },
        "force-wrap-aliases": {
          "description": "Force `import from` statements with multiple members and at least one alias (e.g., `import A as B`) to wrap such that every line contains exactly one member. For example, this formatting would be retained, rather than condensing to a single line:\n\n```py from .utils import ( test_directory as test_directory, test_id as test_id ) ```\n\nNote that this setting is only effective when combined with `combine-as-imports = true`. When `combine-as-imports` isn't enabled, every aliased `import from` will be given its own line, in which case, wrapping is not necessary.",
          "type": [
            "boolean",
            "null"
          ]
        },
        "known-first-party": {
          "description": "A list of modules to consider first-party, regardless of whether they can be identified as such via introspection of the local filesystem.",
          "type": [
            "array",
            "null"
          ],
          "items": {
            "type": "string"
          }
        },
        "known-third-party": {
          "description": "A list of modules to consider third-party, regardless of whether they can be identified as such via introspection of the local filesystem.",
          "type": [
            "array",
            "null"
          ],
          "items": {
            "type": "string"
          }
        },
        "no-lines-before": {
          "description": "A list of sections that should _not_ be delineated from the previous section via empty lines.",
          "type": [
            "array",
            "null"
          ],
          "items": {
            "$ref": "#/definitions/ImportType"
          }
        },
        "order-by-type": {
          "description": "Order imports by type, which is determined by case, in addition to alphabetically.",
          "type": [
            "boolean",
            "null"
          ]
        },
        "relative-imports-order": {
          "description": "Whether to place \"closer\" imports (fewer `.` characters, most local) before \"further\" imports (more `.` characters, least local), or vice versa.\n\nThe default (\"furthest-to-closest\") is equivalent to isort's `reverse-relative` default (`reverse-relative = false`); setting this to \"closest-to-furthest\" is equivalent to isort's `reverse-relative = true`.",
          "anyOf": [
            {
              "$ref": "#/definitions/RelatveImportsOrder"
            },
            {
              "type": "null"
            }
          ]
        },
        "required-imports": {
          "description": "Add the specified import line to all files.",
          "type": [
            "array",
            "null"
          ],
          "items": {
            "type": "string"
          }
        },
        "single-line-exclusions": {
          "description": "One or more modules to exclude from the single line rule.",
          "type": [
            "array",
            "null"
          ],
          "items": {
            "type": "string"
          }
        },
        "split-on-trailing-comma": {
          "description": "If a comma is placed after the last member in a multi-line import, then the imports will never be folded into one line.\n\nSee isort's [`split-on-trailing-comma`](https://pycqa.github.io/isort/docs/configuration/options.html#split-on-trailing-comma) option.",
          "type": [
            "boolean",
            "null"
          ]
        },
        "variables": {
          "description": "An override list of tokens to always recognize as a var for `order-by-type` regardless of casing.",
          "type": [
            "array",
            "null"
          ],
          "items": {
            "type": "string"
          }
        }
      },
      "additionalProperties": false
    },
    "McCabeOptions": {
      "type": "object",
      "properties": {
        "max-complexity": {
          "description": "The maximum McCabe complexity to allow before triggering `C901` errors.",
          "type": [
            "integer",
            "null"
          ],
          "format": "uint",
          "minimum": 0.0
        }
      },
      "additionalProperties": false
    },
    "ParametrizeNameType": {
      "type": "string",
      "enum": [
        "csv",
        "tuple",
        "list"
      ]
    },
    "ParametrizeValuesRowType": {
      "type": "string",
      "enum": [
        "tuple",
        "list"
      ]
    },
    "ParametrizeValuesType": {
      "type": "string",
      "enum": [
        "tuple",
        "list"
      ]
    },
    "Pep8NamingOptions": {
      "type": "object",
      "properties": {
        "classmethod-decorators": {
          "description": "A list of decorators that, when applied to a method, indicate that the method should be treated as a class method. For example, Ruff will expect that any method decorated by a decorator in this list takes a `cls` argument as its first argument.",
          "type": [
            "array",
            "null"
          ],
          "items": {
            "type": "string"
          }
        },
        "ignore-names": {
          "description": "A list of names to ignore when considering `pep8-naming` violations.",
          "type": [
            "array",
            "null"
          ],
          "items": {
            "type": "string"
          }
        },
        "staticmethod-decorators": {
          "description": "A list of decorators that, when applied to a method, indicate that the method should be treated as a static method. For example, Ruff will expect that any method decorated by a decorator in this list has no `self` or `cls` argument.",
          "type": [
            "array",
            "null"
          ],
          "items": {
            "type": "string"
          }
        }
      },
      "additionalProperties": false
    },
    "PyUpgradeOptions": {
      "type": "object",
      "properties": {
        "keep-runtime-typing": {
          "description": "Whether to avoid PEP 585 (`List[int]` -> `list[int]`) and PEP 604 (`Optional[str]` -> `str | None`) rewrites even if a file imports `from __future__ import annotations`. Note that this setting is only applicable when the target Python version is below 3.9 and 3.10 respectively.",
          "type": [
            "boolean",
            "null"
          ]
        }
      },
      "additionalProperties": false
    },
    "Pycodestyle": {
      "type": "object",
      "properties": {
        "ignore-overlong-task-comments": {
          "description": "Whether or not line-length violations (`E501`) should be triggered for comments starting with `task-tags` (by default: [\"TODO\", \"FIXME\", and \"XXX\"]).",
          "type": [
            "boolean",
            "null"
          ]
        },
        "max-doc-length": {
          "description": "The maximum line length to allow for line-length violations within documentation (`W505`), including standalone comments.",
          "type": [
            "integer",
            "null"
          ],
          "format": "uint",
          "minimum": 0.0
        }
      },
      "additionalProperties": false
    },
    "Pydocstyle": {
      "type": "object",
      "properties": {
        "convention": {
          "description": "Whether to use Google-style or NumPy-style conventions or the PEP257 defaults when analyzing docstring sections.",
          "anyOf": [
            {
              "$ref": "#/definitions/Convention"
            },
            {
              "type": "null"
            }
          ]
        }
      },
      "additionalProperties": false
    },
    "PylintOptions": {
      "type": "object",
      "properties": {
        "allow-magic-value-types": {
          "description": "Constant types to ignore when used as \"magic values\".",
          "type": [
            "array",
            "null"
          ],
          "items": {
            "$ref": "#/definitions/ConstantType"
          }
        }
      },
      "additionalProperties": false
    },
    "PythonVersion": {
      "type": "string",
      "enum": [
        "py33",
        "py34",
        "py35",
        "py36",
        "py37",
        "py38",
        "py39",
        "py310",
        "py311"
      ]
    },
    "Quote": {
      "oneOf": [
        {
          "description": "Use single quotes (`'`).",
          "type": "string",
          "enum": [
            "single"
          ]
        },
        {
          "description": "Use double quotes (`\"`).",
          "type": "string",
          "enum": [
            "double"
          ]
        }
      ]
    },
    "RelatveImportsOrder": {
      "oneOf": [
        {
          "description": "Place \"closer\" imports (fewer `.` characters, most local) before \"further\" imports (more `.` characters, least local).",
          "type": "string",
          "enum": [
            "closest-to-furthest"
          ]
        },
        {
          "description": "Place \"further\" imports (more `.` characters, least local) imports before \"closer\" imports (fewer `.` characters, most local).",
          "type": "string",
          "enum": [
            "furthest-to-closest"
          ]
        }
      ]
    },
    "RuleSelector": {
      "type": "string",
      "enum": [
        "A",
        "A0",
        "A00",
        "A001",
        "A002",
        "A003",
        "ALL",
        "ANN",
        "ANN0",
        "ANN00",
        "ANN001",
        "ANN002",
        "ANN003",
        "ANN1",
        "ANN10",
        "ANN101",
        "ANN102",
        "ANN2",
        "ANN20",
        "ANN201",
        "ANN202",
        "ANN204",
        "ANN205",
        "ANN206",
        "ANN4",
        "ANN40",
        "ANN401",
        "ARG",
        "ARG0",
        "ARG00",
        "ARG001",
        "ARG002",
        "ARG003",
        "ARG004",
        "ARG005",
        "B",
        "B0",
        "B00",
        "B002",
        "B003",
        "B004",
        "B005",
        "B006",
        "B007",
        "B008",
        "B009",
        "B01",
        "B010",
        "B011",
        "B012",
        "B013",
        "B014",
        "B015",
        "B016",
        "B017",
        "B018",
        "B019",
        "B02",
        "B020",
        "B021",
        "B022",
        "B023",
        "B024",
        "B025",
        "B026",
        "B027",
        "B9",
        "B90",
        "B904",
        "B905",
        "BLE",
        "BLE0",
        "BLE00",
        "BLE001",
        "C",
        "C4",
        "C40",
        "C400",
        "C401",
        "C402",
        "C403",
        "C404",
        "C405",
        "C406",
        "C408",
        "C409",
        "C41",
        "C410",
        "C411",
        "C413",
        "C414",
        "C415",
        "C416",
        "C417",
        "C9",
        "C90",
        "C901",
        "COM",
        "COM8",
        "COM81",
        "COM812",
        "COM818",
        "COM819",
        "D",
        "D1",
        "D10",
        "D100",
        "D101",
        "D102",
        "D103",
        "D104",
        "D105",
        "D106",
        "D107",
        "D2",
        "D20",
        "D200",
        "D201",
        "D202",
        "D203",
        "D204",
        "D205",
        "D206",
        "D207",
        "D208",
        "D209",
        "D21",
        "D210",
        "D211",
        "D212",
        "D213",
        "D214",
        "D215",
        "D3",
        "D30",
        "D300",
        "D301",
        "D4",
        "D40",
        "D400",
        "D401",
        "D402",
        "D403",
        "D404",
        "D405",
        "D406",
        "D407",
        "D408",
        "D409",
        "D41",
        "D410",
        "D411",
        "D412",
        "D413",
        "D414",
        "D415",
        "D416",
        "D417",
        "D418",
        "D419",
        "DTZ",
        "DTZ0",
        "DTZ00",
        "DTZ001",
        "DTZ002",
        "DTZ003",
        "DTZ004",
        "DTZ005",
        "DTZ006",
        "DTZ007",
        "DTZ01",
        "DTZ011",
        "DTZ012",
        "E",
        "E1",
        "E10",
        "E101",
        "E4",
        "E40",
        "E401",
        "E402",
        "E5",
        "E50",
        "E501",
        "E7",
        "E71",
        "E711",
        "E712",
        "E713",
        "E714",
        "E72",
        "E721",
        "E722",
        "E73",
        "E731",
        "E74",
        "E741",
        "E742",
        "E743",
        "E9",
        "E90",
        "E902",
        "E99",
        "E999",
        "EM",
        "EM1",
        "EM10",
        "EM101",
        "EM102",
        "EM103",
        "ERA",
        "ERA0",
        "ERA00",
        "ERA001",
        "EXE",
        "EXE0",
        "EXE00",
        "EXE003",
        "EXE004",
        "EXE005",
        "F",
        "F4",
        "F40",
        "F401",
        "F402",
        "F403",
        "F404",
        "F405",
        "F406",
        "F407",
        "F5",
        "F50",
        "F501",
        "F502",
        "F503",
        "F504",
        "F505",
        "F506",
        "F507",
        "F508",
        "F509",
        "F52",
        "F521",
        "F522",
        "F523",
        "F524",
        "F525",
        "F54",
        "F541",
        "F6",
        "F60",
        "F601",
        "F602",
        "F62",
        "F621",
        "F622",
        "F63",
        "F631",
        "F632",
        "F633",
        "F634",
        "F7",
        "F70",
        "F701",
        "F702",
        "F704",
        "F706",
        "F707",
        "F72",
        "F722",
        "F8",
        "F81",
        "F811",
        "F82",
        "F821",
        "F822",
        "F823",
        "F84",
        "F841",
        "F842",
        "F9",
        "F90",
        "F901",
        "FBT",
        "FBT0",
        "FBT00",
        "FBT001",
        "FBT002",
        "FBT003",
        "I",
        "I0",
        "I00",
        "I001",
        "I002",
        "I2",
        "I25",
        "I252",
        "IC",
        "IC0",
        "IC001",
        "IC002",
        "IC003",
        "IC004",
        "ICN",
        "ICN0",
        "ICN00",
        "ICN001",
        "INP",
        "INP0",
        "INP00",
        "INP001",
        "ISC",
        "ISC0",
        "ISC00",
        "ISC001",
        "ISC002",
        "ISC003",
        "M",
        "M0",
        "M001",
        "N",
        "N8",
        "N80",
        "N801",
        "N802",
        "N803",
        "N804",
        "N805",
        "N806",
        "N807",
        "N81",
        "N811",
        "N812",
        "N813",
        "N814",
        "N815",
        "N816",
        "N817",
        "N818",
        "PD",
        "PD0",
        "PD00",
        "PD002",
        "PD003",
        "PD004",
        "PD007",
        "PD008",
        "PD009",
        "PD01",
        "PD010",
        "PD011",
        "PD012",
        "PD013",
        "PD015",
        "PD9",
        "PD90",
        "PD901",
        "PDV",
        "PDV0",
        "PDV002",
        "PDV003",
        "PDV004",
        "PDV007",
        "PDV008",
        "PDV009",
        "PDV01",
        "PDV010",
        "PDV011",
        "PDV012",
        "PDV013",
        "PDV015",
        "PDV9",
        "PDV90",
        "PDV901",
        "PGH",
        "PGH0",
        "PGH00",
        "PGH001",
        "PGH002",
        "PGH003",
        "PGH004",
        "PIE",
        "PIE7",
        "PIE79",
        "PIE790",
        "PIE794",
        "PIE796",
        "PIE8",
        "PIE80",
<<<<<<< HEAD
        "PIE800",
=======
        "PIE804",
>>>>>>> 4ca328f9
        "PIE807",
        "PL",
        "PLC",
        "PLC0",
        "PLC04",
        "PLC041",
        "PLC0414",
        "PLC3",
        "PLC30",
        "PLC300",
        "PLC3002",
        "PLE",
        "PLE0",
        "PLE01",
        "PLE011",
        "PLE0117",
        "PLE0118",
        "PLE1",
        "PLE11",
        "PLE114",
        "PLE1142",
        "PLR",
        "PLR0",
        "PLR01",
        "PLR013",
        "PLR0133",
        "PLR02",
        "PLR020",
        "PLR0206",
        "PLR04",
        "PLR040",
        "PLR0402",
        "PLR1",
        "PLR17",
        "PLR170",
        "PLR1701",
        "PLR172",
        "PLR1722",
        "PLR2",
        "PLR20",
        "PLR200",
        "PLR2004",
        "PLW",
        "PLW0",
        "PLW01",
        "PLW012",
        "PLW0120",
        "PLW06",
        "PLW060",
        "PLW0602",
        "PT",
        "PT0",
        "PT00",
        "PT001",
        "PT002",
        "PT003",
        "PT004",
        "PT005",
        "PT006",
        "PT007",
        "PT008",
        "PT009",
        "PT01",
        "PT010",
        "PT011",
        "PT012",
        "PT013",
        "PT015",
        "PT016",
        "PT017",
        "PT018",
        "PT019",
        "PT02",
        "PT020",
        "PT021",
        "PT022",
        "PT023",
        "PT024",
        "PT025",
        "PT026",
        "PTH",
        "PTH1",
        "PTH10",
        "PTH100",
        "PTH101",
        "PTH102",
        "PTH103",
        "PTH104",
        "PTH105",
        "PTH106",
        "PTH107",
        "PTH108",
        "PTH109",
        "PTH11",
        "PTH110",
        "PTH111",
        "PTH112",
        "PTH113",
        "PTH114",
        "PTH115",
        "PTH116",
        "PTH117",
        "PTH118",
        "PTH119",
        "PTH12",
        "PTH120",
        "PTH121",
        "PTH122",
        "PTH123",
        "PTH124",
        "Q",
        "Q0",
        "Q00",
        "Q000",
        "Q001",
        "Q002",
        "Q003",
        "R",
        "R5",
        "R50",
        "R501",
        "R502",
        "R503",
        "R504",
        "R505",
        "R506",
        "R507",
        "R508",
        "RET",
        "RET5",
        "RET50",
        "RET501",
        "RET502",
        "RET503",
        "RET504",
        "RET505",
        "RET506",
        "RET507",
        "RET508",
        "RUF",
        "RUF0",
        "RUF00",
        "RUF001",
        "RUF002",
        "RUF003",
        "RUF004",
        "RUF005",
        "RUF1",
        "RUF10",
        "RUF100",
        "S",
        "S1",
        "S10",
        "S101",
        "S102",
        "S103",
        "S104",
        "S105",
        "S106",
        "S107",
        "S108",
        "S11",
        "S113",
        "S3",
        "S32",
        "S324",
        "S5",
        "S50",
        "S501",
        "S506",
        "S508",
        "S509",
        "S7",
        "S70",
        "S701",
        "SIM",
        "SIM1",
        "SIM10",
        "SIM101",
        "SIM102",
        "SIM103",
        "SIM105",
        "SIM107",
        "SIM108",
        "SIM109",
        "SIM11",
        "SIM110",
        "SIM111",
        "SIM112",
        "SIM115",
        "SIM117",
        "SIM118",
        "SIM2",
        "SIM20",
        "SIM201",
        "SIM202",
        "SIM208",
        "SIM21",
        "SIM210",
        "SIM211",
        "SIM212",
        "SIM22",
        "SIM220",
        "SIM221",
        "SIM222",
        "SIM223",
        "SIM3",
        "SIM30",
        "SIM300",
        "SIM4",
        "SIM40",
        "SIM401",
        "T",
        "T1",
        "T10",
        "T100",
        "T2",
        "T20",
        "T201",
        "T203",
        "TID",
        "TID2",
        "TID25",
        "TID251",
        "TID252",
        "TRY",
        "TRY0",
        "TRY00",
        "TRY004",
        "TRY2",
        "TRY20",
        "TRY201",
        "TRY3",
        "TRY30",
        "TRY300",
        "TYP",
        "TYP0",
        "TYP00",
        "TYP005",
        "U",
        "U0",
        "U00",
        "U001",
        "U003",
        "U004",
        "U005",
        "U006",
        "U007",
        "U008",
        "U009",
        "U01",
        "U010",
        "U011",
        "U012",
        "U013",
        "U014",
        "U015",
        "U016",
        "U017",
        "U019",
        "UP",
        "UP0",
        "UP00",
        "UP001",
        "UP003",
        "UP004",
        "UP005",
        "UP006",
        "UP007",
        "UP008",
        "UP009",
        "UP01",
        "UP010",
        "UP011",
        "UP012",
        "UP013",
        "UP014",
        "UP015",
        "UP016",
        "UP017",
        "UP018",
        "UP019",
        "UP02",
        "UP020",
        "UP021",
        "UP022",
        "UP023",
        "UP024",
        "UP025",
        "UP026",
        "UP027",
        "UP028",
        "UP029",
        "UP03",
        "UP030",
        "UP031",
        "UP032",
        "UP033",
        "UP034",
        "W",
        "W2",
        "W29",
        "W292",
        "W5",
        "W50",
        "W505",
        "W6",
        "W60",
        "W605",
        "YTT",
        "YTT1",
        "YTT10",
        "YTT101",
        "YTT102",
        "YTT103",
        "YTT2",
        "YTT20",
        "YTT201",
        "YTT202",
        "YTT203",
        "YTT204",
        "YTT3",
        "YTT30",
        "YTT301",
        "YTT302",
        "YTT303"
      ]
    },
    "SerializationFormat": {
      "type": "string",
      "enum": [
        "text",
        "json",
        "junit",
        "grouped",
        "github",
        "gitlab",
        "pylint"
      ]
    },
    "Strictness": {
      "oneOf": [
        {
          "description": "Ban imports that extend into the parent module or beyond.",
          "type": "string",
          "enum": [
            "parents"
          ]
        },
        {
          "description": "Ban all relative imports.",
          "type": "string",
          "enum": [
            "all"
          ]
        }
      ]
    },
    "Version": {
      "type": "string"
    }
  }
}<|MERGE_RESOLUTION|>--- conflicted
+++ resolved
@@ -1553,11 +1553,8 @@
         "PIE796",
         "PIE8",
         "PIE80",
-<<<<<<< HEAD
         "PIE800",
-=======
         "PIE804",
->>>>>>> 4ca328f9
         "PIE807",
         "PL",
         "PLC",
