{
  "$schema": "http://json-schema.org/draft-07/schema#",
  "title": "Options",
  "type": "object",
  "properties": {
    "allowed-confusables": {
      "description": "A list of allowed \"confusable\" Unicode characters to ignore when enforcing `RUF001`, `RUF002`, and `RUF003`.",
      "type": [
        "array",
        "null"
      ],
      "items": {
        "type": "string",
        "maxLength": 1,
        "minLength": 1
      }
    },
    "builtins": {
      "description": "A list of builtins to treat as defined references, in addition to the system builtins.",
      "type": [
        "array",
        "null"
      ],
      "items": {
        "type": "string"
      }
    },
    "cache-dir": {
      "description": "A path to the cache directory.\n\nBy default, Ruff stores cache results in a `.ruff_cache` directory in the current project root.\n\nHowever, Ruff will also respect the `RUFF_CACHE_DIR` environment variable, which takes precedence over that default.\n\nThis setting will override even the `RUFF_CACHE_DIR` environment variable, if set.",
      "type": [
        "string",
        "null"
      ]
    },
    "dummy-variable-rgx": {
      "description": "A regular expression used to identify \"dummy\" variables, or those which should be ignored when enforcing (e.g.) unused-variable rules. The default expression matches `_`, `__`, and `_var`, but not `_var_`.",
      "type": [
        "string",
        "null"
      ]
    },
    "exclude": {
      "description": "A list of file patterns to exclude from linting.\n\nExclusions are based on globs, and can be either:\n\n- Single-path patterns, like `.mypy_cache` (to exclude any directory named `.mypy_cache` in the tree), `foo.py` (to exclude any file named `foo.py`), or `foo_*.py` (to exclude any file matching `foo_*.py` ). - Relative patterns, like `directory/foo.py` (to exclude that specific file) or `directory/*.py` (to exclude any Python files in `directory`). Note that these paths are relative to the project root (e.g., the directory containing your `pyproject.toml`).\n\nFor more information on the glob syntax, refer to the [`globset` documentation](https://docs.rs/globset/latest/globset/#syntax).\n\nNote that you'll typically want to use [`extend-exclude`](#extend-exclude) to modify the excluded paths.",
      "type": [
        "array",
        "null"
      ],
      "items": {
        "type": "string"
      }
    },
    "extend": {
      "description": "A path to a local `pyproject.toml` file to merge into this configuration. User home directory and environment variables will be expanded.\n\nTo resolve the current `pyproject.toml` file, Ruff will first resolve this base configuration file, then merge in any properties defined in the current configuration file.",
      "type": [
        "string",
        "null"
      ]
    },
    "extend-exclude": {
      "description": "A list of file patterns to omit from linting, in addition to those specified by `exclude`.\n\nExclusions are based on globs, and can be either:\n\n- Single-path patterns, like `.mypy_cache` (to exclude any directory named `.mypy_cache` in the tree), `foo.py` (to exclude any file named `foo.py`), or `foo_*.py` (to exclude any file matching `foo_*.py` ). - Relative patterns, like `directory/foo.py` (to exclude that specific file) or `directory/*.py` (to exclude any Python files in `directory`). Note that these paths are relative to the project root (e.g., the directory containing your `pyproject.toml`).\n\nFor more information on the glob syntax, refer to the [`globset` documentation](https://docs.rs/globset/latest/globset/#syntax).",
      "type": [
        "array",
        "null"
      ],
      "items": {
        "type": "string"
      }
    },
    "extend-ignore": {
      "description": "A list of rule codes or prefixes to ignore, in addition to those specified by `ignore`.\n\nNote that `extend-ignore` is applied after resolving rules from `ignore`/`select` and a less specific rule in `extend-ignore` would overwrite a more specific rule in `select`. It is recommended to only use `extend-ignore` when extending a `pyproject.toml` file via `extend`.",
      "type": [
        "array",
        "null"
      ],
      "items": {
        "$ref": "#/definitions/RuleSelector"
      }
    },
    "extend-select": {
      "description": "A list of rule codes or prefixes to enable, in addition to those specified by `select`.\n\nNote that `extend-select` is applied after resolving rules from `ignore`/`select` and a less specific rule in `extend-select` would overwrite a more specific rule in `ignore`. It is recommended to only use `extend-select` when extending a `pyproject.toml` file via `extend`.",
      "type": [
        "array",
        "null"
      ],
      "items": {
        "$ref": "#/definitions/RuleSelector"
      }
    },
    "external": {
      "description": "A list of rule codes that are unsupported by Ruff, but should be preserved when (e.g.) validating `# noqa` directives. Useful for retaining `# noqa` directives that cover plugins not yet implemented by Ruff.",
      "type": [
        "array",
        "null"
      ],
      "items": {
        "type": "string"
      }
    },
    "fix": {
      "description": "Enable autofix behavior by-default when running `ruff` (overridden by the `--fix` and `--no-fix` command-line flags).",
      "type": [
        "boolean",
        "null"
      ]
    },
    "fix-only": {
      "description": "Like `fix`, but disables reporting on leftover violation. Implies `fix`.",
      "type": [
        "boolean",
        "null"
      ]
    },
    "fixable": {
      "description": "A list of rule codes or prefixes to consider autofixable.",
      "type": [
        "array",
        "null"
      ],
      "items": {
        "$ref": "#/definitions/RuleSelector"
      }
    },
    "flake8-annotations": {
      "description": "Options for the `flake8-annotations` plugin.",
      "anyOf": [
        {
          "$ref": "#/definitions/Flake8AnnotationsOptions"
        },
        {
          "type": "null"
        }
      ]
    },
    "flake8-bandit": {
      "description": "Options for the `flake8-bandit` plugin.",
      "anyOf": [
        {
          "$ref": "#/definitions/Flake8BanditOptions"
        },
        {
          "type": "null"
        }
      ]
    },
    "flake8-bugbear": {
      "description": "Options for the `flake8-bugbear` plugin.",
      "anyOf": [
        {
          "$ref": "#/definitions/Flake8BugbearOptions"
        },
        {
          "type": "null"
        }
      ]
    },
    "flake8-builtins": {
      "description": "Options for the `flake8-builtins` plugin.",
      "anyOf": [
        {
          "$ref": "#/definitions/Flake8BuiltinsOptions"
        },
        {
          "type": "null"
        }
      ]
    },
    "flake8-errmsg": {
      "description": "Options for the `flake8-errmsg` plugin.",
      "anyOf": [
        {
          "$ref": "#/definitions/Flake8ErrMsgOptions"
        },
        {
          "type": "null"
        }
      ]
    },
    "flake8-import-conventions": {
      "description": "Options for the `flake8-import-conventions` plugin.",
      "anyOf": [
        {
          "$ref": "#/definitions/Flake8ImportConventionsOptions"
        },
        {
          "type": "null"
        }
      ]
    },
    "flake8-pytest-style": {
      "description": "Options for the `flake8-pytest-style` plugin.",
      "anyOf": [
        {
          "$ref": "#/definitions/Flake8PytestStyleOptions"
        },
        {
          "type": "null"
        }
      ]
    },
    "flake8-quotes": {
      "description": "Options for the `flake8-quotes` plugin.",
      "anyOf": [
        {
          "$ref": "#/definitions/Flake8QuotesOptions"
        },
        {
          "type": "null"
        }
      ]
    },
    "flake8-tidy-imports": {
      "description": "Options for the `flake8-tidy-imports` plugin.",
      "anyOf": [
        {
          "$ref": "#/definitions/Flake8TidyImportsOptions"
        },
        {
          "type": "null"
        }
      ]
    },
    "flake8-unused-arguments": {
      "description": "Options for the `flake8-unused-arguments` plugin.",
      "anyOf": [
        {
          "$ref": "#/definitions/Flake8UnusedArgumentsOptions"
        },
        {
          "type": "null"
        }
      ]
    },
    "force-exclude": {
      "description": "Whether to enforce `exclude` and `extend-exclude` patterns, even for paths that are passed to Ruff explicitly. Typically, Ruff will lint any paths passed in directly, even if they would typically be excluded. Setting `force-exclude = true` will cause Ruff to respect these exclusions unequivocally.\n\nThis is useful for [`pre-commit`](https://pre-commit.com/), which explicitly passes all changed files to the [`ruff-pre-commit`](https://github.com/charliermarsh/ruff-pre-commit) plugin, regardless of whether they're marked as excluded by Ruff's own settings.",
      "type": [
        "boolean",
        "null"
      ]
    },
    "format": {
      "description": "The style in which violation messages should be formatted: `\"text\"` (default), `\"grouped\"` (group messages by file), `\"json\"` (machine-readable), `\"junit\"` (machine-readable XML), `\"github\"` (GitHub Actions annotations), `\"gitlab\"` (GitLab CI code quality report), or `\"pylint\"` (Pylint text format).",
      "anyOf": [
        {
          "$ref": "#/definitions/SerializationFormat"
        },
        {
          "type": "null"
        }
      ]
    },
    "ignore": {
      "description": "A list of rule codes or prefixes to ignore. Prefixes can specify exact rules (like `F841`), entire categories (like `F`), or anything in between.\n\nWhen breaking ties between enabled and disabled rules (via `select` and `ignore`, respectively), more specific prefixes override less specific prefixes.",
      "type": [
        "array",
        "null"
      ],
      "items": {
        "$ref": "#/definitions/RuleSelector"
      }
    },
    "ignore-init-module-imports": {
      "description": "Avoid automatically removing unused imports in `__init__.py` files. Such imports will still be flagged, but with a dedicated message suggesting that the import is either added to the module's `__all__` symbol, or re-exported with a redundant alias (e.g., `import os as os`).",
      "type": [
        "boolean",
        "null"
      ]
    },
    "isort": {
      "description": "Options for the `isort` plugin.",
      "anyOf": [
        {
          "$ref": "#/definitions/IsortOptions"
        },
        {
          "type": "null"
        }
      ]
    },
    "line-length": {
      "description": "The line length to use when enforcing long-lines violations (like `E501`).",
      "type": [
        "integer",
        "null"
      ],
      "format": "uint",
      "minimum": 0.0
    },
    "mccabe": {
      "description": "Options for the `mccabe` plugin.",
      "anyOf": [
        {
          "$ref": "#/definitions/McCabeOptions"
        },
        {
          "type": "null"
        }
      ]
    },
    "namespace-packages": {
      "description": "Mark the specified directories as namespace packages. For the purpose of module resolution, Ruff will treat those directories as if they contained an `__init__.py` file.",
      "type": [
        "array",
        "null"
      ],
      "items": {
        "type": "string"
      }
    },
    "pep8-naming": {
      "description": "Options for the `pep8-naming` plugin.",
      "anyOf": [
        {
          "$ref": "#/definitions/Pep8NamingOptions"
        },
        {
          "type": "null"
        }
      ]
    },
    "per-file-ignores": {
      "description": "A list of mappings from file pattern to rule codes or prefixes to exclude, when considering any matching files.",
      "type": [
        "object",
        "null"
      ],
      "additionalProperties": {
        "type": "array",
        "items": {
          "$ref": "#/definitions/RuleSelector"
        }
      }
    },
    "pycodestyle": {
      "description": "Options for the `pycodestyle` plugin.",
      "anyOf": [
        {
          "$ref": "#/definitions/Pycodestyle"
        },
        {
          "type": "null"
        }
      ]
    },
    "pydocstyle": {
      "description": "Options for the `pydocstyle` plugin.",
      "anyOf": [
        {
          "$ref": "#/definitions/Pydocstyle"
        },
        {
          "type": "null"
        }
      ]
    },
    "pylint": {
      "description": "Options for the `pylint` plugin.",
      "anyOf": [
        {
          "$ref": "#/definitions/PylintOptions"
        },
        {
          "type": "null"
        }
      ]
    },
    "pyupgrade": {
      "description": "Options for the `pyupgrade` plugin.",
      "anyOf": [
        {
          "$ref": "#/definitions/PyUpgradeOptions"
        },
        {
          "type": "null"
        }
      ]
    },
    "required-version": {
      "description": "Require a specific version of Ruff to be running (useful for unifying results across many environments, e.g., with a `pyproject.toml` file).",
      "anyOf": [
        {
          "$ref": "#/definitions/Version"
        },
        {
          "type": "null"
        }
      ]
    },
    "respect-gitignore": {
      "description": "Whether to automatically exclude files that are ignored by `.ignore`, `.gitignore`, `.git/info/exclude`, and global `gitignore` files. Enabled by default.",
      "type": [
        "boolean",
        "null"
      ]
    },
    "select": {
      "description": "A list of rule codes or prefixes to enable. Prefixes can specify exact rules (like `F841`), entire categories (like `F`), or anything in between.\n\nWhen breaking ties between enabled and disabled rules (via `select` and `ignore`, respectively), more specific prefixes override less specific prefixes.",
      "type": [
        "array",
        "null"
      ],
      "items": {
        "$ref": "#/definitions/RuleSelector"
      }
    },
    "show-source": {
      "description": "Whether to show source code snippets when reporting lint violations (overridden by the `--show-source` command-line flag).",
      "type": [
        "boolean",
        "null"
      ]
    },
    "src": {
      "description": "The source code paths to consider, e.g., when resolving first- vs. third-party imports.\n\nAs an example: given a Python package structure like:\n\n```text my_package/ pyproject.toml src/ my_package/ __init__.py foo.py bar.py ```\n\nThe `src` directory should be included in `source` (e.g., `source = [\"src\"]`), such that when resolving imports, `my_package.foo` is considered a first-party import.\n\nThis field supports globs. For example, if you have a series of Python packages in a `python_modules` directory, `src = [\"python_modules/*\"]` would expand to incorporate all of the packages in that directory. User home directory and environment variables will also be expanded.",
      "type": [
        "array",
        "null"
      ],
      "items": {
        "type": "string"
      }
    },
    "target-version": {
      "description": "The Python version to target, e.g., when considering automatic code upgrades, like rewriting type annotations. Note that the target version will _not_ be inferred from the _current_ Python version, and instead must be specified explicitly (as seen below).",
      "anyOf": [
        {
          "$ref": "#/definitions/PythonVersion"
        },
        {
          "type": "null"
        }
      ]
    },
    "task-tags": {
      "description": "A list of task tags to recognize (e.g., \"TODO\", \"FIXME\", \"XXX\").\n\nComments starting with these tags will be ignored by commented-out code detection (`ERA`), and skipped by line-length rules (`E501`) if `ignore-overlong-task-comments` is set to `true`.",
      "type": [
        "array",
        "null"
      ],
      "items": {
        "type": "string"
      }
    },
    "typing-modules": {
      "description": "A list of modules whose imports should be treated equivalently to members of the `typing` module.\n\nThis is useful for ensuring proper type annotation inference for projects that re-export `typing` and `typing_extensions` members from a compatibility module. If omitted, any members imported from modules apart from `typing` and `typing_extensions` will be treated as ordinary Python objects.",
      "type": [
        "array",
        "null"
      ],
      "items": {
        "type": "string"
      }
    },
    "unfixable": {
      "description": "A list of rule codes or prefixes to consider non-autofix-able.",
      "type": [
        "array",
        "null"
      ],
      "items": {
        "$ref": "#/definitions/RuleSelector"
      }
    },
    "update-check": {
      "description": "Enable or disable automatic update checks (overridden by the `--update-check` and `--no-update-check` command-line flags).",
      "type": [
        "boolean",
        "null"
      ]
    }
  },
  "additionalProperties": false,
  "definitions": {
    "ApiBan": {
      "type": "object",
      "required": [
        "msg"
      ],
      "properties": {
        "msg": {
          "description": "The message to display when the API is used.",
          "type": "string"
        }
      },
      "additionalProperties": false
    },
    "ConstantType": {
      "type": "string",
      "enum": [
        "bytes",
        "complex",
        "float",
        "int",
        "str",
        "tuple"
      ]
    },
    "Convention": {
      "oneOf": [
        {
          "description": "Use Google-style docstrings.",
          "type": "string",
          "enum": [
            "google"
          ]
        },
        {
          "description": "Use NumPy-style docstrings.",
          "type": "string",
          "enum": [
            "numpy"
          ]
        },
        {
          "description": "Use PEP257-style docstrings.",
          "type": "string",
          "enum": [
            "pep257"
          ]
        }
      ]
    },
    "Flake8AnnotationsOptions": {
      "type": "object",
      "properties": {
        "allow-star-arg-any": {
          "description": "Whether to suppress `ANN401` for dynamically typed `*args` and `**kwargs` arguments.",
          "type": [
            "boolean",
            "null"
          ]
        },
        "mypy-init-return": {
          "description": "Whether to allow the omission of a return type hint for `__init__` if at least one argument is annotated.",
          "type": [
            "boolean",
            "null"
          ]
        },
        "suppress-dummy-args": {
          "description": "Whether to suppress `ANN000`-level violations for arguments matching the \"dummy\" variable regex (like `_`).",
          "type": [
            "boolean",
            "null"
          ]
        },
        "suppress-none-returning": {
          "description": "Whether to suppress `ANN200`-level violations for functions that meet either of the following criteria:\n\n- Contain no `return` statement. - Explicit `return` statement(s) all return `None` (explicitly or implicitly).",
          "type": [
            "boolean",
            "null"
          ]
        }
      },
      "additionalProperties": false
    },
    "Flake8BanditOptions": {
      "type": "object",
      "properties": {
        "hardcoded-tmp-directory": {
          "description": "A list of directories to consider temporary.",
          "type": [
            "array",
            "null"
          ],
          "items": {
            "type": "string"
          }
        },
        "hardcoded-tmp-directory-extend": {
          "description": "A list of directories to consider temporary, in addition to those specified by `hardcoded-tmp-directory`.",
          "type": [
            "array",
            "null"
          ],
          "items": {
            "type": "string"
          }
        }
      },
      "additionalProperties": false
    },
    "Flake8BugbearOptions": {
      "type": "object",
      "properties": {
        "extend-immutable-calls": {
          "description": "Additional callable functions to consider \"immutable\" when evaluating, e.g., the `no-mutable-default-argument` rule (`B006`).",
          "type": [
            "array",
            "null"
          ],
          "items": {
            "type": "string"
          }
        }
      },
      "additionalProperties": false
    },
    "Flake8BuiltinsOptions": {
      "type": "object",
      "properties": {
        "builtins-ignorelist": {
          "description": "Ignore list of builtins.",
          "type": [
            "array",
            "null"
          ],
          "items": {
            "type": "string"
          }
        }
      },
      "additionalProperties": false
    },
    "Flake8ErrMsgOptions": {
      "type": "object",
      "properties": {
        "max-string-length": {
          "description": "Maximum string length for string literals in exception messages.",
          "type": [
            "integer",
            "null"
          ],
          "format": "uint",
          "minimum": 0.0
        }
      },
      "additionalProperties": false
    },
    "Flake8ImportConventionsOptions": {
      "type": "object",
      "properties": {
        "aliases": {
          "description": "The conventional aliases for imports. These aliases can be extended by the `extend_aliases` option.",
          "type": [
            "object",
            "null"
          ],
          "additionalProperties": {
            "type": "string"
          }
        },
        "extend-aliases": {
          "description": "A mapping of modules to their conventional import aliases. These aliases will be added to the `aliases` mapping.",
          "type": [
            "object",
            "null"
          ],
          "additionalProperties": {
            "type": "string"
          }
        }
      },
      "additionalProperties": false
    },
    "Flake8PytestStyleOptions": {
      "type": "object",
      "properties": {
        "fixture-parentheses": {
          "description": "Boolean flag specifying whether `@pytest.fixture()` without parameters should have parentheses. If the option is set to `true` (the default), `@pytest.fixture()` is valid and `@pytest.fixture` is invalid. If set to `false`, `@pytest.fixture` is valid and `@pytest.fixture()` is invalid.",
          "type": [
            "boolean",
            "null"
          ]
        },
        "mark-parentheses": {
          "description": "Boolean flag specifying whether `@pytest.mark.foo()` without parameters should have parentheses. If the option is set to `true` (the default), `@pytest.mark.foo()` is valid and `@pytest.mark.foo` is invalid. If set to `false`, `@pytest.fixture` is valid and `@pytest.mark.foo()` is invalid.",
          "type": [
            "boolean",
            "null"
          ]
        },
        "parametrize-names-type": {
          "description": "Expected type for multiple argument names in `@pytest.mark.parametrize`. The following values are supported: * `csv` — a comma-separated list, e.g. `@pytest.mark.parametrize('name1,name2', ...)` * `tuple` (default) — e.g. `@pytest.mark.parametrize(('name1', 'name2'), ...)` * `list` — e.g. `@pytest.mark.parametrize(['name1', 'name2'], ...)`",
          "anyOf": [
            {
              "$ref": "#/definitions/ParametrizeNameType"
            },
            {
              "type": "null"
            }
          ]
        },
        "parametrize-values-row-type": {
          "description": "Expected type for each row of values in `@pytest.mark.parametrize` in case of multiple parameters. The following values are supported: * `tuple` (default) — e.g. `@pytest.mark.parametrize(('name1', 'name2'), [(1, 2), (3, 4)])` * `list` — e.g. `@pytest.mark.parametrize(('name1', 'name2'), [[1, 2], [3, 4]])`",
          "anyOf": [
            {
              "$ref": "#/definitions/ParametrizeValuesRowType"
            },
            {
              "type": "null"
            }
          ]
        },
        "parametrize-values-type": {
          "description": "Expected type for the list of values rows in `@pytest.mark.parametrize`. The following values are supported: * `tuple` — e.g. `@pytest.mark.parametrize('name', (1, 2, 3))` * `list` (default) — e.g. `@pytest.mark.parametrize('name', [1, 2, 3])`",
          "anyOf": [
            {
              "$ref": "#/definitions/ParametrizeValuesType"
            },
            {
              "type": "null"
            }
          ]
        },
        "raises-extend-require-match-for": {
          "description": "List of additional exception names that require a match= parameter in a `pytest.raises()` call. This extends the default list of exceptions that require a match= parameter. This option is useful if you want to extend the default list of exceptions that require a match= parameter without having to specify the entire list. Note that this option does not remove any exceptions from the default list.",
          "type": [
            "array",
            "null"
          ],
          "items": {
            "type": "string"
          }
        },
        "raises-require-match-for": {
          "description": "List of exception names that require a match= parameter in a `pytest.raises()` call.",
          "type": [
            "array",
            "null"
          ],
          "items": {
            "type": "string"
          }
        }
      },
      "additionalProperties": false
    },
    "Flake8QuotesOptions": {
      "type": "object",
      "properties": {
        "avoid-escape": {
          "description": "Whether to avoid using single quotes if a string contains single quotes, or vice-versa with double quotes, as per [PEP8](https://peps.python.org/pep-0008/#string-quotes). This minimizes the need to escape quotation marks within strings.",
          "type": [
            "boolean",
            "null"
          ]
        },
        "docstring-quotes": {
          "description": "Quote style to prefer for docstrings (either \"single\" (`'`) or \"double\" (`\"`)).",
          "anyOf": [
            {
              "$ref": "#/definitions/Quote"
            },
            {
              "type": "null"
            }
          ]
        },
        "inline-quotes": {
          "description": "Quote style to prefer for inline strings (either \"single\" (`'`) or \"double\" (`\"`)).",
          "anyOf": [
            {
              "$ref": "#/definitions/Quote"
            },
            {
              "type": "null"
            }
          ]
        },
        "multiline-quotes": {
          "description": "Quote style to prefer for multiline strings (either \"single\" (`'`) or \"double\" (`\"`)).",
          "anyOf": [
            {
              "$ref": "#/definitions/Quote"
            },
            {
              "type": "null"
            }
          ]
        }
      },
      "additionalProperties": false
    },
    "Flake8TidyImportsOptions": {
      "type": "object",
      "properties": {
        "ban-relative-imports": {
          "description": "Whether to ban all relative imports (`\"all\"`), or only those imports that extend into the parent module or beyond (`\"parents\"`).",
          "anyOf": [
            {
              "$ref": "#/definitions/Strictness"
            },
            {
              "type": "null"
            }
          ]
        },
        "banned-api": {
          "description": "Specific modules or module members that may not be imported or accessed. Note that this rule is only meant to flag accidental uses, and can be circumvented via `eval` or `importlib`.",
          "type": [
            "object",
            "null"
          ],
          "additionalProperties": {
            "$ref": "#/definitions/ApiBan"
          }
        }
      },
      "additionalProperties": false
    },
    "Flake8UnusedArgumentsOptions": {
      "type": "object",
      "properties": {
        "ignore-variadic-names": {
          "description": "Whether to allow unused variadic arguments, like `*args` and `**kwargs`.",
          "type": [
            "boolean",
            "null"
          ]
        }
      },
      "additionalProperties": false
    },
    "ImportType": {
      "type": "string",
      "enum": [
        "future",
        "standard-library",
        "third-party",
        "first-party",
        "local-folder"
      ]
    },
    "IsortOptions": {
      "type": "object",
      "properties": {
        "classes": {
          "description": "An override list of tokens to always recognize as a Class for `order-by-type` regardless of casing.",
          "type": [
            "array",
            "null"
          ],
          "items": {
            "type": "string"
          }
        },
        "combine-as-imports": {
          "description": "Combines as imports on the same line. See isort's [`combine-as-imports`](https://pycqa.github.io/isort/docs/configuration/options.html#combine-as-imports) option.",
          "type": [
            "boolean",
            "null"
          ]
        },
        "constants": {
          "description": "An override list of tokens to always recognize as a CONSTANT for `order-by-type` regardless of casing.",
          "type": [
            "array",
            "null"
          ],
          "items": {
            "type": "string"
          }
        },
        "extra-standard-library": {
          "description": "A list of modules to consider standard-library, in addition to those known to Ruff in advance.",
          "type": [
            "array",
            "null"
          ],
          "items": {
            "type": "string"
          }
        },
        "force-single-line": {
          "description": "Forces all from imports to appear on their own line.",
          "type": [
            "boolean",
            "null"
          ]
        },
        "force-sort-within-sections": {
          "description": "Don't sort straight-style imports (like `import sys`) before from-style imports (like `from itertools import groupby`). Instead, sort the imports by module, independent of import style.",
          "type": [
            "boolean",
            "null"
          ]
        },
        "force-wrap-aliases": {
          "description": "Force `import from` statements with multiple members and at least one alias (e.g., `import A as B`) to wrap such that every line contains exactly one member. For example, this formatting would be retained, rather than condensing to a single line:\n\n```py from .utils import ( test_directory as test_directory, test_id as test_id ) ```\n\nNote that this setting is only effective when combined with `combine-as-imports = true`. When `combine-as-imports` isn't enabled, every aliased `import from` will be given its own line, in which case, wrapping is not necessary.",
          "type": [
            "boolean",
            "null"
          ]
        },
        "known-first-party": {
          "description": "A list of modules to consider first-party, regardless of whether they can be identified as such via introspection of the local filesystem.",
          "type": [
            "array",
            "null"
          ],
          "items": {
            "type": "string"
          }
        },
        "known-third-party": {
          "description": "A list of modules to consider third-party, regardless of whether they can be identified as such via introspection of the local filesystem.",
          "type": [
            "array",
            "null"
          ],
          "items": {
            "type": "string"
          }
        },
        "no-lines-before": {
          "description": "A list of sections that should _not_ be delineated from the previous section via empty lines.",
          "type": [
            "array",
            "null"
          ],
          "items": {
            "$ref": "#/definitions/ImportType"
          }
        },
        "order-by-type": {
          "description": "Order imports by type, which is determined by case, in addition to alphabetically.",
          "type": [
            "boolean",
            "null"
          ]
        },
        "relative-imports-order": {
          "description": "Whether to place \"closer\" imports (fewer `.` characters, most local) before \"further\" imports (more `.` characters, least local), or vice versa.\n\nThe default (\"furthest-to-closest\") is equivalent to isort's `reverse-relative` default (`reverse-relative = false`); setting this to \"closest-to-furthest\" is equivalent to isort's `reverse-relative = true`.",
          "anyOf": [
            {
              "$ref": "#/definitions/RelatveImportsOrder"
            },
            {
              "type": "null"
            }
          ]
        },
        "required-imports": {
          "description": "Add the specified import line to all files.",
          "type": [
            "array",
            "null"
          ],
          "items": {
            "type": "string"
          }
        },
        "single-line-exclusions": {
          "description": "One or more modules to exclude from the single line rule.",
          "type": [
            "array",
            "null"
          ],
          "items": {
            "type": "string"
          }
        },
        "split-on-trailing-comma": {
          "description": "If a comma is placed after the last member in a multi-line import, then the imports will never be folded into one line.\n\nSee isort's [`split-on-trailing-comma`](https://pycqa.github.io/isort/docs/configuration/options.html#split-on-trailing-comma) option.",
          "type": [
            "boolean",
            "null"
          ]
        },
        "variables": {
          "description": "An override list of tokens to always recognize as a var for `order-by-type` regardless of casing.",
          "type": [
            "array",
            "null"
          ],
          "items": {
            "type": "string"
          }
        }
      },
      "additionalProperties": false
    },
    "McCabeOptions": {
      "type": "object",
      "properties": {
        "max-complexity": {
          "description": "The maximum McCabe complexity to allow before triggering `C901` errors.",
          "type": [
            "integer",
            "null"
          ],
          "format": "uint",
          "minimum": 0.0
        }
      },
      "additionalProperties": false
    },
    "ParametrizeNameType": {
      "type": "string",
      "enum": [
        "csv",
        "tuple",
        "list"
      ]
    },
    "ParametrizeValuesRowType": {
      "type": "string",
      "enum": [
        "tuple",
        "list"
      ]
    },
    "ParametrizeValuesType": {
      "type": "string",
      "enum": [
        "tuple",
        "list"
      ]
    },
    "Pep8NamingOptions": {
      "type": "object",
      "properties": {
        "classmethod-decorators": {
          "description": "A list of decorators that, when applied to a method, indicate that the method should be treated as a class method. For example, Ruff will expect that any method decorated by a decorator in this list takes a `cls` argument as its first argument.",
          "type": [
            "array",
            "null"
          ],
          "items": {
            "type": "string"
          }
        },
        "ignore-names": {
          "description": "A list of names to ignore when considering `pep8-naming` violations.",
          "type": [
            "array",
            "null"
          ],
          "items": {
            "type": "string"
          }
        },
        "staticmethod-decorators": {
          "description": "A list of decorators that, when applied to a method, indicate that the method should be treated as a static method. For example, Ruff will expect that any method decorated by a decorator in this list has no `self` or `cls` argument.",
          "type": [
            "array",
            "null"
          ],
          "items": {
            "type": "string"
          }
        }
      },
      "additionalProperties": false
    },
    "PyUpgradeOptions": {
      "type": "object",
      "properties": {
        "keep-runtime-typing": {
          "description": "Whether to avoid PEP 585 (`List[int]` -> `list[int]`) and PEP 604 (`Optional[str]` -> `str | None`) rewrites even if a file imports `from __future__ import annotations`. Note that this setting is only applicable when the target Python version is below 3.9 and 3.10 respectively.",
          "type": [
            "boolean",
            "null"
          ]
        }
      },
      "additionalProperties": false
    },
    "Pycodestyle": {
      "type": "object",
      "properties": {
        "ignore-overlong-task-comments": {
          "description": "Whether or not line-length violations (`E501`) should be triggered for comments starting with `task-tags` (by default: [\"TODO\", \"FIXME\", and \"XXX\"]).",
          "type": [
            "boolean",
            "null"
          ]
        },
        "max-doc-length": {
          "description": "The maximum line length to allow for line-length violations within documentation (`W505`), including standalone comments.",
          "type": [
            "integer",
            "null"
          ],
          "format": "uint",
          "minimum": 0.0
        }
      },
      "additionalProperties": false
    },
    "Pydocstyle": {
      "type": "object",
      "properties": {
        "convention": {
          "description": "Whether to use Google-style or NumPy-style conventions or the PEP257 defaults when analyzing docstring sections.",
          "anyOf": [
            {
              "$ref": "#/definitions/Convention"
            },
            {
              "type": "null"
            }
          ]
        }
      },
      "additionalProperties": false
    },
    "PylintOptions": {
      "type": "object",
      "properties": {
        "allow-magic-value-types": {
          "description": "Constant types to ignore when used as \"magic values\".",
          "type": [
            "array",
            "null"
          ],
          "items": {
            "$ref": "#/definitions/ConstantType"
          }
        }
      },
      "additionalProperties": false
    },
    "PythonVersion": {
      "type": "string",
      "enum": [
        "py33",
        "py34",
        "py35",
        "py36",
        "py37",
        "py38",
        "py39",
        "py310",
        "py311"
      ]
    },
    "Quote": {
      "oneOf": [
        {
          "description": "Use single quotes (`'`).",
          "type": "string",
          "enum": [
            "single"
          ]
        },
        {
          "description": "Use double quotes (`\"`).",
          "type": "string",
          "enum": [
            "double"
          ]
        }
      ]
    },
    "RelatveImportsOrder": {
      "oneOf": [
        {
          "description": "Place \"closer\" imports (fewer `.` characters, most local) before \"further\" imports (more `.` characters, least local).",
          "type": "string",
          "enum": [
            "closest-to-furthest"
          ]
        },
        {
          "description": "Place \"further\" imports (more `.` characters, least local) imports before \"closer\" imports (fewer `.` characters, most local).",
          "type": "string",
          "enum": [
            "furthest-to-closest"
          ]
        }
      ]
    },
    "RuleSelector": {
      "type": "string",
      "enum": [
        "A",
        "A0",
        "A00",
        "A001",
        "A002",
        "A003",
        "ALL",
        "ANN",
        "ANN0",
        "ANN00",
        "ANN001",
        "ANN002",
        "ANN003",
        "ANN1",
        "ANN10",
        "ANN101",
        "ANN102",
        "ANN2",
        "ANN20",
        "ANN201",
        "ANN202",
        "ANN204",
        "ANN205",
        "ANN206",
        "ANN4",
        "ANN40",
        "ANN401",
        "ARG",
        "ARG0",
        "ARG00",
        "ARG001",
        "ARG002",
        "ARG003",
        "ARG004",
        "ARG005",
        "B",
        "B0",
        "B00",
        "B002",
        "B003",
        "B004",
        "B005",
        "B006",
        "B007",
        "B008",
        "B009",
        "B01",
        "B010",
        "B011",
        "B012",
        "B013",
        "B014",
        "B015",
        "B016",
        "B017",
        "B018",
        "B019",
        "B02",
        "B020",
        "B021",
        "B022",
        "B023",
        "B024",
        "B025",
        "B026",
        "B027",
        "B9",
        "B90",
        "B904",
        "B905",
        "BLE",
        "BLE0",
        "BLE00",
        "BLE001",
        "C",
        "C4",
        "C40",
        "C400",
        "C401",
        "C402",
        "C403",
        "C404",
        "C405",
        "C406",
        "C408",
        "C409",
        "C41",
        "C410",
        "C411",
        "C413",
        "C414",
        "C415",
        "C416",
        "C417",
        "C9",
        "C90",
        "C901",
        "COM",
        "COM8",
        "COM81",
        "COM812",
        "COM818",
        "COM819",
        "D",
        "D1",
        "D10",
        "D100",
        "D101",
        "D102",
        "D103",
        "D104",
        "D105",
        "D106",
        "D107",
        "D2",
        "D20",
        "D200",
        "D201",
        "D202",
        "D203",
        "D204",
        "D205",
        "D206",
        "D207",
        "D208",
        "D209",
        "D21",
        "D210",
        "D211",
        "D212",
        "D213",
        "D214",
        "D215",
        "D3",
        "D30",
        "D300",
        "D301",
        "D4",
        "D40",
        "D400",
        "D401",
        "D402",
        "D403",
        "D404",
        "D405",
        "D406",
        "D407",
        "D408",
        "D409",
        "D41",
        "D410",
        "D411",
        "D412",
        "D413",
        "D414",
        "D415",
        "D416",
        "D417",
        "D418",
        "D419",
        "DTZ",
        "DTZ0",
        "DTZ00",
        "DTZ001",
        "DTZ002",
        "DTZ003",
        "DTZ004",
        "DTZ005",
        "DTZ006",
        "DTZ007",
        "DTZ01",
        "DTZ011",
        "DTZ012",
        "E",
        "E1",
        "E10",
        "E101",
        "E4",
        "E40",
        "E401",
        "E402",
        "E5",
        "E50",
        "E501",
        "E7",
        "E71",
        "E711",
        "E712",
        "E713",
        "E714",
        "E72",
        "E721",
        "E722",
        "E73",
        "E731",
        "E74",
        "E741",
        "E742",
        "E743",
        "E9",
        "E90",
        "E902",
        "E99",
        "E999",
        "EM",
        "EM1",
        "EM10",
        "EM101",
        "EM102",
        "EM103",
        "ERA",
        "ERA0",
        "ERA00",
        "ERA001",
        "EXE",
        "EXE0",
        "EXE00",
        "EXE003",
        "EXE004",
        "EXE005",
        "F",
        "F4",
        "F40",
        "F401",
        "F402",
        "F403",
        "F404",
        "F405",
        "F406",
        "F407",
        "F5",
        "F50",
        "F501",
        "F502",
        "F503",
        "F504",
        "F505",
        "F506",
        "F507",
        "F508",
        "F509",
        "F52",
        "F521",
        "F522",
        "F523",
        "F524",
        "F525",
        "F54",
        "F541",
        "F6",
        "F60",
        "F601",
        "F602",
        "F62",
        "F621",
        "F622",
        "F63",
        "F631",
        "F632",
        "F633",
        "F634",
        "F7",
        "F70",
        "F701",
        "F702",
        "F704",
        "F706",
        "F707",
        "F72",
        "F722",
        "F8",
        "F81",
        "F811",
        "F82",
        "F821",
        "F822",
        "F823",
        "F84",
        "F841",
        "F842",
        "F9",
        "F90",
        "F901",
        "FBT",
        "FBT0",
        "FBT00",
        "FBT001",
        "FBT002",
        "FBT003",
        "I",
        "I0",
        "I00",
        "I001",
        "I002",
        "I2",
        "I25",
        "I252",
        "IC",
        "IC0",
        "IC001",
        "IC002",
        "IC003",
        "IC004",
        "ICN",
        "ICN0",
        "ICN00",
        "ICN001",
        "INP",
        "INP0",
        "INP00",
        "INP001",
        "ISC",
        "ISC0",
        "ISC00",
        "ISC001",
        "ISC002",
        "ISC003",
        "M",
        "M0",
        "M001",
        "N",
        "N8",
        "N80",
        "N801",
        "N802",
        "N803",
        "N804",
        "N805",
        "N806",
        "N807",
        "N81",
        "N811",
        "N812",
        "N813",
        "N814",
        "N815",
        "N816",
        "N817",
        "N818",
        "PD",
        "PD0",
        "PD00",
        "PD002",
        "PD003",
        "PD004",
        "PD007",
        "PD008",
        "PD009",
        "PD01",
        "PD010",
        "PD011",
        "PD012",
        "PD013",
        "PD015",
        "PD9",
        "PD90",
        "PD901",
        "PDV",
        "PDV0",
        "PDV002",
        "PDV003",
        "PDV004",
        "PDV007",
        "PDV008",
        "PDV009",
        "PDV01",
        "PDV010",
        "PDV011",
        "PDV012",
        "PDV013",
        "PDV015",
        "PDV9",
        "PDV90",
        "PDV901",
        "PGH",
        "PGH0",
        "PGH00",
        "PGH001",
        "PGH002",
        "PGH003",
        "PGH004",
        "PIE",
        "PIE7",
        "PIE79",
        "PIE790",
        "PIE794",
        "PIE796",
        "PIE8",
        "PIE80",
        "PIE800",
        "PIE804",
        "PIE807",
        "PL",
        "PLC",
        "PLC0",
        "PLC04",
        "PLC041",
        "PLC0414",
        "PLC3",
        "PLC30",
        "PLC300",
        "PLC3002",
        "PLE",
        "PLE0",
        "PLE01",
        "PLE011",
        "PLE0117",
        "PLE0118",
        "PLE1",
        "PLE11",
        "PLE114",
        "PLE1142",
        "PLR",
        "PLR0",
        "PLR01",
        "PLR013",
        "PLR0133",
        "PLR02",
        "PLR020",
        "PLR0206",
        "PLR04",
        "PLR040",
        "PLR0402",
        "PLR1",
        "PLR17",
        "PLR170",
        "PLR1701",
        "PLR172",
        "PLR1722",
        "PLR2",
        "PLR20",
        "PLR200",
        "PLR2004",
        "PLW",
        "PLW0",
        "PLW01",
        "PLW012",
        "PLW0120",
        "PLW06",
        "PLW060",
        "PLW0602",
        "PT",
        "PT0",
        "PT00",
        "PT001",
        "PT002",
        "PT003",
        "PT004",
        "PT005",
        "PT006",
        "PT007",
        "PT008",
        "PT009",
        "PT01",
        "PT010",
        "PT011",
        "PT012",
        "PT013",
        "PT015",
        "PT016",
        "PT017",
        "PT018",
        "PT019",
        "PT02",
        "PT020",
        "PT021",
        "PT022",
        "PT023",
        "PT024",
        "PT025",
        "PT026",
        "PTH",
        "PTH1",
        "PTH10",
        "PTH100",
        "PTH101",
        "PTH102",
        "PTH103",
        "PTH104",
        "PTH105",
        "PTH106",
        "PTH107",
        "PTH108",
        "PTH109",
        "PTH11",
        "PTH110",
        "PTH111",
        "PTH112",
        "PTH113",
        "PTH114",
        "PTH115",
        "PTH116",
        "PTH117",
        "PTH118",
        "PTH119",
        "PTH12",
        "PTH120",
        "PTH121",
        "PTH122",
        "PTH123",
        "PTH124",
        "Q",
        "Q0",
        "Q00",
        "Q000",
        "Q001",
        "Q002",
        "Q003",
        "R",
        "R5",
        "R50",
        "R501",
        "R502",
        "R503",
        "R504",
        "R505",
        "R506",
        "R507",
        "R508",
        "RET",
        "RET5",
        "RET50",
        "RET501",
        "RET502",
        "RET503",
        "RET504",
        "RET505",
        "RET506",
        "RET507",
        "RET508",
        "RUF",
        "RUF0",
        "RUF00",
        "RUF001",
        "RUF002",
        "RUF003",
        "RUF004",
        "RUF005",
        "RUF1",
        "RUF10",
        "RUF100",
        "S",
        "S1",
        "S10",
        "S101",
        "S102",
        "S103",
        "S104",
        "S105",
        "S106",
        "S107",
        "S108",
        "S11",
        "S113",
        "S3",
        "S32",
        "S324",
        "S5",
        "S50",
        "S501",
        "S506",
        "S508",
        "S509",
        "S6",
        "S61",
        "S612",
        "S7",
        "S70",
        "S701",
        "SIM",
        "SIM1",
        "SIM10",
        "SIM101",
        "SIM102",
        "SIM103",
        "SIM105",
        "SIM107",
        "SIM108",
        "SIM109",
        "SIM11",
        "SIM110",
        "SIM111",
        "SIM112",
        "SIM115",
        "SIM117",
        "SIM118",
        "SIM2",
        "SIM20",
        "SIM201",
        "SIM202",
        "SIM208",
        "SIM21",
        "SIM210",
        "SIM211",
        "SIM212",
        "SIM22",
        "SIM220",
        "SIM221",
        "SIM222",
        "SIM223",
        "SIM3",
        "SIM30",
        "SIM300",
        "SIM4",
        "SIM40",
        "SIM401",
        "T",
        "T1",
        "T10",
        "T100",
        "T2",
        "T20",
        "T201",
        "T203",
        "TID",
        "TID2",
        "TID25",
        "TID251",
        "TID252",
        "TRY",
        "TRY0",
        "TRY00",
        "TRY004",
        "TRY2",
        "TRY20",
<<<<<<< HEAD
        "TRY200",
=======
        "TRY201",
>>>>>>> 1c3265ef
        "TRY3",
        "TRY30",
        "TRY300",
        "TYP",
        "TYP0",
        "TYP00",
        "TYP005",
        "U",
        "U0",
        "U00",
        "U001",
        "U003",
        "U004",
        "U005",
        "U006",
        "U007",
        "U008",
        "U009",
        "U01",
        "U010",
        "U011",
        "U012",
        "U013",
        "U014",
        "U015",
        "U016",
        "U017",
        "U019",
        "UP",
        "UP0",
        "UP00",
        "UP001",
        "UP003",
        "UP004",
        "UP005",
        "UP006",
        "UP007",
        "UP008",
        "UP009",
        "UP01",
        "UP010",
        "UP011",
        "UP012",
        "UP013",
        "UP014",
        "UP015",
        "UP016",
        "UP017",
        "UP018",
        "UP019",
        "UP02",
        "UP020",
        "UP021",
        "UP022",
        "UP023",
        "UP024",
        "UP025",
        "UP026",
        "UP027",
        "UP028",
        "UP029",
        "UP03",
        "UP030",
        "UP031",
        "UP032",
        "UP033",
        "UP034",
        "W",
        "W2",
        "W29",
        "W292",
        "W5",
        "W50",
        "W505",
        "W6",
        "W60",
        "W605",
        "YTT",
        "YTT1",
        "YTT10",
        "YTT101",
        "YTT102",
        "YTT103",
        "YTT2",
        "YTT20",
        "YTT201",
        "YTT202",
        "YTT203",
        "YTT204",
        "YTT3",
        "YTT30",
        "YTT301",
        "YTT302",
        "YTT303"
      ]
    },
    "SerializationFormat": {
      "type": "string",
      "enum": [
        "text",
        "json",
        "junit",
        "grouped",
        "github",
        "gitlab",
        "pylint"
      ]
    },
    "Strictness": {
      "oneOf": [
        {
          "description": "Ban imports that extend into the parent module or beyond.",
          "type": "string",
          "enum": [
            "parents"
          ]
        },
        {
          "description": "Ban all relative imports.",
          "type": "string",
          "enum": [
            "all"
          ]
        }
      ]
    },
    "Version": {
      "type": "string"
    }
  }
}<|MERGE_RESOLUTION|>--- conflicted
+++ resolved
@@ -1789,11 +1789,8 @@
         "TRY004",
         "TRY2",
         "TRY20",
-<<<<<<< HEAD
         "TRY200",
-=======
         "TRY201",
->>>>>>> 1c3265ef
         "TRY3",
         "TRY30",
         "TRY300",
