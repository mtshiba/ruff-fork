--- conflicted
+++ resolved
@@ -3449,11 +3449,8 @@
         "RUF020",
         "RUF021",
         "RUF022",
-<<<<<<< HEAD
         "RUF023",
-=======
         "RUF024",
->>>>>>> 1e4b421a
         "RUF1",
         "RUF10",
         "RUF100",
