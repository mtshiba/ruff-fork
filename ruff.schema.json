{
  "$schema": "http://json-schema.org/draft-07/schema#",
  "title": "Options",
  "type": "object",
  "properties": {
    "allowed-confusables": {
      "description": "A list of allowed \"confusable\" Unicode characters to ignore when enforcing `RUF001`, `RUF002`, and `RUF003`.",
      "type": [
        "array",
        "null"
      ],
      "items": {
        "type": "string",
        "maxLength": 1,
        "minLength": 1
      }
    },
    "builtins": {
      "description": "A list of builtins to treat as defined references, in addition to the system builtins.",
      "type": [
        "array",
        "null"
      ],
      "items": {
        "type": "string"
      }
    },
    "cache-dir": {
      "description": "A path to the cache directory.\n\nBy default, Ruff stores cache results in a `.ruff_cache` directory in the current project root.\n\nHowever, Ruff will also respect the `RUFF_CACHE_DIR` environment variable, which takes precedence over that default.\n\nThis setting will override even the `RUFF_CACHE_DIR` environment variable, if set.",
      "type": [
        "string",
        "null"
      ]
    },
    "dummy-variable-rgx": {
      "description": "A regular expression used to identify \"dummy\" variables, or those which should be ignored when enforcing (e.g.) unused-variable rules. The default expression matches `_`, `__`, and `_var`, but not `_var_`.",
      "type": [
        "string",
        "null"
      ]
    },
    "exclude": {
      "description": "A list of file patterns to exclude from linting.\n\nExclusions are based on globs, and can be either:\n\n- Single-path patterns, like `.mypy_cache` (to exclude any directory named `.mypy_cache` in the tree), `foo.py` (to exclude any file named `foo.py`), or `foo_*.py` (to exclude any file matching `foo_*.py` ). - Relative patterns, like `directory/foo.py` (to exclude that specific file) or `directory/*.py` (to exclude any Python files in `directory`). Note that these paths are relative to the project root (e.g., the directory containing your `pyproject.toml`).\n\nFor more information on the glob syntax, refer to the [`globset` documentation](https://docs.rs/globset/latest/globset/#syntax).\n\nNote that you'll typically want to use [`extend-exclude`](#extend-exclude) to modify the excluded paths.",
      "type": [
        "array",
        "null"
      ],
      "items": {
        "type": "string"
      }
    },
    "extend": {
      "description": "A path to a local `pyproject.toml` file to merge into this configuration. User home directory and environment variables will be expanded.\n\nTo resolve the current `pyproject.toml` file, Ruff will first resolve this base configuration file, then merge in any properties defined in the current configuration file.",
      "type": [
        "string",
        "null"
      ]
    },
    "extend-exclude": {
      "description": "A list of file patterns to omit from linting, in addition to those specified by `exclude`.\n\nExclusions are based on globs, and can be either:\n\n- Single-path patterns, like `.mypy_cache` (to exclude any directory named `.mypy_cache` in the tree), `foo.py` (to exclude any file named `foo.py`), or `foo_*.py` (to exclude any file matching `foo_*.py` ). - Relative patterns, like `directory/foo.py` (to exclude that specific file) or `directory/*.py` (to exclude any Python files in `directory`). Note that these paths are relative to the project root (e.g., the directory containing your `pyproject.toml`).\n\nFor more information on the glob syntax, refer to the [`globset` documentation](https://docs.rs/globset/latest/globset/#syntax).",
      "type": [
        "array",
        "null"
      ],
      "items": {
        "type": "string"
      }
    },
    "extend-fixable": {
      "description": "A list of rule codes or prefixes to consider autofixable, in addition to those specified by `fixable`.",
      "type": [
        "array",
        "null"
      ],
      "items": {
        "$ref": "#/definitions/RuleSelector"
      }
    },
    "extend-include": {
      "description": "A list of file patterns to include when linting, in addition to those specified by `include`.\n\nInclusion are based on globs, and should be single-path patterns, like `*.pyw`, to include any file with the `.pyw` extension.\n\nFor more information on the glob syntax, refer to the [`globset` documentation](https://docs.rs/globset/latest/globset/#syntax).",
      "type": [
        "array",
        "null"
      ],
      "items": {
        "type": "string"
      }
    },
    "extend-per-file-ignores": {
      "description": "A list of mappings from file pattern to rule codes or prefixes to exclude, in addition to any rules excluded by `per-file-ignores`.",
      "type": [
        "object",
        "null"
      ],
      "additionalProperties": {
        "type": "array",
        "items": {
          "$ref": "#/definitions/RuleSelector"
        }
      }
    },
    "extend-select": {
      "description": "A list of rule codes or prefixes to enable, in addition to those specified by `select`.",
      "type": [
        "array",
        "null"
      ],
      "items": {
        "$ref": "#/definitions/RuleSelector"
      }
    },
    "external": {
      "description": "A list of rule codes that are unsupported by Ruff, but should be preserved when (e.g.) validating `# noqa` directives. Useful for retaining `# noqa` directives that cover plugins not yet implemented by Ruff.",
      "type": [
        "array",
        "null"
      ],
      "items": {
        "type": "string"
      }
    },
    "fix": {
      "description": "Enable autofix behavior by-default when running `ruff` (overridden by the `--fix` and `--no-fix` command-line flags).",
      "type": [
        "boolean",
        "null"
      ]
    },
    "fix-only": {
      "description": "Like `fix`, but disables reporting on leftover violation. Implies `fix`.",
      "type": [
        "boolean",
        "null"
      ]
    },
    "fixable": {
      "description": "A list of rule codes or prefixes to consider autofixable. By default, all rules are considered autofixable.",
      "type": [
        "array",
        "null"
      ],
      "items": {
        "$ref": "#/definitions/RuleSelector"
      }
    },
    "flake8-annotations": {
      "description": "Options for the `flake8-annotations` plugin.",
      "anyOf": [
        {
          "$ref": "#/definitions/Flake8AnnotationsOptions"
        },
        {
          "type": "null"
        }
      ]
    },
    "flake8-bandit": {
      "description": "Options for the `flake8-bandit` plugin.",
      "anyOf": [
        {
          "$ref": "#/definitions/Flake8BanditOptions"
        },
        {
          "type": "null"
        }
      ]
    },
    "flake8-bugbear": {
      "description": "Options for the `flake8-bugbear` plugin.",
      "anyOf": [
        {
          "$ref": "#/definitions/Flake8BugbearOptions"
        },
        {
          "type": "null"
        }
      ]
    },
    "flake8-builtins": {
      "description": "Options for the `flake8-builtins` plugin.",
      "anyOf": [
        {
          "$ref": "#/definitions/Flake8BuiltinsOptions"
        },
        {
          "type": "null"
        }
      ]
    },
    "flake8-comprehensions": {
      "description": "Options for the `flake8-comprehensions` plugin.",
      "anyOf": [
        {
          "$ref": "#/definitions/Flake8ComprehensionsOptions"
        },
        {
          "type": "null"
        }
      ]
    },
    "flake8-copyright": {
      "description": "Options for the `flake8-copyright` plugin.",
      "anyOf": [
        {
          "$ref": "#/definitions/Flake8CopyrightOptions"
        },
        {
          "type": "null"
        }
      ]
    },
    "flake8-errmsg": {
      "description": "Options for the `flake8-errmsg` plugin.",
      "anyOf": [
        {
          "$ref": "#/definitions/Flake8ErrMsgOptions"
        },
        {
          "type": "null"
        }
      ]
    },
    "flake8-gettext": {
      "description": "Options for the `flake8-gettext` plugin.",
      "anyOf": [
        {
          "$ref": "#/definitions/Flake8GetTextOptions"
        },
        {
          "type": "null"
        }
      ]
    },
    "flake8-implicit-str-concat": {
      "description": "Options for the `flake8-implicit-str-concat` plugin.",
      "anyOf": [
        {
          "$ref": "#/definitions/Flake8ImplicitStrConcatOptions"
        },
        {
          "type": "null"
        }
      ]
    },
    "flake8-import-conventions": {
      "description": "Options for the `flake8-import-conventions` plugin.",
      "anyOf": [
        {
          "$ref": "#/definitions/Flake8ImportConventionsOptions"
        },
        {
          "type": "null"
        }
      ]
    },
    "flake8-pytest-style": {
      "description": "Options for the `flake8-pytest-style` plugin.",
      "anyOf": [
        {
          "$ref": "#/definitions/Flake8PytestStyleOptions"
        },
        {
          "type": "null"
        }
      ]
    },
    "flake8-quotes": {
      "description": "Options for the `flake8-quotes` plugin.",
      "anyOf": [
        {
          "$ref": "#/definitions/Flake8QuotesOptions"
        },
        {
          "type": "null"
        }
      ]
    },
    "flake8-self": {
      "description": "Options for the `flake8_self` plugin.",
      "anyOf": [
        {
          "$ref": "#/definitions/Flake8SelfOptions"
        },
        {
          "type": "null"
        }
      ]
    },
    "flake8-tidy-imports": {
      "description": "Options for the `flake8-tidy-imports` plugin.",
      "anyOf": [
        {
          "$ref": "#/definitions/Flake8TidyImportsOptions"
        },
        {
          "type": "null"
        }
      ]
    },
    "flake8-type-checking": {
      "description": "Options for the `flake8-type-checking` plugin.",
      "anyOf": [
        {
          "$ref": "#/definitions/Flake8TypeCheckingOptions"
        },
        {
          "type": "null"
        }
      ]
    },
    "flake8-unused-arguments": {
      "description": "Options for the `flake8-unused-arguments` plugin.",
      "anyOf": [
        {
          "$ref": "#/definitions/Flake8UnusedArgumentsOptions"
        },
        {
          "type": "null"
        }
      ]
    },
    "force-exclude": {
      "description": "Whether to enforce `exclude` and `extend-exclude` patterns, even for paths that are passed to Ruff explicitly. Typically, Ruff will lint any paths passed in directly, even if they would typically be excluded. Setting `force-exclude = true` will cause Ruff to respect these exclusions unequivocally.\n\nThis is useful for [`pre-commit`](https://pre-commit.com/), which explicitly passes all changed files to the [`ruff-pre-commit`](https://github.com/astral-sh/ruff-pre-commit) plugin, regardless of whether they're marked as excluded by Ruff's own settings.",
      "type": [
        "boolean",
        "null"
      ]
    },
    "format": {
      "description": "The style in which violation messages should be formatted: `\"text\"` (default), `\"grouped\"` (group messages by file), `\"json\"` (machine-readable), `\"junit\"` (machine-readable XML), `\"github\"` (GitHub Actions annotations), `\"gitlab\"` (GitLab CI code quality report), `\"pylint\"` (Pylint text format) or `\"azure\"` (Azure Pipeline logging commands).",
      "anyOf": [
        {
          "$ref": "#/definitions/SerializationFormat"
        },
        {
          "type": "null"
        }
      ]
    },
    "ignore": {
      "description": "A list of rule codes or prefixes to ignore. Prefixes can specify exact rules (like `F841`), entire categories (like `F`), or anything in between.\n\nWhen breaking ties between enabled and disabled rules (via `select` and `ignore`, respectively), more specific prefixes override less specific prefixes.",
      "type": [
        "array",
        "null"
      ],
      "items": {
        "$ref": "#/definitions/RuleSelector"
      }
    },
    "ignore-init-module-imports": {
      "description": "Avoid automatically removing unused imports in `__init__.py` files. Such imports will still be flagged, but with a dedicated message suggesting that the import is either added to the module's `__all__` symbol, or re-exported with a redundant alias (e.g., `import os as os`).",
      "type": [
        "boolean",
        "null"
      ]
    },
    "include": {
      "description": "A list of file patterns to include when linting.\n\nInclusion are based on globs, and should be single-path patterns, like `*.pyw`, to include any file with the `.pyw` extension. `pyproject.toml` is included here not for configuration but because we lint whether e.g. the `[project]` matches the schema.\n\nFor more information on the glob syntax, refer to the [`globset` documentation](https://docs.rs/globset/latest/globset/#syntax).",
      "type": [
        "array",
        "null"
      ],
      "items": {
        "type": "string"
      }
    },
    "isort": {
      "description": "Options for the `isort` plugin.",
      "anyOf": [
        {
          "$ref": "#/definitions/IsortOptions"
        },
        {
          "type": "null"
        }
      ]
    },
    "line-length": {
      "description": "The line length to use when enforcing long-lines violations (like `E501`). Must be greater than `0`.",
      "anyOf": [
        {
          "$ref": "#/definitions/LineLength"
        },
        {
          "type": "null"
        }
      ]
    },
    "logger-objects": {
      "description": "A list of objects that should be treated equivalently to a `logging.Logger` object.\n\nThis is useful for ensuring proper diagnostics (e.g., to identify `logging` deprecations and other best-practices) for projects that re-export a `logging.Logger` object from a common module.\n\nFor example, if you have a module `logging_setup.py` with the following contents: ```python import logging\n\nlogger = logging.getLogger(__name__) ```\n\nAdding `\"logging_setup.logger\"` to `logger-objects` will ensure that `logging_setup.logger` is treated as a `logging.Logger` object when imported from other modules (e.g., `from logging_setup import logger`).",
      "type": [
        "array",
        "null"
      ],
      "items": {
        "type": "string"
      }
    },
    "mccabe": {
      "description": "Options for the `mccabe` plugin.",
      "anyOf": [
        {
          "$ref": "#/definitions/McCabeOptions"
        },
        {
          "type": "null"
        }
      ]
    },
    "namespace-packages": {
      "description": "Mark the specified directories as namespace packages. For the purpose of module resolution, Ruff will treat those directories as if they contained an `__init__.py` file.",
      "type": [
        "array",
        "null"
      ],
      "items": {
        "type": "string"
      }
    },
    "pep8-naming": {
      "description": "Options for the `pep8-naming` plugin.",
      "anyOf": [
        {
          "$ref": "#/definitions/Pep8NamingOptions"
        },
        {
          "type": "null"
        }
      ]
    },
    "per-file-ignores": {
      "description": "A list of mappings from file pattern to rule codes or prefixes to exclude, when considering any matching files.",
      "type": [
        "object",
        "null"
      ],
      "additionalProperties": {
        "type": "array",
        "items": {
          "$ref": "#/definitions/RuleSelector"
        }
      }
    },
    "pycodestyle": {
      "description": "Options for the `pycodestyle` plugin.",
      "anyOf": [
        {
          "$ref": "#/definitions/PycodestyleOptions"
        },
        {
          "type": "null"
        }
      ]
    },
    "pydocstyle": {
      "description": "Options for the `pydocstyle` plugin.",
      "anyOf": [
        {
          "$ref": "#/definitions/PydocstyleOptions"
        },
        {
          "type": "null"
        }
      ]
    },
    "pyflakes": {
      "description": "Options for the `pyflakes` plugin.",
      "anyOf": [
        {
          "$ref": "#/definitions/PyflakesOptions"
        },
        {
          "type": "null"
        }
      ]
    },
    "pylint": {
      "description": "Options for the `pylint` plugin.",
      "anyOf": [
        {
          "$ref": "#/definitions/PylintOptions"
        },
        {
          "type": "null"
        }
      ]
    },
    "pyupgrade": {
      "description": "Options for the `pyupgrade` plugin.",
      "anyOf": [
        {
          "$ref": "#/definitions/PyUpgradeOptions"
        },
        {
          "type": "null"
        }
      ]
    },
    "required-version": {
      "description": "Require a specific version of Ruff to be running (useful for unifying results across many environments, e.g., with a `pyproject.toml` file).",
      "anyOf": [
        {
          "$ref": "#/definitions/Version"
        },
        {
          "type": "null"
        }
      ]
    },
    "respect-gitignore": {
      "description": "Whether to automatically exclude files that are ignored by `.ignore`, `.gitignore`, `.git/info/exclude`, and global `gitignore` files. Enabled by default.",
      "type": [
        "boolean",
        "null"
      ]
    },
    "select": {
      "description": "A list of rule codes or prefixes to enable. Prefixes can specify exact rules (like `F841`), entire categories (like `F`), or anything in between.\n\nWhen breaking ties between enabled and disabled rules (via `select` and `ignore`, respectively), more specific prefixes override less specific prefixes.",
      "type": [
        "array",
        "null"
      ],
      "items": {
        "$ref": "#/definitions/RuleSelector"
      }
    },
    "show-fixes": {
      "description": "Whether to show an enumeration of all autofixed lint violations (overridden by the `--show-fixes` command-line flag).",
      "type": [
        "boolean",
        "null"
      ]
    },
    "show-source": {
      "description": "Whether to show source code snippets when reporting lint violations (overridden by the `--show-source` command-line flag).",
      "type": [
        "boolean",
        "null"
      ]
    },
    "src": {
      "description": "The directories to consider when resolving first- vs. third-party imports.\n\nAs an example: given a Python package structure like:\n\n```text my_project ├── pyproject.toml └── src └── my_package ├── __init__.py ├── foo.py └── bar.py ```\n\nThe `./src` directory should be included in the `src` option (e.g., `src = [\"src\"]`), such that when resolving imports, `my_package.foo` is considered a first-party import.\n\nWhen omitted, the `src` directory will typically default to the directory containing the nearest `pyproject.toml`, `ruff.toml`, or `.ruff.toml` file (the \"project root\"), unless a configuration file is explicitly provided (e.g., via the `--config` command-line flag).\n\nThis field supports globs. For example, if you have a series of Python packages in a `python_modules` directory, `src = [\"python_modules/*\"]` would expand to incorporate all of the packages in that directory. User home directory and environment variables will also be expanded.",
      "type": [
        "array",
        "null"
      ],
      "items": {
        "type": "string"
      }
    },
    "tab-size": {
      "description": "The tabulation size to calculate line length.",
      "anyOf": [
        {
          "$ref": "#/definitions/TabSize"
        },
        {
          "type": "null"
        }
      ]
    },
    "target-version": {
      "description": "The minimum Python version to target, e.g., when considering automatic code upgrades, like rewriting type annotations. Ruff will not propose changes using features that are not available in the given version.\n\nFor example, to represent supporting Python >=3.10 or ==3.10 specify `target-version = \"py310\"`.\n\nIf omitted, and Ruff is configured via a `pyproject.toml` file, the target version will be inferred from its `project.requires-python` field (e.g., `requires-python = \">=3.8\"`). If Ruff is configured via `ruff.toml` or `.ruff.toml`, no such inference will be performed.",
      "anyOf": [
        {
          "$ref": "#/definitions/PythonVersion"
        },
        {
          "type": "null"
        }
      ]
    },
    "task-tags": {
      "description": "A list of task tags to recognize (e.g., \"TODO\", \"FIXME\", \"XXX\").\n\nComments starting with these tags will be ignored by commented-out code detection (`ERA`), and skipped by line-length rules (`E501`) if `ignore-overlong-task-comments` is set to `true`.",
      "type": [
        "array",
        "null"
      ],
      "items": {
        "type": "string"
      }
    },
    "typing-modules": {
      "description": "A list of modules whose exports should be treated equivalently to members of the `typing` module.\n\nThis is useful for ensuring proper type annotation inference for projects that re-export `typing` and `typing_extensions` members from a compatibility module. If omitted, any members imported from modules apart from `typing` and `typing_extensions` will be treated as ordinary Python objects.",
      "type": [
        "array",
        "null"
      ],
      "items": {
        "type": "string"
      }
    },
    "unfixable": {
      "description": "A list of rule codes or prefixes to consider non-autofix-able.",
      "type": [
        "array",
        "null"
      ],
      "items": {
        "$ref": "#/definitions/RuleSelector"
      }
    }
  },
  "additionalProperties": false,
  "definitions": {
    "ApiBan": {
      "type": "object",
      "required": [
        "msg"
      ],
      "properties": {
        "msg": {
          "description": "The message to display when the API is used.",
          "type": "string"
        }
      },
      "additionalProperties": false
    },
    "ConstantType": {
      "type": "string",
      "enum": [
        "bytes",
        "complex",
        "float",
        "int",
        "str",
        "tuple"
      ]
    },
    "Convention": {
      "oneOf": [
        {
          "description": "Use Google-style docstrings.",
          "type": "string",
          "enum": [
            "google"
          ]
        },
        {
          "description": "Use NumPy-style docstrings.",
          "type": "string",
          "enum": [
            "numpy"
          ]
        },
        {
          "description": "Use PEP257-style docstrings.",
          "type": "string",
          "enum": [
            "pep257"
          ]
        }
      ]
    },
    "Flake8AnnotationsOptions": {
      "type": "object",
      "properties": {
        "allow-star-arg-any": {
          "description": "Whether to suppress `ANN401` for dynamically typed `*args` and `**kwargs` arguments.",
          "type": [
            "boolean",
            "null"
          ]
        },
        "ignore-fully-untyped": {
          "description": "Whether to suppress `ANN*` rules for any declaration that hasn't been typed at all. This makes it easier to gradually add types to a codebase.",
          "type": [
            "boolean",
            "null"
          ]
        },
        "mypy-init-return": {
          "description": "Whether to allow the omission of a return type hint for `__init__` if at least one argument is annotated.",
          "type": [
            "boolean",
            "null"
          ]
        },
        "suppress-dummy-args": {
          "description": "Whether to suppress `ANN000`-level violations for arguments matching the \"dummy\" variable regex (like `_`).",
          "type": [
            "boolean",
            "null"
          ]
        },
        "suppress-none-returning": {
          "description": "Whether to suppress `ANN200`-level violations for functions that meet either of the following criteria:\n\n- Contain no `return` statement. - Explicit `return` statement(s) all return `None` (explicitly or implicitly).",
          "type": [
            "boolean",
            "null"
          ]
        }
      },
      "additionalProperties": false
    },
    "Flake8BanditOptions": {
      "type": "object",
      "properties": {
        "check-typed-exception": {
          "description": "Whether to disallow `try`-`except`-`pass` (`S110`) for specific exception types. By default, `try`-`except`-`pass` is only disallowed for `Exception` and `BaseException`.",
          "type": [
            "boolean",
            "null"
          ]
        },
        "hardcoded-tmp-directory": {
          "description": "A list of directories to consider temporary.",
          "type": [
            "array",
            "null"
          ],
          "items": {
            "type": "string"
          }
        },
        "hardcoded-tmp-directory-extend": {
          "description": "A list of directories to consider temporary, in addition to those specified by `hardcoded-tmp-directory`.",
          "type": [
            "array",
            "null"
          ],
          "items": {
            "type": "string"
          }
        }
      },
      "additionalProperties": false
    },
    "Flake8BugbearOptions": {
      "type": "object",
      "properties": {
        "extend-immutable-calls": {
          "description": "Additional callable functions to consider \"immutable\" when evaluating, e.g., the `function-call-in-default-argument` rule (`B008`) or `function-call-in-dataclass-defaults` rule (`RUF009`).\n\nExpects to receive a list of fully-qualified names (e.g., `fastapi.Query`, rather than `Query`).",
          "type": [
            "array",
            "null"
          ],
          "items": {
            "type": "string"
          }
        }
      },
      "additionalProperties": false
    },
    "Flake8BuiltinsOptions": {
      "type": "object",
      "properties": {
        "builtins-ignorelist": {
          "description": "Ignore list of builtins.",
          "type": [
            "array",
            "null"
          ],
          "items": {
            "type": "string"
          }
        }
      },
      "additionalProperties": false
    },
    "Flake8ComprehensionsOptions": {
      "type": "object",
      "properties": {
        "allow-dict-calls-with-keyword-arguments": {
          "description": "Allow `dict` calls that make use of keyword arguments (e.g., `dict(a=1, b=2)`).",
          "type": [
            "boolean",
            "null"
          ]
        }
      },
      "additionalProperties": false
    },
    "Flake8CopyrightOptions": {
      "type": "object",
      "properties": {
        "author": {
          "description": "Author to enforce within the copyright notice. If provided, the author must be present immediately following the copyright notice.",
          "type": [
            "string",
            "null"
          ]
        },
        "min-file-size": {
          "description": "A minimum file size (in bytes) required for a copyright notice to be enforced. By default, all files are validated.",
          "type": [
            "integer",
            "null"
          ],
          "format": "uint",
          "minimum": 0.0
        },
        "notice-rgx": {
          "description": "The regular expression used to match the copyright notice, compiled with the [`regex`](https://docs.rs/regex/latest/regex/) crate.\n\nDefaults to `(?i)Copyright\\s+(\\(C\\)\\s+)?\\d{4}(-\\d{4})*`, which matches the following: - `Copyright 2023` - `Copyright (C) 2023` - `Copyright 2021-2023` - `Copyright (C) 2021-2023`",
          "type": [
            "string",
            "null"
          ]
        }
      },
      "additionalProperties": false
    },
    "Flake8ErrMsgOptions": {
      "type": "object",
      "properties": {
        "max-string-length": {
          "description": "Maximum string length for string literals in exception messages.",
          "type": [
            "integer",
            "null"
          ],
          "format": "uint",
          "minimum": 0.0
        }
      },
      "additionalProperties": false
    },
    "Flake8GetTextOptions": {
      "type": "object",
      "properties": {
        "extend-function-names": {
          "description": "Additional function names to consider as internationalization calls, in addition to those included in `function-names`.",
          "type": [
            "array",
            "null"
          ],
          "items": {
            "type": "string"
          }
        },
        "function-names": {
          "description": "The function names to consider as internationalization calls.",
          "type": [
            "array",
            "null"
          ],
          "items": {
            "type": "string"
          }
        }
      },
      "additionalProperties": false
    },
    "Flake8ImplicitStrConcatOptions": {
      "type": "object",
      "properties": {
        "allow-multiline": {
          "description": "Whether to allow implicit string concatenations for multiline strings. By default, implicit concatenations of multiline strings are allowed (but continuation lines, delimited with a backslash, are prohibited).\n\nNote that setting `allow-multiline = false` should typically be coupled with disabling `explicit-string-concatenation` (`ISC003`). Otherwise, both explicit and implicit multiline string concatenations will be seen as violations.",
          "type": [
            "boolean",
            "null"
          ]
        }
      },
      "additionalProperties": false
    },
    "Flake8ImportConventionsOptions": {
      "type": "object",
      "properties": {
        "aliases": {
          "description": "The conventional aliases for imports. These aliases can be extended by the `extend_aliases` option.",
          "type": [
            "object",
            "null"
          ],
          "additionalProperties": {
            "type": "string"
          }
        },
        "banned-aliases": {
          "description": "A mapping from module to its banned import aliases.",
          "type": [
            "object",
            "null"
          ],
          "additionalProperties": {
            "type": "array",
            "items": {
              "type": "string"
            }
          }
        },
        "banned-from": {
          "description": "A list of modules that are allowed to be imported from",
          "type": [
            "array",
            "null"
          ],
          "items": {
            "type": "string"
          },
          "uniqueItems": true
        },
        "extend-aliases": {
          "description": "A mapping from module to conventional import alias. These aliases will be added to the `aliases` mapping.",
          "type": [
            "object",
            "null"
          ],
          "additionalProperties": {
            "type": "string"
          }
        }
      },
      "additionalProperties": false
    },
    "Flake8PytestStyleOptions": {
      "type": "object",
      "properties": {
        "fixture-parentheses": {
          "description": "Boolean flag specifying whether `@pytest.fixture()` without parameters should have parentheses. If the option is set to `true` (the default), `@pytest.fixture()` is valid and `@pytest.fixture` is invalid. If set to `false`, `@pytest.fixture` is valid and `@pytest.fixture()` is invalid.",
          "type": [
            "boolean",
            "null"
          ]
        },
        "mark-parentheses": {
          "description": "Boolean flag specifying whether `@pytest.mark.foo()` without parameters should have parentheses. If the option is set to `true` (the default), `@pytest.mark.foo()` is valid and `@pytest.mark.foo` is invalid. If set to `false`, `@pytest.fixture` is valid and `@pytest.mark.foo()` is invalid.",
          "type": [
            "boolean",
            "null"
          ]
        },
        "parametrize-names-type": {
          "description": "Expected type for multiple argument names in `@pytest.mark.parametrize`. The following values are supported:\n\n- `csv` — a comma-separated list, e.g. `@pytest.mark.parametrize('name1,name2', ...)` - `tuple` (default) — e.g. `@pytest.mark.parametrize(('name1', 'name2'), ...)` - `list` — e.g. `@pytest.mark.parametrize(['name1', 'name2'], ...)`",
          "anyOf": [
            {
              "$ref": "#/definitions/ParametrizeNameType"
            },
            {
              "type": "null"
            }
          ]
        },
        "parametrize-values-row-type": {
          "description": "Expected type for each row of values in `@pytest.mark.parametrize` in case of multiple parameters. The following values are supported:\n\n- `tuple` (default) — e.g. `@pytest.mark.parametrize(('name1', 'name2'), [(1, 2), (3, 4)])` - `list` — e.g. `@pytest.mark.parametrize(('name1', 'name2'), [[1, 2], [3, 4]])`",
          "anyOf": [
            {
              "$ref": "#/definitions/ParametrizeValuesRowType"
            },
            {
              "type": "null"
            }
          ]
        },
        "parametrize-values-type": {
          "description": "Expected type for the list of values rows in `@pytest.mark.parametrize`. The following values are supported:\n\n- `tuple` — e.g. `@pytest.mark.parametrize('name', (1, 2, 3))` - `list` (default) — e.g. `@pytest.mark.parametrize('name', [1, 2, 3])`",
          "anyOf": [
            {
              "$ref": "#/definitions/ParametrizeValuesType"
            },
            {
              "type": "null"
            }
          ]
        },
        "raises-extend-require-match-for": {
          "description": "List of additional exception names that require a match= parameter in a `pytest.raises()` call. This extends the default list of exceptions that require a match= parameter. This option is useful if you want to extend the default list of exceptions that require a match= parameter without having to specify the entire list. Note that this option does not remove any exceptions from the default list.\n\nSupports glob patterns. For more information on the glob syntax, refer to the [`globset` documentation](https://docs.rs/globset/latest/globset/#syntax).",
          "type": [
            "array",
            "null"
          ],
          "items": {
            "type": "string"
          }
        },
        "raises-require-match-for": {
          "description": "List of exception names that require a match= parameter in a `pytest.raises()` call.\n\nSupports glob patterns. For more information on the glob syntax, refer to the [`globset` documentation](https://docs.rs/globset/latest/globset/#syntax).",
          "type": [
            "array",
            "null"
          ],
          "items": {
            "type": "string"
          }
        }
      },
      "additionalProperties": false
    },
    "Flake8QuotesOptions": {
      "type": "object",
      "properties": {
        "avoid-escape": {
          "description": "Whether to avoid using single quotes if a string contains single quotes, or vice-versa with double quotes, as per [PEP 8](https://peps.python.org/pep-0008/#string-quotes). This minimizes the need to escape quotation marks within strings.",
          "type": [
            "boolean",
            "null"
          ]
        },
        "docstring-quotes": {
          "description": "Quote style to prefer for docstrings (either \"single\" or \"double\").",
          "anyOf": [
            {
              "$ref": "#/definitions/Quote"
            },
            {
              "type": "null"
            }
          ]
        },
        "inline-quotes": {
          "description": "Quote style to prefer for inline strings (either \"single\" or \"double\").",
          "anyOf": [
            {
              "$ref": "#/definitions/Quote"
            },
            {
              "type": "null"
            }
          ]
        },
        "multiline-quotes": {
          "description": "Quote style to prefer for multiline strings (either \"single\" or \"double\").",
          "anyOf": [
            {
              "$ref": "#/definitions/Quote"
            },
            {
              "type": "null"
            }
          ]
        }
      },
      "additionalProperties": false
    },
    "Flake8SelfOptions": {
      "type": "object",
      "properties": {
        "ignore-names": {
          "description": "A list of names to ignore when considering `flake8-self` violations.",
          "type": [
            "array",
            "null"
          ],
          "items": {
            "type": "string"
          }
        }
      },
      "additionalProperties": false
    },
    "Flake8TidyImportsOptions": {
      "type": "object",
      "properties": {
        "ban-relative-imports": {
          "description": "Whether to ban all relative imports (`\"all\"`), or only those imports that extend into the parent module or beyond (`\"parents\"`).",
          "anyOf": [
            {
              "$ref": "#/definitions/Strictness"
            },
            {
              "type": "null"
            }
          ]
        },
        "banned-api": {
          "description": "Specific modules or module members that may not be imported or accessed. Note that this rule is only meant to flag accidental uses, and can be circumvented via `eval` or `importlib`.",
          "type": [
            "object",
            "null"
          ],
          "additionalProperties": {
            "$ref": "#/definitions/ApiBan"
          }
        },
        "banned-module-level-imports": {
          "description": "List of specific modules that may not be imported at module level, and should instead be imported lazily (e.g., within a function definition, or an `if TYPE_CHECKING:` block, or some other nested context).",
          "type": [
            "array",
            "null"
          ],
          "items": {
            "type": "string"
          }
        }
      },
      "additionalProperties": false
    },
    "Flake8TypeCheckingOptions": {
      "type": "object",
      "properties": {
        "exempt-modules": {
          "description": "Exempt certain modules from needing to be moved into type-checking blocks.",
          "type": [
            "array",
            "null"
          ],
          "items": {
            "type": "string"
          }
        },
        "runtime-evaluated-base-classes": {
          "description": "Exempt classes that list any of the enumerated classes as a base class from needing to be moved into type-checking blocks.\n\nCommon examples include Pydantic's `pydantic.BaseModel` and SQLAlchemy's `sqlalchemy.orm.DeclarativeBase`, but can also support user-defined classes that inherit from those base classes. For example, if you define a common `DeclarativeBase` subclass that's used throughout your project (e.g., `class Base(DeclarativeBase) ...` in `base.py`), you can add it to this list (`runtime-evaluated-base-classes = [\"base.Base\"]`) to exempt models from being moved into type-checking blocks.",
          "type": [
            "array",
            "null"
          ],
          "items": {
            "type": "string"
          }
        },
        "runtime-evaluated-decorators": {
          "description": "Exempt classes decorated with any of the enumerated decorators from needing to be moved into type-checking blocks.",
          "type": [
            "array",
            "null"
          ],
          "items": {
            "type": "string"
          }
        },
        "strict": {
          "description": "Enforce TC001, TC002, and TC003 rules even when valid runtime imports are present for the same module.\n\nSee flake8-type-checking's [strict](https://github.com/snok/flake8-type-checking#strict) option.",
          "type": [
            "boolean",
            "null"
          ]
        }
      },
      "additionalProperties": false
    },
    "Flake8UnusedArgumentsOptions": {
      "type": "object",
      "properties": {
        "ignore-variadic-names": {
          "description": "Whether to allow unused variadic arguments, like `*args` and `**kwargs`.",
          "type": [
            "boolean",
            "null"
          ]
        }
      },
      "additionalProperties": false
    },
    "ImportSection": {
      "anyOf": [
        {
          "$ref": "#/definitions/ImportType"
        },
        {
          "type": "string"
        }
      ]
    },
    "ImportType": {
      "type": "string",
      "enum": [
        "future",
        "standard-library",
        "third-party",
        "first-party",
        "local-folder"
      ]
    },
    "IsortOptions": {
      "type": "object",
      "properties": {
        "case-sensitive": {
          "description": "Sort imports taking into account case sensitivity.",
          "type": [
            "boolean",
            "null"
          ]
        },
        "classes": {
          "description": "An override list of tokens to always recognize as a Class for `order-by-type` regardless of casing.",
          "type": [
            "array",
            "null"
          ],
          "items": {
            "type": "string"
          }
        },
        "combine-as-imports": {
          "description": "Combines as imports on the same line. See isort's [`combine-as-imports`](https://pycqa.github.io/isort/docs/configuration/options.html#combine-as-imports) option.",
          "type": [
            "boolean",
            "null"
          ]
        },
        "constants": {
          "description": "An override list of tokens to always recognize as a CONSTANT for `order-by-type` regardless of casing.",
          "type": [
            "array",
            "null"
          ],
          "items": {
            "type": "string"
          }
        },
        "detect-same-package": {
          "description": "Whether to automatically mark imports from within the same package as first-party. For example, when `detect-same-package = true`, then when analyzing files within the `foo` package, any imports from within the `foo` package will be considered first-party.\n\nThis heuristic is often unnecessary when `src` is configured to detect all first-party sources; however, if `src` is _not_ configured, this heuristic can be useful to detect first-party imports from _within_ (but not _across_) first-party packages.",
          "type": [
            "boolean",
            "null"
          ]
        },
        "extra-standard-library": {
          "description": "A list of modules to consider standard-library, in addition to those known to Ruff in advance.\n\nSupports glob patterns. For more information on the glob syntax, refer to the [`globset` documentation](https://docs.rs/globset/latest/globset/#syntax).",
          "type": [
            "array",
            "null"
          ],
          "items": {
            "type": "string"
          }
        },
        "force-single-line": {
          "description": "Forces all from imports to appear on their own line.",
          "type": [
            "boolean",
            "null"
          ]
        },
        "force-sort-within-sections": {
          "description": "Don't sort straight-style imports (like `import sys`) before from-style imports (like `from itertools import groupby`). Instead, sort the imports by module, independent of import style.",
          "type": [
            "boolean",
            "null"
          ]
        },
        "force-to-top": {
          "description": "Force specific imports to the top of their appropriate section.",
          "type": [
            "array",
            "null"
          ],
          "items": {
            "type": "string"
          }
        },
        "force-wrap-aliases": {
          "description": "Force `import from` statements with multiple members and at least one alias (e.g., `import A as B`) to wrap such that every line contains exactly one member. For example, this formatting would be retained, rather than condensing to a single line:\n\n```python from .utils import ( test_directory as test_directory, test_id as test_id ) ```\n\nNote that this setting is only effective when combined with `combine-as-imports = true`. When `combine-as-imports` isn't enabled, every aliased `import from` will be given its own line, in which case, wrapping is not necessary.",
          "type": [
            "boolean",
            "null"
          ]
        },
        "forced-separate": {
          "description": "A list of modules to separate into auxiliary block(s) of imports, in the order specified.",
          "type": [
            "array",
            "null"
          ],
          "items": {
            "type": "string"
          }
        },
        "known-first-party": {
          "description": "A list of modules to consider first-party, regardless of whether they can be identified as such via introspection of the local filesystem.\n\nSupports glob patterns. For more information on the glob syntax, refer to the [`globset` documentation](https://docs.rs/globset/latest/globset/#syntax).",
          "type": [
            "array",
            "null"
          ],
          "items": {
            "type": "string"
          }
        },
        "known-local-folder": {
          "description": "A list of modules to consider being a local folder. Generally, this is reserved for relative imports (`from . import module`).\n\nSupports glob patterns. For more information on the glob syntax, refer to the [`globset` documentation](https://docs.rs/globset/latest/globset/#syntax).",
          "type": [
            "array",
            "null"
          ],
          "items": {
            "type": "string"
          }
        },
        "known-third-party": {
          "description": "A list of modules to consider third-party, regardless of whether they can be identified as such via introspection of the local filesystem.\n\nSupports glob patterns. For more information on the glob syntax, refer to the [`globset` documentation](https://docs.rs/globset/latest/globset/#syntax).",
          "type": [
            "array",
            "null"
          ],
          "items": {
            "type": "string"
          }
        },
        "lines-after-imports": {
          "description": "The number of blank lines to place after imports. Use `-1` for automatic determination.",
          "type": [
            "integer",
            "null"
          ],
          "format": "int"
        },
        "lines-between-types": {
          "description": "The number of lines to place between \"direct\" and `import from` imports.",
          "type": [
            "integer",
            "null"
          ],
          "format": "uint",
          "minimum": 0.0
        },
        "no-lines-before": {
          "description": "A list of sections that should _not_ be delineated from the previous section via empty lines.",
          "type": [
            "array",
            "null"
          ],
          "items": {
            "$ref": "#/definitions/ImportSection"
          }
        },
        "order-by-type": {
          "description": "Order imports by type, which is determined by case, in addition to alphabetically.",
          "type": [
            "boolean",
            "null"
          ]
        },
        "relative-imports-order": {
          "description": "Whether to place \"closer\" imports (fewer `.` characters, most local) before \"further\" imports (more `.` characters, least local), or vice versa.\n\nThe default (\"furthest-to-closest\") is equivalent to isort's `reverse-relative` default (`reverse-relative = false`); setting this to \"closest-to-furthest\" is equivalent to isort's `reverse-relative = true`.",
          "anyOf": [
            {
              "$ref": "#/definitions/RelativeImportsOrder"
            },
            {
              "type": "null"
            }
          ]
        },
        "required-imports": {
          "description": "Add the specified import line to all files.",
          "type": [
            "array",
            "null"
          ],
          "items": {
            "type": "string"
          }
        },
        "section-order": {
          "description": "Override in which order the sections should be output. Can be used to move custom sections.",
          "type": [
            "array",
            "null"
          ],
          "items": {
            "$ref": "#/definitions/ImportSection"
          }
        },
        "sections": {
          "description": "A list of mappings from section names to modules. By default custom sections are output last, but this can be overridden with `section-order`.",
          "type": [
            "object",
            "null"
          ],
          "additionalProperties": {
            "type": "array",
            "items": {
              "type": "string"
            }
          }
        },
        "single-line-exclusions": {
          "description": "One or more modules to exclude from the single line rule.",
          "type": [
            "array",
            "null"
          ],
          "items": {
            "type": "string"
          }
        },
        "split-on-trailing-comma": {
          "description": "If a comma is placed after the last member in a multi-line import, then the imports will never be folded into one line.\n\nSee isort's [`split-on-trailing-comma`](https://pycqa.github.io/isort/docs/configuration/options.html#split-on-trailing-comma) option.",
          "type": [
            "boolean",
            "null"
          ]
        },
        "variables": {
          "description": "An override list of tokens to always recognize as a var for `order-by-type` regardless of casing.",
          "type": [
            "array",
            "null"
          ],
          "items": {
            "type": "string"
          }
        }
      },
      "additionalProperties": false
    },
    "LineLength": {
      "description": "The length of a line of text that is considered too long.\n\nThe allowed range of values is 1..=320",
      "type": "integer",
      "format": "uint16",
      "minimum": 1.0
    },
    "McCabeOptions": {
      "type": "object",
      "properties": {
        "max-complexity": {
          "description": "The maximum McCabe complexity to allow before triggering `C901` errors.",
          "type": [
            "integer",
            "null"
          ],
          "format": "uint",
          "minimum": 0.0
        }
      },
      "additionalProperties": false
    },
    "ParametrizeNameType": {
      "type": "string",
      "enum": [
        "csv",
        "tuple",
        "list"
      ]
    },
    "ParametrizeValuesRowType": {
      "type": "string",
      "enum": [
        "tuple",
        "list"
      ]
    },
    "ParametrizeValuesType": {
      "type": "string",
      "enum": [
        "tuple",
        "list"
      ]
    },
    "Pep8NamingOptions": {
      "type": "object",
      "properties": {
        "classmethod-decorators": {
          "description": "A list of decorators that, when applied to a method, indicate that the method should be treated as a class method (in addition to the builtin `@classmethod`).\n\nFor example, Ruff will expect that any method decorated by a decorator in this list takes a `cls` argument as its first argument.",
          "type": [
            "array",
            "null"
          ],
          "items": {
            "type": "string"
          }
        },
        "extend-ignore-names": {
          "description": "Additional names (or patterns) to ignore when considering `pep8-naming` violations, in addition to those included in `ignore-names`.",
          "type": [
            "array",
            "null"
          ],
          "items": {
            "type": "string"
          }
        },
        "ignore-names": {
          "description": "A list of names (or patterns) to ignore when considering `pep8-naming` violations.",
          "type": [
            "array",
            "null"
          ],
          "items": {
            "type": "string"
          }
        },
        "staticmethod-decorators": {
          "description": "A list of decorators that, when applied to a method, indicate that the method should be treated as a static method (in addition to the builtin `@staticmethod`).\n\nFor example, Ruff will expect that any method decorated by a decorator in this list has no `self` or `cls` argument.",
          "type": [
            "array",
            "null"
          ],
          "items": {
            "type": "string"
          }
        }
      },
      "additionalProperties": false
    },
    "PyUpgradeOptions": {
      "type": "object",
      "properties": {
        "keep-runtime-typing": {
          "description": "Whether to avoid PEP 585 (`List[int]` -> `list[int]`) and PEP 604 (`Union[str, int]` -> `str | int`) rewrites even if a file imports `from __future__ import annotations`.\n\nThis setting is only applicable when the target Python version is below 3.9 and 3.10 respectively, and is most commonly used when working with libraries like Pydantic and FastAPI, which rely on the ability to parse type annotations at runtime. The use of `from __future__ import annotations` causes Python to treat the type annotations as strings, which typically allows for the use of language features that appear in later Python versions but are not yet supported by the current version (e.g., `str | int`). However, libraries that rely on runtime type annotations will break if the annotations are incompatible with the current Python version.\n\nFor example, while the following is valid Python 3.8 code due to the presence of `from __future__ import annotations`, the use of `str| int` prior to Python 3.10 will cause Pydantic to raise a `TypeError` at runtime:\n\n```python from __future__ import annotations\n\nimport pydantic\n\nclass Foo(pydantic.BaseModel): bar: str | int ```",
          "type": [
            "boolean",
            "null"
          ]
        }
      },
      "additionalProperties": false
    },
    "PycodestyleOptions": {
      "type": "object",
      "properties": {
        "ignore-overlong-task-comments": {
          "description": "Whether line-length violations (`E501`) should be triggered for comments starting with `task-tags` (by default: \\[\"TODO\", \"FIXME\", and \"XXX\"\\]).",
          "type": [
            "boolean",
            "null"
          ]
        },
        "max-doc-length": {
          "description": "The maximum line length to allow for line-length violations within documentation (`W505`), including standalone comments. By default, this is set to null which disables reporting violations.\n\nSee the [`doc-line-too-long`](https://beta.ruff.rs/docs/rules/doc-line-too-long/) rule for more information.",
          "anyOf": [
            {
              "$ref": "#/definitions/LineLength"
            },
            {
              "type": "null"
            }
          ]
        }
      },
      "additionalProperties": false
    },
    "PydocstyleOptions": {
      "type": "object",
      "properties": {
        "convention": {
          "description": "Whether to use Google-style or NumPy-style conventions or the PEP257 defaults when analyzing docstring sections.\n\nEnabling a convention will force-disable any rules that are not included in the specified convention. As such, the intended use is to enable a convention and then selectively disable any additional rules on top of it.\n\nFor example, to use Google-style conventions but avoid requiring documentation for every function parameter:\n\n```toml [tool.ruff] # Enable all `pydocstyle` rules, limiting to those that adhere to the # Google convention via `convention = \"google\"`, below. select = [\"D\"]\n\n# On top of the Google convention, disable `D417`, which requires # documentation for every function parameter. ignore = [\"D417\"]\n\n[tool.ruff.pydocstyle] convention = \"google\" ```\n\nAs conventions force-disable all rules not included in the convention, enabling _additional_ rules on top of a convention is currently unsupported.",
          "anyOf": [
            {
              "$ref": "#/definitions/Convention"
            },
            {
              "type": "null"
            }
          ]
        },
        "ignore-decorators": {
          "description": "Ignore docstrings for functions or methods decorated with the specified fully-qualified decorators.",
          "type": [
            "array",
            "null"
          ],
          "items": {
            "type": "string"
          }
        },
        "property-decorators": {
          "description": "A list of decorators that, when applied to a method, indicate that the method should be treated as a property (in addition to the builtin `@property` and standard-library `@functools.cached_property`).\n\nFor example, Ruff will expect that any method decorated by a decorator in this list can use a non-imperative summary line.",
          "type": [
            "array",
            "null"
          ],
          "items": {
            "type": "string"
          }
        }
      },
      "additionalProperties": false
    },
    "PyflakesOptions": {
      "type": "object",
      "properties": {
        "extend-generics": {
          "description": "Additional functions or classes to consider generic, such that any subscripts should be treated as type annotation (e.g., `ForeignKey` in `django.db.models.ForeignKey[\"User\"]`.\n\nExpects to receive a list of fully-qualified names (e.g., `django.db.models.ForeignKey`, rather than `ForeignKey`).",
          "type": [
            "array",
            "null"
          ],
          "items": {
            "type": "string"
          }
        }
      },
      "additionalProperties": false
    },
    "PylintOptions": {
      "type": "object",
      "properties": {
        "allow-magic-value-types": {
          "description": "Constant types to ignore when used as \"magic values\" (see: `PLR2004`).",
          "type": [
            "array",
            "null"
          ],
          "items": {
            "$ref": "#/definitions/ConstantType"
          }
        },
        "max-args": {
          "description": "Maximum number of arguments allowed for a function or method definition (see: `PLR0913`).",
          "type": [
            "integer",
            "null"
          ],
          "format": "uint",
          "minimum": 0.0
        },
        "max-branches": {
          "description": "Maximum number of branches allowed for a function or method body (see: `PLR0912`).",
          "type": [
            "integer",
            "null"
          ],
          "format": "uint",
          "minimum": 0.0
        },
        "max-returns": {
          "description": "Maximum number of return statements allowed for a function or method body (see `PLR0911`)",
          "type": [
            "integer",
            "null"
          ],
          "format": "uint",
          "minimum": 0.0
        },
        "max-statements": {
          "description": "Maximum number of statements allowed for a function or method body (see: `PLR0915`).",
          "type": [
            "integer",
            "null"
          ],
          "format": "uint",
          "minimum": 0.0
        }
      },
      "additionalProperties": false
    },
    "PythonVersion": {
      "type": "string",
      "enum": [
        "py37",
        "py38",
        "py39",
        "py310",
        "py311",
        "py312"
      ]
    },
    "Quote": {
      "oneOf": [
        {
          "description": "Use double quotes.",
          "type": "string",
          "enum": [
            "double"
          ]
        },
        {
          "description": "Use single quotes.",
          "type": "string",
          "enum": [
            "single"
          ]
        }
      ]
    },
    "RelativeImportsOrder": {
      "oneOf": [
        {
          "description": "Place \"closer\" imports (fewer `.` characters, most local) before \"further\" imports (more `.` characters, least local).",
          "type": "string",
          "enum": [
            "closest-to-furthest"
          ]
        },
        {
          "description": "Place \"further\" imports (more `.` characters, least local) imports before \"closer\" imports (fewer `.` characters, most local).",
          "type": "string",
          "enum": [
            "furthest-to-closest"
          ]
        }
      ]
    },
    "RuleSelector": {
      "type": "string",
      "enum": [
        "A",
        "A0",
        "A00",
        "A001",
        "A002",
        "A003",
        "AIR",
        "AIR0",
        "AIR00",
        "AIR001",
        "ALL",
        "ANN",
        "ANN0",
        "ANN00",
        "ANN001",
        "ANN002",
        "ANN003",
        "ANN1",
        "ANN10",
        "ANN101",
        "ANN102",
        "ANN2",
        "ANN20",
        "ANN201",
        "ANN202",
        "ANN204",
        "ANN205",
        "ANN206",
        "ANN4",
        "ANN40",
        "ANN401",
        "ARG",
        "ARG0",
        "ARG00",
        "ARG001",
        "ARG002",
        "ARG003",
        "ARG004",
        "ARG005",
        "ASYNC",
        "ASYNC1",
        "ASYNC10",
        "ASYNC100",
        "ASYNC101",
        "ASYNC102",
        "B",
        "B0",
        "B00",
        "B002",
        "B003",
        "B004",
        "B005",
        "B006",
        "B007",
        "B008",
        "B009",
        "B01",
        "B010",
        "B011",
        "B012",
        "B013",
        "B014",
        "B015",
        "B016",
        "B017",
        "B018",
        "B019",
        "B02",
        "B020",
        "B021",
        "B022",
        "B023",
        "B024",
        "B025",
        "B026",
        "B027",
        "B028",
        "B029",
        "B03",
        "B030",
        "B031",
        "B032",
        "B033",
        "B034",
        "B9",
        "B90",
        "B904",
        "B905",
        "BLE",
        "BLE0",
        "BLE00",
        "BLE001",
        "C",
        "C4",
        "C40",
        "C400",
        "C401",
        "C402",
        "C403",
        "C404",
        "C405",
        "C406",
        "C408",
        "C409",
        "C41",
        "C410",
        "C411",
        "C413",
        "C414",
        "C415",
        "C416",
        "C417",
        "C418",
        "C419",
        "C9",
        "C90",
        "C901",
        "COM",
        "COM8",
        "COM81",
        "COM812",
        "COM818",
        "COM819",
        "CPY",
        "CPY001",
        "D",
        "D1",
        "D10",
        "D100",
        "D101",
        "D102",
        "D103",
        "D104",
        "D105",
        "D106",
        "D107",
        "D2",
        "D20",
        "D200",
        "D201",
        "D202",
        "D203",
        "D204",
        "D205",
        "D206",
        "D207",
        "D208",
        "D209",
        "D21",
        "D210",
        "D211",
        "D212",
        "D213",
        "D214",
        "D215",
        "D3",
        "D30",
        "D300",
        "D301",
        "D4",
        "D40",
        "D400",
        "D401",
        "D402",
        "D403",
        "D404",
        "D405",
        "D406",
        "D407",
        "D408",
        "D409",
        "D41",
        "D410",
        "D411",
        "D412",
        "D413",
        "D414",
        "D415",
        "D416",
        "D417",
        "D418",
        "D419",
        "DJ",
        "DJ0",
        "DJ00",
        "DJ001",
        "DJ003",
        "DJ006",
        "DJ007",
        "DJ008",
        "DJ01",
        "DJ012",
        "DJ013",
        "DTZ",
        "DTZ0",
        "DTZ00",
        "DTZ001",
        "DTZ002",
        "DTZ003",
        "DTZ004",
        "DTZ005",
        "DTZ006",
        "DTZ007",
        "DTZ01",
        "DTZ011",
        "DTZ012",
        "E",
        "E1",
        "E10",
        "E101",
        "E111",
        "E112",
        "E113",
        "E114",
        "E115",
        "E116",
        "E117",
        "E201",
        "E202",
        "E203",
        "E211",
        "E221",
        "E222",
        "E223",
        "E224",
        "E225",
        "E226",
        "E227",
        "E228",
        "E231",
        "E241",
        "E242",
        "E251",
        "E252",
        "E261",
        "E262",
        "E265",
        "E266",
        "E271",
        "E272",
        "E273",
        "E274",
        "E275",
        "E4",
        "E40",
        "E401",
        "E402",
        "E5",
        "E50",
        "E501",
        "E7",
        "E70",
        "E701",
        "E702",
        "E703",
        "E71",
        "E711",
        "E712",
        "E713",
        "E714",
        "E72",
        "E721",
        "E722",
        "E73",
        "E731",
        "E74",
        "E741",
        "E742",
        "E743",
        "E9",
        "E90",
        "E902",
        "E99",
        "E999",
        "EM",
        "EM1",
        "EM10",
        "EM101",
        "EM102",
        "EM103",
        "ERA",
        "ERA0",
        "ERA00",
        "ERA001",
        "EXE",
        "EXE0",
        "EXE00",
        "EXE001",
        "EXE002",
        "EXE003",
        "EXE004",
        "EXE005",
        "F",
        "F4",
        "F40",
        "F401",
        "F402",
        "F403",
        "F404",
        "F405",
        "F406",
        "F407",
        "F5",
        "F50",
        "F501",
        "F502",
        "F503",
        "F504",
        "F505",
        "F506",
        "F507",
        "F508",
        "F509",
        "F52",
        "F521",
        "F522",
        "F523",
        "F524",
        "F525",
        "F54",
        "F541",
        "F6",
        "F60",
        "F601",
        "F602",
        "F62",
        "F621",
        "F622",
        "F63",
        "F631",
        "F632",
        "F633",
        "F634",
        "F7",
        "F70",
        "F701",
        "F702",
        "F704",
        "F706",
        "F707",
        "F72",
        "F722",
        "F8",
        "F81",
        "F811",
        "F82",
        "F821",
        "F822",
        "F823",
        "F84",
        "F841",
        "F842",
        "F9",
        "F90",
        "F901",
        "FA",
        "FA1",
        "FA10",
        "FA100",
        "FA102",
        "FBT",
        "FBT0",
        "FBT00",
        "FBT001",
        "FBT002",
        "FBT003",
        "FIX",
        "FIX0",
        "FIX00",
        "FIX001",
        "FIX002",
        "FIX003",
        "FIX004",
        "FLY",
        "FLY0",
        "FLY00",
        "FLY002",
        "FURB",
<<<<<<< HEAD
        "FURB1",
        "FURB11",
        "FURB113",
        "FURB13",
        "FURB131",
=======
        "FURB113",
>>>>>>> 26d53c56
        "G",
        "G0",
        "G00",
        "G001",
        "G002",
        "G003",
        "G004",
        "G01",
        "G010",
        "G1",
        "G10",
        "G101",
        "G2",
        "G20",
        "G201",
        "G202",
        "I",
        "I0",
        "I00",
        "I001",
        "I002",
        "ICN",
        "ICN0",
        "ICN00",
        "ICN001",
        "ICN002",
        "ICN003",
        "INP",
        "INP0",
        "INP00",
        "INP001",
        "INT",
        "INT0",
        "INT00",
        "INT001",
        "INT002",
        "INT003",
        "ISC",
        "ISC0",
        "ISC00",
        "ISC001",
        "ISC002",
        "ISC003",
        "N",
        "N8",
        "N80",
        "N801",
        "N802",
        "N803",
        "N804",
        "N805",
        "N806",
        "N807",
        "N81",
        "N811",
        "N812",
        "N813",
        "N814",
        "N815",
        "N816",
        "N817",
        "N818",
        "N9",
        "N99",
        "N999",
        "NPY",
        "NPY0",
        "NPY00",
        "NPY001",
        "NPY002",
        "NPY003",
        "PD",
        "PD0",
        "PD00",
        "PD002",
        "PD003",
        "PD004",
        "PD007",
        "PD008",
        "PD009",
        "PD01",
        "PD010",
        "PD011",
        "PD012",
        "PD013",
        "PD015",
        "PD1",
        "PD10",
        "PD101",
        "PD9",
        "PD90",
        "PD901",
        "PERF",
        "PERF1",
        "PERF10",
        "PERF101",
        "PERF102",
        "PERF2",
        "PERF20",
        "PERF203",
        "PERF4",
        "PERF40",
        "PERF401",
        "PERF402",
        "PGH",
        "PGH0",
        "PGH00",
        "PGH001",
        "PGH002",
        "PGH003",
        "PGH004",
        "PGH005",
        "PIE",
        "PIE7",
        "PIE79",
        "PIE790",
        "PIE794",
        "PIE796",
        "PIE8",
        "PIE80",
        "PIE800",
        "PIE804",
        "PIE807",
        "PIE808",
        "PIE81",
        "PIE810",
        "PL",
        "PLC",
        "PLC0",
        "PLC01",
        "PLC010",
        "PLC0105",
        "PLC013",
        "PLC0131",
        "PLC0132",
        "PLC02",
        "PLC020",
        "PLC0205",
        "PLC0208",
        "PLC04",
        "PLC041",
        "PLC0414",
        "PLC1901",
        "PLC3",
        "PLC30",
        "PLC300",
        "PLC3002",
        "PLE",
        "PLE0",
        "PLE01",
        "PLE010",
        "PLE0100",
        "PLE0101",
        "PLE011",
        "PLE0116",
        "PLE0117",
        "PLE0118",
        "PLE02",
        "PLE024",
        "PLE0241",
        "PLE03",
        "PLE030",
        "PLE0302",
        "PLE0307",
        "PLE06",
        "PLE060",
        "PLE0604",
        "PLE0605",
        "PLE1",
        "PLE11",
        "PLE114",
        "PLE1142",
        "PLE12",
        "PLE120",
        "PLE1205",
        "PLE1206",
        "PLE13",
        "PLE130",
        "PLE1300",
        "PLE1307",
        "PLE131",
        "PLE1310",
        "PLE15",
        "PLE150",
        "PLE1507",
        "PLE17",
        "PLE170",
        "PLE1700",
        "PLE2",
        "PLE25",
        "PLE250",
        "PLE2502",
        "PLE251",
        "PLE2510",
        "PLE2512",
        "PLE2513",
        "PLE2514",
        "PLE2515",
        "PLR",
        "PLR0",
        "PLR01",
        "PLR012",
        "PLR0124",
        "PLR013",
        "PLR0133",
        "PLR02",
        "PLR020",
        "PLR0206",
        "PLR04",
        "PLR040",
        "PLR0402",
        "PLR09",
        "PLR091",
        "PLR0911",
        "PLR0912",
        "PLR0913",
        "PLR0915",
        "PLR1",
        "PLR17",
        "PLR170",
        "PLR1701",
        "PLR171",
        "PLR1711",
        "PLR1714",
        "PLR172",
        "PLR1722",
        "PLR2",
        "PLR20",
        "PLR200",
        "PLR2004",
        "PLR5",
        "PLR55",
        "PLR550",
        "PLR5501",
        "PLR6301",
        "PLW",
        "PLW0",
        "PLW01",
        "PLW012",
        "PLW0120",
        "PLW0127",
        "PLW0129",
        "PLW013",
        "PLW0131",
        "PLW04",
        "PLW040",
        "PLW0406",
        "PLW06",
        "PLW060",
        "PLW0602",
        "PLW0603",
        "PLW07",
        "PLW071",
        "PLW0711",
        "PLW1",
        "PLW15",
        "PLW150",
        "PLW1508",
        "PLW1509",
        "PLW151",
        "PLW1510",
        "PLW1641",
        "PLW2",
        "PLW29",
        "PLW290",
        "PLW2901",
        "PLW3",
        "PLW3201",
        "PLW33",
        "PLW330",
        "PLW3301",
        "PT",
        "PT0",
        "PT00",
        "PT001",
        "PT002",
        "PT003",
        "PT004",
        "PT005",
        "PT006",
        "PT007",
        "PT008",
        "PT009",
        "PT01",
        "PT010",
        "PT011",
        "PT012",
        "PT013",
        "PT014",
        "PT015",
        "PT016",
        "PT017",
        "PT018",
        "PT019",
        "PT02",
        "PT020",
        "PT021",
        "PT022",
        "PT023",
        "PT024",
        "PT025",
        "PT026",
        "PT027",
        "PTH",
        "PTH1",
        "PTH10",
        "PTH100",
        "PTH101",
        "PTH102",
        "PTH103",
        "PTH104",
        "PTH105",
        "PTH106",
        "PTH107",
        "PTH108",
        "PTH109",
        "PTH11",
        "PTH110",
        "PTH111",
        "PTH112",
        "PTH113",
        "PTH114",
        "PTH115",
        "PTH116",
        "PTH117",
        "PTH118",
        "PTH119",
        "PTH12",
        "PTH120",
        "PTH121",
        "PTH122",
        "PTH123",
        "PTH124",
        "PTH2",
        "PTH20",
        "PTH201",
        "PTH202",
        "PTH203",
        "PTH204",
        "PTH205",
        "PTH206",
        "PTH207",
        "PYI",
        "PYI0",
        "PYI00",
        "PYI001",
        "PYI002",
        "PYI003",
        "PYI004",
        "PYI005",
        "PYI006",
        "PYI007",
        "PYI008",
        "PYI009",
        "PYI01",
        "PYI010",
        "PYI011",
        "PYI012",
        "PYI013",
        "PYI014",
        "PYI015",
        "PYI016",
        "PYI017",
        "PYI018",
        "PYI019",
        "PYI02",
        "PYI020",
        "PYI021",
        "PYI024",
        "PYI025",
        "PYI026",
        "PYI029",
        "PYI03",
        "PYI030",
        "PYI032",
        "PYI033",
        "PYI034",
        "PYI035",
        "PYI036",
        "PYI04",
        "PYI041",
        "PYI042",
        "PYI043",
        "PYI044",
        "PYI045",
        "PYI046",
        "PYI047",
        "PYI048",
        "PYI049",
        "PYI05",
        "PYI050",
        "PYI051",
        "PYI052",
        "PYI053",
        "PYI054",
        "PYI055",
        "PYI056",
        "Q",
        "Q0",
        "Q00",
        "Q000",
        "Q001",
        "Q002",
        "Q003",
        "RET",
        "RET5",
        "RET50",
        "RET501",
        "RET502",
        "RET503",
        "RET504",
        "RET505",
        "RET506",
        "RET507",
        "RET508",
        "RSE",
        "RSE1",
        "RSE10",
        "RSE102",
        "RUF",
        "RUF0",
        "RUF00",
        "RUF001",
        "RUF002",
        "RUF003",
        "RUF005",
        "RUF006",
        "RUF007",
        "RUF008",
        "RUF009",
        "RUF01",
        "RUF010",
        "RUF011",
        "RUF012",
        "RUF013",
        "RUF015",
        "RUF016",
        "RUF017",
        "RUF1",
        "RUF10",
        "RUF100",
        "RUF2",
        "RUF20",
        "RUF200",
        "S",
        "S1",
        "S10",
        "S101",
        "S102",
        "S103",
        "S104",
        "S105",
        "S106",
        "S107",
        "S108",
        "S11",
        "S110",
        "S112",
        "S113",
        "S3",
        "S30",
        "S301",
        "S302",
        "S303",
        "S304",
        "S305",
        "S306",
        "S307",
        "S308",
        "S31",
        "S310",
        "S311",
        "S312",
        "S313",
        "S314",
        "S315",
        "S316",
        "S317",
        "S318",
        "S319",
        "S32",
        "S320",
        "S321",
        "S323",
        "S324",
        "S5",
        "S50",
        "S501",
        "S506",
        "S508",
        "S509",
        "S6",
        "S60",
        "S601",
        "S602",
        "S603",
        "S604",
        "S605",
        "S606",
        "S607",
        "S608",
        "S609",
        "S61",
        "S612",
        "S7",
        "S70",
        "S701",
        "SIM",
        "SIM1",
        "SIM10",
        "SIM101",
        "SIM102",
        "SIM103",
        "SIM105",
        "SIM107",
        "SIM108",
        "SIM109",
        "SIM11",
        "SIM110",
        "SIM112",
        "SIM114",
        "SIM115",
        "SIM116",
        "SIM117",
        "SIM118",
        "SIM2",
        "SIM20",
        "SIM201",
        "SIM202",
        "SIM208",
        "SIM21",
        "SIM210",
        "SIM211",
        "SIM212",
        "SIM22",
        "SIM220",
        "SIM221",
        "SIM222",
        "SIM223",
        "SIM3",
        "SIM30",
        "SIM300",
        "SIM4",
        "SIM40",
        "SIM401",
        "SIM9",
        "SIM91",
        "SIM910",
        "SLF",
        "SLF0",
        "SLF00",
        "SLF001",
        "SLOT",
        "SLOT0",
        "SLOT00",
        "SLOT000",
        "SLOT001",
        "SLOT002",
        "T",
        "T1",
        "T10",
        "T100",
        "T2",
        "T20",
        "T201",
        "T203",
        "TCH",
        "TCH0",
        "TCH00",
        "TCH001",
        "TCH002",
        "TCH003",
        "TCH004",
        "TCH005",
        "TD",
        "TD0",
        "TD00",
        "TD001",
        "TD002",
        "TD003",
        "TD004",
        "TD005",
        "TD006",
        "TD007",
        "TID",
        "TID2",
        "TID25",
        "TID251",
        "TID252",
        "TID253",
        "TRY",
        "TRY0",
        "TRY00",
        "TRY002",
        "TRY003",
        "TRY004",
        "TRY2",
        "TRY20",
        "TRY200",
        "TRY201",
        "TRY3",
        "TRY30",
        "TRY300",
        "TRY301",
        "TRY302",
        "TRY4",
        "TRY40",
        "TRY400",
        "TRY401",
        "UP",
        "UP0",
        "UP00",
        "UP001",
        "UP003",
        "UP004",
        "UP005",
        "UP006",
        "UP007",
        "UP008",
        "UP009",
        "UP01",
        "UP010",
        "UP011",
        "UP012",
        "UP013",
        "UP014",
        "UP015",
        "UP017",
        "UP018",
        "UP019",
        "UP02",
        "UP020",
        "UP021",
        "UP022",
        "UP023",
        "UP024",
        "UP025",
        "UP026",
        "UP027",
        "UP028",
        "UP029",
        "UP03",
        "UP030",
        "UP031",
        "UP032",
        "UP033",
        "UP034",
        "UP035",
        "UP036",
        "UP037",
        "UP038",
        "UP039",
        "UP04",
        "UP040",
        "W",
        "W1",
        "W19",
        "W191",
        "W2",
        "W29",
        "W291",
        "W292",
        "W293",
        "W5",
        "W50",
        "W505",
        "W6",
        "W60",
        "W605",
        "YTT",
        "YTT1",
        "YTT10",
        "YTT101",
        "YTT102",
        "YTT103",
        "YTT2",
        "YTT20",
        "YTT201",
        "YTT202",
        "YTT203",
        "YTT204",
        "YTT3",
        "YTT30",
        "YTT301",
        "YTT302",
        "YTT303"
      ]
    },
    "SerializationFormat": {
      "type": "string",
      "enum": [
        "text",
        "json",
        "json-lines",
        "junit",
        "grouped",
        "github",
        "gitlab",
        "pylint",
        "azure"
      ]
    },
    "Strictness": {
      "oneOf": [
        {
          "description": "Ban imports that extend into the parent module or beyond.",
          "type": "string",
          "enum": [
            "parents"
          ]
        },
        {
          "description": "Ban all relative imports.",
          "type": "string",
          "enum": [
            "all"
          ]
        }
      ]
    },
    "TabSize": {
      "description": "The size of a tab.",
      "type": "integer",
      "format": "uint8",
      "minimum": 1.0
    },
    "Version": {
      "type": "string"
    }
  }
}<|MERGE_RESOLUTION|>--- conflicted
+++ resolved
@@ -2044,15 +2044,8 @@
         "FLY00",
         "FLY002",
         "FURB",
-<<<<<<< HEAD
-        "FURB1",
-        "FURB11",
         "FURB113",
-        "FURB13",
         "FURB131",
-=======
-        "FURB113",
->>>>>>> 26d53c56
         "G",
         "G0",
         "G00",
