--- conflicted
+++ resolved
@@ -3472,12 +3472,9 @@
         "TRIO1",
         "TRIO10",
         "TRIO100",
-<<<<<<< HEAD
+        "TRIO105",
         "TRIO11",
         "TRIO115",
-=======
-        "TRIO105",
->>>>>>> bcb737dd
         "TRY",
         "TRY0",
         "TRY00",
