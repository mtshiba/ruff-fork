{
  "$schema": "http://json-schema.org/draft-07/schema#",
  "title": "Options",
  "type": "object",
  "properties": {
    "allowed-confusables": {
      "description": "A list of allowed \"confusable\" Unicode characters to ignore when enforcing `RUF001`, `RUF002`, and `RUF003`.",
      "type": [
        "array",
        "null"
      ],
      "items": {
        "type": "string",
        "maxLength": 1,
        "minLength": 1
      }
    },
    "builtins": {
      "description": "A list of builtins to treat as defined references, in addition to the system builtins.",
      "type": [
        "array",
        "null"
      ],
      "items": {
        "type": "string"
      }
    },
    "cache-dir": {
      "description": "A path to the cache directory.\n\nBy default, Ruff stores cache results in a `.ruff_cache` directory in the current project root.\n\nHowever, Ruff will also respect the `RUFF_CACHE_DIR` environment variable, which takes precedence over that default.\n\nThis setting will override even the `RUFF_CACHE_DIR` environment variable, if set.",
      "type": [
        "string",
        "null"
      ]
    },
    "dummy-variable-rgx": {
      "description": "A regular expression used to identify \"dummy\" variables, or those which should be ignored when enforcing (e.g.) unused-variable rules. The default expression matches `_`, `__`, and `_var`, but not `_var_`.",
      "type": [
        "string",
        "null"
      ]
    },
    "exclude": {
      "description": "A list of file patterns to exclude from linting.\n\nExclusions are based on globs, and can be either:\n\n- Single-path patterns, like `.mypy_cache` (to exclude any directory named `.mypy_cache` in the tree), `foo.py` (to exclude any file named `foo.py`), or `foo_*.py` (to exclude any file matching `foo_*.py` ). - Relative patterns, like `directory/foo.py` (to exclude that specific file) or `directory/*.py` (to exclude any Python files in `directory`). Note that these paths are relative to the project root (e.g., the directory containing your `pyproject.toml`).\n\nFor more information on the glob syntax, refer to the [`globset` documentation](https://docs.rs/globset/latest/globset/#syntax).\n\nNote that you'll typically want to use [`extend-exclude`](#extend-exclude) to modify the excluded paths.",
      "type": [
        "array",
        "null"
      ],
      "items": {
        "type": "string"
      }
    },
    "extend": {
      "description": "A path to a local `pyproject.toml` file to merge into this configuration. User home directory and environment variables will be expanded.\n\nTo resolve the current `pyproject.toml` file, Ruff will first resolve this base configuration file, then merge in any properties defined in the current configuration file.",
      "type": [
        "string",
        "null"
      ]
    },
    "extend-exclude": {
      "description": "A list of file patterns to omit from linting, in addition to those specified by `exclude`.\n\nExclusions are based on globs, and can be either:\n\n- Single-path patterns, like `.mypy_cache` (to exclude any directory named `.mypy_cache` in the tree), `foo.py` (to exclude any file named `foo.py`), or `foo_*.py` (to exclude any file matching `foo_*.py` ). - Relative patterns, like `directory/foo.py` (to exclude that specific file) or `directory/*.py` (to exclude any Python files in `directory`). Note that these paths are relative to the project root (e.g., the directory containing your `pyproject.toml`).\n\nFor more information on the glob syntax, refer to the [`globset` documentation](https://docs.rs/globset/latest/globset/#syntax).",
      "type": [
        "array",
        "null"
      ],
      "items": {
        "type": "string"
      }
    },
    "extend-fixable": {
      "description": "A list of rule codes or prefixes to consider autofixable, in addition to those specified by `fixable`.",
      "type": [
        "array",
        "null"
      ],
      "items": {
        "$ref": "#/definitions/RuleSelector"
      }
    },
    "extend-include": {
      "description": "A list of file patterns to include when linting, in addition to those specified by `include`.\n\nInclusion are based on globs, and should be single-path patterns, like `*.pyw`, to include any file with the `.pyw` extension.\n\nFor more information on the glob syntax, refer to the [`globset` documentation](https://docs.rs/globset/latest/globset/#syntax).",
      "type": [
        "array",
        "null"
      ],
      "items": {
        "type": "string"
      }
    },
    "extend-per-file-ignores": {
      "description": "A list of mappings from file pattern to rule codes or prefixes to exclude, in addition to any rules excluded by `per-file-ignores`.",
      "type": [
        "object",
        "null"
      ],
      "additionalProperties": {
        "type": "array",
        "items": {
          "$ref": "#/definitions/RuleSelector"
        }
      }
    },
    "extend-select": {
      "description": "A list of rule codes or prefixes to enable, in addition to those specified by `select`.",
      "type": [
        "array",
        "null"
      ],
      "items": {
        "$ref": "#/definitions/RuleSelector"
      }
    },
    "external": {
      "description": "A list of rule codes that are unsupported by Ruff, but should be preserved when (e.g.) validating `# noqa` directives. Useful for retaining `# noqa` directives that cover plugins not yet implemented by Ruff.",
      "type": [
        "array",
        "null"
      ],
      "items": {
        "type": "string"
      }
    },
    "fix": {
      "description": "Enable autofix behavior by-default when running `ruff` (overridden by the `--fix` and `--no-fix` command-line flags).",
      "type": [
        "boolean",
        "null"
      ]
    },
    "fix-only": {
      "description": "Like `fix`, but disables reporting on leftover violation. Implies `fix`.",
      "type": [
        "boolean",
        "null"
      ]
    },
    "fixable": {
      "description": "A list of rule codes or prefixes to consider autofixable. By default, all rules are considered autofixable.",
      "type": [
        "array",
        "null"
      ],
      "items": {
        "$ref": "#/definitions/RuleSelector"
      }
    },
    "flake8-annotations": {
      "description": "Options for the `flake8-annotations` plugin.",
      "anyOf": [
        {
          "$ref": "#/definitions/Flake8AnnotationsOptions"
        },
        {
          "type": "null"
        }
      ]
    },
    "flake8-bandit": {
      "description": "Options for the `flake8-bandit` plugin.",
      "anyOf": [
        {
          "$ref": "#/definitions/Flake8BanditOptions"
        },
        {
          "type": "null"
        }
      ]
    },
    "flake8-bugbear": {
      "description": "Options for the `flake8-bugbear` plugin.",
      "anyOf": [
        {
          "$ref": "#/definitions/Flake8BugbearOptions"
        },
        {
          "type": "null"
        }
      ]
    },
    "flake8-builtins": {
      "description": "Options for the `flake8-builtins` plugin.",
      "anyOf": [
        {
          "$ref": "#/definitions/Flake8BuiltinsOptions"
        },
        {
          "type": "null"
        }
      ]
    },
    "flake8-comprehensions": {
      "description": "Options for the `flake8-comprehensions` plugin.",
      "anyOf": [
        {
          "$ref": "#/definitions/Flake8ComprehensionsOptions"
        },
        {
          "type": "null"
        }
      ]
    },
    "flake8-copyright": {
      "description": "Options for the `copyright` plugin.",
      "anyOf": [
        {
          "$ref": "#/definitions/Flake8CopyrightOptions"
        },
        {
          "type": "null"
        }
      ]
    },
    "flake8-errmsg": {
      "description": "Options for the `flake8-errmsg` plugin.",
      "anyOf": [
        {
          "$ref": "#/definitions/Flake8ErrMsgOptions"
        },
        {
          "type": "null"
        }
      ]
    },
    "flake8-gettext": {
      "description": "Options for the `flake8-gettext` plugin.",
      "anyOf": [
        {
          "$ref": "#/definitions/Flake8GetTextOptions"
        },
        {
          "type": "null"
        }
      ]
    },
    "flake8-implicit-str-concat": {
      "description": "Options for the `flake8-implicit-str-concat` plugin.",
      "anyOf": [
        {
          "$ref": "#/definitions/Flake8ImplicitStrConcatOptions"
        },
        {
          "type": "null"
        }
      ]
    },
    "flake8-import-conventions": {
      "description": "Options for the `flake8-import-conventions` plugin.",
      "anyOf": [
        {
          "$ref": "#/definitions/Flake8ImportConventionsOptions"
        },
        {
          "type": "null"
        }
      ]
    },
    "flake8-pytest-style": {
      "description": "Options for the `flake8-pytest-style` plugin.",
      "anyOf": [
        {
          "$ref": "#/definitions/Flake8PytestStyleOptions"
        },
        {
          "type": "null"
        }
      ]
    },
    "flake8-quotes": {
      "description": "Options for the `flake8-quotes` plugin.",
      "anyOf": [
        {
          "$ref": "#/definitions/Flake8QuotesOptions"
        },
        {
          "type": "null"
        }
      ]
    },
    "flake8-self": {
      "description": "Options for the `flake8_self` plugin.",
      "anyOf": [
        {
          "$ref": "#/definitions/Flake8SelfOptions"
        },
        {
          "type": "null"
        }
      ]
    },
    "flake8-tidy-imports": {
      "description": "Options for the `flake8-tidy-imports` plugin.",
      "anyOf": [
        {
          "$ref": "#/definitions/Flake8TidyImportsOptions"
        },
        {
          "type": "null"
        }
      ]
    },
    "flake8-type-checking": {
      "description": "Options for the `flake8-type-checking` plugin.",
      "anyOf": [
        {
          "$ref": "#/definitions/Flake8TypeCheckingOptions"
        },
        {
          "type": "null"
        }
      ]
    },
    "flake8-unused-arguments": {
      "description": "Options for the `flake8-unused-arguments` plugin.",
      "anyOf": [
        {
          "$ref": "#/definitions/Flake8UnusedArgumentsOptions"
        },
        {
          "type": "null"
        }
      ]
    },
    "force-exclude": {
      "description": "Whether to enforce `exclude` and `extend-exclude` patterns, even for paths that are passed to Ruff explicitly. Typically, Ruff will lint any paths passed in directly, even if they would typically be excluded. Setting `force-exclude = true` will cause Ruff to respect these exclusions unequivocally.\n\nThis is useful for [`pre-commit`](https://pre-commit.com/), which explicitly passes all changed files to the [`ruff-pre-commit`](https://github.com/astral-sh/ruff-pre-commit) plugin, regardless of whether they're marked as excluded by Ruff's own settings.",
      "type": [
        "boolean",
        "null"
      ]
    },
    "format": {
      "description": "The style in which violation messages should be formatted: `\"text\"` (default), `\"grouped\"` (group messages by file), `\"json\"` (machine-readable), `\"junit\"` (machine-readable XML), `\"github\"` (GitHub Actions annotations), `\"gitlab\"` (GitLab CI code quality report), `\"pylint\"` (Pylint text format) or `\"azure\"` (Azure Pipeline logging commands).",
      "anyOf": [
        {
          "$ref": "#/definitions/SerializationFormat"
        },
        {
          "type": "null"
        }
      ]
    },
    "ignore": {
      "description": "A list of rule codes or prefixes to ignore. Prefixes can specify exact rules (like `F841`), entire categories (like `F`), or anything in between.\n\nWhen breaking ties between enabled and disabled rules (via `select` and `ignore`, respectively), more specific prefixes override less specific prefixes.",
      "type": [
        "array",
        "null"
      ],
      "items": {
        "$ref": "#/definitions/RuleSelector"
      }
    },
    "ignore-init-module-imports": {
      "description": "Avoid automatically removing unused imports in `__init__.py` files. Such imports will still be flagged, but with a dedicated message suggesting that the import is either added to the module's `__all__` symbol, or re-exported with a redundant alias (e.g., `import os as os`).",
      "type": [
        "boolean",
        "null"
      ]
    },
    "include": {
      "description": "A list of file patterns to include when linting.\n\nInclusion are based on globs, and should be single-path patterns, like `*.pyw`, to include any file with the `.pyw` extension. `pyproject.toml` is included here not for configuration but because we lint whether e.g. the `[project]` matches the schema.\n\nFor more information on the glob syntax, refer to the [`globset` documentation](https://docs.rs/globset/latest/globset/#syntax).",
      "type": [
        "array",
        "null"
      ],
      "items": {
        "type": "string"
      }
    },
    "isort": {
      "description": "Options for the `isort` plugin.",
      "anyOf": [
        {
          "$ref": "#/definitions/IsortOptions"
        },
        {
          "type": "null"
        }
      ]
    },
    "line-length": {
      "description": "The line length to use when enforcing long-lines violations (like `E501`).",
      "anyOf": [
        {
          "$ref": "#/definitions/LineLength"
        },
        {
          "type": "null"
        }
      ]
    },
    "mccabe": {
      "description": "Options for the `mccabe` plugin.",
      "anyOf": [
        {
          "$ref": "#/definitions/McCabeOptions"
        },
        {
          "type": "null"
        }
      ]
    },
    "namespace-packages": {
      "description": "Mark the specified directories as namespace packages. For the purpose of module resolution, Ruff will treat those directories as if they contained an `__init__.py` file.",
      "type": [
        "array",
        "null"
      ],
      "items": {
        "type": "string"
      }
    },
    "pep8-naming": {
      "description": "Options for the `pep8-naming` plugin.",
      "anyOf": [
        {
          "$ref": "#/definitions/Pep8NamingOptions"
        },
        {
          "type": "null"
        }
      ]
    },
    "per-file-ignores": {
      "description": "A list of mappings from file pattern to rule codes or prefixes to exclude, when considering any matching files.",
      "type": [
        "object",
        "null"
      ],
      "additionalProperties": {
        "type": "array",
        "items": {
          "$ref": "#/definitions/RuleSelector"
        }
      }
    },
    "pycodestyle": {
      "description": "Options for the `pycodestyle` plugin.",
      "anyOf": [
        {
          "$ref": "#/definitions/Pycodestyle"
        },
        {
          "type": "null"
        }
      ]
    },
    "pydocstyle": {
      "description": "Options for the `pydocstyle` plugin.",
      "anyOf": [
        {
          "$ref": "#/definitions/Pydocstyle"
        },
        {
          "type": "null"
        }
      ]
    },
    "pyflakes": {
      "description": "Options for the `pyflakes` plugin.",
      "anyOf": [
        {
          "$ref": "#/definitions/PyflakesOptions"
        },
        {
          "type": "null"
        }
      ]
    },
    "pylint": {
      "description": "Options for the `pylint` plugin.",
      "anyOf": [
        {
          "$ref": "#/definitions/PylintOptions"
        },
        {
          "type": "null"
        }
      ]
    },
    "required-version": {
      "description": "Require a specific version of Ruff to be running (useful for unifying results across many environments, e.g., with a `pyproject.toml` file).",
      "anyOf": [
        {
          "$ref": "#/definitions/Version"
        },
        {
          "type": "null"
        }
      ]
    },
    "respect-gitignore": {
      "description": "Whether to automatically exclude files that are ignored by `.ignore`, `.gitignore`, `.git/info/exclude`, and global `gitignore` files. Enabled by default.",
      "type": [
        "boolean",
        "null"
      ]
    },
    "select": {
      "description": "A list of rule codes or prefixes to enable. Prefixes can specify exact rules (like `F841`), entire categories (like `F`), or anything in between.\n\nWhen breaking ties between enabled and disabled rules (via `select` and `ignore`, respectively), more specific prefixes override less specific prefixes.",
      "type": [
        "array",
        "null"
      ],
      "items": {
        "$ref": "#/definitions/RuleSelector"
      }
    },
    "show-fixes": {
      "description": "Whether to show an enumeration of all autofixed lint violations (overridden by the `--show-fixes` command-line flag).",
      "type": [
        "boolean",
        "null"
      ]
    },
    "show-source": {
      "description": "Whether to show source code snippets when reporting lint violations (overridden by the `--show-source` command-line flag).",
      "type": [
        "boolean",
        "null"
      ]
    },
    "src": {
      "description": "The source code paths to consider, e.g., when resolving first- vs. third-party imports.\n\nAs an example: given a Python package structure like:\n\n```text my_package/ pyproject.toml src/ my_package/ __init__.py foo.py bar.py ```\n\nThe `src` directory should be included in the `src` option (e.g., `src = [\"src\"]`), such that when resolving imports, `my_package.foo` is considered a first-party import.\n\nWhen omitted, the `src` directory will typically default to the directory containing the nearest `pyproject.toml`, `ruff.toml`, or `.ruff.toml` file (the \"project root\"), unless a configuration file is explicitly provided (e.g., via the `--config` command-line flag).\n\nThis field supports globs. For example, if you have a series of Python packages in a `python_modules` directory, `src = [\"python_modules/*\"]` would expand to incorporate all of the packages in that directory. User home directory and environment variables will also be expanded.",
      "type": [
        "array",
        "null"
      ],
      "items": {
        "type": "string"
      }
    },
    "tab-size": {
      "description": "The tabulation size to calculate line length.",
      "anyOf": [
        {
          "$ref": "#/definitions/TabSize"
        },
        {
          "type": "null"
        }
      ]
    },
    "target-version": {
      "description": "The minimum Python version to target, e.g., when considering automatic code upgrades, like rewriting type annotations.\n\nIf omitted, and Ruff is configured via a `pyproject.toml` file, the target version will be inferred from its `project.requires-python` field (e.g., `requires-python = \">=3.8\"`). If Ruff is configured via `ruff.toml` or `.ruff.toml`, no such inference will be performed.",
      "anyOf": [
        {
          "$ref": "#/definitions/PythonVersion"
        },
        {
          "type": "null"
        }
      ]
    },
    "task-tags": {
      "description": "A list of task tags to recognize (e.g., \"TODO\", \"FIXME\", \"XXX\").\n\nComments starting with these tags will be ignored by commented-out code detection (`ERA`), and skipped by line-length rules (`E501`) if `ignore-overlong-task-comments` is set to `true`.",
      "type": [
        "array",
        "null"
      ],
      "items": {
        "type": "string"
      }
    },
    "typing-modules": {
      "description": "A list of modules whose imports should be treated equivalently to members of the `typing` module.\n\nThis is useful for ensuring proper type annotation inference for projects that re-export `typing` and `typing_extensions` members from a compatibility module. If omitted, any members imported from modules apart from `typing` and `typing_extensions` will be treated as ordinary Python objects.",
      "type": [
        "array",
        "null"
      ],
      "items": {
        "type": "string"
      }
    },
    "unfixable": {
      "description": "A list of rule codes or prefixes to consider non-autofix-able.",
      "type": [
        "array",
        "null"
      ],
      "items": {
        "$ref": "#/definitions/RuleSelector"
      }
    }
  },
  "additionalProperties": false,
  "definitions": {
    "ApiBan": {
      "type": "object",
      "required": [
        "msg"
      ],
      "properties": {
        "msg": {
          "description": "The message to display when the API is used.",
          "type": "string"
        }
      },
      "additionalProperties": false
    },
    "ConstantType": {
      "type": "string",
      "enum": [
        "bytes",
        "complex",
        "float",
        "int",
        "str",
        "tuple"
      ]
    },
    "Convention": {
      "oneOf": [
        {
          "description": "Use Google-style docstrings.",
          "type": "string",
          "enum": [
            "google"
          ]
        },
        {
          "description": "Use NumPy-style docstrings.",
          "type": "string",
          "enum": [
            "numpy"
          ]
        },
        {
          "description": "Use PEP257-style docstrings.",
          "type": "string",
          "enum": [
            "pep257"
          ]
        }
      ]
    },
    "Flake8AnnotationsOptions": {
      "type": "object",
      "properties": {
        "allow-star-arg-any": {
          "description": "Whether to suppress `ANN401` for dynamically typed `*args` and `**kwargs` arguments.",
          "type": [
            "boolean",
            "null"
          ]
        },
        "ignore-fully-untyped": {
          "description": "Whether to suppress `ANN*` rules for any declaration that hasn't been typed at all. This makes it easier to gradually add types to a codebase.",
          "type": [
            "boolean",
            "null"
          ]
        },
        "mypy-init-return": {
          "description": "Whether to allow the omission of a return type hint for `__init__` if at least one argument is annotated.",
          "type": [
            "boolean",
            "null"
          ]
        },
        "suppress-dummy-args": {
          "description": "Whether to suppress `ANN000`-level violations for arguments matching the \"dummy\" variable regex (like `_`).",
          "type": [
            "boolean",
            "null"
          ]
        },
        "suppress-none-returning": {
          "description": "Whether to suppress `ANN200`-level violations for functions that meet either of the following criteria:\n\n- Contain no `return` statement. - Explicit `return` statement(s) all return `None` (explicitly or implicitly).",
          "type": [
            "boolean",
            "null"
          ]
        }
      },
      "additionalProperties": false
    },
    "Flake8BanditOptions": {
      "type": "object",
      "properties": {
        "check-typed-exception": {
          "description": "Whether to disallow `try`-`except`-`pass` (`S110`) for specific exception types. By default, `try`-`except`-`pass` is only disallowed for `Exception` and `BaseException`.",
          "type": [
            "boolean",
            "null"
          ]
        },
        "hardcoded-tmp-directory": {
          "description": "A list of directories to consider temporary.",
          "type": [
            "array",
            "null"
          ],
          "items": {
            "type": "string"
          }
        },
        "hardcoded-tmp-directory-extend": {
          "description": "A list of directories to consider temporary, in addition to those specified by `hardcoded-tmp-directory`.",
          "type": [
            "array",
            "null"
          ],
          "items": {
            "type": "string"
          }
        }
      },
      "additionalProperties": false
    },
    "Flake8BugbearOptions": {
      "type": "object",
      "properties": {
        "extend-immutable-calls": {
          "description": "Additional callable functions to consider \"immutable\" when evaluating, e.g., the `no-mutable-default-argument` rule (`B006`) or `no-function-call-in-dataclass-defaults` rule (`RUF009`).",
          "type": [
            "array",
            "null"
          ],
          "items": {
            "type": "string"
          }
        }
      },
      "additionalProperties": false
    },
    "Flake8BuiltinsOptions": {
      "type": "object",
      "properties": {
        "builtins-ignorelist": {
          "description": "Ignore list of builtins.",
          "type": [
            "array",
            "null"
          ],
          "items": {
            "type": "string"
          }
        }
      },
      "additionalProperties": false
    },
    "Flake8ComprehensionsOptions": {
      "type": "object",
      "properties": {
        "allow-dict-calls-with-keyword-arguments": {
          "description": "Allow `dict` calls that make use of keyword arguments (e.g., `dict(a=1, b=2)`).",
          "type": [
            "boolean",
            "null"
          ]
        }
      },
      "additionalProperties": false
    },
    "Flake8CopyrightOptions": {
      "type": "object",
      "properties": {
        "author": {
          "description": "Author to enforce within the copyright notice. If provided, the author must be present immediately following the copyright notice.",
          "type": [
            "string",
            "null"
          ]
        },
        "min-file-size": {
          "description": "A minimum file size (in bytes) required for a copyright notice to be enforced. By default, all files are validated.",
          "type": [
            "integer",
            "null"
          ],
          "format": "uint",
          "minimum": 0.0
        },
        "notice-rgx": {
          "description": "The regular expression used to match the copyright notice, compiled with the [`regex`](https://docs.rs/regex/latest/regex/) crate.\n\nDefaults to `(?i)Copyright\\s+(\\(C\\)\\s+)?\\d{4}(-\\d{4})*`, which matches the following: - `Copyright 2023` - `Copyright (C) 2023` - `Copyright 2021-2023` - `Copyright (C) 2021-2023`",
          "type": [
            "string",
            "null"
          ]
        }
      },
      "additionalProperties": false
    },
    "Flake8ErrMsgOptions": {
      "type": "object",
      "properties": {
        "max-string-length": {
          "description": "Maximum string length for string literals in exception messages.",
          "type": [
            "integer",
            "null"
          ],
          "format": "uint",
          "minimum": 0.0
        }
      },
      "additionalProperties": false
    },
    "Flake8GetTextOptions": {
      "type": "object",
      "properties": {
        "extend-function-names": {
          "description": "Additional function names to consider as internationalization calls, in addition to those included in `function-names`.",
          "type": [
            "array",
            "null"
          ],
          "items": {
            "type": "string"
          }
        },
        "function-names": {
          "description": "The function names to consider as internationalization calls.",
          "type": [
            "array",
            "null"
          ],
          "items": {
            "type": "string"
          }
        }
      },
      "additionalProperties": false
    },
    "Flake8ImplicitStrConcatOptions": {
      "type": "object",
      "properties": {
        "allow-multiline": {
          "description": "Whether to allow implicit string concatenations for multiline strings. By default, implicit concatenations of multiline strings are allowed (but continuation lines, delimited with a backslash, are prohibited).\n\nNote that setting `allow-multiline = false` should typically be coupled with disabling `explicit-string-concatenation` (`ISC003`). Otherwise, both explicit and implicit multiline string concatenations will be seen as violations.",
          "type": [
            "boolean",
            "null"
          ]
        }
      },
      "additionalProperties": false
    },
    "Flake8ImportConventionsOptions": {
      "type": "object",
      "properties": {
        "aliases": {
          "description": "The conventional aliases for imports. These aliases can be extended by the `extend_aliases` option.",
          "type": [
            "object",
            "null"
          ],
          "additionalProperties": {
            "type": "string"
          }
        },
        "banned-aliases": {
          "description": "A mapping from module to its banned import aliases.",
          "type": [
            "object",
            "null"
          ],
          "additionalProperties": {
            "type": "array",
            "items": {
              "type": "string"
            }
          }
        },
        "banned-from": {
          "description": "A list of modules that are allowed to be imported from",
          "type": [
            "array",
            "null"
          ],
          "items": {
            "type": "string"
          },
          "uniqueItems": true
        },
        "extend-aliases": {
          "description": "A mapping from module to conventional import alias. These aliases will be added to the `aliases` mapping.",
          "type": [
            "object",
            "null"
          ],
          "additionalProperties": {
            "type": "string"
          }
        }
      },
      "additionalProperties": false
    },
    "Flake8PytestStyleOptions": {
      "type": "object",
      "properties": {
        "fixture-parentheses": {
          "description": "Boolean flag specifying whether `@pytest.fixture()` without parameters should have parentheses. If the option is set to `true` (the default), `@pytest.fixture()` is valid and `@pytest.fixture` is invalid. If set to `false`, `@pytest.fixture` is valid and `@pytest.fixture()` is invalid.",
          "type": [
            "boolean",
            "null"
          ]
        },
        "mark-parentheses": {
          "description": "Boolean flag specifying whether `@pytest.mark.foo()` without parameters should have parentheses. If the option is set to `true` (the default), `@pytest.mark.foo()` is valid and `@pytest.mark.foo` is invalid. If set to `false`, `@pytest.fixture` is valid and `@pytest.mark.foo()` is invalid.",
          "type": [
            "boolean",
            "null"
          ]
        },
        "parametrize-names-type": {
          "description": "Expected type for multiple argument names in `@pytest.mark.parametrize`. The following values are supported:\n\n- `csv` — a comma-separated list, e.g. `@pytest.mark.parametrize('name1,name2', ...)` - `tuple` (default) — e.g. `@pytest.mark.parametrize(('name1', 'name2'), ...)` - `list` — e.g. `@pytest.mark.parametrize(['name1', 'name2'], ...)`",
          "anyOf": [
            {
              "$ref": "#/definitions/ParametrizeNameType"
            },
            {
              "type": "null"
            }
          ]
        },
        "parametrize-values-row-type": {
          "description": "Expected type for each row of values in `@pytest.mark.parametrize` in case of multiple parameters. The following values are supported:\n\n- `tuple` (default) — e.g. `@pytest.mark.parametrize(('name1', 'name2'), [(1, 2), (3, 4)])` - `list` — e.g. `@pytest.mark.parametrize(('name1', 'name2'), [[1, 2], [3, 4]])`",
          "anyOf": [
            {
              "$ref": "#/definitions/ParametrizeValuesRowType"
            },
            {
              "type": "null"
            }
          ]
        },
        "parametrize-values-type": {
          "description": "Expected type for the list of values rows in `@pytest.mark.parametrize`. The following values are supported:\n\n- `tuple` — e.g. `@pytest.mark.parametrize('name', (1, 2, 3))` - `list` (default) — e.g. `@pytest.mark.parametrize('name', [1, 2, 3])`",
          "anyOf": [
            {
              "$ref": "#/definitions/ParametrizeValuesType"
            },
            {
              "type": "null"
            }
          ]
        },
        "raises-extend-require-match-for": {
          "description": "List of additional exception names that require a match= parameter in a `pytest.raises()` call. This extends the default list of exceptions that require a match= parameter. This option is useful if you want to extend the default list of exceptions that require a match= parameter without having to specify the entire list. Note that this option does not remove any exceptions from the default list.",
          "type": [
            "array",
            "null"
          ],
          "items": {
            "type": "string"
          }
        },
        "raises-require-match-for": {
          "description": "List of exception names that require a match= parameter in a `pytest.raises()` call.",
          "type": [
            "array",
            "null"
          ],
          "items": {
            "type": "string"
          }
        }
      },
      "additionalProperties": false
    },
    "Flake8QuotesOptions": {
      "type": "object",
      "properties": {
        "avoid-escape": {
          "description": "Whether to avoid using single quotes if a string contains single quotes, or vice-versa with double quotes, as per [PEP 8](https://peps.python.org/pep-0008/#string-quotes). This minimizes the need to escape quotation marks within strings.",
          "type": [
            "boolean",
            "null"
          ]
        },
        "docstring-quotes": {
          "description": "Quote style to prefer for docstrings (either \"single\" or \"double\").",
          "anyOf": [
            {
              "$ref": "#/definitions/Quote"
            },
            {
              "type": "null"
            }
          ]
        },
        "inline-quotes": {
          "description": "Quote style to prefer for inline strings (either \"single\" or \"double\").",
          "anyOf": [
            {
              "$ref": "#/definitions/Quote"
            },
            {
              "type": "null"
            }
          ]
        },
        "multiline-quotes": {
          "description": "Quote style to prefer for multiline strings (either \"single\" or \"double\").",
          "anyOf": [
            {
              "$ref": "#/definitions/Quote"
            },
            {
              "type": "null"
            }
          ]
        }
      },
      "additionalProperties": false
    },
    "Flake8SelfOptions": {
      "type": "object",
      "properties": {
        "ignore-names": {
          "description": "A list of names to ignore when considering `flake8-self` violations.",
          "type": [
            "array",
            "null"
          ],
          "items": {
            "type": "string"
          }
        }
      },
      "additionalProperties": false
    },
    "Flake8TidyImportsOptions": {
      "type": "object",
      "properties": {
        "ban-relative-imports": {
          "description": "Whether to ban all relative imports (`\"all\"`), or only those imports that extend into the parent module or beyond (`\"parents\"`).",
          "anyOf": [
            {
              "$ref": "#/definitions/Strictness"
            },
            {
              "type": "null"
            }
          ]
        },
        "banned-api": {
          "description": "Specific modules or module members that may not be imported or accessed. Note that this rule is only meant to flag accidental uses, and can be circumvented via `eval` or `importlib`.",
          "type": [
            "object",
            "null"
          ],
          "additionalProperties": {
            "$ref": "#/definitions/ApiBan"
          }
        }
      },
      "additionalProperties": false
    },
    "Flake8TypeCheckingOptions": {
      "type": "object",
      "properties": {
        "exempt-modules": {
          "description": "Exempt certain modules from needing to be moved into type-checking blocks.",
          "type": [
            "array",
            "null"
          ],
          "items": {
            "type": "string"
          }
        },
        "runtime-evaluated-base-classes": {
          "description": "Exempt classes that list any of the enumerated classes as a base class from needing to be moved into type-checking blocks.",
          "type": [
            "array",
            "null"
          ],
          "items": {
            "type": "string"
          }
        },
        "runtime-evaluated-decorators": {
          "description": "Exempt classes decorated with any of the enumerated decorators from needing to be moved into type-checking blocks.",
          "type": [
            "array",
            "null"
          ],
          "items": {
            "type": "string"
          }
        },
        "strict": {
          "description": "Enforce TC001, TC002, and TC003 rules even when valid runtime imports are present for the same module. See flake8-type-checking's [strict](https://github.com/snok/flake8-type-checking#strict) option.",
          "type": [
            "boolean",
            "null"
          ]
        }
      },
      "additionalProperties": false
    },
    "Flake8UnusedArgumentsOptions": {
      "type": "object",
      "properties": {
        "ignore-variadic-names": {
          "description": "Whether to allow unused variadic arguments, like `*args` and `**kwargs`.",
          "type": [
            "boolean",
            "null"
          ]
        }
      },
      "additionalProperties": false
    },
    "ImportSection": {
      "anyOf": [
        {
          "$ref": "#/definitions/ImportType"
        },
        {
          "type": "string"
        }
      ]
    },
    "ImportType": {
      "type": "string",
      "enum": [
        "future",
        "standard-library",
        "third-party",
        "first-party",
        "local-folder"
      ]
    },
    "IsortOptions": {
      "type": "object",
      "properties": {
        "classes": {
          "description": "An override list of tokens to always recognize as a Class for `order-by-type` regardless of casing.",
          "type": [
            "array",
            "null"
          ],
          "items": {
            "type": "string"
          }
        },
        "combine-as-imports": {
          "description": "Combines as imports on the same line. See isort's [`combine-as-imports`](https://pycqa.github.io/isort/docs/configuration/options.html#combine-as-imports) option.",
          "type": [
            "boolean",
            "null"
          ]
        },
        "constants": {
          "description": "An override list of tokens to always recognize as a CONSTANT for `order-by-type` regardless of casing.",
          "type": [
            "array",
            "null"
          ],
          "items": {
            "type": "string"
          }
        },
        "extra-standard-library": {
          "description": "A list of modules to consider standard-library, in addition to those known to Ruff in advance.",
          "type": [
            "array",
            "null"
          ],
          "items": {
            "type": "string"
          }
        },
        "force-single-line": {
          "description": "Forces all from imports to appear on their own line.",
          "type": [
            "boolean",
            "null"
          ]
        },
        "force-sort-within-sections": {
          "description": "Don't sort straight-style imports (like `import sys`) before from-style imports (like `from itertools import groupby`). Instead, sort the imports by module, independent of import style.",
          "type": [
            "boolean",
            "null"
          ]
        },
        "force-to-top": {
          "description": "Force specific imports to the top of their appropriate section.",
          "type": [
            "array",
            "null"
          ],
          "items": {
            "type": "string"
          }
        },
        "force-wrap-aliases": {
          "description": "Force `import from` statements with multiple members and at least one alias (e.g., `import A as B`) to wrap such that every line contains exactly one member. For example, this formatting would be retained, rather than condensing to a single line:\n\n```python from .utils import ( test_directory as test_directory, test_id as test_id ) ```\n\nNote that this setting is only effective when combined with `combine-as-imports = true`. When `combine-as-imports` isn't enabled, every aliased `import from` will be given its own line, in which case, wrapping is not necessary.",
          "type": [
            "boolean",
            "null"
          ]
        },
        "forced-separate": {
          "description": "A list of modules to separate into auxiliary block(s) of imports, in the order specified.",
          "type": [
            "array",
            "null"
          ],
          "items": {
            "type": "string"
          }
        },
        "known-first-party": {
          "description": "A list of modules to consider first-party, regardless of whether they can be identified as such via introspection of the local filesystem.",
          "type": [
            "array",
            "null"
          ],
          "items": {
            "type": "string"
          }
        },
        "known-local-folder": {
          "description": "A list of modules to consider being a local folder. Generally, this is reserved for relative imports (`from . import module`).",
          "type": [
            "array",
            "null"
          ],
          "items": {
            "type": "string"
          }
        },
        "known-third-party": {
          "description": "A list of modules to consider third-party, regardless of whether they can be identified as such via introspection of the local filesystem.",
          "type": [
            "array",
            "null"
          ],
          "items": {
            "type": "string"
          }
        },
        "lines-after-imports": {
          "description": "The number of blank lines to place after imports. Use `-1` for automatic determination.",
          "type": [
            "integer",
            "null"
          ],
          "format": "int"
        },
        "lines-between-types": {
          "description": "The number of lines to place between \"direct\" and `import from` imports.",
          "type": [
            "integer",
            "null"
          ],
          "format": "uint",
          "minimum": 0.0
        },
        "no-lines-before": {
          "description": "A list of sections that should _not_ be delineated from the previous section via empty lines.",
          "type": [
            "array",
            "null"
          ],
          "items": {
            "$ref": "#/definitions/ImportSection"
          }
        },
        "order-by-type": {
          "description": "Order imports by type, which is determined by case, in addition to alphabetically.",
          "type": [
            "boolean",
            "null"
          ]
        },
        "relative-imports-order": {
          "description": "Whether to place \"closer\" imports (fewer `.` characters, most local) before \"further\" imports (more `.` characters, least local), or vice versa.\n\nThe default (\"furthest-to-closest\") is equivalent to isort's `reverse-relative` default (`reverse-relative = false`); setting this to \"closest-to-furthest\" is equivalent to isort's `reverse-relative = true`.",
          "anyOf": [
            {
              "$ref": "#/definitions/RelativeImportsOrder"
            },
            {
              "type": "null"
            }
          ]
        },
        "required-imports": {
          "description": "Add the specified import line to all files.",
          "type": [
            "array",
            "null"
          ],
          "items": {
            "type": "string"
          }
        },
        "section-order": {
          "description": "Override in which order the sections should be output. Can be used to move custom sections.",
          "type": [
            "array",
            "null"
          ],
          "items": {
            "$ref": "#/definitions/ImportSection"
          }
        },
        "sections": {
          "description": "A list of mappings from section names to modules. By default custom sections are output last, but this can be overridden with `section-order`.",
          "type": [
            "object",
            "null"
          ],
          "additionalProperties": {
            "type": "array",
            "items": {
              "type": "string"
            }
          }
        },
        "single-line-exclusions": {
          "description": "One or more modules to exclude from the single line rule.",
          "type": [
            "array",
            "null"
          ],
          "items": {
            "type": "string"
          }
        },
        "split-on-trailing-comma": {
          "description": "If a comma is placed after the last member in a multi-line import, then the imports will never be folded into one line.\n\nSee isort's [`split-on-trailing-comma`](https://pycqa.github.io/isort/docs/configuration/options.html#split-on-trailing-comma) option.",
          "type": [
            "boolean",
            "null"
          ]
        },
        "variables": {
          "description": "An override list of tokens to always recognize as a var for `order-by-type` regardless of casing.",
          "type": [
            "array",
            "null"
          ],
          "items": {
            "type": "string"
          }
        }
      },
      "additionalProperties": false
    },
    "LineLength": {
      "description": "The length of a line of text that is considered too long.",
      "type": "integer",
      "format": "uint",
      "minimum": 0.0
    },
    "McCabeOptions": {
      "type": "object",
      "properties": {
        "max-complexity": {
          "description": "The maximum McCabe complexity to allow before triggering `C901` errors.",
          "type": [
            "integer",
            "null"
          ],
          "format": "uint",
          "minimum": 0.0
        }
      },
      "additionalProperties": false
    },
    "ParametrizeNameType": {
      "type": "string",
      "enum": [
        "csv",
        "tuple",
        "list"
      ]
    },
    "ParametrizeValuesRowType": {
      "type": "string",
      "enum": [
        "tuple",
        "list"
      ]
    },
    "ParametrizeValuesType": {
      "type": "string",
      "enum": [
        "tuple",
        "list"
      ]
    },
    "Pep8NamingOptions": {
      "type": "object",
      "properties": {
        "classmethod-decorators": {
          "description": "A list of decorators that, when applied to a method, indicate that the method should be treated as a class method (in addition to the builtin `@classmethod`).\n\nFor example, Ruff will expect that any method decorated by a decorator in this list takes a `cls` argument as its first argument.",
          "type": [
            "array",
            "null"
          ],
          "items": {
            "type": "string"
          }
        },
        "ignore-names": {
          "description": "A list of names (or patterns) to ignore when considering `pep8-naming` violations.",
          "type": [
            "array",
            "null"
          ],
          "items": {
            "type": "string"
          }
        },
        "staticmethod-decorators": {
          "description": "A list of decorators that, when applied to a method, indicate that the method should be treated as a static method (in addition to the builtin `@staticmethod`).\n\nFor example, Ruff will expect that any method decorated by a decorator in this list has no `self` or `cls` argument.",
          "type": [
            "array",
            "null"
          ],
          "items": {
            "type": "string"
          }
        }
      },
      "additionalProperties": false
    },
    "Pycodestyle": {
      "type": "object",
      "properties": {
        "ignore-overlong-task-comments": {
          "description": "Whether line-length violations (`E501`) should be triggered for comments starting with `task-tags` (by default: \\[\"TODO\", \"FIXME\", and \"XXX\"\\]).",
          "type": [
            "boolean",
            "null"
          ]
        },
        "max-doc-length": {
          "description": "The maximum line length to allow for line-length violations within documentation (`W505`), including standalone comments.",
          "anyOf": [
            {
              "$ref": "#/definitions/LineLength"
            },
            {
              "type": "null"
            }
          ]
        }
      },
      "additionalProperties": false
    },
    "Pydocstyle": {
      "type": "object",
      "properties": {
        "convention": {
          "description": "Whether to use Google-style or NumPy-style conventions or the PEP257 defaults when analyzing docstring sections.",
          "anyOf": [
            {
              "$ref": "#/definitions/Convention"
            },
            {
              "type": "null"
            }
          ]
        },
        "ignore-decorators": {
          "description": "Ignore docstrings for functions or methods decorated with the specified fully-qualified decorators.",
          "type": [
            "array",
            "null"
          ],
          "items": {
            "type": "string"
          }
        },
        "property-decorators": {
          "description": "A list of decorators that, when applied to a method, indicate that the method should be treated as a property (in addition to the builtin `@property` and standard-library `@functools.cached_property`).\n\nFor example, Ruff will expect that any method decorated by a decorator in this list can use a non-imperative summary line.",
          "type": [
            "array",
            "null"
          ],
          "items": {
            "type": "string"
          }
        }
      },
      "additionalProperties": false
    },
    "PyflakesOptions": {
      "type": "object",
      "properties": {
        "extend-generics": {
          "description": "Additional functions or classes to consider generic, such that any subscripts should be treated as type annotation (e.g., `ForeignKey` in `django.db.models.ForeignKey[\"User\"]`.",
          "type": [
            "array",
            "null"
          ],
          "items": {
            "type": "string"
          }
        }
      },
      "additionalProperties": false
    },
    "PylintOptions": {
      "type": "object",
      "properties": {
        "allow-magic-value-types": {
          "description": "Constant types to ignore when used as \"magic values\" (see: `PLR2004`).",
          "type": [
            "array",
            "null"
          ],
          "items": {
            "$ref": "#/definitions/ConstantType"
          }
        },
        "max-args": {
          "description": "Maximum number of arguments allowed for a function or method definition (see: `PLR0913`).",
          "type": [
            "integer",
            "null"
          ],
          "format": "uint",
          "minimum": 0.0
        },
        "max-branches": {
          "description": "Maximum number of branches allowed for a function or method body (see: `PLR0912`).",
          "type": [
            "integer",
            "null"
          ],
          "format": "uint",
          "minimum": 0.0
        },
        "max-returns": {
          "description": "Maximum number of return statements allowed for a function or method body (see `PLR0911`)",
          "type": [
            "integer",
            "null"
          ],
          "format": "uint",
          "minimum": 0.0
        },
        "max-statements": {
          "description": "Maximum number of statements allowed for a function or method body (see: `PLR0915`).",
          "type": [
            "integer",
            "null"
          ],
          "format": "uint",
          "minimum": 0.0
        }
      },
      "additionalProperties": false
    },
    "PythonVersion": {
      "type": "string",
      "enum": [
        "py37",
        "py38",
        "py39",
        "py310",
        "py311",
        "py312"
      ]
    },
    "Quote": {
      "oneOf": [
        {
          "description": "Use single quotes.",
          "type": "string",
          "enum": [
            "single"
          ]
        },
        {
          "description": "Use double quotes.",
          "type": "string",
          "enum": [
            "double"
          ]
        }
      ]
    },
    "RelativeImportsOrder": {
      "oneOf": [
        {
          "description": "Place \"closer\" imports (fewer `.` characters, most local) before \"further\" imports (more `.` characters, least local).",
          "type": "string",
          "enum": [
            "closest-to-furthest"
          ]
        },
        {
          "description": "Place \"further\" imports (more `.` characters, least local) imports before \"closer\" imports (fewer `.` characters, most local).",
          "type": "string",
          "enum": [
            "furthest-to-closest"
          ]
        }
      ]
    },
    "RuleSelector": {
      "type": "string",
      "enum": [
        "A",
        "A0",
        "A00",
        "A001",
        "A002",
        "A003",
        "AIR",
        "AIR0",
        "AIR00",
        "AIR001",
        "ALL",
        "ANN",
        "ANN0",
        "ANN00",
        "ANN001",
        "ANN002",
        "ANN003",
        "ANN1",
        "ANN10",
        "ANN101",
        "ANN102",
        "ANN2",
        "ANN20",
        "ANN201",
        "ANN202",
        "ANN204",
        "ANN205",
        "ANN206",
        "ANN4",
        "ANN40",
        "ANN401",
        "ARG",
        "ARG0",
        "ARG00",
        "ARG001",
        "ARG002",
        "ARG003",
        "ARG004",
        "ARG005",
        "ASYNC",
        "ASYNC1",
        "ASYNC10",
        "ASYNC100",
        "ASYNC101",
        "ASYNC102",
        "B",
        "B0",
        "B00",
        "B002",
        "B003",
        "B004",
        "B005",
        "B006",
        "B007",
        "B008",
        "B009",
        "B01",
        "B010",
        "B011",
        "B012",
        "B013",
        "B014",
        "B015",
        "B016",
        "B017",
        "B018",
        "B019",
        "B02",
        "B020",
        "B021",
        "B022",
        "B023",
        "B024",
        "B025",
        "B026",
        "B027",
        "B028",
        "B029",
        "B03",
        "B030",
        "B031",
        "B032",
        "B033",
        "B9",
        "B90",
        "B904",
        "B905",
        "BLE",
        "BLE0",
        "BLE00",
        "BLE001",
        "C",
        "C4",
        "C40",
        "C400",
        "C401",
        "C402",
        "C403",
        "C404",
        "C405",
        "C406",
        "C408",
        "C409",
        "C41",
        "C410",
        "C411",
        "C413",
        "C414",
        "C415",
        "C416",
        "C417",
        "C418",
        "C419",
        "C9",
        "C90",
        "C901",
        "COM",
        "COM8",
        "COM81",
        "COM812",
        "COM818",
        "COM819",
        "CPY",
        "CPY001",
        "D",
        "D1",
        "D10",
        "D100",
        "D101",
        "D102",
        "D103",
        "D104",
        "D105",
        "D106",
        "D107",
        "D2",
        "D20",
        "D200",
        "D201",
        "D202",
        "D203",
        "D204",
        "D205",
        "D206",
        "D207",
        "D208",
        "D209",
        "D21",
        "D210",
        "D211",
        "D212",
        "D213",
        "D214",
        "D215",
        "D3",
        "D30",
        "D300",
        "D301",
        "D4",
        "D40",
        "D400",
        "D401",
        "D402",
        "D403",
        "D404",
        "D405",
        "D406",
        "D407",
        "D408",
        "D409",
        "D41",
        "D410",
        "D411",
        "D412",
        "D413",
        "D414",
        "D415",
        "D416",
        "D417",
        "D418",
        "D419",
        "DJ",
        "DJ0",
        "DJ00",
        "DJ001",
        "DJ003",
        "DJ006",
        "DJ007",
        "DJ008",
        "DJ01",
        "DJ012",
        "DJ013",
        "DTZ",
        "DTZ0",
        "DTZ00",
        "DTZ001",
        "DTZ002",
        "DTZ003",
        "DTZ004",
        "DTZ005",
        "DTZ006",
        "DTZ007",
        "DTZ01",
        "DTZ011",
        "DTZ012",
        "E",
        "E1",
        "E10",
        "E101",
        "E111",
        "E112",
        "E113",
        "E114",
        "E115",
        "E116",
        "E117",
        "E201",
        "E202",
        "E203",
        "E211",
        "E221",
        "E222",
        "E223",
        "E224",
        "E225",
        "E226",
        "E227",
        "E228",
        "E231",
        "E251",
        "E252",
        "E261",
        "E262",
        "E265",
        "E266",
        "E271",
        "E272",
        "E273",
        "E274",
        "E275",
        "E4",
        "E40",
        "E401",
        "E402",
        "E5",
        "E50",
        "E501",
        "E7",
        "E70",
        "E701",
        "E702",
        "E703",
        "E71",
        "E711",
        "E712",
        "E713",
        "E714",
        "E72",
        "E721",
        "E722",
        "E73",
        "E731",
        "E74",
        "E741",
        "E742",
        "E743",
        "E9",
        "E90",
        "E902",
        "E99",
        "E999",
        "EM",
        "EM1",
        "EM10",
        "EM101",
        "EM102",
        "EM103",
        "ERA",
        "ERA0",
        "ERA00",
        "ERA001",
        "EXE",
        "EXE0",
        "EXE00",
        "EXE001",
        "EXE002",
        "EXE003",
        "EXE004",
        "EXE005",
        "F",
        "F4",
        "F40",
        "F401",
        "F402",
        "F403",
        "F404",
        "F405",
        "F406",
        "F407",
        "F5",
        "F50",
        "F501",
        "F502",
        "F503",
        "F504",
        "F505",
        "F506",
        "F507",
        "F508",
        "F509",
        "F52",
        "F521",
        "F522",
        "F523",
        "F524",
        "F525",
        "F54",
        "F541",
        "F6",
        "F60",
        "F601",
        "F602",
        "F62",
        "F621",
        "F622",
        "F63",
        "F631",
        "F632",
        "F633",
        "F634",
        "F7",
        "F70",
        "F701",
        "F702",
        "F704",
        "F706",
        "F707",
        "F72",
        "F722",
        "F8",
        "F81",
        "F811",
        "F82",
        "F821",
        "F822",
        "F823",
        "F84",
        "F841",
        "F842",
        "F9",
        "F90",
        "F901",
        "FA",
        "FA1",
        "FA10",
        "FA100",
        "FA102",
        "FBT",
        "FBT0",
        "FBT00",
        "FBT001",
        "FBT002",
        "FBT003",
        "FIX",
        "FIX0",
        "FIX00",
        "FIX001",
        "FIX002",
        "FIX003",
        "FIX004",
        "FLY",
        "FLY0",
        "FLY00",
        "FLY002",
        "G",
        "G0",
        "G00",
        "G001",
        "G002",
        "G003",
        "G004",
        "G01",
        "G010",
        "G1",
        "G10",
        "G101",
        "G2",
        "G20",
        "G201",
        "G202",
        "I",
        "I0",
        "I00",
        "I001",
        "I002",
        "ICN",
        "ICN0",
        "ICN00",
        "ICN001",
        "ICN002",
        "ICN003",
        "INP",
        "INP0",
        "INP00",
        "INP001",
        "INT",
        "INT0",
        "INT00",
        "INT001",
        "INT002",
        "INT003",
        "ISC",
        "ISC0",
        "ISC00",
        "ISC001",
        "ISC002",
        "ISC003",
        "N",
        "N8",
        "N80",
        "N801",
        "N802",
        "N803",
        "N804",
        "N805",
        "N806",
        "N807",
        "N81",
        "N811",
        "N812",
        "N813",
        "N814",
        "N815",
        "N816",
        "N817",
        "N818",
        "N9",
        "N99",
        "N999",
        "NPY",
        "NPY0",
        "NPY00",
        "NPY001",
        "NPY002",
        "PD",
        "PD0",
        "PD00",
        "PD002",
        "PD003",
        "PD004",
        "PD007",
        "PD008",
        "PD009",
        "PD01",
        "PD010",
        "PD011",
        "PD012",
        "PD013",
        "PD015",
        "PD9",
        "PD90",
        "PD901",
        "PERF",
        "PERF1",
        "PERF10",
        "PERF101",
        "PERF102",
<<<<<<< HEAD
        "PERF4",
        "PERF40",
        "PERF401",
        "PERF402",
=======
        "PERF2",
        "PERF20",
        "PERF203",
>>>>>>> 0e89c949
        "PGH",
        "PGH0",
        "PGH00",
        "PGH001",
        "PGH002",
        "PGH003",
        "PGH004",
        "PGH005",
        "PIE",
        "PIE7",
        "PIE79",
        "PIE790",
        "PIE794",
        "PIE796",
        "PIE8",
        "PIE80",
        "PIE800",
        "PIE804",
        "PIE807",
        "PIE81",
        "PIE810",
        "PL",
        "PLC",
        "PLC0",
        "PLC02",
        "PLC020",
        "PLC0205",
        "PLC0208",
        "PLC04",
        "PLC041",
        "PLC0414",
        "PLC1901",
        "PLC3",
        "PLC30",
        "PLC300",
        "PLC3002",
        "PLE",
        "PLE0",
        "PLE01",
        "PLE010",
        "PLE0100",
        "PLE0101",
        "PLE011",
        "PLE0116",
        "PLE0117",
        "PLE0118",
        "PLE02",
        "PLE024",
        "PLE0241",
        "PLE03",
        "PLE030",
        "PLE0302",
        "PLE0307",
        "PLE06",
        "PLE060",
        "PLE0604",
        "PLE0605",
        "PLE1",
        "PLE11",
        "PLE114",
        "PLE1142",
        "PLE12",
        "PLE120",
        "PLE1205",
        "PLE1206",
        "PLE13",
        "PLE130",
        "PLE1307",
        "PLE131",
        "PLE1310",
        "PLE15",
        "PLE150",
        "PLE1507",
        "PLE17",
        "PLE170",
        "PLE1700",
        "PLE2",
        "PLE25",
        "PLE250",
        "PLE2502",
        "PLE251",
        "PLE2510",
        "PLE2512",
        "PLE2513",
        "PLE2514",
        "PLE2515",
        "PLR",
        "PLR0",
        "PLR01",
        "PLR012",
        "PLR0124",
        "PLR013",
        "PLR0133",
        "PLR02",
        "PLR020",
        "PLR0206",
        "PLR04",
        "PLR040",
        "PLR0402",
        "PLR09",
        "PLR091",
        "PLR0911",
        "PLR0912",
        "PLR0913",
        "PLR0915",
        "PLR1",
        "PLR17",
        "PLR170",
        "PLR1701",
        "PLR171",
        "PLR1711",
        "PLR172",
        "PLR1722",
        "PLR2",
        "PLR20",
        "PLR200",
        "PLR2004",
        "PLR5",
        "PLR55",
        "PLR550",
        "PLR5501",
        "PLW",
        "PLW0",
        "PLW01",
        "PLW012",
        "PLW0120",
        "PLW0129",
        "PLW013",
        "PLW0131",
        "PLW04",
        "PLW040",
        "PLW0406",
        "PLW06",
        "PLW060",
        "PLW0602",
        "PLW0603",
        "PLW07",
        "PLW071",
        "PLW0711",
        "PLW1",
        "PLW15",
        "PLW150",
        "PLW1508",
        "PLW2",
        "PLW29",
        "PLW290",
        "PLW2901",
        "PLW3",
        "PLW33",
        "PLW330",
        "PLW3301",
        "PT",
        "PT0",
        "PT00",
        "PT001",
        "PT002",
        "PT003",
        "PT004",
        "PT005",
        "PT006",
        "PT007",
        "PT008",
        "PT009",
        "PT01",
        "PT010",
        "PT011",
        "PT012",
        "PT013",
        "PT015",
        "PT016",
        "PT017",
        "PT018",
        "PT019",
        "PT02",
        "PT020",
        "PT021",
        "PT022",
        "PT023",
        "PT024",
        "PT025",
        "PT026",
        "PTH",
        "PTH1",
        "PTH10",
        "PTH100",
        "PTH101",
        "PTH102",
        "PTH103",
        "PTH104",
        "PTH105",
        "PTH106",
        "PTH107",
        "PTH108",
        "PTH109",
        "PTH11",
        "PTH110",
        "PTH111",
        "PTH112",
        "PTH113",
        "PTH114",
        "PTH115",
        "PTH116",
        "PTH117",
        "PTH118",
        "PTH119",
        "PTH12",
        "PTH120",
        "PTH121",
        "PTH122",
        "PTH123",
        "PTH124",
        "PYI",
        "PYI0",
        "PYI00",
        "PYI001",
        "PYI006",
        "PYI007",
        "PYI008",
        "PYI009",
        "PYI01",
        "PYI010",
        "PYI011",
        "PYI012",
        "PYI013",
        "PYI014",
        "PYI015",
        "PYI016",
        "PYI02",
        "PYI020",
        "PYI021",
        "PYI024",
        "PYI025",
        "PYI029",
        "PYI03",
        "PYI032",
        "PYI033",
        "PYI034",
        "PYI035",
        "PYI04",
        "PYI042",
        "PYI043",
        "PYI044",
        "PYI045",
        "PYI048",
        "PYI05",
        "PYI050",
        "PYI052",
        "PYI053",
        "PYI054",
        "Q",
        "Q0",
        "Q00",
        "Q000",
        "Q001",
        "Q002",
        "Q003",
        "RET",
        "RET5",
        "RET50",
        "RET501",
        "RET502",
        "RET503",
        "RET504",
        "RET505",
        "RET506",
        "RET507",
        "RET508",
        "RSE",
        "RSE1",
        "RSE10",
        "RSE102",
        "RUF",
        "RUF0",
        "RUF00",
        "RUF001",
        "RUF002",
        "RUF003",
        "RUF005",
        "RUF006",
        "RUF007",
        "RUF008",
        "RUF009",
        "RUF01",
        "RUF010",
        "RUF011",
        "RUF012",
        "RUF013",
        "RUF1",
        "RUF10",
        "RUF100",
        "RUF2",
        "RUF20",
        "RUF200",
        "S",
        "S1",
        "S10",
        "S101",
        "S102",
        "S103",
        "S104",
        "S105",
        "S106",
        "S107",
        "S108",
        "S11",
        "S110",
        "S112",
        "S113",
        "S3",
        "S30",
        "S301",
        "S302",
        "S303",
        "S304",
        "S305",
        "S306",
        "S307",
        "S308",
        "S31",
        "S310",
        "S311",
        "S312",
        "S313",
        "S314",
        "S315",
        "S316",
        "S317",
        "S318",
        "S319",
        "S32",
        "S320",
        "S321",
        "S323",
        "S324",
        "S5",
        "S50",
        "S501",
        "S506",
        "S508",
        "S509",
        "S6",
        "S60",
        "S601",
        "S602",
        "S603",
        "S604",
        "S605",
        "S606",
        "S607",
        "S608",
        "S609",
        "S61",
        "S612",
        "S7",
        "S70",
        "S701",
        "SIM",
        "SIM1",
        "SIM10",
        "SIM101",
        "SIM102",
        "SIM103",
        "SIM105",
        "SIM107",
        "SIM108",
        "SIM109",
        "SIM11",
        "SIM110",
        "SIM112",
        "SIM114",
        "SIM115",
        "SIM116",
        "SIM117",
        "SIM118",
        "SIM2",
        "SIM20",
        "SIM201",
        "SIM202",
        "SIM208",
        "SIM21",
        "SIM210",
        "SIM211",
        "SIM212",
        "SIM22",
        "SIM220",
        "SIM221",
        "SIM222",
        "SIM223",
        "SIM3",
        "SIM30",
        "SIM300",
        "SIM4",
        "SIM40",
        "SIM401",
        "SIM9",
        "SIM91",
        "SIM910",
        "SLF",
        "SLF0",
        "SLF00",
        "SLF001",
        "SLOT",
        "SLOT0",
        "SLOT00",
        "SLOT000",
        "SLOT001",
        "SLOT002",
        "T",
        "T1",
        "T10",
        "T100",
        "T2",
        "T20",
        "T201",
        "T203",
        "TCH",
        "TCH0",
        "TCH00",
        "TCH001",
        "TCH002",
        "TCH003",
        "TCH004",
        "TCH005",
        "TD",
        "TD0",
        "TD00",
        "TD001",
        "TD002",
        "TD003",
        "TD004",
        "TD005",
        "TD006",
        "TD007",
        "TID",
        "TID2",
        "TID25",
        "TID251",
        "TID252",
        "TRY",
        "TRY0",
        "TRY00",
        "TRY002",
        "TRY003",
        "TRY004",
        "TRY2",
        "TRY20",
        "TRY200",
        "TRY201",
        "TRY3",
        "TRY30",
        "TRY300",
        "TRY301",
        "TRY302",
        "TRY4",
        "TRY40",
        "TRY400",
        "TRY401",
        "UP",
        "UP0",
        "UP00",
        "UP001",
        "UP003",
        "UP004",
        "UP005",
        "UP006",
        "UP007",
        "UP008",
        "UP009",
        "UP01",
        "UP010",
        "UP011",
        "UP012",
        "UP013",
        "UP014",
        "UP015",
        "UP017",
        "UP018",
        "UP019",
        "UP02",
        "UP020",
        "UP021",
        "UP022",
        "UP023",
        "UP024",
        "UP025",
        "UP026",
        "UP027",
        "UP028",
        "UP029",
        "UP03",
        "UP030",
        "UP031",
        "UP032",
        "UP033",
        "UP034",
        "UP035",
        "UP036",
        "UP037",
        "UP038",
        "UP039",
        "W",
        "W1",
        "W19",
        "W191",
        "W2",
        "W29",
        "W291",
        "W292",
        "W293",
        "W5",
        "W50",
        "W505",
        "W6",
        "W60",
        "W605",
        "YTT",
        "YTT1",
        "YTT10",
        "YTT101",
        "YTT102",
        "YTT103",
        "YTT2",
        "YTT20",
        "YTT201",
        "YTT202",
        "YTT203",
        "YTT204",
        "YTT3",
        "YTT30",
        "YTT301",
        "YTT302",
        "YTT303"
      ]
    },
    "SerializationFormat": {
      "type": "string",
      "enum": [
        "text",
        "json",
        "json-lines",
        "junit",
        "grouped",
        "github",
        "gitlab",
        "pylint",
        "azure"
      ]
    },
    "Strictness": {
      "oneOf": [
        {
          "description": "Ban imports that extend into the parent module or beyond.",
          "type": "string",
          "enum": [
            "parents"
          ]
        },
        {
          "description": "Ban all relative imports.",
          "type": "string",
          "enum": [
            "all"
          ]
        }
      ]
    },
    "TabSize": {
      "description": "The size of a tab.",
      "type": "integer",
      "format": "uint8",
      "minimum": 0.0
    },
    "Version": {
      "type": "string"
    }
  }
}<|MERGE_RESOLUTION|>--- conflicted
+++ resolved
@@ -2065,16 +2065,13 @@
         "PERF10",
         "PERF101",
         "PERF102",
-<<<<<<< HEAD
+        "PERF2",
+        "PERF20",
+        "PERF203",
         "PERF4",
         "PERF40",
         "PERF401",
         "PERF402",
-=======
-        "PERF2",
-        "PERF20",
-        "PERF203",
->>>>>>> 0e89c949
         "PGH",
         "PGH0",
         "PGH00",
