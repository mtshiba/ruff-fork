{
  "$schema": "http://json-schema.org/draft-07/schema#",
  "title": "Options",
  "type": "object",
  "properties": {
    "allowed-confusables": {
      "description": "A list of allowed \"confusable\" Unicode characters to ignore when enforcing `RUF001`, `RUF002`, and `RUF003`.",
      "deprecated": true,
      "type": [
        "array",
        "null"
      ],
      "items": {
        "type": "string",
        "maxLength": 1,
        "minLength": 1
      }
    },
    "builtins": {
      "description": "A list of builtins to treat as defined references, in addition to the system builtins.",
      "type": [
        "array",
        "null"
      ],
      "items": {
        "type": "string"
      }
    },
    "cache-dir": {
      "description": "A path to the cache directory.\n\nBy default, Ruff stores cache results in a `.ruff_cache` directory in the current project root.\n\nHowever, Ruff will also respect the `RUFF_CACHE_DIR` environment variable, which takes precedence over that default.\n\nThis setting will override even the `RUFF_CACHE_DIR` environment variable, if set.",
      "type": [
        "string",
        "null"
      ]
    },
    "dummy-variable-rgx": {
      "description": "A regular expression used to identify \"dummy\" variables, or those which should be ignored when enforcing (e.g.) unused-variable rules. The default expression matches `_`, `__`, and `_var`, but not `_var_`.",
      "deprecated": true,
      "type": [
        "string",
        "null"
      ]
    },
    "exclude": {
      "description": "A list of file patterns to exclude from formatting and linting.\n\nExclusions are based on globs, and can be either:\n\n- Single-path patterns, like `.mypy_cache` (to exclude any directory named `.mypy_cache` in the tree), `foo.py` (to exclude any file named `foo.py`), or `foo_*.py` (to exclude any file matching `foo_*.py` ). - Relative patterns, like `directory/foo.py` (to exclude that specific file) or `directory/*.py` (to exclude any Python files in `directory`). Note that these paths are relative to the project root (e.g., the directory containing your `pyproject.toml`).\n\nFor more information on the glob syntax, refer to the [`globset` documentation](https://docs.rs/globset/latest/globset/#syntax).\n\nNote that you'll typically want to use [`extend-exclude`](#extend-exclude) to modify the excluded paths.",
      "type": [
        "array",
        "null"
      ],
      "items": {
        "type": "string"
      }
    },
    "explicit-preview-rules": {
      "description": "Whether to require exact codes to select preview rules. When enabled, preview rules will not be selected by prefixes — the full code of each preview rule will be required to enable the rule.",
      "deprecated": true,
      "type": [
        "boolean",
        "null"
      ]
    },
    "extend": {
      "description": "A path to a local `pyproject.toml` file to merge into this configuration. User home directory and environment variables will be expanded.\n\nTo resolve the current `pyproject.toml` file, Ruff will first resolve this base configuration file, then merge in any properties defined in the current configuration file.",
      "type": [
        "string",
        "null"
      ]
    },
    "extend-exclude": {
      "description": "A list of file patterns to omit from formatting and linting, in addition to those specified by `exclude`.\n\nExclusions are based on globs, and can be either:\n\n- Single-path patterns, like `.mypy_cache` (to exclude any directory named `.mypy_cache` in the tree), `foo.py` (to exclude any file named `foo.py`), or `foo_*.py` (to exclude any file matching `foo_*.py` ). - Relative patterns, like `directory/foo.py` (to exclude that specific file) or `directory/*.py` (to exclude any Python files in `directory`). Note that these paths are relative to the project root (e.g., the directory containing your `pyproject.toml`).\n\nFor more information on the glob syntax, refer to the [`globset` documentation](https://docs.rs/globset/latest/globset/#syntax).",
      "type": [
        "array",
        "null"
      ],
      "items": {
        "type": "string"
      }
    },
    "extend-fixable": {
      "description": "A list of rule codes or prefixes to consider fixable, in addition to those specified by `fixable`.",
      "deprecated": true,
      "type": [
        "array",
        "null"
      ],
      "items": {
        "$ref": "#/definitions/RuleSelector"
      }
    },
    "extend-ignore": {
      "description": "A list of rule codes or prefixes to ignore, in addition to those specified by `ignore`.",
      "deprecated": true,
      "type": [
        "array",
        "null"
      ],
      "items": {
        "$ref": "#/definitions/RuleSelector"
      }
    },
    "extend-include": {
      "description": "A list of file patterns to include when linting, in addition to those specified by `include`.\n\nInclusion are based on globs, and should be single-path patterns, like `*.pyw`, to include any file with the `.pyw` extension.\n\nFor more information on the glob syntax, refer to the [`globset` documentation](https://docs.rs/globset/latest/globset/#syntax).",
      "type": [
        "array",
        "null"
      ],
      "items": {
        "type": "string"
      }
    },
    "extend-per-file-ignores": {
      "description": "A list of mappings from file pattern to rule codes or prefixes to exclude, in addition to any rules excluded by `per-file-ignores`.",
      "deprecated": true,
      "type": [
        "object",
        "null"
      ],
      "additionalProperties": {
        "type": "array",
        "items": {
          "$ref": "#/definitions/RuleSelector"
        }
      }
    },
    "extend-safe-fixes": {
      "description": "A list of rule codes or prefixes for which unsafe fixes should be considered safe.",
      "deprecated": true,
      "type": [
        "array",
        "null"
      ],
      "items": {
        "$ref": "#/definitions/RuleSelector"
      }
    },
    "extend-select": {
      "description": "A list of rule codes or prefixes to enable, in addition to those specified by `select`.",
      "deprecated": true,
      "type": [
        "array",
        "null"
      ],
      "items": {
        "$ref": "#/definitions/RuleSelector"
      }
    },
    "extend-unfixable": {
      "description": "A list of rule codes or prefixes to consider non-auto-fixable, in addition to those specified by `unfixable`.",
      "deprecated": true,
      "type": [
        "array",
        "null"
      ],
      "items": {
        "$ref": "#/definitions/RuleSelector"
      }
    },
    "extend-unsafe-fixes": {
      "description": "A list of rule codes or prefixes for which safe fixes should be considered unsafe.",
      "deprecated": true,
      "type": [
        "array",
        "null"
      ],
      "items": {
        "$ref": "#/definitions/RuleSelector"
      }
    },
    "external": {
      "description": "A list of rule codes or prefixes that are unsupported by Ruff, but should be preserved when (e.g.) validating `# noqa` directives. Useful for retaining `# noqa` directives that cover plugins not yet implemented by Ruff.",
      "deprecated": true,
      "type": [
        "array",
        "null"
      ],
      "items": {
        "type": "string"
      }
    },
    "fix": {
      "description": "Enable fix behavior by-default when running `ruff` (overridden by the `--fix` and `--no-fix` command-line flags). Only includes automatic fixes unless `--unsafe-fixes` is provided.",
      "type": [
        "boolean",
        "null"
      ]
    },
    "fix-only": {
      "description": "Like `fix`, but disables reporting on leftover violation. Implies `fix`.",
      "type": [
        "boolean",
        "null"
      ]
    },
    "fixable": {
      "description": "A list of rule codes or prefixes to consider fixable. By default, all rules are considered fixable.",
      "deprecated": true,
      "type": [
        "array",
        "null"
      ],
      "items": {
        "$ref": "#/definitions/RuleSelector"
      }
    },
    "flake8-annotations": {
      "description": "Options for the `flake8-annotations` plugin.",
      "deprecated": true,
      "anyOf": [
        {
          "$ref": "#/definitions/Flake8AnnotationsOptions"
        },
        {
          "type": "null"
        }
      ]
    },
    "flake8-bandit": {
      "description": "Options for the `flake8-bandit` plugin.",
      "deprecated": true,
      "anyOf": [
        {
          "$ref": "#/definitions/Flake8BanditOptions"
        },
        {
          "type": "null"
        }
      ]
    },
    "flake8-boolean-trap": {
      "description": "Options for the `flake8-boolean-trap` plugin.",
      "deprecated": true,
      "anyOf": [
        {
          "$ref": "#/definitions/Flake8BooleanTrapOptions"
        },
        {
          "type": "null"
        }
      ]
    },
    "flake8-bugbear": {
      "description": "Options for the `flake8-bugbear` plugin.",
      "deprecated": true,
      "anyOf": [
        {
          "$ref": "#/definitions/Flake8BugbearOptions"
        },
        {
          "type": "null"
        }
      ]
    },
    "flake8-builtins": {
      "description": "Options for the `flake8-builtins` plugin.",
      "deprecated": true,
      "anyOf": [
        {
          "$ref": "#/definitions/Flake8BuiltinsOptions"
        },
        {
          "type": "null"
        }
      ]
    },
    "flake8-comprehensions": {
      "description": "Options for the `flake8-comprehensions` plugin.",
      "deprecated": true,
      "anyOf": [
        {
          "$ref": "#/definitions/Flake8ComprehensionsOptions"
        },
        {
          "type": "null"
        }
      ]
    },
    "flake8-copyright": {
      "description": "Options for the `flake8-copyright` plugin.",
      "deprecated": true,
      "anyOf": [
        {
          "$ref": "#/definitions/Flake8CopyrightOptions"
        },
        {
          "type": "null"
        }
      ]
    },
    "flake8-errmsg": {
      "description": "Options for the `flake8-errmsg` plugin.",
      "deprecated": true,
      "anyOf": [
        {
          "$ref": "#/definitions/Flake8ErrMsgOptions"
        },
        {
          "type": "null"
        }
      ]
    },
    "flake8-gettext": {
      "description": "Options for the `flake8-gettext` plugin.",
      "deprecated": true,
      "anyOf": [
        {
          "$ref": "#/definitions/Flake8GetTextOptions"
        },
        {
          "type": "null"
        }
      ]
    },
    "flake8-implicit-str-concat": {
      "description": "Options for the `flake8-implicit-str-concat` plugin.",
      "deprecated": true,
      "anyOf": [
        {
          "$ref": "#/definitions/Flake8ImplicitStrConcatOptions"
        },
        {
          "type": "null"
        }
      ]
    },
    "flake8-import-conventions": {
      "description": "Options for the `flake8-import-conventions` plugin.",
      "deprecated": true,
      "anyOf": [
        {
          "$ref": "#/definitions/Flake8ImportConventionsOptions"
        },
        {
          "type": "null"
        }
      ]
    },
    "flake8-pytest-style": {
      "description": "Options for the `flake8-pytest-style` plugin.",
      "deprecated": true,
      "anyOf": [
        {
          "$ref": "#/definitions/Flake8PytestStyleOptions"
        },
        {
          "type": "null"
        }
      ]
    },
    "flake8-quotes": {
      "description": "Options for the `flake8-quotes` plugin.",
      "deprecated": true,
      "anyOf": [
        {
          "$ref": "#/definitions/Flake8QuotesOptions"
        },
        {
          "type": "null"
        }
      ]
    },
    "flake8-self": {
      "description": "Options for the `flake8_self` plugin.",
      "deprecated": true,
      "anyOf": [
        {
          "$ref": "#/definitions/Flake8SelfOptions"
        },
        {
          "type": "null"
        }
      ]
    },
    "flake8-tidy-imports": {
      "description": "Options for the `flake8-tidy-imports` plugin.",
      "deprecated": true,
      "anyOf": [
        {
          "$ref": "#/definitions/Flake8TidyImportsOptions"
        },
        {
          "type": "null"
        }
      ]
    },
    "flake8-type-checking": {
      "description": "Options for the `flake8-type-checking` plugin.",
      "deprecated": true,
      "anyOf": [
        {
          "$ref": "#/definitions/Flake8TypeCheckingOptions"
        },
        {
          "type": "null"
        }
      ]
    },
    "flake8-unused-arguments": {
      "description": "Options for the `flake8-unused-arguments` plugin.",
      "deprecated": true,
      "anyOf": [
        {
          "$ref": "#/definitions/Flake8UnusedArgumentsOptions"
        },
        {
          "type": "null"
        }
      ]
    },
    "force-exclude": {
      "description": "Whether to enforce `exclude` and `extend-exclude` patterns, even for paths that are passed to Ruff explicitly. Typically, Ruff will lint any paths passed in directly, even if they would typically be excluded. Setting `force-exclude = true` will cause Ruff to respect these exclusions unequivocally.\n\nThis is useful for [`pre-commit`](https://pre-commit.com/), which explicitly passes all changed files to the [`ruff-pre-commit`](https://github.com/astral-sh/ruff-pre-commit) plugin, regardless of whether they're marked as excluded by Ruff's own settings.",
      "type": [
        "boolean",
        "null"
      ]
    },
    "format": {
      "description": "Options to configure code formatting.",
      "anyOf": [
        {
          "$ref": "#/definitions/FormatOptions"
        },
        {
          "type": "null"
        }
      ]
    },
    "ignore": {
      "description": "A list of rule codes or prefixes to ignore. Prefixes can specify exact rules (like `F841`), entire categories (like `F`), or anything in between.\n\nWhen breaking ties between enabled and disabled rules (via `select` and `ignore`, respectively), more specific prefixes override less specific prefixes.",
      "deprecated": true,
      "type": [
        "array",
        "null"
      ],
      "items": {
        "$ref": "#/definitions/RuleSelector"
      }
    },
    "ignore-init-module-imports": {
      "description": "Avoid automatically removing unused imports in `__init__.py` files. Such imports will still be flagged, but with a dedicated message suggesting that the import is either added to the module's `__all__` symbol, or re-exported with a redundant alias (e.g., `import os as os`).\n\nThis option is enabled by default, but you can opt-in to removal of imports via an unsafe fix.",
      "deprecated": true,
      "type": [
        "boolean",
        "null"
      ]
    },
    "include": {
      "description": "A list of file patterns to include when linting.\n\nInclusion are based on globs, and should be single-path patterns, like `*.pyw`, to include any file with the `.pyw` extension. `pyproject.toml` is included here not for configuration but because we lint whether e.g. the `[project]` matches the schema.\n\nFor more information on the glob syntax, refer to the [`globset` documentation](https://docs.rs/globset/latest/globset/#syntax).",
      "type": [
        "array",
        "null"
      ],
      "items": {
        "type": "string"
      }
    },
    "indent-width": {
      "description": "The number of spaces per indentation level (tab).\n\nUsed by the formatter and when enforcing long-line violations (like `E501`) to determine the visual width of a tab.\n\nThis option changes the number of spaces the formatter inserts when using soft-tabs (`indent-style = space`).\n\nPEP 8 recommends using 4 spaces per [indentation level](https://peps.python.org/pep-0008/#indentation).",
      "anyOf": [
        {
          "$ref": "#/definitions/IndentWidth"
        },
        {
          "type": "null"
        }
      ]
    },
    "isort": {
      "description": "Options for the `isort` plugin.",
      "deprecated": true,
      "anyOf": [
        {
          "$ref": "#/definitions/IsortOptions"
        },
        {
          "type": "null"
        }
      ]
    },
    "line-length": {
      "description": "The line length to use when enforcing long-lines violations (like `E501`) and at which `isort` and the formatter prefers to wrap lines.\n\nThe length is determined by the number of characters per line, except for lines containing East Asian characters or emojis. For these lines, the [unicode width](https://unicode.org/reports/tr11/) of each character is added up to determine the length.\n\nThe value must be greater than `0` and less than or equal to `320`.\n\nNote: While the formatter will attempt to format lines such that they remain within the `line-length`, it isn't a hard upper bound, and formatted lines may exceed the `line-length`.\n\nSee [`pycodestyle.max-line-length`](#lint_pycodestyle_max-line-length) to configure different lengths for `E501` and the formatter.",
      "anyOf": [
        {
          "$ref": "#/definitions/LineLength"
        },
        {
          "type": "null"
        }
      ]
    },
    "lint": {
      "anyOf": [
        {
          "$ref": "#/definitions/LintOptions"
        },
        {
          "type": "null"
        }
      ]
    },
    "logger-objects": {
      "description": "A list of objects that should be treated equivalently to a `logging.Logger` object.\n\nThis is useful for ensuring proper diagnostics (e.g., to identify `logging` deprecations and other best-practices) for projects that re-export a `logging.Logger` object from a common module.\n\nFor example, if you have a module `logging_setup.py` with the following contents: ```python import logging\n\nlogger = logging.getLogger(__name__) ```\n\nAdding `\"logging_setup.logger\"` to `logger-objects` will ensure that `logging_setup.logger` is treated as a `logging.Logger` object when imported from other modules (e.g., `from logging_setup import logger`).",
      "deprecated": true,
      "type": [
        "array",
        "null"
      ],
      "items": {
        "type": "string"
      }
    },
    "mccabe": {
      "description": "Options for the `mccabe` plugin.",
      "deprecated": true,
      "anyOf": [
        {
          "$ref": "#/definitions/McCabeOptions"
        },
        {
          "type": "null"
        }
      ]
    },
    "namespace-packages": {
      "description": "Mark the specified directories as namespace packages. For the purpose of module resolution, Ruff will treat those directories and all their subdirectories as if they contained an `__init__.py` file.",
      "type": [
        "array",
        "null"
      ],
      "items": {
        "type": "string"
      }
    },
    "output-format": {
      "description": "The style in which violation messages should be formatted: `\"full\"` (shows source),`\"concise\"` (default), `\"grouped\"` (group messages by file), `\"json\"` (machine-readable), `\"junit\"` (machine-readable XML), `\"github\"` (GitHub Actions annotations), `\"gitlab\"` (GitLab CI code quality report), `\"pylint\"` (Pylint text format) or `\"azure\"` (Azure Pipeline logging commands).",
      "anyOf": [
        {
          "$ref": "#/definitions/SerializationFormat"
        },
        {
          "type": "null"
        }
      ]
    },
    "pep8-naming": {
      "description": "Options for the `pep8-naming` plugin.",
      "deprecated": true,
      "anyOf": [
        {
          "$ref": "#/definitions/Pep8NamingOptions"
        },
        {
          "type": "null"
        }
      ]
    },
    "per-file-ignores": {
      "description": "A list of mappings from file pattern to rule codes or prefixes to exclude, when considering any matching files.",
      "deprecated": true,
      "type": [
        "object",
        "null"
      ],
      "additionalProperties": {
        "type": "array",
        "items": {
          "$ref": "#/definitions/RuleSelector"
        }
      }
    },
    "preview": {
      "description": "Whether to enable preview mode. When preview mode is enabled, Ruff will use unstable rules, fixes, and formatting.",
      "type": [
        "boolean",
        "null"
      ]
    },
    "pycodestyle": {
      "description": "Options for the `pycodestyle` plugin.",
      "deprecated": true,
      "anyOf": [
        {
          "$ref": "#/definitions/PycodestyleOptions"
        },
        {
          "type": "null"
        }
      ]
    },
    "pydocstyle": {
      "description": "Options for the `pydocstyle` plugin.",
      "deprecated": true,
      "anyOf": [
        {
          "$ref": "#/definitions/PydocstyleOptions"
        },
        {
          "type": "null"
        }
      ]
    },
    "pyflakes": {
      "description": "Options for the `pyflakes` plugin.",
      "deprecated": true,
      "anyOf": [
        {
          "$ref": "#/definitions/PyflakesOptions"
        },
        {
          "type": "null"
        }
      ]
    },
    "pylint": {
      "description": "Options for the `pylint` plugin.",
      "deprecated": true,
      "anyOf": [
        {
          "$ref": "#/definitions/PylintOptions"
        },
        {
          "type": "null"
        }
      ]
    },
    "pyupgrade": {
      "description": "Options for the `pyupgrade` plugin.",
      "deprecated": true,
      "anyOf": [
        {
          "$ref": "#/definitions/PyUpgradeOptions"
        },
        {
          "type": "null"
        }
      ]
    },
    "required-version": {
      "description": "Enforce a requirement on the version of Ruff, to enforce at runtime. If the version of Ruff does not meet the requirement, Ruff will exit with an error.\n\nUseful for unifying results across many environments, e.g., with a `pyproject.toml` file.\n\nAccepts a PEP 440 specifier, like `==0.3.1` or `>=0.3.1`.",
      "anyOf": [
        {
          "$ref": "#/definitions/RequiredVersion"
        },
        {
          "type": "null"
        }
      ]
    },
    "respect-gitignore": {
      "description": "Whether to automatically exclude files that are ignored by `.ignore`, `.gitignore`, `.git/info/exclude`, and global `gitignore` files. Enabled by default.",
      "type": [
        "boolean",
        "null"
      ]
    },
    "select": {
      "description": "A list of rule codes or prefixes to enable. Prefixes can specify exact rules (like `F841`), entire categories (like `F`), or anything in between.\n\nWhen breaking ties between enabled and disabled rules (via `select` and `ignore`, respectively), more specific prefixes override less specific prefixes.",
      "deprecated": true,
      "type": [
        "array",
        "null"
      ],
      "items": {
        "$ref": "#/definitions/RuleSelector"
      }
    },
    "show-fixes": {
      "description": "Whether to show an enumeration of all fixed lint violations (overridden by the `--show-fixes` command-line flag).",
      "type": [
        "boolean",
        "null"
      ]
    },
    "show-source": {
      "description": "Whether to show source code snippets when reporting lint violations (overridden by the `--show-source` command-line flag).",
      "deprecated": true,
      "type": [
        "boolean",
        "null"
      ]
    },
    "src": {
      "description": "The directories to consider when resolving first- vs. third-party imports.\n\nAs an example: given a Python package structure like:\n\n```text my_project ├── pyproject.toml └── src └── my_package ├── __init__.py ├── foo.py └── bar.py ```\n\nThe `./src` directory should be included in the `src` option (e.g., `src = [\"src\"]`), such that when resolving imports, `my_package.foo` is considered a first-party import.\n\nWhen omitted, the `src` directory will typically default to the directory containing the nearest `pyproject.toml`, `ruff.toml`, or `.ruff.toml` file (the \"project root\"), unless a configuration file is explicitly provided (e.g., via the `--config` command-line flag).\n\nThis field supports globs. For example, if you have a series of Python packages in a `python_modules` directory, `src = [\"python_modules/*\"]` would expand to incorporate all of the packages in that directory. User home directory and environment variables will also be expanded.",
      "type": [
        "array",
        "null"
      ],
      "items": {
        "type": "string"
      }
    },
    "tab-size": {
      "description": "The number of spaces a tab is equal to when enforcing long-line violations (like `E501`) or formatting code with the formatter.\n\nThis option changes the number of spaces inserted by the formatter when using soft-tabs (`indent-style = space`).",
      "deprecated": true,
      "anyOf": [
        {
          "$ref": "#/definitions/IndentWidth"
        },
        {
          "type": "null"
        }
      ]
    },
    "target-version": {
      "description": "The minimum Python version to target, e.g., when considering automatic code upgrades, like rewriting type annotations. Ruff will not propose changes using features that are not available in the given version.\n\nFor example, to represent supporting Python >=3.10 or ==3.10 specify `target-version = \"py310\"`.\n\nIf you're already using a `pyproject.toml` file, we recommend `project.requires-python` instead, as it's based on Python packaging standards, and will be respected by other tools. For example, Ruff treats the following as identical to `target-version = \"py38\"`:\n\n```toml [project] requires-python = \">=3.8\" ```\n\nIf both are specified, `target-version` takes precedence over `requires-python`.",
      "anyOf": [
        {
          "$ref": "#/definitions/PythonVersion"
        },
        {
          "type": "null"
        }
      ]
    },
    "task-tags": {
      "description": "A list of task tags to recognize (e.g., \"TODO\", \"FIXME\", \"XXX\").\n\nComments starting with these tags will be ignored by commented-out code detection (`ERA`), and skipped by line-length rules (`E501`) if `ignore-overlong-task-comments` is set to `true`.",
      "deprecated": true,
      "type": [
        "array",
        "null"
      ],
      "items": {
        "type": "string"
      }
    },
    "typing-modules": {
      "description": "A list of modules whose exports should be treated equivalently to members of the `typing` module.\n\nThis is useful for ensuring proper type annotation inference for projects that re-export `typing` and `typing_extensions` members from a compatibility module. If omitted, any members imported from modules apart from `typing` and `typing_extensions` will be treated as ordinary Python objects.",
      "deprecated": true,
      "type": [
        "array",
        "null"
      ],
      "items": {
        "type": "string"
      }
    },
    "unfixable": {
      "description": "A list of rule codes or prefixes to consider non-fixable.",
      "deprecated": true,
      "type": [
        "array",
        "null"
      ],
      "items": {
        "$ref": "#/definitions/RuleSelector"
      }
    },
    "unsafe-fixes": {
      "description": "Enable application of unsafe fixes. If excluded, a hint will be displayed when unsafe fixes are available. If set to false, the hint will be hidden.",
      "type": [
        "boolean",
        "null"
      ]
    }
  },
  "additionalProperties": false,
  "definitions": {
    "ApiBan": {
      "type": "object",
      "required": [
        "msg"
      ],
      "properties": {
        "msg": {
          "description": "The message to display when the API is used.",
          "type": "string"
        }
      },
      "additionalProperties": false
    },
    "BannedAliases": {
      "type": "array",
      "items": {
        "type": "string"
      }
    },
    "ConstantType": {
      "type": "string",
      "enum": [
        "bytes",
        "complex",
        "float",
        "int",
        "str"
      ]
    },
    "Convention": {
      "oneOf": [
        {
          "description": "Use Google-style docstrings.",
          "type": "string",
          "enum": [
            "google"
          ]
        },
        {
          "description": "Use NumPy-style docstrings.",
          "type": "string",
          "enum": [
            "numpy"
          ]
        },
        {
          "description": "Use PEP257-style docstrings.",
          "type": "string",
          "enum": [
            "pep257"
          ]
        }
      ]
    },
    "DocstringCodeLineWidth": {
      "anyOf": [
        {
          "description": "Wrap docstring code examples at a fixed line width.",
          "allOf": [
            {
              "$ref": "#/definitions/LineWidth"
            }
          ]
        },
        {
          "description": "Respect the line length limit setting for the surrounding Python code.",
          "allOf": [
            {
              "$ref": "#/definitions/Dynamic"
            }
          ]
        }
      ]
    },
    "Dynamic": {
      "type": "string",
      "const": "dynamic"
    },
    "Flake8AnnotationsOptions": {
      "type": "object",
      "properties": {
        "allow-star-arg-any": {
          "description": "Whether to suppress `ANN401` for dynamically typed `*args` and `**kwargs` arguments.",
          "type": [
            "boolean",
            "null"
          ]
        },
        "ignore-fully-untyped": {
          "description": "Whether to suppress `ANN*` rules for any declaration that hasn't been typed at all. This makes it easier to gradually add types to a codebase.",
          "type": [
            "boolean",
            "null"
          ]
        },
        "mypy-init-return": {
          "description": "Whether to allow the omission of a return type hint for `__init__` if at least one argument is annotated.",
          "type": [
            "boolean",
            "null"
          ]
        },
        "suppress-dummy-args": {
          "description": "Whether to suppress `ANN000`-level violations for arguments matching the \"dummy\" variable regex (like `_`).",
          "type": [
            "boolean",
            "null"
          ]
        },
        "suppress-none-returning": {
          "description": "Whether to suppress `ANN200`-level violations for functions that meet either of the following criteria:\n\n- Contain no `return` statement. - Explicit `return` statement(s) all return `None` (explicitly or implicitly).",
          "type": [
            "boolean",
            "null"
          ]
        }
      },
      "additionalProperties": false
    },
    "Flake8BanditOptions": {
      "type": "object",
      "properties": {
        "check-typed-exception": {
          "description": "Whether to disallow `try`-`except`-`pass` (`S110`) for specific exception types. By default, `try`-`except`-`pass` is only disallowed for `Exception` and `BaseException`.",
          "type": [
            "boolean",
            "null"
          ]
        },
        "hardcoded-tmp-directory": {
          "description": "A list of directories to consider temporary.",
          "type": [
            "array",
            "null"
          ],
          "items": {
            "type": "string"
          }
        },
        "hardcoded-tmp-directory-extend": {
          "description": "A list of directories to consider temporary, in addition to those specified by `hardcoded-tmp-directory`.",
          "type": [
            "array",
            "null"
          ],
          "items": {
            "type": "string"
          }
        }
      },
      "additionalProperties": false
    },
    "Flake8BooleanTrapOptions": {
      "type": "object",
      "properties": {
        "extend-allowed-calls": {
          "description": "Additional callable functions with which to allow boolean traps.\n\nExpects to receive a list of fully-qualified names (e.g., `pydantic.Field`, rather than `Field`).",
          "type": [
            "array",
            "null"
          ],
          "items": {
            "type": "string"
          }
        }
      },
      "additionalProperties": false
    },
    "Flake8BugbearOptions": {
      "type": "object",
      "properties": {
        "extend-immutable-calls": {
          "description": "Additional callable functions to consider \"immutable\" when evaluating, e.g., the `function-call-in-default-argument` rule (`B008`) or `function-call-in-dataclass-defaults` rule (`RUF009`).\n\nExpects to receive a list of fully-qualified names (e.g., `fastapi.Query`, rather than `Query`).",
          "type": [
            "array",
            "null"
          ],
          "items": {
            "type": "string"
          }
        }
      },
      "additionalProperties": false
    },
    "Flake8BuiltinsOptions": {
      "type": "object",
      "properties": {
        "builtins-ignorelist": {
          "description": "Ignore list of builtins.",
          "type": [
            "array",
            "null"
          ],
          "items": {
            "type": "string"
          }
        }
      },
      "additionalProperties": false
    },
    "Flake8ComprehensionsOptions": {
      "type": "object",
      "properties": {
        "allow-dict-calls-with-keyword-arguments": {
          "description": "Allow `dict` calls that make use of keyword arguments (e.g., `dict(a=1, b=2)`).",
          "type": [
            "boolean",
            "null"
          ]
        }
      },
      "additionalProperties": false
    },
    "Flake8CopyrightOptions": {
      "type": "object",
      "properties": {
        "author": {
          "description": "Author to enforce within the copyright notice. If provided, the author must be present immediately following the copyright notice.",
          "type": [
            "string",
            "null"
          ]
        },
        "min-file-size": {
          "description": "A minimum file size (in bytes) required for a copyright notice to be enforced. By default, all files are validated.",
          "type": [
            "integer",
            "null"
          ],
          "format": "uint",
          "minimum": 0.0
        },
        "notice-rgx": {
          "description": "The regular expression used to match the copyright notice, compiled with the [`regex`](https://docs.rs/regex/latest/regex/) crate. Defaults to `(?i)Copyright\\s+((?:\\(C\\)|©)\\s+)?\\d{4}((-|,\\s)\\d{4})*`, which matches the following:\n\n- `Copyright 2023` - `Copyright (C) 2023` - `Copyright 2021-2023` - `Copyright (C) 2021-2023` - `Copyright (C) 2021, 2023`",
          "type": [
            "string",
            "null"
          ]
        }
      },
      "additionalProperties": false
    },
    "Flake8ErrMsgOptions": {
      "type": "object",
      "properties": {
        "max-string-length": {
          "description": "Maximum string length for string literals in exception messages.",
          "type": [
            "integer",
            "null"
          ],
          "format": "uint",
          "minimum": 0.0
        }
      },
      "additionalProperties": false
    },
    "Flake8GetTextOptions": {
      "type": "object",
      "properties": {
        "extend-function-names": {
          "description": "Additional function names to consider as internationalization calls, in addition to those included in `function-names`.",
          "type": [
            "array",
            "null"
          ],
          "items": {
            "type": "string"
          }
        },
        "function-names": {
          "description": "The function names to consider as internationalization calls.",
          "type": [
            "array",
            "null"
          ],
          "items": {
            "type": "string"
          }
        }
      },
      "additionalProperties": false
    },
    "Flake8ImplicitStrConcatOptions": {
      "type": "object",
      "properties": {
        "allow-multiline": {
          "description": "Whether to allow implicit string concatenations for multiline strings. By default, implicit concatenations of multiline strings are allowed (but continuation lines, delimited with a backslash, are prohibited).\n\nNote that setting `allow-multiline = false` should typically be coupled with disabling `explicit-string-concatenation` (`ISC003`). Otherwise, both explicit and implicit multiline string concatenations will be seen as violations.",
          "type": [
            "boolean",
            "null"
          ]
        }
      },
      "additionalProperties": false
    },
    "Flake8ImportConventionsOptions": {
      "type": "object",
      "properties": {
        "aliases": {
          "description": "The conventional aliases for imports. These aliases can be extended by the `extend_aliases` option.",
          "type": [
            "object",
            "null"
          ],
          "additionalProperties": {
            "type": "string"
          }
        },
        "banned-aliases": {
          "description": "A mapping from module to its banned import aliases.",
          "type": [
            "object",
            "null"
          ],
          "additionalProperties": {
            "$ref": "#/definitions/BannedAliases"
          }
        },
        "banned-from": {
          "description": "A list of modules that should not be imported from using the `from ... import ...` syntax.\n\nFor example, given `banned-from = [\"pandas\"]`, `from pandas import DataFrame` would be disallowed, while `import pandas` would be allowed.",
          "type": [
            "array",
            "null"
          ],
          "items": {
            "type": "string"
          },
          "uniqueItems": true
        },
        "extend-aliases": {
          "description": "A mapping from module to conventional import alias. These aliases will be added to the `aliases` mapping.",
          "type": [
            "object",
            "null"
          ],
          "additionalProperties": {
            "type": "string"
          }
        }
      },
      "additionalProperties": false
    },
    "Flake8PytestStyleOptions": {
      "type": "object",
      "properties": {
        "fixture-parentheses": {
          "description": "Boolean flag specifying whether `@pytest.fixture()` without parameters should have parentheses. If the option is set to `true` (the default), `@pytest.fixture()` is valid and `@pytest.fixture` is invalid. If set to `false`, `@pytest.fixture` is valid and `@pytest.fixture()` is invalid.",
          "type": [
            "boolean",
            "null"
          ]
        },
        "mark-parentheses": {
          "description": "Boolean flag specifying whether `@pytest.mark.foo()` without parameters should have parentheses. If the option is set to `true` (the default), `@pytest.mark.foo()` is valid and `@pytest.mark.foo` is invalid. If set to `false`, `@pytest.fixture` is valid and `@pytest.mark.foo()` is invalid.",
          "type": [
            "boolean",
            "null"
          ]
        },
        "parametrize-names-type": {
          "description": "Expected type for multiple argument names in `@pytest.mark.parametrize`. The following values are supported:\n\n- `csv` — a comma-separated list, e.g. `@pytest.mark.parametrize('name1,name2', ...)` - `tuple` (default) — e.g. `@pytest.mark.parametrize(('name1', 'name2'), ...)` - `list` — e.g. `@pytest.mark.parametrize(['name1', 'name2'], ...)`",
          "anyOf": [
            {
              "$ref": "#/definitions/ParametrizeNameType"
            },
            {
              "type": "null"
            }
          ]
        },
        "parametrize-values-row-type": {
          "description": "Expected type for each row of values in `@pytest.mark.parametrize` in case of multiple parameters. The following values are supported:\n\n- `tuple` (default) — e.g. `@pytest.mark.parametrize(('name1', 'name2'), [(1, 2), (3, 4)])` - `list` — e.g. `@pytest.mark.parametrize(('name1', 'name2'), [[1, 2], [3, 4]])`",
          "anyOf": [
            {
              "$ref": "#/definitions/ParametrizeValuesRowType"
            },
            {
              "type": "null"
            }
          ]
        },
        "parametrize-values-type": {
          "description": "Expected type for the list of values rows in `@pytest.mark.parametrize`. The following values are supported:\n\n- `tuple` — e.g. `@pytest.mark.parametrize('name', (1, 2, 3))` - `list` (default) — e.g. `@pytest.mark.parametrize('name', [1, 2, 3])`",
          "anyOf": [
            {
              "$ref": "#/definitions/ParametrizeValuesType"
            },
            {
              "type": "null"
            }
          ]
        },
        "raises-extend-require-match-for": {
          "description": "List of additional exception names that require a match= parameter in a `pytest.raises()` call. This extends the default list of exceptions that require a match= parameter. This option is useful if you want to extend the default list of exceptions that require a match= parameter without having to specify the entire list. Note that this option does not remove any exceptions from the default list.\n\nSupports glob patterns. For more information on the glob syntax, refer to the [`globset` documentation](https://docs.rs/globset/latest/globset/#syntax).",
          "type": [
            "array",
            "null"
          ],
          "items": {
            "type": "string"
          }
        },
        "raises-require-match-for": {
          "description": "List of exception names that require a match= parameter in a `pytest.raises()` call.\n\nSupports glob patterns. For more information on the glob syntax, refer to the [`globset` documentation](https://docs.rs/globset/latest/globset/#syntax).",
          "type": [
            "array",
            "null"
          ],
          "items": {
            "type": "string"
          }
        }
      },
      "additionalProperties": false
    },
    "Flake8QuotesOptions": {
      "type": "object",
      "properties": {
        "avoid-escape": {
          "description": "Whether to avoid using single quotes if a string contains single quotes, or vice-versa with double quotes, as per [PEP 8](https://peps.python.org/pep-0008/#string-quotes). This minimizes the need to escape quotation marks within strings.",
          "type": [
            "boolean",
            "null"
          ]
        },
        "docstring-quotes": {
          "description": "Quote style to prefer for docstrings (either \"single\" or \"double\").\n\nWhen using the formatter, only \"double\" is compatible, as the formatter enforces double quotes for docstrings strings.",
          "anyOf": [
            {
              "$ref": "#/definitions/Quote"
            },
            {
              "type": "null"
            }
          ]
        },
        "inline-quotes": {
          "description": "Quote style to prefer for inline strings (either \"single\" or \"double\").\n\nWhen using the formatter, ensure that `format.quote-style` is set to the same preferred quote style.",
          "anyOf": [
            {
              "$ref": "#/definitions/Quote"
            },
            {
              "type": "null"
            }
          ]
        },
        "multiline-quotes": {
          "description": "Quote style to prefer for multiline strings (either \"single\" or \"double\").\n\nWhen using the formatter, only \"double\" is compatible, as the formatter enforces double quotes for multiline strings.",
          "anyOf": [
            {
              "$ref": "#/definitions/Quote"
            },
            {
              "type": "null"
            }
          ]
        }
      },
      "additionalProperties": false
    },
    "Flake8SelfOptions": {
      "type": "object",
      "properties": {
        "extend-ignore-names": {
          "description": "Additional names to ignore when considering `flake8-self` violations, in addition to those included in `ignore-names`.",
          "type": [
            "array",
            "null"
          ],
          "items": {
            "type": "string"
          }
        },
        "ignore-names": {
          "description": "A list of names to ignore when considering `flake8-self` violations.",
          "type": [
            "array",
            "null"
          ],
          "items": {
            "type": "string"
          }
        }
      },
      "additionalProperties": false
    },
    "Flake8TidyImportsOptions": {
      "type": "object",
      "properties": {
        "ban-relative-imports": {
          "description": "Whether to ban all relative imports (`\"all\"`), or only those imports that extend into the parent module or beyond (`\"parents\"`).",
          "anyOf": [
            {
              "$ref": "#/definitions/Strictness"
            },
            {
              "type": "null"
            }
          ]
        },
        "banned-api": {
          "description": "Specific modules or module members that may not be imported or accessed. Note that this rule is only meant to flag accidental uses, and can be circumvented via `eval` or `importlib`.",
          "type": [
            "object",
            "null"
          ],
          "additionalProperties": {
            "$ref": "#/definitions/ApiBan"
          }
        },
        "banned-module-level-imports": {
          "description": "List of specific modules that may not be imported at module level, and should instead be imported lazily (e.g., within a function definition, or an `if TYPE_CHECKING:` block, or some other nested context).",
          "type": [
            "array",
            "null"
          ],
          "items": {
            "type": "string"
          }
        }
      },
      "additionalProperties": false
    },
    "Flake8TypeCheckingOptions": {
      "type": "object",
      "properties": {
        "exempt-modules": {
          "description": "Exempt certain modules from needing to be moved into type-checking blocks.",
          "type": [
            "array",
            "null"
          ],
          "items": {
            "type": "string"
          }
        },
        "quote-annotations": {
          "description": "Whether to add quotes around type annotations, if doing so would allow the corresponding import to be moved into a type-checking block.\n\nFor example, in the following, Python requires that `Sequence` be available at runtime, despite the fact that it's only used in a type annotation:\n\n```python from collections.abc import Sequence\n\ndef func(value: Sequence[int]) -> None: ... ```\n\nIn other words, moving `from collections.abc import Sequence` into an `if TYPE_CHECKING:` block above would cause a runtime error, as the type would no longer be available at runtime.\n\nBy default, Ruff will respect such runtime semantics and avoid moving the import to prevent such runtime errors.\n\nSetting `quote-annotations` to `true` will instruct Ruff to add quotes around the annotation (e.g., `\"Sequence[int]\"`), which in turn enables Ruff to move the import into an `if TYPE_CHECKING:` block, like so:\n\n```python from typing import TYPE_CHECKING\n\nif TYPE_CHECKING: from collections.abc import Sequence\n\ndef func(value: \"Sequence[int]\") -> None: ... ```\n\nNote that this setting has no effect when `from __future__ import annotations` is present, as `__future__` annotations are always treated equivalently to quoted annotations.",
          "type": [
            "boolean",
            "null"
          ]
        },
        "runtime-evaluated-base-classes": {
          "description": "Exempt classes that list any of the enumerated classes as a base class from needing to be moved into type-checking blocks.\n\nCommon examples include Pydantic's `pydantic.BaseModel` and SQLAlchemy's `sqlalchemy.orm.DeclarativeBase`, but can also support user-defined classes that inherit from those base classes. For example, if you define a common `DeclarativeBase` subclass that's used throughout your project (e.g., `class Base(DeclarativeBase) ...` in `base.py`), you can add it to this list (`runtime-evaluated-base-classes = [\"base.Base\"]`) to exempt models from being moved into type-checking blocks.",
          "type": [
            "array",
            "null"
          ],
          "items": {
            "type": "string"
          }
        },
        "runtime-evaluated-decorators": {
          "description": "Exempt classes and functions decorated with any of the enumerated decorators from being moved into type-checking blocks.\n\nCommon examples include Pydantic's `@pydantic.validate_call` decorator (for functions) and attrs' `@attrs.define` decorator (for classes).",
          "type": [
            "array",
            "null"
          ],
          "items": {
            "type": "string"
          }
        },
        "strict": {
          "description": "Enforce TC001, TC002, and TC003 rules even when valid runtime imports are present for the same module.\n\nSee flake8-type-checking's [strict](https://github.com/snok/flake8-type-checking#strict) option.",
          "type": [
            "boolean",
            "null"
          ]
        }
      },
      "additionalProperties": false
    },
    "Flake8UnusedArgumentsOptions": {
      "type": "object",
      "properties": {
        "ignore-variadic-names": {
          "description": "Whether to allow unused variadic arguments, like `*args` and `**kwargs`.",
          "type": [
            "boolean",
            "null"
          ]
        }
      },
      "additionalProperties": false
    },
    "FormatOptions": {
      "description": "Configures the way ruff formats your code.",
      "type": "object",
      "properties": {
        "docstring-code-format": {
          "description": "Whether to format code snippets in docstrings.\n\nWhen this is enabled, Python code examples within docstrings are automatically reformatted.\n\nFor example, when this is enabled, the following code:\n\n```python def f(x): \"\"\" Something about `f`. And an example in doctest format:\n\n>>> f(  x  )\n\nMarkdown is also supported:\n\n```py f(  x  ) ```\n\nAs are reStructuredText literal blocks::\n\nf(  x  )\n\nAnd reStructuredText code blocks:\n\n.. code-block:: python\n\nf(  x  ) \"\"\" pass ```\n\n... will be reformatted (assuming the rest of the options are set to their defaults) as:\n\n```python def f(x): \"\"\" Something about `f`. And an example in doctest format:\n\n>>> f(x)\n\nMarkdown is also supported:\n\n```py f(x) ```\n\nAs are reStructuredText literal blocks::\n\nf(x)\n\nAnd reStructuredText code blocks:\n\n.. code-block:: python\n\nf(x) \"\"\" pass ```\n\nIf a code snippet in a docstring contains invalid Python code or if the formatter would otherwise write invalid Python code, then the code example is ignored by the formatter and kept as-is.\n\nCurrently, doctest, Markdown, reStructuredText literal blocks, and reStructuredText code blocks are all supported and automatically recognized. In the case of unlabeled fenced code blocks in Markdown and reStructuredText literal blocks, the contents are assumed to be Python and reformatted. As with any other format, if the contents aren't valid Python, then the block is left untouched automatically.",
          "type": [
            "boolean",
            "null"
          ]
        },
        "docstring-code-line-length": {
          "description": "Set the line length used when formatting code snippets in docstrings.\n\nThis only has an effect when the `docstring-code-format` setting is enabled.\n\nThe default value for this setting is `\"dynamic\"`, which has the effect of ensuring that any reformatted code examples in docstrings adhere to the global line length configuration that is used for the surrounding Python code. The point of this setting is that it takes the indentation of the docstring into account when reformatting code examples.\n\nAlternatively, this can be set to a fixed integer, which will result in the same line length limit being applied to all reformatted code examples in docstrings. When set to a fixed integer, the indent of the docstring is not taken into account. That is, this may result in lines in the reformatted code example that exceed the globally configured line length limit.\n\nFor example, when this is set to `20` and `docstring-code-format` is enabled, then this code:\n\n```python def f(x): ''' Something about `f`. And an example:\n\n.. code-block:: python\n\nfoo, bar, quux = this_is_a_long_line(lion, hippo, lemur, bear) ''' pass ```\n\n... will be reformatted (assuming the rest of the options are set to their defaults) as:\n\n```python def f(x): \"\"\" Something about `f`. And an example:\n\n.. code-block:: python\n\n( foo, bar, quux, ) = this_is_a_long_line( lion, hippo, lemur, bear, ) \"\"\" pass ```",
          "anyOf": [
            {
              "$ref": "#/definitions/DocstringCodeLineWidth"
            },
            {
              "type": "null"
            }
          ]
        },
        "exclude": {
          "description": "A list of file patterns to exclude from formatting in addition to the files excluded globally (see [`exclude`](#exclude), and [`extend-exclude`](#extend-exclude)).\n\nExclusions are based on globs, and can be either:\n\n- Single-path patterns, like `.mypy_cache` (to exclude any directory named `.mypy_cache` in the tree), `foo.py` (to exclude any file named `foo.py`), or `foo_*.py` (to exclude any file matching `foo_*.py` ). - Relative patterns, like `directory/foo.py` (to exclude that specific file) or `directory/*.py` (to exclude any Python files in `directory`). Note that these paths are relative to the project root (e.g., the directory containing your `pyproject.toml`).\n\nFor more information on the glob syntax, refer to the [`globset` documentation](https://docs.rs/globset/latest/globset/#syntax).",
          "type": [
            "array",
            "null"
          ],
          "items": {
            "type": "string"
          }
        },
        "indent-style": {
          "description": "Whether to use spaces or tabs for indentation.\n\n`indent-style = \"space\"` (default):\n\n```python def f(): print(\"Hello\") #  Spaces indent the `print` statement. ```\n\n`indent-style = \"tab\"\"`:\n\n```python def f(): print(\"Hello\") #  A tab `\\t` indents the `print` statement. ```\n\nPEP 8 recommends using spaces for [indentation](https://peps.python.org/pep-0008/#indentation). We care about accessibility; if you do not need tabs for accessibility, we do not recommend you use them.\n\nSee [`indent-width`](#indent-width) to configure the number of spaces per indentation and the tab width.",
          "anyOf": [
            {
              "$ref": "#/definitions/IndentStyle"
            },
            {
              "type": "null"
            }
          ]
        },
        "line-ending": {
          "description": "The character Ruff uses at the end of a line.\n\n* `auto`: The newline style is detected automatically on a file per file basis. Files with mixed line endings will be converted to the first detected line ending. Defaults to `\\n` for files that contain no line endings. * `lf`: Line endings will be converted to `\\n`. The default line ending on Unix. * `cr-lf`: Line endings will be converted to `\\r\\n`. The default line ending on Windows. * `native`: Line endings will be converted to `\\n` on Unix and `\\r\\n` on Windows.",
          "anyOf": [
            {
              "$ref": "#/definitions/LineEnding"
            },
            {
              "type": "null"
            }
          ]
        },
        "preview": {
          "description": "Whether to enable the unstable preview style formatting.",
          "type": [
            "boolean",
            "null"
          ]
        },
        "quote-style": {
          "description": "Configures the preferred quote character for strings. The recommended options are\n\n* `double` (default): Use double quotes `\"` * `single`: Use single quotes `'`\n\nIn compliance with [PEP 8](https://peps.python.org/pep-0008/) and [PEP 257](https://peps.python.org/pep-0257/), Ruff prefers double quotes for triple quoted strings and docstrings even when using `quote-style = \"single\"`.\n\nRuff deviates from using the configured quotes if doing so prevents the need for escaping quote characters inside the string:\n\n```python a = \"a string without any quotes\" b = \"It's monday morning\" ```\n\nRuff will change the quotes of the string assigned to `a` to single quotes when using `quote-style = \"single\"`. However, ruff uses double quotes for he string assigned to `b` because using single quotes would require escaping the `'`, which leads to the less readable code: `'It\\'s monday morning'`.\n\nIn addition, Ruff supports the quote style `preserve` for projects that already use a mixture of single and double quotes and can't migrate to the `double` or `single` style. The quote style `preserve` leaves the quotes of all strings unchanged.",
          "anyOf": [
            {
              "$ref": "#/definitions/QuoteStyle"
            },
            {
              "type": "null"
            }
          ]
        },
        "skip-magic-trailing-comma": {
          "description": "Ruff uses existing trailing commas as an indication that short lines should be left separate. If this option is set to `true`, the magic trailing comma is ignored.\n\nFor example, Ruff leaves the arguments separate even though collapsing the arguments to a single line doesn't exceed the line length if `skip-magic-trailing-comma = false`:\n\n```python # The arguments remain on separate lines because of the trailing comma after `b` def test( a, b, ): pass ```\n\nSetting `skip-magic-trailing-comma = true` changes the formatting to:\n\n```python # The arguments remain on separate lines because of the trailing comma after `b` def test(a, b): pass ```",
          "type": [
            "boolean",
            "null"
          ]
        }
      },
      "additionalProperties": false
    },
    "ImportSection": {
      "anyOf": [
        {
          "$ref": "#/definitions/ImportType"
        },
        {
          "type": "string"
        }
      ]
    },
    "ImportType": {
      "type": "string",
      "enum": [
        "future",
        "standard-library",
        "third-party",
        "first-party",
        "local-folder"
      ]
    },
    "IndentStyle": {
      "oneOf": [
        {
          "description": "Use tabs to indent code.",
          "type": "string",
          "enum": [
            "tab"
          ]
        },
        {
          "description": "Use [`IndentWidth`] spaces to indent code.",
          "type": "string",
          "enum": [
            "space"
          ]
        }
      ]
    },
    "IndentWidth": {
      "description": "The size of a tab.",
      "type": "integer",
      "format": "uint8",
      "minimum": 1.0
    },
    "IsortOptions": {
      "type": "object",
      "properties": {
        "case-sensitive": {
          "description": "Sort imports taking into account case sensitivity.",
          "type": [
            "boolean",
            "null"
          ]
        },
        "classes": {
          "description": "An override list of tokens to always recognize as a Class for `order-by-type` regardless of casing.",
          "type": [
            "array",
            "null"
          ],
          "items": {
            "type": "string"
          }
        },
        "combine-as-imports": {
          "description": "Combines as imports on the same line. See isort's [`combine-as-imports`](https://pycqa.github.io/isort/docs/configuration/options.html#combine-as-imports) option.",
          "type": [
            "boolean",
            "null"
          ]
        },
        "constants": {
          "description": "An override list of tokens to always recognize as a CONSTANT for `order-by-type` regardless of casing.",
          "type": [
            "array",
            "null"
          ],
          "items": {
            "type": "string"
          }
        },
        "default-section": {
          "description": "Define a default section for any imports that don't fit into the specified `section-order`.",
          "anyOf": [
            {
              "$ref": "#/definitions/ImportSection"
            },
            {
              "type": "null"
            }
          ]
        },
        "detect-same-package": {
          "description": "Whether to automatically mark imports from within the same package as first-party. For example, when `detect-same-package = true`, then when analyzing files within the `foo` package, any imports from within the `foo` package will be considered first-party.\n\nThis heuristic is often unnecessary when `src` is configured to detect all first-party sources; however, if `src` is _not_ configured, this heuristic can be useful to detect first-party imports from _within_ (but not _across_) first-party packages.",
          "type": [
            "boolean",
            "null"
          ]
        },
        "extra-standard-library": {
          "description": "A list of modules to consider standard-library, in addition to those known to Ruff in advance.\n\nSupports glob patterns. For more information on the glob syntax, refer to the [`globset` documentation](https://docs.rs/globset/latest/globset/#syntax).",
          "type": [
            "array",
            "null"
          ],
          "items": {
            "type": "string"
          }
        },
        "force-single-line": {
          "description": "Forces all from imports to appear on their own line.",
          "type": [
            "boolean",
            "null"
          ]
        },
        "force-sort-within-sections": {
          "description": "Don't sort straight-style imports (like `import sys`) before from-style imports (like `from itertools import groupby`). Instead, sort the imports by module, independent of import style.",
          "type": [
            "boolean",
            "null"
          ]
        },
        "force-to-top": {
          "description": "Force specific imports to the top of their appropriate section.",
          "type": [
            "array",
            "null"
          ],
          "items": {
            "type": "string"
          }
        },
        "force-wrap-aliases": {
          "description": "Force `import from` statements with multiple members and at least one alias (e.g., `import A as B`) to wrap such that every line contains exactly one member. For example, this formatting would be retained, rather than condensing to a single line:\n\n```python from .utils import ( test_directory as test_directory, test_id as test_id ) ```\n\nNote that this setting is only effective when combined with `combine-as-imports = true`. When `combine-as-imports` isn't enabled, every aliased `import from` will be given its own line, in which case, wrapping is not necessary.\n\nWhen using the formatter, ensure that `format.skip-magic-trailing-comma` is set to `false` (default) when enabling `force-wrap-aliases` to avoid that the formatter collapses members if they all fit on a single line.",
          "type": [
            "boolean",
            "null"
          ]
        },
        "forced-separate": {
          "description": "A list of modules to separate into auxiliary block(s) of imports, in the order specified.",
          "type": [
            "array",
            "null"
          ],
          "items": {
            "type": "string"
          }
        },
        "from-first": {
          "description": "Whether to place `import from` imports before straight imports when sorting.\n\nFor example, by default, imports will be sorted such that straight imports appear before `import from` imports, as in: ```python import os import sys from typing import List ```\n\nSetting `from-first = true` will instead sort such that `import from` imports appear before straight imports, as in: ```python from typing import List import os import sys ```",
          "type": [
            "boolean",
            "null"
          ]
        },
        "known-first-party": {
          "description": "A list of modules to consider first-party, regardless of whether they can be identified as such via introspection of the local filesystem.\n\nSupports glob patterns. For more information on the glob syntax, refer to the [`globset` documentation](https://docs.rs/globset/latest/globset/#syntax).",
          "type": [
            "array",
            "null"
          ],
          "items": {
            "type": "string"
          }
        },
        "known-local-folder": {
          "description": "A list of modules to consider being a local folder. Generally, this is reserved for relative imports (`from . import module`).\n\nSupports glob patterns. For more information on the glob syntax, refer to the [`globset` documentation](https://docs.rs/globset/latest/globset/#syntax).",
          "type": [
            "array",
            "null"
          ],
          "items": {
            "type": "string"
          }
        },
        "known-third-party": {
          "description": "A list of modules to consider third-party, regardless of whether they can be identified as such via introspection of the local filesystem.\n\nSupports glob patterns. For more information on the glob syntax, refer to the [`globset` documentation](https://docs.rs/globset/latest/globset/#syntax).",
          "type": [
            "array",
            "null"
          ],
          "items": {
            "type": "string"
          }
        },
        "length-sort": {
          "description": "Sort imports by their string length, such that shorter imports appear before longer imports. For example, by default, imports will be sorted alphabetically, as in: ```python import collections import os ```\n\nSetting `length-sort = true` will instead sort such that shorter imports appear before longer imports, as in: ```python import os import collections ```",
          "type": [
            "boolean",
            "null"
          ]
        },
        "length-sort-straight": {
          "description": "Sort straight imports by their string length. Similar to `length-sort`, but applies only to straight imports and doesn't affect `from` imports.",
          "type": [
            "boolean",
            "null"
          ]
        },
        "lines-after-imports": {
          "description": "The number of blank lines to place after imports. Use `-1` for automatic determination.\n\nRuff uses at most one blank line after imports in typing stub files (files with `.pyi` extension) in accordance to the typing style recommendations ([source](https://typing.readthedocs.io/en/latest/source/stubs.html#blank-lines)).\n\nWhen using the formatter, only the values `-1`, `1`, and `2` are compatible because it enforces at least one empty and at most two empty lines after imports.",
          "type": [
            "integer",
            "null"
          ],
          "format": "int"
        },
        "lines-between-types": {
          "description": "The number of lines to place between \"direct\" and `import from` imports.\n\nWhen using the formatter, only the values `0` and `1` are compatible because it preserves up to one empty line after imports in nested blocks.",
          "type": [
            "integer",
            "null"
          ],
          "format": "uint",
          "minimum": 0.0
        },
        "no-lines-before": {
          "description": "A list of sections that should _not_ be delineated from the previous section via empty lines.",
          "type": [
            "array",
            "null"
          ],
          "items": {
            "$ref": "#/definitions/ImportSection"
          }
        },
        "no-sections": {
          "description": "Put all imports into the same section bucket.\n\nFor example, rather than separating standard library and third-party imports, as in: ```python import os import sys\n\nimport numpy import pandas ```\n\nSetting `no-sections = true` will instead group all imports into a single section: ```python import os import numpy import pandas import sys ```",
          "type": [
            "boolean",
            "null"
          ]
        },
        "order-by-type": {
          "description": "Order imports by type, which is determined by case, in addition to alphabetically.",
          "type": [
            "boolean",
            "null"
          ]
        },
        "relative-imports-order": {
          "description": "Whether to place \"closer\" imports (fewer `.` characters, most local) before \"further\" imports (more `.` characters, least local), or vice versa.\n\nThe default (\"furthest-to-closest\") is equivalent to isort's `reverse-relative` default (`reverse-relative = false`); setting this to \"closest-to-furthest\" is equivalent to isort's `reverse-relative = true`.",
          "anyOf": [
            {
              "$ref": "#/definitions/RelativeImportsOrder"
            },
            {
              "type": "null"
            }
          ]
        },
        "required-imports": {
          "description": "Add the specified import line to all files.",
          "type": [
            "array",
            "null"
          ],
          "items": {
            "type": "string"
          }
        },
        "section-order": {
          "description": "Override in which order the sections should be output. Can be used to move custom sections.",
          "type": [
            "array",
            "null"
          ],
          "items": {
            "$ref": "#/definitions/ImportSection"
          }
        },
        "sections": {
          "description": "A list of mappings from section names to modules. By default custom sections are output last, but this can be overridden with `section-order`.",
          "type": [
            "object",
            "null"
          ],
          "additionalProperties": {
            "type": "array",
            "items": {
              "type": "string"
            }
          }
        },
        "single-line-exclusions": {
          "description": "One or more modules to exclude from the single line rule.",
          "type": [
            "array",
            "null"
          ],
          "items": {
            "type": "string"
          }
        },
        "split-on-trailing-comma": {
          "description": "If a comma is placed after the last member in a multi-line import, then the imports will never be folded into one line.\n\nSee isort's [`split-on-trailing-comma`](https://pycqa.github.io/isort/docs/configuration/options.html#split-on-trailing-comma) option.\n\nWhen using the formatter, ensure that `format.skip-magic-trailing-comma` is set to `false` (default) when enabling `split-on-trailing-comma` to avoid that the formatter removes the trailing commas.",
          "type": [
            "boolean",
            "null"
          ]
        },
        "variables": {
          "description": "An override list of tokens to always recognize as a var for `order-by-type` regardless of casing.",
          "type": [
            "array",
            "null"
          ],
          "items": {
            "type": "string"
          }
        }
      },
      "additionalProperties": false
    },
    "LineEnding": {
      "oneOf": [
        {
          "description": "The newline style is detected automatically on a file per file basis. Files with mixed line endings will be converted to the first detected line ending. Defaults to [`LineEnding::Lf`] for a files that contain no line endings.",
          "type": "string",
          "enum": [
            "auto"
          ]
        },
        {
          "description": "Line endings will be converted to `\\n` as is common on Unix.",
          "type": "string",
          "enum": [
            "lf"
          ]
        },
        {
          "description": "Line endings will be converted to `\\r\\n` as is common on Windows.",
          "type": "string",
          "enum": [
            "cr-lf"
          ]
        },
        {
          "description": "Line endings will be converted to `\\n` on Unix and `\\r\\n` on Windows.",
          "type": "string",
          "enum": [
            "native"
          ]
        }
      ]
    },
    "LineLength": {
      "description": "The length of a line of text that is considered too long.\n\nThe allowed range of values is 1..=320",
      "type": "integer",
      "format": "uint16",
      "maximum": 320.0,
      "minimum": 1.0
    },
    "LineWidth": {
      "description": "The maximum visual width to which the formatter should try to limit a line.",
      "type": "integer",
      "format": "uint16",
      "minimum": 1.0
    },
    "LintOptions": {
      "description": "Configures how ruff checks your code.\n\nOptions specified in the `lint` section take precedence over the deprecated top-level settings.",
      "type": "object",
      "properties": {
        "allowed-confusables": {
          "description": "A list of allowed \"confusable\" Unicode characters to ignore when enforcing `RUF001`, `RUF002`, and `RUF003`.",
          "type": [
            "array",
            "null"
          ],
          "items": {
            "type": "string",
            "maxLength": 1,
            "minLength": 1
          }
        },
        "dummy-variable-rgx": {
          "description": "A regular expression used to identify \"dummy\" variables, or those which should be ignored when enforcing (e.g.) unused-variable rules. The default expression matches `_`, `__`, and `_var`, but not `_var_`.",
          "type": [
            "string",
            "null"
          ]
        },
        "exclude": {
          "description": "A list of file patterns to exclude from linting in addition to the files excluded globally (see [`exclude`](#exclude), and [`extend-exclude`](#extend-exclude)).\n\nExclusions are based on globs, and can be either:\n\n- Single-path patterns, like `.mypy_cache` (to exclude any directory named `.mypy_cache` in the tree), `foo.py` (to exclude any file named `foo.py`), or `foo_*.py` (to exclude any file matching `foo_*.py` ). - Relative patterns, like `directory/foo.py` (to exclude that specific file) or `directory/*.py` (to exclude any Python files in `directory`). Note that these paths are relative to the project root (e.g., the directory containing your `pyproject.toml`).\n\nFor more information on the glob syntax, refer to the [`globset` documentation](https://docs.rs/globset/latest/globset/#syntax).",
          "type": [
            "array",
            "null"
          ],
          "items": {
            "type": "string"
          }
        },
        "explicit-preview-rules": {
          "description": "Whether to require exact codes to select preview rules. When enabled, preview rules will not be selected by prefixes — the full code of each preview rule will be required to enable the rule.",
          "type": [
            "boolean",
            "null"
          ]
        },
        "extend-fixable": {
          "description": "A list of rule codes or prefixes to consider fixable, in addition to those specified by `fixable`.",
          "type": [
            "array",
            "null"
          ],
          "items": {
            "$ref": "#/definitions/RuleSelector"
          }
        },
        "extend-ignore": {
          "description": "A list of rule codes or prefixes to ignore, in addition to those specified by `ignore`.",
          "deprecated": true,
          "type": [
            "array",
            "null"
          ],
          "items": {
            "$ref": "#/definitions/RuleSelector"
          }
        },
        "extend-per-file-ignores": {
          "description": "A list of mappings from file pattern to rule codes or prefixes to exclude, in addition to any rules excluded by `per-file-ignores`.",
          "type": [
            "object",
            "null"
          ],
          "additionalProperties": {
            "type": "array",
            "items": {
              "$ref": "#/definitions/RuleSelector"
            }
          }
        },
        "extend-safe-fixes": {
          "description": "A list of rule codes or prefixes for which unsafe fixes should be considered safe.",
          "type": [
            "array",
            "null"
          ],
          "items": {
            "$ref": "#/definitions/RuleSelector"
          }
        },
        "extend-select": {
          "description": "A list of rule codes or prefixes to enable, in addition to those specified by `select`.",
          "type": [
            "array",
            "null"
          ],
          "items": {
            "$ref": "#/definitions/RuleSelector"
          }
        },
        "extend-unfixable": {
          "description": "A list of rule codes or prefixes to consider non-auto-fixable, in addition to those specified by `unfixable`.",
          "deprecated": true,
          "type": [
            "array",
            "null"
          ],
          "items": {
            "$ref": "#/definitions/RuleSelector"
          }
        },
        "extend-unsafe-fixes": {
          "description": "A list of rule codes or prefixes for which safe fixes should be considered unsafe.",
          "type": [
            "array",
            "null"
          ],
          "items": {
            "$ref": "#/definitions/RuleSelector"
          }
        },
        "external": {
          "description": "A list of rule codes or prefixes that are unsupported by Ruff, but should be preserved when (e.g.) validating `# noqa` directives. Useful for retaining `# noqa` directives that cover plugins not yet implemented by Ruff.",
          "type": [
            "array",
            "null"
          ],
          "items": {
            "type": "string"
          }
        },
        "fixable": {
          "description": "A list of rule codes or prefixes to consider fixable. By default, all rules are considered fixable.",
          "type": [
            "array",
            "null"
          ],
          "items": {
            "$ref": "#/definitions/RuleSelector"
          }
        },
        "flake8-annotations": {
          "description": "Options for the `flake8-annotations` plugin.",
          "anyOf": [
            {
              "$ref": "#/definitions/Flake8AnnotationsOptions"
            },
            {
              "type": "null"
            }
          ]
        },
        "flake8-bandit": {
          "description": "Options for the `flake8-bandit` plugin.",
          "anyOf": [
            {
              "$ref": "#/definitions/Flake8BanditOptions"
            },
            {
              "type": "null"
            }
          ]
        },
        "flake8-boolean-trap": {
          "description": "Options for the `flake8-boolean-trap` plugin.",
          "anyOf": [
            {
              "$ref": "#/definitions/Flake8BooleanTrapOptions"
            },
            {
              "type": "null"
            }
          ]
        },
        "flake8-bugbear": {
          "description": "Options for the `flake8-bugbear` plugin.",
          "anyOf": [
            {
              "$ref": "#/definitions/Flake8BugbearOptions"
            },
            {
              "type": "null"
            }
          ]
        },
        "flake8-builtins": {
          "description": "Options for the `flake8-builtins` plugin.",
          "anyOf": [
            {
              "$ref": "#/definitions/Flake8BuiltinsOptions"
            },
            {
              "type": "null"
            }
          ]
        },
        "flake8-comprehensions": {
          "description": "Options for the `flake8-comprehensions` plugin.",
          "anyOf": [
            {
              "$ref": "#/definitions/Flake8ComprehensionsOptions"
            },
            {
              "type": "null"
            }
          ]
        },
        "flake8-copyright": {
          "description": "Options for the `flake8-copyright` plugin.",
          "anyOf": [
            {
              "$ref": "#/definitions/Flake8CopyrightOptions"
            },
            {
              "type": "null"
            }
          ]
        },
        "flake8-errmsg": {
          "description": "Options for the `flake8-errmsg` plugin.",
          "anyOf": [
            {
              "$ref": "#/definitions/Flake8ErrMsgOptions"
            },
            {
              "type": "null"
            }
          ]
        },
        "flake8-gettext": {
          "description": "Options for the `flake8-gettext` plugin.",
          "anyOf": [
            {
              "$ref": "#/definitions/Flake8GetTextOptions"
            },
            {
              "type": "null"
            }
          ]
        },
        "flake8-implicit-str-concat": {
          "description": "Options for the `flake8-implicit-str-concat` plugin.",
          "anyOf": [
            {
              "$ref": "#/definitions/Flake8ImplicitStrConcatOptions"
            },
            {
              "type": "null"
            }
          ]
        },
        "flake8-import-conventions": {
          "description": "Options for the `flake8-import-conventions` plugin.",
          "anyOf": [
            {
              "$ref": "#/definitions/Flake8ImportConventionsOptions"
            },
            {
              "type": "null"
            }
          ]
        },
        "flake8-pytest-style": {
          "description": "Options for the `flake8-pytest-style` plugin.",
          "anyOf": [
            {
              "$ref": "#/definitions/Flake8PytestStyleOptions"
            },
            {
              "type": "null"
            }
          ]
        },
        "flake8-quotes": {
          "description": "Options for the `flake8-quotes` plugin.",
          "anyOf": [
            {
              "$ref": "#/definitions/Flake8QuotesOptions"
            },
            {
              "type": "null"
            }
          ]
        },
        "flake8-self": {
          "description": "Options for the `flake8_self` plugin.",
          "anyOf": [
            {
              "$ref": "#/definitions/Flake8SelfOptions"
            },
            {
              "type": "null"
            }
          ]
        },
        "flake8-tidy-imports": {
          "description": "Options for the `flake8-tidy-imports` plugin.",
          "anyOf": [
            {
              "$ref": "#/definitions/Flake8TidyImportsOptions"
            },
            {
              "type": "null"
            }
          ]
        },
        "flake8-type-checking": {
          "description": "Options for the `flake8-type-checking` plugin.",
          "anyOf": [
            {
              "$ref": "#/definitions/Flake8TypeCheckingOptions"
            },
            {
              "type": "null"
            }
          ]
        },
        "flake8-unused-arguments": {
          "description": "Options for the `flake8-unused-arguments` plugin.",
          "anyOf": [
            {
              "$ref": "#/definitions/Flake8UnusedArgumentsOptions"
            },
            {
              "type": "null"
            }
          ]
        },
        "ignore": {
          "description": "A list of rule codes or prefixes to ignore. Prefixes can specify exact rules (like `F841`), entire categories (like `F`), or anything in between.\n\nWhen breaking ties between enabled and disabled rules (via `select` and `ignore`, respectively), more specific prefixes override less specific prefixes.",
          "type": [
            "array",
            "null"
          ],
          "items": {
            "$ref": "#/definitions/RuleSelector"
          }
        },
        "ignore-init-module-imports": {
          "description": "Avoid automatically removing unused imports in `__init__.py` files. Such imports will still be flagged, but with a dedicated message suggesting that the import is either added to the module's `__all__` symbol, or re-exported with a redundant alias (e.g., `import os as os`).\n\nThis option is enabled by default, but you can opt-in to removal of imports via an unsafe fix.",
          "type": [
            "boolean",
            "null"
          ]
        },
        "isort": {
          "description": "Options for the `isort` plugin.",
          "anyOf": [
            {
              "$ref": "#/definitions/IsortOptions"
            },
            {
              "type": "null"
            }
          ]
        },
        "logger-objects": {
          "description": "A list of objects that should be treated equivalently to a `logging.Logger` object.\n\nThis is useful for ensuring proper diagnostics (e.g., to identify `logging` deprecations and other best-practices) for projects that re-export a `logging.Logger` object from a common module.\n\nFor example, if you have a module `logging_setup.py` with the following contents: ```python import logging\n\nlogger = logging.getLogger(__name__) ```\n\nAdding `\"logging_setup.logger\"` to `logger-objects` will ensure that `logging_setup.logger` is treated as a `logging.Logger` object when imported from other modules (e.g., `from logging_setup import logger`).",
          "type": [
            "array",
            "null"
          ],
          "items": {
            "type": "string"
          }
        },
        "mccabe": {
          "description": "Options for the `mccabe` plugin.",
          "anyOf": [
            {
              "$ref": "#/definitions/McCabeOptions"
            },
            {
              "type": "null"
            }
          ]
        },
        "pep8-naming": {
          "description": "Options for the `pep8-naming` plugin.",
          "anyOf": [
            {
              "$ref": "#/definitions/Pep8NamingOptions"
            },
            {
              "type": "null"
            }
          ]
        },
        "per-file-ignores": {
          "description": "A list of mappings from file pattern to rule codes or prefixes to exclude, when considering any matching files.",
          "type": [
            "object",
            "null"
          ],
          "additionalProperties": {
            "type": "array",
            "items": {
              "$ref": "#/definitions/RuleSelector"
            }
          }
        },
        "preview": {
          "description": "Whether to enable preview mode. When preview mode is enabled, Ruff will use unstable rules and fixes.",
          "type": [
            "boolean",
            "null"
          ]
        },
        "pycodestyle": {
          "description": "Options for the `pycodestyle` plugin.",
          "anyOf": [
            {
              "$ref": "#/definitions/PycodestyleOptions"
            },
            {
              "type": "null"
            }
          ]
        },
        "pydocstyle": {
          "description": "Options for the `pydocstyle` plugin.",
          "anyOf": [
            {
              "$ref": "#/definitions/PydocstyleOptions"
            },
            {
              "type": "null"
            }
          ]
        },
        "pyflakes": {
          "description": "Options for the `pyflakes` plugin.",
          "anyOf": [
            {
              "$ref": "#/definitions/PyflakesOptions"
            },
            {
              "type": "null"
            }
          ]
        },
        "pylint": {
          "description": "Options for the `pylint` plugin.",
          "anyOf": [
            {
              "$ref": "#/definitions/PylintOptions"
            },
            {
              "type": "null"
            }
          ]
        },
        "pyupgrade": {
          "description": "Options for the `pyupgrade` plugin.",
          "anyOf": [
            {
              "$ref": "#/definitions/PyUpgradeOptions"
            },
            {
              "type": "null"
            }
          ]
        },
        "select": {
          "description": "A list of rule codes or prefixes to enable. Prefixes can specify exact rules (like `F841`), entire categories (like `F`), or anything in between.\n\nWhen breaking ties between enabled and disabled rules (via `select` and `ignore`, respectively), more specific prefixes override less specific prefixes.",
          "type": [
            "array",
            "null"
          ],
          "items": {
            "$ref": "#/definitions/RuleSelector"
          }
        },
        "task-tags": {
          "description": "A list of task tags to recognize (e.g., \"TODO\", \"FIXME\", \"XXX\").\n\nComments starting with these tags will be ignored by commented-out code detection (`ERA`), and skipped by line-length rules (`E501`) if `ignore-overlong-task-comments` is set to `true`.",
          "type": [
            "array",
            "null"
          ],
          "items": {
            "type": "string"
          }
        },
        "typing-modules": {
          "description": "A list of modules whose exports should be treated equivalently to members of the `typing` module.\n\nThis is useful for ensuring proper type annotation inference for projects that re-export `typing` and `typing_extensions` members from a compatibility module. If omitted, any members imported from modules apart from `typing` and `typing_extensions` will be treated as ordinary Python objects.",
          "type": [
            "array",
            "null"
          ],
          "items": {
            "type": "string"
          }
        },
        "unfixable": {
          "description": "A list of rule codes or prefixes to consider non-fixable.",
          "type": [
            "array",
            "null"
          ],
          "items": {
            "$ref": "#/definitions/RuleSelector"
          }
        }
      },
      "additionalProperties": false
    },
    "McCabeOptions": {
      "type": "object",
      "properties": {
        "max-complexity": {
          "description": "The maximum McCabe complexity to allow before triggering `C901` errors.",
          "type": [
            "integer",
            "null"
          ],
          "format": "uint",
          "minimum": 0.0
        }
      },
      "additionalProperties": false
    },
    "ParametrizeNameType": {
      "type": "string",
      "enum": [
        "csv",
        "tuple",
        "list"
      ]
    },
    "ParametrizeValuesRowType": {
      "type": "string",
      "enum": [
        "tuple",
        "list"
      ]
    },
    "ParametrizeValuesType": {
      "type": "string",
      "enum": [
        "tuple",
        "list"
      ]
    },
    "Pep8NamingOptions": {
      "type": "object",
      "properties": {
        "classmethod-decorators": {
          "description": "A list of decorators that, when applied to a method, indicate that the method should be treated as a class method (in addition to the builtin `@classmethod`).\n\nFor example, Ruff will expect that any method decorated by a decorator in this list takes a `cls` argument as its first argument.\n\nExpects to receive a list of fully-qualified names (e.g., `pydantic.validator`, rather than `validator`) or alternatively a plain name which is then matched against the last segment in case the decorator itself consists of a dotted name.",
          "type": [
            "array",
            "null"
          ],
          "items": {
            "type": "string"
          }
        },
        "extend-ignore-names": {
          "description": "Additional names (or patterns) to ignore when considering `pep8-naming` violations, in addition to those included in `ignore-names`\n\nSupports glob patterns. For example, to ignore all names starting with or ending with `_test`, you could use `ignore-names = [\"test_*\", \"*_test\"]`. For more information on the glob syntax, refer to the [`globset` documentation](https://docs.rs/globset/latest/globset/#syntax).",
          "type": [
            "array",
            "null"
          ],
          "items": {
            "type": "string"
          }
        },
        "ignore-names": {
          "description": "A list of names (or patterns) to ignore when considering `pep8-naming` violations.\n\nSupports glob patterns. For example, to ignore all names starting with or ending with `_test`, you could use `ignore-names = [\"test_*\", \"*_test\"]`. For more information on the glob syntax, refer to the [`globset` documentation](https://docs.rs/globset/latest/globset/#syntax).",
          "type": [
            "array",
            "null"
          ],
          "items": {
            "type": "string"
          }
        },
        "staticmethod-decorators": {
          "description": "A list of decorators that, when applied to a method, indicate that the method should be treated as a static method (in addition to the builtin `@staticmethod`).\n\nFor example, Ruff will expect that any method decorated by a decorator in this list has no `self` or `cls` argument.\n\nExpects to receive a list of fully-qualified names (e.g., `belay.Device.teardown`, rather than `teardown`) or alternatively a plain name which is then matched against the last segment in case the decorator itself consists of a dotted name.",
          "type": [
            "array",
            "null"
          ],
          "items": {
            "type": "string"
          }
        }
      },
      "additionalProperties": false
    },
    "PyUpgradeOptions": {
      "type": "object",
      "properties": {
        "keep-runtime-typing": {
          "description": "Whether to avoid PEP 585 (`List[int]` -> `list[int]`) and PEP 604 (`Union[str, int]` -> `str | int`) rewrites even if a file imports `from __future__ import annotations`.\n\nThis setting is only applicable when the target Python version is below 3.9 and 3.10 respectively, and is most commonly used when working with libraries like Pydantic and FastAPI, which rely on the ability to parse type annotations at runtime. The use of `from __future__ import annotations` causes Python to treat the type annotations as strings, which typically allows for the use of language features that appear in later Python versions but are not yet supported by the current version (e.g., `str | int`). However, libraries that rely on runtime type annotations will break if the annotations are incompatible with the current Python version.\n\nFor example, while the following is valid Python 3.8 code due to the presence of `from __future__ import annotations`, the use of `str| int` prior to Python 3.10 will cause Pydantic to raise a `TypeError` at runtime:\n\n```python from __future__ import annotations\n\nimport pydantic\n\nclass Foo(pydantic.BaseModel): bar: str | int ```",
          "type": [
            "boolean",
            "null"
          ]
        }
      },
      "additionalProperties": false
    },
    "PycodestyleOptions": {
      "type": "object",
      "properties": {
        "ignore-overlong-task-comments": {
          "description": "Whether line-length violations (`E501`) should be triggered for comments starting with `task-tags` (by default: \\[\"TODO\", \"FIXME\", and \"XXX\"\\]).",
          "type": [
            "boolean",
            "null"
          ]
        },
        "max-doc-length": {
          "description": "The maximum line length to allow for [`doc-line-too-long`](https://docs.astral.sh/ruff/rules/doc-line-too-long/) violations within documentation (`W505`), including standalone comments. By default, this is set to null which disables reporting violations.\n\nThe length is determined by the number of characters per line, except for lines containing Asian characters or emojis. For these lines, the [unicode width](https://unicode.org/reports/tr11/) of each character is added up to determine the length.\n\nSee the [`doc-line-too-long`](https://docs.astral.sh/ruff/rules/doc-line-too-long/) rule for more information.",
          "anyOf": [
            {
              "$ref": "#/definitions/LineLength"
            },
            {
              "type": "null"
            }
          ]
        },
        "max-line-length": {
          "description": "The maximum line length to allow for [`line-too-long`](https://docs.astral.sh/ruff/rules/line-too-long/) violations. By default, this is set to the value of the [`line-length`](#line-length) option.\n\nUse this option when you want to detect extra-long lines that the formatter can't automatically split by setting `pycodestyle.line-length` to a value larger than [`line-length`](#line-length).\n\n```toml line-length = 88 # The formatter wraps lines at a length of 88\n\n[pycodestyle] max-line-length = 100 # E501 reports lines that exceed the length of 100. ```\n\nThe length is determined by the number of characters per line, except for lines containing East Asian characters or emojis. For these lines, the [unicode width](https://unicode.org/reports/tr11/) of each character is added up to determine the length.\n\nSee the [`line-too-long`](https://docs.astral.sh/ruff/rules/line-too-long/) rule for more information.",
          "anyOf": [
            {
              "$ref": "#/definitions/LineLength"
            },
            {
              "type": "null"
            }
          ]
        }
      },
      "additionalProperties": false
    },
    "PydocstyleOptions": {
      "type": "object",
      "properties": {
        "convention": {
          "description": "Whether to use Google-style or NumPy-style conventions or the [PEP 257](https://peps.python.org/pep-0257/) defaults when analyzing docstring sections.\n\nEnabling a convention will disable all rules that are not included in the specified convention. As such, the intended workflow is to enable a convention and then selectively enable or disable any additional rules on top of it.\n\nFor example, to use Google-style conventions but avoid requiring documentation for every function parameter:\n\n```toml [tool.ruff.lint] # Enable all `pydocstyle` rules, limiting to those that adhere to the # Google convention via `convention = \"google\"`, below. select = [\"D\"]\n\n# On top of the Google convention, disable `D417`, which requires # documentation for every function parameter. ignore = [\"D417\"]\n\n[tool.ruff.lint.pydocstyle] convention = \"google\" ```\n\nTo enable an additional rule that's excluded from the convention, select the desired rule via its fully qualified rule code (e.g., `D400` instead of `D4` or `D40`):\n\n```toml [tool.ruff.lint] # Enable D400 on top of the Google convention. extend-select = [\"D400\"]\n\n[tool.ruff.lint.pydocstyle] convention = \"google\" ```",
          "anyOf": [
            {
              "$ref": "#/definitions/Convention"
            },
            {
              "type": "null"
            }
          ]
        },
        "ignore-decorators": {
          "description": "Ignore docstrings for functions or methods decorated with the specified fully-qualified decorators.",
          "type": [
            "array",
            "null"
          ],
          "items": {
            "type": "string"
          }
        },
        "property-decorators": {
          "description": "A list of decorators that, when applied to a method, indicate that the method should be treated as a property (in addition to the builtin `@property` and standard-library `@functools.cached_property`).\n\nFor example, Ruff will expect that any method decorated by a decorator in this list can use a non-imperative summary line.",
          "type": [
            "array",
            "null"
          ],
          "items": {
            "type": "string"
          }
        }
      },
      "additionalProperties": false
    },
    "PyflakesOptions": {
      "type": "object",
      "properties": {
        "extend-generics": {
          "description": "Additional functions or classes to consider generic, such that any subscripts should be treated as type annotation (e.g., `ForeignKey` in `django.db.models.ForeignKey[\"User\"]`.\n\nExpects to receive a list of fully-qualified names (e.g., `django.db.models.ForeignKey`, rather than `ForeignKey`).",
          "type": [
            "array",
            "null"
          ],
          "items": {
            "type": "string"
          }
        }
      },
      "additionalProperties": false
    },
    "PylintOptions": {
      "type": "object",
      "properties": {
        "allow-dunder-method-names": {
          "description": "Dunder methods name to allow, in addition to the default set from the Python standard library (see: `PLW3201`).",
          "type": [
            "array",
            "null"
          ],
          "items": {
            "type": "string"
          },
          "uniqueItems": true
        },
        "allow-magic-value-types": {
          "description": "Constant types to ignore when used as \"magic values\" (see: `PLR2004`).",
          "type": [
            "array",
            "null"
          ],
          "items": {
            "$ref": "#/definitions/ConstantType"
          }
        },
        "max-args": {
          "description": "Maximum number of arguments allowed for a function or method definition (see: `PLR0913`).",
          "type": [
            "integer",
            "null"
          ],
          "format": "uint",
          "minimum": 0.0
        },
        "max-bool-expr": {
          "description": "Maximum number of Boolean expressions allowed within a single `if` statement (see: `PLR0916`).",
          "type": [
            "integer",
            "null"
          ],
          "format": "uint",
          "minimum": 0.0
        },
        "max-branches": {
          "description": "Maximum number of branches allowed for a function or method body (see: `PLR0912`).",
          "type": [
            "integer",
            "null"
          ],
          "format": "uint",
          "minimum": 0.0
        },
        "max-locals": {
          "description": "Maximum number of local variables allowed for a function or method body (see: `PLR0914`).",
          "type": [
            "integer",
            "null"
          ],
          "format": "uint",
          "minimum": 0.0
        },
        "max-nested-blocks": {
          "description": "Maximum number of nested blocks allowed within a function or method body (see: `PLR1702`).",
          "type": [
            "integer",
            "null"
          ],
          "format": "uint",
          "minimum": 0.0
        },
        "max-positional-args": {
          "description": "Maximum number of positional arguments allowed for a function or method definition (see: `PLR0917`).\n\nIf not specified, defaults to the value of `max-args`.",
          "type": [
            "integer",
            "null"
          ],
          "format": "uint",
          "minimum": 0.0
        },
        "max-public-methods": {
          "description": "Maximum number of public methods allowed for a class (see: `PLR0904`).",
          "type": [
            "integer",
            "null"
          ],
          "format": "uint",
          "minimum": 0.0
        },
        "max-returns": {
          "description": "Maximum number of return statements allowed for a function or method body (see `PLR0911`)",
          "type": [
            "integer",
            "null"
          ],
          "format": "uint",
          "minimum": 0.0
        },
        "max-statements": {
          "description": "Maximum number of statements allowed for a function or method body (see: `PLR0915`).",
          "type": [
            "integer",
            "null"
          ],
          "format": "uint",
          "minimum": 0.0
        }
      },
      "additionalProperties": false
    },
    "PythonVersion": {
      "type": "string",
      "enum": [
        "py37",
        "py38",
        "py39",
        "py310",
        "py311",
        "py312"
      ]
    },
    "Quote": {
      "oneOf": [
        {
          "description": "Use double quotes.",
          "type": "string",
          "enum": [
            "double"
          ]
        },
        {
          "description": "Use single quotes.",
          "type": "string",
          "enum": [
            "single"
          ]
        }
      ]
    },
    "QuoteStyle": {
      "type": "string",
      "enum": [
        "single",
        "double",
        "preserve"
      ]
    },
    "RelativeImportsOrder": {
      "oneOf": [
        {
          "description": "Place \"closer\" imports (fewer `.` characters, most local) before \"further\" imports (more `.` characters, least local).",
          "type": "string",
          "enum": [
            "closest-to-furthest"
          ]
        },
        {
          "description": "Place \"further\" imports (more `.` characters, least local) imports before \"closer\" imports (fewer `.` characters, most local).",
          "type": "string",
          "enum": [
            "furthest-to-closest"
          ]
        }
      ]
    },
    "RequiredVersion": {
      "type": "string"
    },
    "RuleSelector": {
      "type": "string",
      "enum": [
        "A",
        "A0",
        "A00",
        "A001",
        "A002",
        "A003",
        "AIR",
        "AIR0",
        "AIR00",
        "AIR001",
        "ALL",
        "ANN",
        "ANN0",
        "ANN00",
        "ANN001",
        "ANN002",
        "ANN003",
        "ANN1",
        "ANN10",
        "ANN101",
        "ANN102",
        "ANN2",
        "ANN20",
        "ANN201",
        "ANN202",
        "ANN204",
        "ANN205",
        "ANN206",
        "ANN4",
        "ANN40",
        "ANN401",
        "ARG",
        "ARG0",
        "ARG00",
        "ARG001",
        "ARG002",
        "ARG003",
        "ARG004",
        "ARG005",
        "ASYNC",
        "ASYNC1",
        "ASYNC10",
        "ASYNC100",
        "ASYNC101",
        "ASYNC102",
        "B",
        "B0",
        "B00",
        "B002",
        "B003",
        "B004",
        "B005",
        "B006",
        "B007",
        "B008",
        "B009",
        "B01",
        "B010",
        "B011",
        "B012",
        "B013",
        "B014",
        "B015",
        "B016",
        "B017",
        "B018",
        "B019",
        "B02",
        "B020",
        "B021",
        "B022",
        "B023",
        "B024",
        "B025",
        "B026",
        "B027",
        "B028",
        "B029",
        "B03",
        "B030",
        "B031",
        "B032",
        "B033",
        "B034",
        "B035",
        "B9",
        "B90",
        "B904",
        "B905",
        "BLE",
        "BLE0",
        "BLE00",
        "BLE001",
        "C",
        "C4",
        "C40",
        "C400",
        "C401",
        "C402",
        "C403",
        "C404",
        "C405",
        "C406",
        "C408",
        "C409",
        "C41",
        "C410",
        "C411",
        "C413",
        "C414",
        "C415",
        "C416",
        "C417",
        "C418",
        "C419",
        "C9",
        "C90",
        "C901",
        "COM",
        "COM8",
        "COM81",
        "COM812",
        "COM818",
        "COM819",
        "CPY",
        "CPY0",
        "CPY00",
        "CPY001",
        "D",
        "D1",
        "D10",
        "D100",
        "D101",
        "D102",
        "D103",
        "D104",
        "D105",
        "D106",
        "D107",
        "D2",
        "D20",
        "D200",
        "D201",
        "D202",
        "D203",
        "D204",
        "D205",
        "D206",
        "D207",
        "D208",
        "D209",
        "D21",
        "D210",
        "D211",
        "D212",
        "D213",
        "D214",
        "D215",
        "D3",
        "D30",
        "D300",
        "D301",
        "D4",
        "D40",
        "D400",
        "D401",
        "D402",
        "D403",
        "D404",
        "D405",
        "D406",
        "D407",
        "D408",
        "D409",
        "D41",
        "D410",
        "D411",
        "D412",
        "D413",
        "D414",
        "D415",
        "D416",
        "D417",
        "D418",
        "D419",
        "DJ",
        "DJ0",
        "DJ00",
        "DJ001",
        "DJ003",
        "DJ006",
        "DJ007",
        "DJ008",
        "DJ01",
        "DJ012",
        "DJ013",
        "DTZ",
        "DTZ0",
        "DTZ00",
        "DTZ001",
        "DTZ002",
        "DTZ003",
        "DTZ004",
        "DTZ005",
        "DTZ006",
        "DTZ007",
        "DTZ01",
        "DTZ011",
        "DTZ012",
        "E",
        "E1",
        "E10",
        "E101",
        "E11",
        "E111",
        "E112",
        "E113",
        "E114",
        "E115",
        "E116",
        "E117",
        "E2",
        "E20",
        "E201",
        "E202",
        "E203",
        "E21",
        "E211",
        "E22",
        "E221",
        "E222",
        "E223",
        "E224",
        "E225",
        "E226",
        "E227",
        "E228",
        "E23",
        "E231",
        "E24",
        "E241",
        "E242",
        "E25",
        "E251",
        "E252",
        "E26",
        "E261",
        "E262",
        "E265",
        "E266",
        "E27",
        "E271",
        "E272",
        "E273",
        "E274",
        "E275",
        "E3",
        "E30",
        "E301",
        "E302",
        "E303",
        "E304",
        "E305",
        "E306",
        "E4",
        "E40",
        "E401",
        "E402",
        "E5",
        "E50",
        "E501",
        "E502",
        "E7",
        "E70",
        "E701",
        "E702",
        "E703",
        "E71",
        "E711",
        "E712",
        "E713",
        "E714",
        "E72",
        "E721",
        "E722",
        "E73",
        "E731",
        "E74",
        "E741",
        "E742",
        "E743",
        "E9",
        "E90",
        "E902",
        "E99",
        "E999",
        "EM",
        "EM1",
        "EM10",
        "EM101",
        "EM102",
        "EM103",
        "ERA",
        "ERA0",
        "ERA00",
        "ERA001",
        "EXE",
        "EXE0",
        "EXE00",
        "EXE001",
        "EXE002",
        "EXE003",
        "EXE004",
        "EXE005",
        "F",
        "F4",
        "F40",
        "F401",
        "F402",
        "F403",
        "F404",
        "F405",
        "F406",
        "F407",
        "F5",
        "F50",
        "F501",
        "F502",
        "F503",
        "F504",
        "F505",
        "F506",
        "F507",
        "F508",
        "F509",
        "F52",
        "F521",
        "F522",
        "F523",
        "F524",
        "F525",
        "F54",
        "F541",
        "F6",
        "F60",
        "F601",
        "F602",
        "F62",
        "F621",
        "F622",
        "F63",
        "F631",
        "F632",
        "F633",
        "F634",
        "F7",
        "F70",
        "F701",
        "F702",
        "F704",
        "F706",
        "F707",
        "F72",
        "F722",
        "F8",
        "F81",
        "F811",
        "F82",
        "F821",
        "F822",
        "F823",
        "F84",
        "F841",
        "F842",
        "F9",
        "F90",
        "F901",
        "FA",
        "FA1",
        "FA10",
        "FA100",
        "FA102",
        "FBT",
        "FBT0",
        "FBT00",
        "FBT001",
        "FBT002",
        "FBT003",
        "FIX",
        "FIX0",
        "FIX00",
        "FIX001",
        "FIX002",
        "FIX003",
        "FIX004",
        "FLY",
        "FLY0",
        "FLY00",
        "FLY002",
        "FURB",
        "FURB1",
        "FURB10",
        "FURB101",
        "FURB105",
        "FURB11",
        "FURB113",
        "FURB118",
        "FURB12",
        "FURB129",
        "FURB13",
        "FURB131",
        "FURB132",
        "FURB136",
        "FURB14",
        "FURB140",
        "FURB142",
        "FURB145",
        "FURB148",
        "FURB15",
        "FURB152",
        "FURB157",
        "FURB16",
        "FURB161",
        "FURB163",
<<<<<<< HEAD
        "FURB166",
=======
        "FURB164",
>>>>>>> 0de23760
        "FURB167",
        "FURB168",
        "FURB169",
        "FURB17",
        "FURB171",
        "FURB177",
        "FURB18",
        "FURB180",
        "FURB181",
        "FURB187",
        "G",
        "G0",
        "G00",
        "G001",
        "G002",
        "G003",
        "G004",
        "G01",
        "G010",
        "G1",
        "G10",
        "G101",
        "G2",
        "G20",
        "G201",
        "G202",
        "I",
        "I0",
        "I00",
        "I001",
        "I002",
        "ICN",
        "ICN0",
        "ICN00",
        "ICN001",
        "ICN002",
        "ICN003",
        "INP",
        "INP0",
        "INP00",
        "INP001",
        "INT",
        "INT0",
        "INT00",
        "INT001",
        "INT002",
        "INT003",
        "ISC",
        "ISC0",
        "ISC00",
        "ISC001",
        "ISC002",
        "ISC003",
        "LOG",
        "LOG0",
        "LOG00",
        "LOG001",
        "LOG002",
        "LOG007",
        "LOG009",
        "N",
        "N8",
        "N80",
        "N801",
        "N802",
        "N803",
        "N804",
        "N805",
        "N806",
        "N807",
        "N81",
        "N811",
        "N812",
        "N813",
        "N814",
        "N815",
        "N816",
        "N817",
        "N818",
        "N9",
        "N99",
        "N999",
        "NPY",
        "NPY0",
        "NPY00",
        "NPY001",
        "NPY002",
        "NPY003",
        "NPY2",
        "NPY20",
        "NPY201",
        "PD",
        "PD0",
        "PD00",
        "PD002",
        "PD003",
        "PD004",
        "PD007",
        "PD008",
        "PD009",
        "PD01",
        "PD010",
        "PD011",
        "PD012",
        "PD013",
        "PD015",
        "PD1",
        "PD10",
        "PD101",
        "PD9",
        "PD90",
        "PD901",
        "PERF",
        "PERF1",
        "PERF10",
        "PERF101",
        "PERF102",
        "PERF2",
        "PERF20",
        "PERF203",
        "PERF4",
        "PERF40",
        "PERF401",
        "PERF402",
        "PERF403",
        "PGH",
        "PGH0",
        "PGH00",
        "PGH003",
        "PGH004",
        "PGH005",
        "PIE",
        "PIE7",
        "PIE79",
        "PIE790",
        "PIE794",
        "PIE796",
        "PIE8",
        "PIE80",
        "PIE800",
        "PIE804",
        "PIE807",
        "PIE808",
        "PIE81",
        "PIE810",
        "PL",
        "PLC",
        "PLC0",
        "PLC01",
        "PLC010",
        "PLC0105",
        "PLC013",
        "PLC0131",
        "PLC0132",
        "PLC02",
        "PLC020",
        "PLC0205",
        "PLC0208",
        "PLC04",
        "PLC041",
        "PLC0414",
        "PLC0415",
        "PLC1",
        "PLC19",
        "PLC190",
        "PLC1901",
        "PLC2",
        "PLC24",
        "PLC240",
        "PLC2401",
        "PLC2403",
        "PLC27",
        "PLC270",
        "PLC2701",
        "PLC28",
        "PLC280",
        "PLC2801",
        "PLC3",
        "PLC30",
        "PLC300",
        "PLC3002",
        "PLE",
        "PLE0",
        "PLE01",
        "PLE010",
        "PLE0100",
        "PLE0101",
        "PLE011",
        "PLE0115",
        "PLE0116",
        "PLE0117",
        "PLE0118",
        "PLE02",
        "PLE023",
        "PLE0237",
        "PLE024",
        "PLE0241",
        "PLE03",
        "PLE030",
        "PLE0302",
        "PLE0304",
        "PLE0307",
        "PLE06",
        "PLE060",
        "PLE0604",
        "PLE0605",
        "PLE064",
        "PLE0643",
        "PLE07",
        "PLE070",
        "PLE0704",
        "PLE1",
        "PLE11",
        "PLE113",
        "PLE1132",
        "PLE114",
        "PLE1141",
        "PLE1142",
        "PLE12",
        "PLE120",
        "PLE1205",
        "PLE1206",
        "PLE13",
        "PLE130",
        "PLE1300",
        "PLE1307",
        "PLE131",
        "PLE1310",
        "PLE15",
        "PLE150",
        "PLE1507",
        "PLE151",
        "PLE1519",
        "PLE152",
        "PLE1520",
        "PLE17",
        "PLE170",
        "PLE1700",
        "PLE2",
        "PLE25",
        "PLE250",
        "PLE2502",
        "PLE251",
        "PLE2510",
        "PLE2512",
        "PLE2513",
        "PLE2514",
        "PLE2515",
        "PLE4",
        "PLE47",
        "PLE470",
        "PLE4703",
        "PLR",
        "PLR0",
        "PLR01",
        "PLR012",
        "PLR0124",
        "PLR013",
        "PLR0133",
        "PLR02",
        "PLR020",
        "PLR0202",
        "PLR0203",
        "PLR0206",
        "PLR04",
        "PLR040",
        "PLR0402",
        "PLR09",
        "PLR090",
        "PLR0904",
        "PLR091",
        "PLR0911",
        "PLR0912",
        "PLR0913",
        "PLR0914",
        "PLR0915",
        "PLR0916",
        "PLR0917",
        "PLR1",
        "PLR17",
        "PLR170",
        "PLR1701",
        "PLR1702",
        "PLR1704",
        "PLR171",
        "PLR1711",
        "PLR1714",
        "PLR172",
        "PLR1722",
        "PLR173",
        "PLR1733",
        "PLR1736",
        "PLR2",
        "PLR20",
        "PLR200",
        "PLR2004",
        "PLR204",
        "PLR2044",
        "PLR5",
        "PLR55",
        "PLR550",
        "PLR5501",
        "PLR6",
        "PLR62",
        "PLR620",
        "PLR6201",
        "PLR63",
        "PLR630",
        "PLR6301",
        "PLW",
        "PLW0",
        "PLW01",
        "PLW010",
        "PLW0108",
        "PLW011",
        "PLW0117",
        "PLW012",
        "PLW0120",
        "PLW0127",
        "PLW0128",
        "PLW0129",
        "PLW013",
        "PLW0131",
        "PLW0133",
        "PLW02",
        "PLW024",
        "PLW0245",
        "PLW04",
        "PLW040",
        "PLW0406",
        "PLW06",
        "PLW060",
        "PLW0602",
        "PLW0603",
        "PLW0604",
        "PLW07",
        "PLW071",
        "PLW0711",
        "PLW1",
        "PLW15",
        "PLW150",
        "PLW1501",
        "PLW1508",
        "PLW1509",
        "PLW151",
        "PLW1510",
        "PLW1514",
        "PLW16",
        "PLW164",
        "PLW1641",
        "PLW2",
        "PLW21",
        "PLW210",
        "PLW2101",
        "PLW29",
        "PLW290",
        "PLW2901",
        "PLW3",
        "PLW32",
        "PLW320",
        "PLW3201",
        "PLW33",
        "PLW330",
        "PLW3301",
        "PT",
        "PT0",
        "PT00",
        "PT001",
        "PT002",
        "PT003",
        "PT004",
        "PT005",
        "PT006",
        "PT007",
        "PT008",
        "PT009",
        "PT01",
        "PT010",
        "PT011",
        "PT012",
        "PT013",
        "PT014",
        "PT015",
        "PT016",
        "PT017",
        "PT018",
        "PT019",
        "PT02",
        "PT020",
        "PT021",
        "PT022",
        "PT023",
        "PT024",
        "PT025",
        "PT026",
        "PT027",
        "PTH",
        "PTH1",
        "PTH10",
        "PTH100",
        "PTH101",
        "PTH102",
        "PTH103",
        "PTH104",
        "PTH105",
        "PTH106",
        "PTH107",
        "PTH108",
        "PTH109",
        "PTH11",
        "PTH110",
        "PTH111",
        "PTH112",
        "PTH113",
        "PTH114",
        "PTH115",
        "PTH116",
        "PTH117",
        "PTH118",
        "PTH119",
        "PTH12",
        "PTH120",
        "PTH121",
        "PTH122",
        "PTH123",
        "PTH124",
        "PTH2",
        "PTH20",
        "PTH201",
        "PTH202",
        "PTH203",
        "PTH204",
        "PTH205",
        "PTH206",
        "PTH207",
        "PYI",
        "PYI0",
        "PYI00",
        "PYI001",
        "PYI002",
        "PYI003",
        "PYI004",
        "PYI005",
        "PYI006",
        "PYI007",
        "PYI008",
        "PYI009",
        "PYI01",
        "PYI010",
        "PYI011",
        "PYI012",
        "PYI013",
        "PYI014",
        "PYI015",
        "PYI016",
        "PYI017",
        "PYI018",
        "PYI019",
        "PYI02",
        "PYI020",
        "PYI021",
        "PYI024",
        "PYI025",
        "PYI026",
        "PYI029",
        "PYI03",
        "PYI030",
        "PYI032",
        "PYI033",
        "PYI034",
        "PYI035",
        "PYI036",
        "PYI04",
        "PYI041",
        "PYI042",
        "PYI043",
        "PYI044",
        "PYI045",
        "PYI046",
        "PYI047",
        "PYI048",
        "PYI049",
        "PYI05",
        "PYI050",
        "PYI051",
        "PYI052",
        "PYI053",
        "PYI054",
        "PYI055",
        "PYI056",
        "PYI058",
        "Q",
        "Q0",
        "Q00",
        "Q000",
        "Q001",
        "Q002",
        "Q003",
        "Q004",
        "RET",
        "RET5",
        "RET50",
        "RET501",
        "RET502",
        "RET503",
        "RET504",
        "RET505",
        "RET506",
        "RET507",
        "RET508",
        "RSE",
        "RSE1",
        "RSE10",
        "RSE102",
        "RUF",
        "RUF0",
        "RUF00",
        "RUF001",
        "RUF002",
        "RUF003",
        "RUF005",
        "RUF006",
        "RUF007",
        "RUF008",
        "RUF009",
        "RUF01",
        "RUF010",
        "RUF012",
        "RUF013",
        "RUF015",
        "RUF016",
        "RUF017",
        "RUF018",
        "RUF019",
        "RUF02",
        "RUF020",
        "RUF021",
        "RUF022",
        "RUF023",
        "RUF024",
        "RUF025",
        "RUF026",
        "RUF027",
        "RUF028",
        "RUF1",
        "RUF10",
        "RUF100",
        "RUF2",
        "RUF20",
        "RUF200",
        "S",
        "S1",
        "S10",
        "S101",
        "S102",
        "S103",
        "S104",
        "S105",
        "S106",
        "S107",
        "S108",
        "S11",
        "S110",
        "S112",
        "S113",
        "S2",
        "S20",
        "S201",
        "S202",
        "S3",
        "S30",
        "S301",
        "S302",
        "S303",
        "S304",
        "S305",
        "S306",
        "S307",
        "S308",
        "S31",
        "S310",
        "S311",
        "S312",
        "S313",
        "S314",
        "S315",
        "S316",
        "S317",
        "S318",
        "S319",
        "S32",
        "S320",
        "S321",
        "S323",
        "S324",
        "S4",
        "S40",
        "S401",
        "S402",
        "S403",
        "S404",
        "S405",
        "S406",
        "S407",
        "S408",
        "S409",
        "S41",
        "S411",
        "S412",
        "S413",
        "S415",
        "S5",
        "S50",
        "S501",
        "S502",
        "S503",
        "S504",
        "S505",
        "S506",
        "S507",
        "S508",
        "S509",
        "S6",
        "S60",
        "S601",
        "S602",
        "S603",
        "S604",
        "S605",
        "S606",
        "S607",
        "S608",
        "S609",
        "S61",
        "S610",
        "S611",
        "S612",
        "S7",
        "S70",
        "S701",
        "S702",
        "SIM",
        "SIM1",
        "SIM10",
        "SIM101",
        "SIM102",
        "SIM103",
        "SIM105",
        "SIM107",
        "SIM108",
        "SIM109",
        "SIM11",
        "SIM110",
        "SIM112",
        "SIM113",
        "SIM114",
        "SIM115",
        "SIM116",
        "SIM117",
        "SIM118",
        "SIM2",
        "SIM20",
        "SIM201",
        "SIM202",
        "SIM208",
        "SIM21",
        "SIM210",
        "SIM211",
        "SIM212",
        "SIM22",
        "SIM220",
        "SIM221",
        "SIM222",
        "SIM223",
        "SIM3",
        "SIM30",
        "SIM300",
        "SIM4",
        "SIM40",
        "SIM401",
        "SIM9",
        "SIM91",
        "SIM910",
        "SIM911",
        "SLF",
        "SLF0",
        "SLF00",
        "SLF001",
        "SLOT",
        "SLOT0",
        "SLOT00",
        "SLOT000",
        "SLOT001",
        "SLOT002",
        "T",
        "T1",
        "T10",
        "T100",
        "T2",
        "T20",
        "T201",
        "T203",
        "TCH",
        "TCH0",
        "TCH00",
        "TCH001",
        "TCH002",
        "TCH003",
        "TCH004",
        "TCH005",
        "TCH01",
        "TCH010",
        "TD",
        "TD0",
        "TD00",
        "TD001",
        "TD002",
        "TD003",
        "TD004",
        "TD005",
        "TD006",
        "TD007",
        "TID",
        "TID2",
        "TID25",
        "TID251",
        "TID252",
        "TID253",
        "TRIO",
        "TRIO1",
        "TRIO10",
        "TRIO100",
        "TRIO105",
        "TRIO109",
        "TRIO11",
        "TRIO110",
        "TRIO115",
        "TRY",
        "TRY0",
        "TRY00",
        "TRY002",
        "TRY003",
        "TRY004",
        "TRY2",
        "TRY20",
        "TRY201",
        "TRY3",
        "TRY30",
        "TRY300",
        "TRY301",
        "TRY302",
        "TRY4",
        "TRY40",
        "TRY400",
        "TRY401",
        "UP",
        "UP0",
        "UP00",
        "UP001",
        "UP003",
        "UP004",
        "UP005",
        "UP006",
        "UP007",
        "UP008",
        "UP009",
        "UP01",
        "UP010",
        "UP011",
        "UP012",
        "UP013",
        "UP014",
        "UP015",
        "UP017",
        "UP018",
        "UP019",
        "UP02",
        "UP020",
        "UP021",
        "UP022",
        "UP023",
        "UP024",
        "UP025",
        "UP026",
        "UP027",
        "UP028",
        "UP029",
        "UP03",
        "UP030",
        "UP031",
        "UP032",
        "UP033",
        "UP034",
        "UP035",
        "UP036",
        "UP037",
        "UP038",
        "UP039",
        "UP04",
        "UP040",
        "UP041",
        "W",
        "W1",
        "W19",
        "W191",
        "W2",
        "W29",
        "W291",
        "W292",
        "W293",
        "W3",
        "W39",
        "W391",
        "W5",
        "W50",
        "W505",
        "W6",
        "W60",
        "W605",
        "YTT",
        "YTT1",
        "YTT10",
        "YTT101",
        "YTT102",
        "YTT103",
        "YTT2",
        "YTT20",
        "YTT201",
        "YTT202",
        "YTT203",
        "YTT204",
        "YTT3",
        "YTT30",
        "YTT301",
        "YTT302",
        "YTT303"
      ]
    },
    "SerializationFormat": {
      "type": "string",
      "enum": [
        "text",
        "concise",
        "full",
        "json",
        "json-lines",
        "junit",
        "grouped",
        "github",
        "gitlab",
        "pylint",
        "azure",
        "sarif"
      ]
    },
    "Strictness": {
      "oneOf": [
        {
          "description": "Ban imports that extend into the parent module or beyond.",
          "type": "string",
          "enum": [
            "parents"
          ]
        },
        {
          "description": "Ban all relative imports.",
          "type": "string",
          "enum": [
            "all"
          ]
        }
      ]
    }
  }
}<|MERGE_RESOLUTION|>--- conflicted
+++ resolved
@@ -3062,11 +3062,8 @@
         "FURB16",
         "FURB161",
         "FURB163",
-<<<<<<< HEAD
+        "FURB164",
         "FURB166",
-=======
-        "FURB164",
->>>>>>> 0de23760
         "FURB167",
         "FURB168",
         "FURB169",
