# Contributing to Ruff

Welcome! We're happy to have you here. Thank you in advance for your contribution to Ruff.

- [The Basics](#the-basics)
    - [Prerequisites](#prerequisites)
    - [Development](#development)
    - [Project Structure](#project-structure)
    - [Example: Adding a new lint rule](#example-adding-a-new-lint-rule)
        - [Rule naming convention](#rule-naming-convention)
        - [Rule testing: fixtures and snapshots](#rule-testing-fixtures-and-snapshots)
    - [Example: Adding a new configuration option](#example-adding-a-new-configuration-option)
- [MkDocs](#mkdocs)
- [Release Process](#release-process)
    - [Creating a new release](#creating-a-new-release)
- [Ecosystem CI](#ecosystem-ci)
- [Benchmarking and Profiling](#benchmarking-and-profiling)
    - [CPython Benchmark](#cpython-benchmark)
    - [Microbenchmarks](#microbenchmarks)
        - [Benchmark-driven Development](#benchmark-driven-development)
        - [PR Summary](#pr-summary)
        - [Tips](#tips)
    - [Profiling Projects](#profiling-projects)
        - [Linux](#linux)
        - [Mac](#mac)
- [`cargo dev`](#cargo-dev)
- [Subsystems](#subsystems)
    - [Compilation Pipeline](#compilation-pipeline)

## The Basics

Ruff welcomes contributions in the form of Pull Requests.

For small changes (e.g., bug fixes), feel free to submit a PR.

For larger changes (e.g., new lint rules, new functionality, new configuration options), consider
creating an [**issue**](https://github.com/astral-sh/ruff/issues) outlining your proposed change.
You can also join us on [**Discord**](https://discord.gg/c9MhzV8aU5) to discuss your idea with the
<<<<<<< HEAD
community. We have labeled [beginner-friendly tasks in the issue tracker](https://github.com/astral-sh/ruff/issues?q=is%3Aissue+is%3Aopen+label%3A%22good+first+issue%22)
as well as [bugs](https://github.com/astral-sh/ruff/issues?q=is%3Aissue+is%3Aopen+label%3Abug) and
[improvements we want](https://github.com/astral-sh/ruff/issues?q=is%3Aissue+is%3Aopen+label%3Aaccepted)
=======
community. We've labeled [beginner-friendly tasks](https://github.com/astral-sh/ruff/issues?q=is%3Aissue+is%3Aopen+label%3A%22good+first+issue%22)
in the issue tracker, along with [bugs](https://github.com/astral-sh/ruff/issues?q=is%3Aissue+is%3Aopen+label%3Abug)
and [improvements](https://github.com/astral-sh/ruff/issues?q=is%3Aissue+is%3Aopen+label%3Aaccepted)
that are ready for contributions.
>>>>>>> f012ed2d

If you're looking for a place to start, we recommend implementing a new lint rule (see:
[_Adding a new lint rule_](#example-adding-a-new-lint-rule), which will allow you to learn from and
pattern-match against the examples in the existing codebase. Many lint rules are inspired by
existing Python plugins, which can be used as a reference implementation.

As a concrete example: consider taking on one of the rules from the [`flake8-pyi`](https://github.com/astral-sh/ruff/issues/848)
plugin, and looking to the originating [Python source](https://github.com/PyCQA/flake8-pyi) for
guidance.

<<<<<<< HEAD
If there is something missing in the contributing docs, please comment [here](https://github.com/astral-sh/ruff/issues/5684)!
=======
If you have suggestions on how we might improve the contributing documentation, [let us know](https://github.com/astral-sh/ruff/discussions/5693)!
>>>>>>> f012ed2d

### Prerequisites

Ruff is written in Rust. You'll need to install the
[Rust toolchain](https://www.rust-lang.org/tools/install) for development.

You'll also need [Insta](https://insta.rs/docs/) to update snapshot tests:

```shell
cargo install cargo-insta
```

and pre-commit to run some validation checks:

```shell
pipx install pre-commit  # or `pip install pre-commit` if you have a virtualenv
```

### Development

After cloning the repository, run Ruff locally with:

```shell
cargo run -p ruff_cli -- check /path/to/file.py --no-cache
```

Prior to opening a pull request, ensure that your code has been auto-formatted,
and that it passes both the lint and test validation checks:

```shell
cargo clippy --workspace --all-targets --all-features -- -D warnings  # Rust linting
RUFF_UPDATE_SCHEMA=1 cargo test  # Rust testing and updating ruff.schema.json
pre-commit run --all-files --show-diff-on-failure  # Rust and Python formatting, Markdown and Python linting, etc.
```

These checks will run on GitHub Actions when you open your Pull Request, but running them locally
will save you time and expedite the merge process.

Note that many code changes also require updating the snapshot tests, which is done interactively
after running `cargo test` like so:

```shell
cargo insta review
```

Your Pull Request will be reviewed by a maintainer, which may involve a few rounds of iteration
prior to merging.

### Project Structure

Ruff is structured as a monorepo with a [flat crate structure](https://matklad.github.io/2021/08/22/large-rust-workspaces.html),
such that all crates are contained in a flat `crates` directory.

The vast majority of the code, including all lint rules, lives in the `ruff` crate (located at
`crates/ruff`). As a contributor, that's the crate that'll be most relevant to you.

At time of writing, the repository includes the following crates:

- `crates/ruff`: library crate containing all lint rules and the core logic for running them.
  If you're working on a rule, it's in here.
- `crates/ruff_benchmark`: binary crate for running micro-benchmarks.
- `crates/ruff_cache`: library crate for caching lint results.
- `crates/ruff_cli`: binary crate containing Ruff's command-line interface.
- `crates/ruff_dev`: binary crate containing utilities used in the development of Ruff itself (e.g.,
<<<<<<< HEAD
  `cargo dev generate-all`), see the [`cargo dev`](#cargo-dev) section below.
- `crates/ruff_diagnostics`: library crate for the rule-independent abstractions in the lint
  diagnostics APIs.
- `crates/ruff_formatter`: library crate for language agnostic code formatting logic based on an
  intermediate representation. The backend for `ruff_python_formatter`.
=======
    `cargo dev generate-all`).
- `crates/ruff_diagnostics`: library crate for the lint diagnostics APIs.
- `crates/ruff_formatter`: library crate for generic code formatting logic based on an intermediate
    representation.
>>>>>>> f012ed2d
- `crates/ruff_index`: library crate inspired by `rustc_index`.
- `crates/ruff_macros`: proc macro crate containing macros used by Ruff.
- `crates/ruff_python_ast`: library crate containing Python-specific AST types and utilities. Note
  that the AST nodes are defined in [rustpython-ast](https://github.com/astral-sh/RustPython-Parser)
- `crates/ruff_python_formatter`: library crate implementing the Python formatter. Emits an
  intermediate representation for each node, which `ruff_formatter` prints based on the configured
  line length.
- `crates/ruff_python_semantic`: library crate containing Python-specific semantic analysis logic,
<<<<<<< HEAD
  including Ruff's semantic model. Used to resolve queries like "What import does this variable
  refer to?"
- `crates/ruff_python_stdlib`: library crate containing Python-specific standard library data, e.g.
  the names of all built-in exceptions and which standard library types are immutable.
- `crates/ruff_python_whitespace`: library crate containing Python-specific whitespace analysis
  logic (indentation and newlines).
=======
    including Ruff's semantic model.
- `crates/ruff_python_stdlib`: library crate containing Python-specific standard library data.
- `crates/ruff_python_whitespace`: library crate containing Python-specific whitespace analysis
    logic.
>>>>>>> f012ed2d
- `crates/ruff_rustpython`: library crate containing `RustPython`-specific utilities.
- `crates/ruff_textwrap`: library crate to indent and dedent Python source code.
- `crates/ruff_wasm`: library crate for exposing Ruff as a WebAssembly module. Used for the
  playground.

### Example: Adding a new lint rule

At a high level, the steps involved in adding a new lint rule are as follows:

1. Determine a name for the new rule as per our [rule naming convention](#rule-naming-convention)
    (e.g., `AssertFalse`, as in, "allow `assert False`").

1. Create a file for your rule (e.g., `crates/ruff/src/rules/flake8_bugbear/rules/assert_false.rs`).

1. In that file, define a violation struct (e.g., `pub struct AssertFalse`). You can grep for
    `#[violation]` to see examples.

1. In that file, define a function that adds the violation to the diagnostic list as appropriate
    (e.g., `pub(crate) fn assert_false`) based on whatever inputs are required for the rule (e.g.,
    an `ast::StmtAssert` node).

1. Define the logic for triggering the violation in `crates/ruff/src/checkers/ast/mod.rs` (for
    AST-based checks), `crates/ruff/src/checkers/tokens.rs` (for token-based checks),
    `crates/ruff/src/checkers/lines.rs` (for text-based checks), or
    `crates/ruff/src/checkers/filesystem.rs` (for filesystem-based checks).

1. Map the violation struct to a rule code in `crates/ruff/src/codes.rs` (e.g., `B011`).

1. Add proper [testing](#rule-testing-fixtures-and-snapshots) for your rule.

1. Update the generated files (documentation and generated code).

To trigger the violation, you'll likely want to augment the logic in `crates/ruff/src/checkers/ast.rs`
to call your new function at the appropriate time and with the appropriate inputs. The `Checker`
defined therein is a Python AST visitor, which iterates over the AST, building up a semantic model,
and calling out to lint rule analyzer functions as it goes.

If you need to inspect the AST, you can run `cargo dev print-ast` with a Python file. Grep
for the `Diagnostic::new` invocations to understand how other, similar rules are implemented.

Once you're satisfied with your code, add tests for your rule. See [rule testing](#rule-testing-fixtures-and-snapshots)
for more details.

Finally, regenerate the documentation and other generated assets (like our JSON Schema) with:
`cargo dev generate-all`.

#### Rule naming convention

Like Clippy, Ruff's rule names should make grammatical and logical sense when read as "allow
${rule}" or "allow ${rule} items", as in the context of suppression comments.

For example, `AssertFalse` fits this convention: it flags `assert False` statements, and so a
suppression comment would be framed as "allow `assert False`".

As such, rule names should...

- Highlight the pattern that is being linted against, rather than the preferred alternative.
    For example, `AssertFalse` guards against `assert False` statements.

- _Not_ contain instructions on how to fix the violation, which instead belong in the rule
    documentation and the `autofix_title`.

- _Not_ contain a redundant prefix, like `Disallow` or `Banned`, which are already implied by the
    convention.

When re-implementing rules from other linters, we prioritize adhering to this convention over
preserving the original rule name.

#### Rule testing: fixtures and snapshots

To test rules, Ruff uses snapshots of Ruff's output for a given file (fixture). Generally, there
will be one file per rule (e.g., `E402.py`), and each file will contain all necessary examples of
both violations and non-violations. `cargo insta review` will generate a snapshot file containing
Ruff's output for each fixture, which you can then commit alongside your changes.

Once you've completed the code for the rule itself, you can define tests with the following steps:

1. Add a Python file to `crates/ruff/resources/test/fixtures/[linter]` that contains the code you
    want to test. The file name should match the rule name (e.g., `E402.py`), and it should include
    examples of both violations and non-violations.

1. Run Ruff locally against your file and verify the output is as expected. Once you're satisfied
    with the output (you see the violations you expect, and no others), proceed to the next step.
    For example, if you're adding a new rule named `E402`, you would run:

    ```shell
    cargo run -p ruff_cli -- check crates/ruff/resources/test/fixtures/pycodestyle/E402.py --no-cache
    ```

1. Add the test to the relevant `crates/ruff/src/rules/[linter]/mod.rs` file. If you're contributing
    a rule to a pre-existing set, you should be able to find a similar example to pattern-match
    against. If you're adding a new linter, you'll need to create a new `mod.rs` file (see,
    e.g., `crates/ruff/src/rules/flake8_bugbear/mod.rs`)

1. Run `cargo test`. Your test will fail, but you'll be prompted to follow-up
    with `cargo insta review`. Run `cargo insta review`, review and accept the generated snapshot,
    then commit the snapshot file alongside the rest of your changes.

1. Run `cargo test` again to ensure that your test passes.

### Example: Adding a new configuration option

Ruff's user-facing settings live in a few different places.

First, the command-line options are defined via the `Cli` struct in `crates/ruff/src/cli.rs`.

Second, the `pyproject.toml` options are defined in `crates/ruff/src/settings/options.rs` (via the
`Options` struct), `crates/ruff/src/settings/configuration.rs` (via the `Configuration` struct), and
`crates/ruff/src/settings/mod.rs` (via the `Settings` struct). These represent, respectively: the
schema used to parse the `pyproject.toml` file; an internal, intermediate representation; and the
final, internal representation used to power Ruff.

To add a new configuration option, you'll likely want to modify these latter few files (along with
`cli.rs`, if appropriate). If you want to pattern-match against an existing example, grep for
`dummy_variable_rgx`, which defines a regular expression to match against acceptable unused
variables (e.g., `_`).

Note that plugin-specific configuration options are defined in their own modules (e.g.,
`crates/ruff/src/flake8_unused_arguments/settings.rs`).

You may also want to add the new configuration option to the `flake8-to-ruff` tool, which is
responsible for converting `flake8` configuration files to Ruff's TOML format. This logic
lives in `crates/ruff/src/flake8_to_ruff/converter.rs`.

Finally, regenerate the documentation and generated code with `cargo dev generate-all`.

## MkDocs

To preview any changes to the documentation locally:

1. Install the [Rust toolchain](https://www.rust-lang.org/tools/install).

1. Install MkDocs and Material for MkDocs with:

    ```shell
    pip install -r docs/requirements.txt
    ```

1. Generate the MkDocs site with:

    ```shell
    python scripts/generate_mkdocs.py
    ```

1. Run the development server with:

    ```shell
    # For contributors.
    mkdocs serve -f mkdocs.generated.yml

    # For members of the Astral org, which has access to MkDocs Insiders via sponsorship.
    mkdocs serve -f mkdocs.insiders.yml
    ```

The documentation should then be available locally at
[http://127.0.0.1:8000/docs/](http://127.0.0.1:8000/docs/).

## Release Process

As of now, Ruff has an ad hoc release process: releases are cut with high frequency via GitHub
Actions, which automatically generates the appropriate wheels across architectures and publishes
them to [PyPI](https://pypi.org/project/ruff/).

Ruff follows the [semver](https://semver.org/) versioning standard. However, as pre-1.0 software,
even patch releases may contain [non-backwards-compatible changes](https://semver.org/#spec-item-4).

### Creating a new release

1. Update the version with `rg 0.0.269 --files-with-matches | xargs sed -i 's/0.0.269/0.0.270/g'`
1. Update `BREAKING_CHANGES.md`
1. Create a PR with the version and `BREAKING_CHANGES.md` updated
1. Merge the PR
1. Run the release workflow with the version number (without starting `v`) as input. Make sure
    main has your merged PR as last commit
1. The release workflow will do the following:
    1. Build all the assets. If this fails (even though we tested in step 4), we haven’t tagged or
        uploaded anything, you can restart after pushing a fix.
    1. Upload to PyPI.
    1. Create and push the Git tag (as extracted from `pyproject.toml`). We create the Git tag only
        after building the wheels and uploading to PyPI, since we can't delete or modify the tag ([#4468](https://github.com/charliermarsh/ruff/issues/4468)).
    1. Attach artifacts to draft GitHub release
    1. Trigger downstream repositories. This can fail non-catastrophically, as we can run any
        downstream jobs manually if needed.
1. Create release notes in GitHub UI and promote from draft.
1. If needed, [update the schemastore](https://github.com/charliermarsh/ruff/blob/main/scripts/update_schemastore.py)
1. If needed, update the `ruff-lsp` and `ruff-vscode` repositories.

## Ecosystem CI

GitHub Actions will run your changes against a number of real-world projects from GitHub and
report on any diagnostic differences. You can also run those checks locally via:

```shell
python scripts/check_ecosystem.py path/to/your/ruff path/to/older/ruff
```

You can also run the Ecosystem CI check in a Docker container across a larger set of projects by
downloading the [`known-github-tomls.json`](https://github.com/akx/ruff-usage-aggregate/blob/master/data/known-github-tomls.jsonl)
as `github_search.jsonl` and following the instructions in [scripts/Dockerfile.ecosystem](https://github.com/astral-sh/ruff/blob/main/scripts/Dockerfile.ecosystem).
Note that this check will take a while to run.

## Benchmarking and Profiling

We have several ways of benchmarking and profiling Ruff:

- Our main performance benchmark comparing Ruff with other tools on the CPython codebase
- Microbenchmarks which the linter or the formatter on individual files. There run on pull requests.
- Profiling the linter on either the microbenchmarks or entire projects

### CPython Benchmark

First, clone [CPython](https://github.com/python/cpython). It's a large and diverse Python codebase,
which makes it a good target for benchmarking.

```shell
git clone --branch 3.10 https://github.com/python/cpython.git crates/ruff/resources/test/cpython
```

To benchmark the release build:

```shell
cargo build --release && hyperfine --warmup 10 \
  "./target/release/ruff ./crates/ruff/resources/test/cpython/ --no-cache -e" \
  "./target/release/ruff ./crates/ruff/resources/test/cpython/ -e"

Benchmark 1: ./target/release/ruff ./crates/ruff/resources/test/cpython/ --no-cache
  Time (mean ± σ):     293.8 ms ±   3.2 ms    [User: 2384.6 ms, System: 90.3 ms]
  Range (min … max):   289.9 ms … 301.6 ms    10 runs

Benchmark 2: ./target/release/ruff ./crates/ruff/resources/test/cpython/
  Time (mean ± σ):      48.0 ms ±   3.1 ms    [User: 65.2 ms, System: 124.7 ms]
  Range (min … max):    45.0 ms …  66.7 ms    62 runs

Summary
  './target/release/ruff ./crates/ruff/resources/test/cpython/' ran
    6.12 ± 0.41 times faster than './target/release/ruff ./crates/ruff/resources/test/cpython/ --no-cache'
```

To benchmark against the ecosystem's existing tools:

```shell
hyperfine --ignore-failure --warmup 5 \
  "./target/release/ruff ./crates/ruff/resources/test/cpython/ --no-cache" \
  "pyflakes crates/ruff/resources/test/cpython" \
  "autoflake --recursive --expand-star-imports --remove-all-unused-imports --remove-unused-variables --remove-duplicate-keys resources/test/cpython" \
  "pycodestyle crates/ruff/resources/test/cpython" \
  "flake8 crates/ruff/resources/test/cpython"

Benchmark 1: ./target/release/ruff ./crates/ruff/resources/test/cpython/ --no-cache
  Time (mean ± σ):     294.3 ms ±   3.3 ms    [User: 2467.5 ms, System: 89.6 ms]
  Range (min … max):   291.1 ms … 302.8 ms    10 runs

  Warning: Ignoring non-zero exit code.

Benchmark 2: pyflakes crates/ruff/resources/test/cpython
  Time (mean ± σ):     15.786 s ±  0.143 s    [User: 15.560 s, System: 0.214 s]
  Range (min … max):   15.640 s … 16.157 s    10 runs

  Warning: Ignoring non-zero exit code.

Benchmark 3: autoflake --recursive --expand-star-imports --remove-all-unused-imports --remove-unused-variables --remove-duplicate-keys resources/test/cpython
  Time (mean ± σ):      6.175 s ±  0.169 s    [User: 54.102 s, System: 1.057 s]
  Range (min … max):    5.950 s …  6.391 s    10 runs

Benchmark 4: pycodestyle crates/ruff/resources/test/cpython
  Time (mean ± σ):     46.921 s ±  0.508 s    [User: 46.699 s, System: 0.202 s]
  Range (min … max):   46.171 s … 47.863 s    10 runs

  Warning: Ignoring non-zero exit code.

Benchmark 5: flake8 crates/ruff/resources/test/cpython
  Time (mean ± σ):     12.260 s ±  0.321 s    [User: 102.934 s, System: 1.230 s]
  Range (min … max):   11.848 s … 12.933 s    10 runs

  Warning: Ignoring non-zero exit code.

Summary
  './target/release/ruff ./crates/ruff/resources/test/cpython/ --no-cache' ran
   20.98 ± 0.62 times faster than 'autoflake --recursive --expand-star-imports --remove-all-unused-imports --remove-unused-variables --remove-duplicate-keys resources/test/cpython'
   41.66 ± 1.18 times faster than 'flake8 crates/ruff/resources/test/cpython'
   53.64 ± 0.77 times faster than 'pyflakes crates/ruff/resources/test/cpython'
  159.43 ± 2.48 times faster than 'pycodestyle crates/ruff/resources/test/cpython'
```

You can run `poetry install` from `./scripts/benchmarks` to create a working environment for the
above. All reported benchmarks were computed using the versions specified by
`./scripts/benchmarks/pyproject.toml` on Python 3.11.

To benchmark Pylint, remove the following files from the CPython repository:

```shell
rm Lib/test/bad_coding.py \
  Lib/test/bad_coding2.py \
  Lib/test/bad_getattr.py \
  Lib/test/bad_getattr2.py \
  Lib/test/bad_getattr3.py \
  Lib/test/badcert.pem \
  Lib/test/badkey.pem \
  Lib/test/badsyntax_3131.py \
  Lib/test/badsyntax_future10.py \
  Lib/test/badsyntax_future3.py \
  Lib/test/badsyntax_future4.py \
  Lib/test/badsyntax_future5.py \
  Lib/test/badsyntax_future6.py \
  Lib/test/badsyntax_future7.py \
  Lib/test/badsyntax_future8.py \
  Lib/test/badsyntax_future9.py \
  Lib/test/badsyntax_pep3120.py \
  Lib/test/test_asyncio/test_runners.py \
  Lib/test/test_copy.py \
  Lib/test/test_inspect.py \
  Lib/test/test_typing.py
```

Then, from `crates/ruff/resources/test/cpython`, run: `time pylint -j 0 -E $(git ls-files '*.py')`. This
will execute Pylint with maximum parallelism and only report errors.

To benchmark Pyupgrade, run the following from `crates/ruff/resources/test/cpython`:

```shell
hyperfine --ignore-failure --warmup 5 --prepare "git reset --hard HEAD" \
  "find . -type f -name \"*.py\" | xargs -P 0 pyupgrade --py311-plus"

Benchmark 1: find . -type f -name "*.py" | xargs -P 0 pyupgrade --py311-plus
  Time (mean ± σ):     30.119 s ±  0.195 s    [User: 28.638 s, System: 0.390 s]
  Range (min … max):   29.813 s … 30.356 s    10 runs
```

### Microbenchmarks

The `ruff_benchmark` crate benchmarks the linter and the formatter on individual files.

You can run the benchmarks with

```shell
cargo benchmark
```

#### Benchmark-driven Development

Ruff uses [Criterion.rs](https://bheisler.github.io/criterion.rs/book/) for benchmarks. You can use
`--save-baseline=<name>` to store an initial baseline benchmark (e.g. on `main`) and then use
`--benchmark=<name>` to compare against that benchmark. Criterion will print a message telling you
if the benchmark improved/regressed compared to that baseline.

```shell
# Run once on your "baseline" code
cargo benchmark --save-baseline=main

# Then iterate with
cargo benchmark --baseline=main
```

#### PR Summary

You can use `--save-baseline` and `critcmp` to get a pretty comparison between two recordings.
This is useful to illustrate the improvements of a PR.

```shell
# On main
cargo benchmark --save-baseline=main

# After applying your changes
cargo benchmark --save-baseline=pr

critcmp main pr
```

You must install [`critcmp`](https://github.com/BurntSushi/critcmp) for the comparison.

```bash
cargo install critcmp
```

#### Tips

- Use `cargo benchmark <filter>` to only run specific benchmarks. For example: `cargo benchmark linter/pydantic`
    to only run the pydantic tests.
- Use `cargo benchmark --quiet` for a more cleaned up output (without statistical relevance)
- Use `cargo benchmark --quick` to get faster results (more prone to noise)

### Profiling Projects

You can either use the microbenchmarks from above or a project directory for benchmarking. There
are a lot of profiling tools out there,
[The Rust Performance Book](https://nnethercote.github.io/perf-book/profiling.html) lists some
examples.

#### Linux

Install `perf` and build `ruff_benchmark` with the `release-debug` profile and then run it with perf

```shell
cargo bench -p ruff_benchmark --no-run --profile=release-debug && perf record --call-graph dwarf -F 9999 cargo bench -p ruff_benchmark --profile=release-debug -- --profile-time=1
```

You can also use the `ruff_dev` launcher to run `ruff check` multiple times on a repository to
gather enough samples for a good flamegraph (change the 999, the sample rate, and the 30, the number
of checks, to your liking)

```shell
cargo build --bin ruff_dev --profile=release-debug
perf record -g -F 999 target/release-debug/ruff_dev repeat --repeat 30 --exit-zero --no-cache path/to/cpython > /dev/null
```

Then convert the recorded profile

```shell
perf script -F +pid > /tmp/test.perf
```

You can now view the converted file with [firefox profiler](https://profiler.firefox.com/), with a
more in-depth guide [here](https://profiler.firefox.com/docs/#/./guide-perf-profiling)

An alternative is to convert the perf data to `flamegraph.svg` using
[flamegraph](https://github.com/flamegraph-rs/flamegraph) (`cargo install flamegraph`):

```shell
flamegraph --perfdata perf.data
```

#### Mac

Install [`cargo-instruments`](https://crates.io/crates/cargo-instruments):

```shell
cargo install cargo-instruments
```

Then run the profiler with

```shell
cargo instruments -t time --bench linter --profile release-debug -p ruff_benchmark -- --profile-time=1
```

- `-t`: Specifies what to profile. Useful options are `time` to profile the wall time and `alloc`
    for profiling the allocations.
- You may want to pass an additional filter to run a single test file

Otherwise, follow the instructions from the linux section.

## `cargo dev`

`cargo dev` is a shortcut for `cargo run --package ruff_dev --bin ruff_dev`. You can run some useful
utils with it:

- `cargo dev print-ast <file>`: Print the AST of a python file using the
<<<<<<< HEAD
  [RustPython parser](https://github.com/astral-sh/RustPython-Parser/tree/main/parser) that is
  mainly used in Ruff. For `if True: pass # comment`, you can see the syntax tree, the byte offsets
  for start and stop of each node and also how the `:` token, the comment and whitespace are not
  represented anymore:
=======
    [RustPython parser](https://github.com/astral-sh/RustPython-Parser/tree/main/parser) that is
    mainly used in Ruff. For `if True: pass # comment`, you can see the syntax tree, the byte offsets
    for start and stop of each node and also how the `:` token, the comment and whitespace are not
    represented anymore:
>>>>>>> f012ed2d

```text
[
    If(
        StmtIf {
            range: 0..13,
            test: Constant(
                ExprConstant {
                    range: 3..7,
                    value: Bool(
                        true,
                    ),
                    kind: None,
                },
            ),
            body: [
                Pass(
                    StmtPass {
                        range: 9..13,
                    },
                ),
            ],
            orelse: [],
        },
    ),
]
```

- `cargo dev print-tokens <file>`: Print the tokens that the AST is built upon. Again for
<<<<<<< HEAD
  `if True: pass # comment`:
=======
    `if True: pass # comment`:
>>>>>>> f012ed2d

```text
0 If 2
3 True 7
7 Colon 8
9 Pass 13
14 Comment(
    "# comment",
) 23
23 Newline 24
```

- `cargo dev print-cst <file>`: Print the CST of a python file using
<<<<<<< HEAD
  [LibCST](https://github.com/Instagram/LibCST), which is used in addition to the RustPython parser
  in Ruff. E.g. for `if True: pass # comment` everything including the whitespace is represented:
=======
    [LibCST](https://github.com/Instagram/LibCST), which is used in addition to the RustPython parser
    in Ruff. E.g. for `if True: pass # comment` everything including the whitespace is represented:
>>>>>>> f012ed2d

```text
Module {
    body: [
        Compound(
            If(
                If {
                    test: Name(
                        Name {
                            value: "True",
                            lpar: [],
                            rpar: [],
                        },
                    ),
                    body: SimpleStatementSuite(
                        SimpleStatementSuite {
                            body: [
                                Pass(
                                    Pass {
                                        semicolon: None,
                                    },
                                ),
                            ],
                            leading_whitespace: SimpleWhitespace(
                                " ",
                            ),
                            trailing_whitespace: TrailingWhitespace {
                                whitespace: SimpleWhitespace(
                                    " ",
                                ),
                                comment: Some(
                                    Comment(
                                        "# comment",
                                    ),
                                ),
                                newline: Newline(
                                    None,
                                    Real,
                                ),
                            },
                        },
                    ),
                    orelse: None,
                    leading_lines: [],
                    whitespace_before_test: SimpleWhitespace(
                        " ",
                    ),
                    whitespace_after_test: SimpleWhitespace(
                        "",
                    ),
                    is_elif: false,
                },
            ),
        ),
    ],
    header: [],
    footer: [],
    default_indent: "    ",
    default_newline: "\n",
    has_trailing_newline: true,
    encoding: "utf-8",
}
```

- `cargo dev generate-all`: Update `ruff.schema.json`, `docs/configuration.md` and `docs/rules`.
<<<<<<< HEAD
  You can also set `RUFF_UPDATE_SCHEMA=1` to update `ruff.schema.json` during `cargo test`.
- `cargo dev generate-cli-help`, `cargo dev generate-docs` and `cargo dev generate-json-schema`:
  Update just `docs/configuration.md`, `docs/rules` and `ruff.schema.json` respectively.
- `cargo dev generate-options`: Generate a markdown-compatible table of all `pyproject.toml`
  options. Used for <https://beta.ruff.rs/docs/settings/>
- `cargo dev generate-rules-table`: Generate a markdown-compatible table of all rules. Used for <https://beta.ruff.rs/docs/rules/>
- `cargo dev round-trip <python file or jupyter notebook>`: Read a Python file or Jupyter Notebook,
  parse it, serialize the parsed representation and write it back. Used to check how good our
  representation is so that fixes don't rewrite irrelevant parts of a file.
- `cargo dev format_dev`: See ruff_python_formatter README.md
=======
    You can also set `RUFF_UPDATE_SCHEMA=1` to update `ruff.schema.json` during `cargo test`.
- `cargo dev generate-cli-help`, `cargo dev generate-docs` and `cargo dev generate-json-schema`:
    Update just `docs/configuration.md`, `docs/rules` and `ruff.schema.json` respectively.
- `cargo dev generate-options`: Generate a markdown-compatible table of all `pyproject.toml`
    options. Used for <https://beta.ruff.rs/docs/settings/>
- `cargo dev generate-rules-table`: Generate a markdown-compatible table of all rules. Used for <https://beta.ruff.rs/docs/rules/>
- `cargo dev round-trip <python file or jupyter notebook>`: Read a Python file or Jupyter Notebook,
    parse it, serialize the parsed representation and write it back. Used to check how good our
    representation is so that fixes don't rewrite irrelevant parts of a file.
- `cargo dev format_dev`: See ruff_python_formatter README.md

## Subsystems

### Compilation Pipeline

If we view Ruff as a compiler, in which the inputs are paths to Python files and the outputs are
diagnostics, then our current compilation pipeline proceeds as follows:

1. **File discovery**: Given paths like `foo/`, locate all Python files in any specified subdirectories, taking into account our hierarchical settings system and any `exclude` options.

1. **Package resolution**: Determine the “package root” for every file by traversing over its parent directories and looking for `__init__.py` files.

1. **Cache initialization**: For every “package root”, initialize an empty cache.

1. **Analysis**: For every file, in parallel:

    1. **Cache read**: If the file is cached (i.e., its modification timestamp hasn't changed since it was last analyzed), short-circuit, and return the cached diagnostics.

    1. **Tokenization**: Run the lexer over the file to generate a token stream.

    1. **Indexing**: Extract metadata from the token stream, such as: comment ranges, `# noqa` locations, `# isort: off` locations, “doc lines”, etc.

    1. **Token-based rule evaluation**: Run any lint rules that are based on the contents of the token stream (e.g., commented-out code).

    1. **Filesystem-based rule evaluation**: Run any lint rules that are based on the contents of the filesystem (e.g., lack of `__init__.py` file in a package).

    1. **Logical line-based rule evaluation**: Run any lint rules that are based on logical lines (e.g., stylistic rules).

    1. **Parsing**: Run the parser over the token stream to produce an AST. (This consumes the token stream, so anything that relies on the token stream needs to happen before parsing.)

    1. **AST-based rule evaluation**: Run any lint rules that are based on the AST. This includes the vast majority of lint rules. As part of this step, we also build the semantic model for the current file as we traverse over the AST. Some lint rules are evaluated eagerly, as we iterate over the AST, while others are evaluated in a deferred manner (e.g., unused imports, since we can’t determine whether an import is unused until we’ve finished analyzing the entire file), after we’ve finished the initial traversal.

    1. **Import-based rule evaluation**: Run any lint rules that are based on the module’s imports (e.g., import sorting). These could, in theory, be included in the AST-based rule evaluation phase — they’re just separated for simplicity.

    1. **Physical line-based rule evaluation**: Run any lint rules that are based on physical lines (e.g., line-length).

    1. **Suppression enforcement**: Remove any violations that are suppressed via `# noqa` directives or `per-file-ignores`.

    1. **Cache write**: Write the generated diagnostics to the package cache using the file as a key.

1. **Reporting**: Print diagnostics in the specified format (text, JSON, etc.), to the specified output channel (stdout, a file, etc.).
>>>>>>> f012ed2d
<|MERGE_RESOLUTION|>--- conflicted
+++ resolved
@@ -36,16 +36,10 @@
 For larger changes (e.g., new lint rules, new functionality, new configuration options), consider
 creating an [**issue**](https://github.com/astral-sh/ruff/issues) outlining your proposed change.
 You can also join us on [**Discord**](https://discord.gg/c9MhzV8aU5) to discuss your idea with the
-<<<<<<< HEAD
-community. We have labeled [beginner-friendly tasks in the issue tracker](https://github.com/astral-sh/ruff/issues?q=is%3Aissue+is%3Aopen+label%3A%22good+first+issue%22)
-as well as [bugs](https://github.com/astral-sh/ruff/issues?q=is%3Aissue+is%3Aopen+label%3Abug) and
-[improvements we want](https://github.com/astral-sh/ruff/issues?q=is%3Aissue+is%3Aopen+label%3Aaccepted)
-=======
 community. We've labeled [beginner-friendly tasks](https://github.com/astral-sh/ruff/issues?q=is%3Aissue+is%3Aopen+label%3A%22good+first+issue%22)
 in the issue tracker, along with [bugs](https://github.com/astral-sh/ruff/issues?q=is%3Aissue+is%3Aopen+label%3Abug)
 and [improvements](https://github.com/astral-sh/ruff/issues?q=is%3Aissue+is%3Aopen+label%3Aaccepted)
 that are ready for contributions.
->>>>>>> f012ed2d
 
 If you're looking for a place to start, we recommend implementing a new lint rule (see:
 [_Adding a new lint rule_](#example-adding-a-new-lint-rule), which will allow you to learn from and
@@ -56,11 +50,7 @@
 plugin, and looking to the originating [Python source](https://github.com/PyCQA/flake8-pyi) for
 guidance.
 
-<<<<<<< HEAD
-If there is something missing in the contributing docs, please comment [here](https://github.com/astral-sh/ruff/issues/5684)!
-=======
 If you have suggestions on how we might improve the contributing documentation, [let us know](https://github.com/astral-sh/ruff/discussions/5693)!
->>>>>>> f012ed2d
 
 ### Prerequisites
 
@@ -120,48 +110,35 @@
 At time of writing, the repository includes the following crates:
 
 - `crates/ruff`: library crate containing all lint rules and the core logic for running them.
-  If you're working on a rule, it's in here.
+    If you're working on a rule, this is the crate for you.
 - `crates/ruff_benchmark`: binary crate for running micro-benchmarks.
 - `crates/ruff_cache`: library crate for caching lint results.
 - `crates/ruff_cli`: binary crate containing Ruff's command-line interface.
 - `crates/ruff_dev`: binary crate containing utilities used in the development of Ruff itself (e.g.,
-<<<<<<< HEAD
-  `cargo dev generate-all`), see the [`cargo dev`](#cargo-dev) section below.
+    `cargo dev generate-all`), see the [`cargo dev`](#cargo-dev) section below.
 - `crates/ruff_diagnostics`: library crate for the rule-independent abstractions in the lint
-  diagnostics APIs.
+    diagnostics APIs.
 - `crates/ruff_formatter`: library crate for language agnostic code formatting logic based on an
-  intermediate representation. The backend for `ruff_python_formatter`.
-=======
-    `cargo dev generate-all`).
-- `crates/ruff_diagnostics`: library crate for the lint diagnostics APIs.
-- `crates/ruff_formatter`: library crate for generic code formatting logic based on an intermediate
-    representation.
->>>>>>> f012ed2d
+    intermediate representation. The backend for `ruff_python_formatter`.
 - `crates/ruff_index`: library crate inspired by `rustc_index`.
 - `crates/ruff_macros`: proc macro crate containing macros used by Ruff.
 - `crates/ruff_python_ast`: library crate containing Python-specific AST types and utilities. Note
-  that the AST nodes are defined in [rustpython-ast](https://github.com/astral-sh/RustPython-Parser)
+    that the AST schema itself is defined in the
+    [rustpython-ast](https://github.com/astral-sh/RustPython-Parser) crate.
 - `crates/ruff_python_formatter`: library crate implementing the Python formatter. Emits an
-  intermediate representation for each node, which `ruff_formatter` prints based on the configured
-  line length.
+    intermediate representation for each node, which `ruff_formatter` prints based on the configured
+    line length.
 - `crates/ruff_python_semantic`: library crate containing Python-specific semantic analysis logic,
-<<<<<<< HEAD
-  including Ruff's semantic model. Used to resolve queries like "What import does this variable
-  refer to?"
+    including Ruff's semantic model. Used to resolve queries like "What import does this variable
+    refer to?"
 - `crates/ruff_python_stdlib`: library crate containing Python-specific standard library data, e.g.
-  the names of all built-in exceptions and which standard library types are immutable.
+    the names of all built-in exceptions and which standard library types are immutable.
 - `crates/ruff_python_whitespace`: library crate containing Python-specific whitespace analysis
-  logic (indentation and newlines).
-=======
-    including Ruff's semantic model.
-- `crates/ruff_python_stdlib`: library crate containing Python-specific standard library data.
-- `crates/ruff_python_whitespace`: library crate containing Python-specific whitespace analysis
-    logic.
->>>>>>> f012ed2d
+    logic (indentation and newlines).
 - `crates/ruff_rustpython`: library crate containing `RustPython`-specific utilities.
 - `crates/ruff_textwrap`: library crate to indent and dedent Python source code.
-- `crates/ruff_wasm`: library crate for exposing Ruff as a WebAssembly module. Used for the
-  playground.
+- `crates/ruff_wasm`: library crate for exposing Ruff as a WebAssembly module. Powers the
+    [Ruff Playground](https://play.ruff.rs/).
 
 ### Example: Adding a new lint rule
 
@@ -605,17 +582,10 @@
 utils with it:
 
 - `cargo dev print-ast <file>`: Print the AST of a python file using the
-<<<<<<< HEAD
-  [RustPython parser](https://github.com/astral-sh/RustPython-Parser/tree/main/parser) that is
-  mainly used in Ruff. For `if True: pass # comment`, you can see the syntax tree, the byte offsets
-  for start and stop of each node and also how the `:` token, the comment and whitespace are not
-  represented anymore:
-=======
     [RustPython parser](https://github.com/astral-sh/RustPython-Parser/tree/main/parser) that is
     mainly used in Ruff. For `if True: pass # comment`, you can see the syntax tree, the byte offsets
     for start and stop of each node and also how the `:` token, the comment and whitespace are not
     represented anymore:
->>>>>>> f012ed2d
 
 ```text
 [
@@ -645,11 +615,7 @@
 ```
 
 - `cargo dev print-tokens <file>`: Print the tokens that the AST is built upon. Again for
-<<<<<<< HEAD
-  `if True: pass # comment`:
-=======
     `if True: pass # comment`:
->>>>>>> f012ed2d
 
 ```text
 0 If 2
@@ -663,13 +629,8 @@
 ```
 
 - `cargo dev print-cst <file>`: Print the CST of a python file using
-<<<<<<< HEAD
-  [LibCST](https://github.com/Instagram/LibCST), which is used in addition to the RustPython parser
-  in Ruff. E.g. for `if True: pass # comment` everything including the whitespace is represented:
-=======
     [LibCST](https://github.com/Instagram/LibCST), which is used in addition to the RustPython parser
     in Ruff. E.g. for `if True: pass # comment` everything including the whitespace is represented:
->>>>>>> f012ed2d
 
 ```text
 Module {
@@ -735,18 +696,6 @@
 ```
 
 - `cargo dev generate-all`: Update `ruff.schema.json`, `docs/configuration.md` and `docs/rules`.
-<<<<<<< HEAD
-  You can also set `RUFF_UPDATE_SCHEMA=1` to update `ruff.schema.json` during `cargo test`.
-- `cargo dev generate-cli-help`, `cargo dev generate-docs` and `cargo dev generate-json-schema`:
-  Update just `docs/configuration.md`, `docs/rules` and `ruff.schema.json` respectively.
-- `cargo dev generate-options`: Generate a markdown-compatible table of all `pyproject.toml`
-  options. Used for <https://beta.ruff.rs/docs/settings/>
-- `cargo dev generate-rules-table`: Generate a markdown-compatible table of all rules. Used for <https://beta.ruff.rs/docs/rules/>
-- `cargo dev round-trip <python file or jupyter notebook>`: Read a Python file or Jupyter Notebook,
-  parse it, serialize the parsed representation and write it back. Used to check how good our
-  representation is so that fixes don't rewrite irrelevant parts of a file.
-- `cargo dev format_dev`: See ruff_python_formatter README.md
-=======
     You can also set `RUFF_UPDATE_SCHEMA=1` to update `ruff.schema.json` during `cargo test`.
 - `cargo dev generate-cli-help`, `cargo dev generate-docs` and `cargo dev generate-json-schema`:
     Update just `docs/configuration.md`, `docs/rules` and `ruff.schema.json` respectively.
@@ -797,5 +746,4 @@
 
     1. **Cache write**: Write the generated diagnostics to the package cache using the file as a key.
 
-1. **Reporting**: Print diagnostics in the specified format (text, JSON, etc.), to the specified output channel (stdout, a file, etc.).
->>>>>>> f012ed2d
+1. **Reporting**: Print diagnostics in the specified format (text, JSON, etc.), to the specified output channel (stdout, a file, etc.).