--- conflicted
+++ resolved
@@ -11,16 +11,10 @@
 libcst = { git = "https://github.com/charliermarsh/LibCST", rev = "f2f0b7a487a8725d161fe8b3ed73a6758b21e177" }
 once_cell = { version = "1.16.0" }
 ruff = { path = ".." }
-<<<<<<< HEAD
-rustpython-ast = { features = ["unparse"], git = "https://github.com/RustPython/RustPython.git", rev = "c01f014b1269eedcf4bdb45d5fbc62ae2beecf31" }
-rustpython-common = { git = "https://github.com/RustPython/RustPython.git", rev = "c01f014b1269eedcf4bdb45d5fbc62ae2beecf31" }
-rustpython-parser = { features = ["lalrpop"], git = "https://github.com/RustPython/RustPython.git", rev = "c01f014b1269eedcf4bdb45d5fbc62ae2beecf31" }
-schemars = "0.8.11"
-serde_json = "1.0.91"
-=======
 rustpython-ast = { features = ["unparse"], git = "https://github.com/RustPython/RustPython.git", rev = "1b6cb170e925a43d605b3fed9f6b878e63e47744" }
 rustpython-common = { git = "https://github.com/RustPython/RustPython.git", rev = "1b6cb170e925a43d605b3fed9f6b878e63e47744" }
 rustpython-parser = { features = ["lalrpop"], git = "https://github.com/RustPython/RustPython.git", rev = "1b6cb170e925a43d605b3fed9f6b878e63e47744" }
->>>>>>> 4ded155d
+schemars = { version = "0.8.11" }
+serde_json = {version="1.0.91"}
 strum = { version = "0.24.1", features = ["strum_macros"] }
 strum_macros = { version = "0.24.3" }