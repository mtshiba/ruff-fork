"""Generate an MkDocs-compatible `docs` and `mkdocs.yml` from the README.md."""
import argparse
import shutil
import subprocess
from pathlib import Path
from typing import NamedTuple

import yaml


class Section(NamedTuple):
    """A section to include in the MkDocs documentation."""

    title: str
    filename: str
    generated: bool


SECTIONS: list[Section] = [
    Section("Overview", "index.md", generated=True),
    Section("Installation", "installation.md", generated=False),
    Section("Usage", "usage.md", generated=False),
    Section("Configuration", "configuration.md", generated=False),
    Section("Rules", "rules.md", generated=True),
    Section("Settings", "settings.md", generated=True),
    Section("Editor Integrations", "editor-integrations.md", generated=False),
    Section("FAQ", "faq.md", generated=False),
    Section("Contributing", "contributing.md", generated=True),
]

FATHOM_SCRIPT: str = (
    '<script src="https://cdn.usefathom.com/script.js" data-site="DUAEBFLB" defer>'
    "</script>"
)


<<<<<<< HEAD
# TODO(charlie): Either generalize this ("Fix all links to known pages based on the
# sections above"), or stop auto-generating these sections, and just maintain two
# copies of the documentation.
LINK_REWRITES: dict[str, str] = {
    "https://beta.ruff.rs/docs/": "index.md",
    "https://beta.ruff.rs/docs/configuration/": "configuration.md",
    "https://beta.ruff.rs/docs/configuration/#pyprojecttoml-discovery": "configuration.md#pyprojecttoml-discovery",
    "https://beta.ruff.rs/docs/contributing/": "contributing.md",
    "https://beta.ruff.rs/docs/editor-integrations/": "editor-integrations.md",
    "https://beta.ruff.rs/docs/faq/": "faq.md",
    "https://beta.ruff.rs/docs/faq/#how-does-ruff-compare-to-flake8": "faq.md#how-does-ruff-compare-to-flake8",
    "https://beta.ruff.rs/docs/installation/": "installation.md",
    "https://beta.ruff.rs/docs/rules/": "rules.md",
    "https://beta.ruff.rs/docs/rules/#error-e": "rules.md#error-e",
    "https://beta.ruff.rs/docs/settings/": "settings.md",
    "https://beta.ruff.rs/docs/usage/": "usage.md",
}
=======
def clean_file_content(content: str, title: str) -> str:
    """Add missing title, fix the headers depth, and remove trailing empty lines."""
    lines = content.splitlines()
    if lines[0].startswith("# "):
        return content

    in_code_block = False
    for i, line in enumerate(lines):
        if line.startswith("```"):
            in_code_block = not in_code_block
        if not in_code_block and line.startswith("#"):
            lines[i] = line[1:]

    # Remove trailing empty lines.
    for line in reversed(lines):
        if line == "":
            del lines[-1]
        else:
            break

    content = "\n".join(lines) + "\n"

    # Add a missing title.
    return f"# {title}\n\n" + content
>>>>>>> 39b9a163


def main() -> None:
    """Generate an MkDocs-compatible `docs` and `mkdocs.yml`."""

    subprocess.run(["cargo", "dev", "generate-docs"], check=True)

    with Path("README.md").open(encoding="utf8") as fp:
        content = fp.read()

<<<<<<< HEAD
    # Rewrite links to the documentation.
    for src, dst in LINK_REWRITES.items():
        content = content.replace(f"({src})", f"({dst})")
    if "https://beta.ruff.rs" in content:
        msg = "Unexpected absolute link to documentation"
        raise ValueError(msg)
=======
    # Convert any inter-documentation links to relative links.
    content = content.replace("https://beta.ruff.rs", "")
>>>>>>> 39b9a163

    Path("docs").mkdir(parents=True, exist_ok=True)

    # Split the README.md into sections.
    for title, filename, generated in SECTIONS:
        if not generated:
            continue

        with Path(f"docs/{filename}").open("w+") as f:
            if filename == "contributing.md":
                # Copy the CONTRIBUTING.md.
                shutil.copy("CONTRIBUTING.md", "docs/contributing.md")
                continue

            if filename == "settings.md":
                file_content = subprocess.check_output(
                    ["cargo", "dev", "generate-options"],
                    encoding="utf-8",
                )
            else:
                block = content.split(f"<!-- Begin section: {title} -->\n\n")
                if len(block) != 2:
                    msg = f"Section {title} not found in README.md"
                    raise ValueError(msg)

                block = block[1].split(f"\n<!-- End section: {title} -->")
                if len(block) != 2:
                    msg = f"Section {title} not found in README.md"
                    raise ValueError(msg)

<<<<<<< HEAD
            f.write(block[0].strip())
=======
                file_content = block[0]
>>>>>>> 39b9a163

                if filename == "rules.md":
                    file_content += "\n" + subprocess.check_output(
                        ["cargo", "dev", "generate-rules-table"],
                        encoding="utf-8",
                    )
            f.write(clean_file_content(file_content, title))

    # Add the nav section to mkdocs.yml.
    with Path("mkdocs.template.yml").open(encoding="utf8") as fp:
        config = yaml.safe_load(fp)
    config["nav"] = [{section.title: section.filename} for section in SECTIONS]
    config["extra"] = {"analytics": {"provider": "fathom"}}

    Path(".overrides/partials/integrations/analytics").mkdir(
        parents=True,
        exist_ok=True,
    )
    with Path(".overrides/partials/integrations/analytics/fathom.html").open(
        "w+",
    ) as fp:
        fp.write(FATHOM_SCRIPT)

    with Path("mkdocs.yml").open("w+") as fp:
        yaml.safe_dump(config, fp)


if __name__ == "__main__":
    parser = argparse.ArgumentParser(
        description="Generate an MkDocs-compatible `docs` and `mkdocs.yml`.",
    )
    args = parser.parse_args()
    main()<|MERGE_RESOLUTION|>--- conflicted
+++ resolved
@@ -34,7 +34,6 @@
 )
 
 
-<<<<<<< HEAD
 # TODO(charlie): Either generalize this ("Fix all links to known pages based on the
 # sections above"), or stop auto-generating these sections, and just maintain two
 # copies of the documentation.
@@ -52,9 +51,10 @@
     "https://beta.ruff.rs/docs/settings/": "settings.md",
     "https://beta.ruff.rs/docs/usage/": "usage.md",
 }
-=======
+
+
 def clean_file_content(content: str, title: str) -> str:
-    """Add missing title, fix the headers depth, and remove trailing empty lines."""
+    """Add missing title, fix the header depth, and remove trailing empty lines."""
     lines = content.splitlines()
     if lines[0].startswith("# "):
         return content
@@ -77,7 +77,6 @@
 
     # Add a missing title.
     return f"# {title}\n\n" + content
->>>>>>> 39b9a163
 
 
 def main() -> None:
@@ -88,17 +87,12 @@
     with Path("README.md").open(encoding="utf8") as fp:
         content = fp.read()
 
-<<<<<<< HEAD
     # Rewrite links to the documentation.
     for src, dst in LINK_REWRITES.items():
         content = content.replace(f"({src})", f"({dst})")
     if "https://beta.ruff.rs" in content:
         msg = "Unexpected absolute link to documentation"
         raise ValueError(msg)
-=======
-    # Convert any inter-documentation links to relative links.
-    content = content.replace("https://beta.ruff.rs", "")
->>>>>>> 39b9a163
 
     Path("docs").mkdir(parents=True, exist_ok=True)
 
@@ -129,17 +123,14 @@
                     msg = f"Section {title} not found in README.md"
                     raise ValueError(msg)
 
-<<<<<<< HEAD
-            f.write(block[0].strip())
-=======
                 file_content = block[0]
->>>>>>> 39b9a163
 
                 if filename == "rules.md":
                     file_content += "\n" + subprocess.check_output(
                         ["cargo", "dev", "generate-rules-table"],
                         encoding="utf-8",
                     )
+
             f.write(clean_file_content(file_content, title))
 
     # Add the nav section to mkdocs.yml.
