--- conflicted
+++ resolved
@@ -60,16 +60,11 @@
 REPOSITORIES = {
     "airflow": Repository("apache", "airflow", "main", select="ALL"),
     "bokeh": Repository("bokeh", "bokeh", "branch-3.2", select="ALL"),
+    "build": Repository("pypa", "build", "main"),
     "cibuildwheel": Repository("pypa", "cibuildwheel", "main"),
     "disnake": Repository("DisnakeDev", "disnake", "main"),
     "scikit-build": Repository("scikit-build", "scikit-build", "main"),
     "scikit-build-core": Repository("scikit-build", "scikit-build-core", "main"),
-<<<<<<< HEAD
-    "cibuildwheel": Repository("pypa", "cibuildwheel", "main"),
-    "build": Repository("pypa", "build", "main"),
-    "airflow": Repository("apache", "airflow", "main"),
-=======
->>>>>>> c21eb069
     "typeshed": Repository("python", "typeshed", "main", select="PYI"),
     "zulip": Repository("zulip", "zulip", "main", select="ALL"),
 }
