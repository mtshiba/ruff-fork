mod fixes;
mod helpers;
pub(crate) mod rules;
pub mod settings;
pub(crate) mod types;

#[cfg(test)]
mod tests {
    use std::convert::AsRef;
    use std::path::Path;

    use anyhow::Result;
    use test_case::test_case;

    use crate::linter::test_path;
    use crate::registry::RuleCode;
    use crate::settings;
    use crate::settings::types::PythonVersion;

    #[test_case(RuleCode::UP001, Path::new("UP001.py"); "UP001")]
    #[test_case(RuleCode::UP003, Path::new("UP003.py"); "UP003")]
    #[test_case(RuleCode::UP004, Path::new("UP004.py"); "UP004")]
    #[test_case(RuleCode::UP005, Path::new("UP005.py"); "UP005")]
    #[test_case(RuleCode::UP006, Path::new("UP006.py"); "UP006")]
    #[test_case(RuleCode::UP007, Path::new("UP007.py"); "UP007")]
    #[test_case(RuleCode::UP008, Path::new("UP008.py"); "UP008")]
    #[test_case(RuleCode::UP009, Path::new("UP009_0.py"); "UP009_0")]
    #[test_case(RuleCode::UP009, Path::new("UP009_1.py"); "UP009_1")]
    #[test_case(RuleCode::UP009, Path::new("UP009_2.py"); "UP009_2")]
    #[test_case(RuleCode::UP009, Path::new("UP009_3.py"); "UP009_3")]
    #[test_case(RuleCode::UP009, Path::new("UP009_4.py"); "UP009_4")]
    #[test_case(RuleCode::UP010, Path::new("UP010.py"); "UP010")]
    #[test_case(RuleCode::UP011, Path::new("UP011_0.py"); "UP011_0")]
    #[test_case(RuleCode::UP011, Path::new("UP011_1.py"); "UP011_1")]
    #[test_case(RuleCode::UP012, Path::new("UP012.py"); "UP012")]
    #[test_case(RuleCode::UP013, Path::new("UP013.py"); "UP013")]
    #[test_case(RuleCode::UP014, Path::new("UP014.py"); "UP014")]
    #[test_case(RuleCode::UP015, Path::new("UP015.py"); "UP015")]
    #[test_case(RuleCode::UP016, Path::new("UP016.py"); "UP016")]
    #[test_case(RuleCode::UP018, Path::new("UP018.py"); "UP018")]
    #[test_case(RuleCode::UP019, Path::new("UP019.py"); "UP019")]
    #[test_case(RuleCode::UP021, Path::new("UP021.py"); "UP021")]
    #[test_case(RuleCode::UP022, Path::new("UP022.py"); "UP022")]
    #[test_case(RuleCode::UP023, Path::new("UP023.py"); "UP023")]
    #[test_case(RuleCode::UP024, Path::new("UP024_0.py"); "UP024_0")]
    #[test_case(RuleCode::UP024, Path::new("UP024_1.py"); "UP024_1")]
    #[test_case(RuleCode::UP024, Path::new("UP024_2.py"); "UP024_2")]
    #[test_case(RuleCode::UP024, Path::new("UP024_3.py"); "UP024_3")]
    #[test_case(RuleCode::UP025, Path::new("UP025.py"); "UP025")]
    #[test_case(RuleCode::UP026, Path::new("UP026.py"); "UP026")]
    #[test_case(RuleCode::UP027, Path::new("UP027.py"); "UP027")]
    #[test_case(RuleCode::UP028, Path::new("UP028_0.py"); "UP028_0")]
    #[test_case(RuleCode::UP028, Path::new("UP028_1.py"); "UP028_1")]
    #[test_case(RuleCode::UP029, Path::new("UP029.py"); "UP029")]
    #[test_case(RuleCode::UP030, Path::new("UP030_0.py"); "UP030_0")]
    #[test_case(RuleCode::UP030, Path::new("UP030_1.py"); "UP030_1")]
<<<<<<< HEAD
    #[test_case(RuleCode::UP031, Path::new("UP031_0.py"); "UP031_0")]
    #[test_case(RuleCode::UP031, Path::new("UP031_1.py"); "UP031_1")]
=======
    #[test_case(RuleCode::UP032, Path::new("UP032.py"); "UP032")]
>>>>>>> 1730f2a6
    fn rules(rule_code: RuleCode, path: &Path) -> Result<()> {
        let snapshot = format!("{}_{}", rule_code.as_ref(), path.to_string_lossy());
        let diagnostics = test_path(
            Path::new("./resources/test/fixtures/pyupgrade")
                .join(path)
                .as_path(),
            &settings::Settings::for_rule(rule_code),
        )?;
        insta::assert_yaml_snapshot!(snapshot, diagnostics);
        Ok(())
    }

    #[test]
    fn future_annotations_pep_585_p37() -> Result<()> {
        let diagnostics = test_path(
            Path::new("./resources/test/fixtures/pyupgrade/future_annotations.py"),
            &settings::Settings {
                target_version: PythonVersion::Py37,
                ..settings::Settings::for_rule(RuleCode::UP006)
            },
        )?;
        insta::assert_yaml_snapshot!(diagnostics);
        Ok(())
    }

    #[test]
    fn future_annotations_pep_585_py310() -> Result<()> {
        let diagnostics = test_path(
            Path::new("./resources/test/fixtures/pyupgrade/future_annotations.py"),
            &settings::Settings {
                target_version: PythonVersion::Py310,
                ..settings::Settings::for_rule(RuleCode::UP006)
            },
        )?;
        insta::assert_yaml_snapshot!(diagnostics);
        Ok(())
    }

    #[test]
    fn future_annotations_pep_604_p37() -> Result<()> {
        let diagnostics = test_path(
            Path::new("./resources/test/fixtures/pyupgrade/future_annotations.py"),
            &settings::Settings {
                target_version: PythonVersion::Py37,
                ..settings::Settings::for_rule(RuleCode::UP007)
            },
        )?;
        insta::assert_yaml_snapshot!(diagnostics);
        Ok(())
    }

    #[test]
    fn future_annotations_pep_604_py310() -> Result<()> {
        let diagnostics = test_path(
            Path::new("./resources/test/fixtures/pyupgrade/future_annotations.py"),
            &settings::Settings {
                target_version: PythonVersion::Py310,
                ..settings::Settings::for_rule(RuleCode::UP007)
            },
        )?;
        insta::assert_yaml_snapshot!(diagnostics);
        Ok(())
    }

    #[test]
    fn datetime_utc_alias_py311() -> Result<()> {
        let diagnostics = test_path(
            Path::new("./resources/test/fixtures/pyupgrade/UP017.py"),
            &settings::Settings {
                target_version: PythonVersion::Py311,
                ..settings::Settings::for_rule(RuleCode::UP017)
            },
        )?;
        insta::assert_yaml_snapshot!(diagnostics);
        Ok(())
    }
}<|MERGE_RESOLUTION|>--- conflicted
+++ resolved
@@ -54,12 +54,9 @@
     #[test_case(RuleCode::UP029, Path::new("UP029.py"); "UP029")]
     #[test_case(RuleCode::UP030, Path::new("UP030_0.py"); "UP030_0")]
     #[test_case(RuleCode::UP030, Path::new("UP030_1.py"); "UP030_1")]
-<<<<<<< HEAD
     #[test_case(RuleCode::UP031, Path::new("UP031_0.py"); "UP031_0")]
     #[test_case(RuleCode::UP031, Path::new("UP031_1.py"); "UP031_1")]
-=======
     #[test_case(RuleCode::UP032, Path::new("UP032.py"); "UP032")]
->>>>>>> 1730f2a6
     fn rules(rule_code: RuleCode, path: &Path) -> Result<()> {
         let snapshot = format!("{}_{}", rule_code.as_ref(), path.to_string_lossy());
         let diagnostics = test_path(
