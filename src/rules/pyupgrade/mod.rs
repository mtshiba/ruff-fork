//! Rules from [pyupgrade](https://pypi.org/project/pyupgrade/).
mod fixes;
mod helpers;
pub(crate) mod rules;
pub mod settings;
pub(crate) mod types;

#[cfg(test)]
mod tests {
    use std::path::Path;

    use anyhow::Result;
    use test_case::test_case;

    use crate::linter::test_path;
    use crate::registry::Rule;
    use crate::settings::types::PythonVersion;
    use crate::{assert_yaml_snapshot, settings};

    #[test_case(Rule::UselessMetaclassType, Path::new("UP001.py"); "UP001")]
    #[test_case(Rule::TypeOfPrimitive, Path::new("UP003.py"); "UP003")]
    #[test_case(Rule::UselessObjectInheritance, Path::new("UP004.py"); "UP004")]
    #[test_case(Rule::DeprecatedUnittestAlias, Path::new("UP005.py"); "UP005")]
    #[test_case(Rule::UsePEP585Annotation, Path::new("UP006.py"); "UP006")]
    #[test_case(Rule::UsePEP604Annotation, Path::new("UP007.py"); "UP007")]
    #[test_case(Rule::SuperCallWithParameters, Path::new("UP008.py"); "UP008")]
    #[test_case(Rule::PEP3120UnnecessaryCodingComment, Path::new("UP009_0.py"); "UP009_0")]
    #[test_case(Rule::PEP3120UnnecessaryCodingComment, Path::new("UP009_1.py"); "UP009_1")]
    #[test_case(Rule::PEP3120UnnecessaryCodingComment, Path::new("UP009_2.py"); "UP009_2")]
    #[test_case(Rule::PEP3120UnnecessaryCodingComment, Path::new("UP009_3.py"); "UP009_3")]
    #[test_case(Rule::PEP3120UnnecessaryCodingComment, Path::new("UP009_4.py"); "UP009_4")]
    #[test_case(Rule::UnnecessaryFutureImport, Path::new("UP010.py"); "UP010")]
    #[test_case(Rule::LRUCacheWithoutParameters, Path::new("UP011.py"); "UP011")]
    #[test_case(Rule::UnnecessaryEncodeUTF8, Path::new("UP012.py"); "UP012")]
    #[test_case(Rule::ConvertTypedDictFunctionalToClass, Path::new("UP013.py"); "UP013")]
    #[test_case(Rule::ConvertNamedTupleFunctionalToClass, Path::new("UP014.py"); "UP014")]
    #[test_case(Rule::RedundantOpenModes, Path::new("UP015.py"); "UP015")]
    #[test_case(Rule::NativeLiterals, Path::new("UP018.py"); "UP018")]
    #[test_case(Rule::TypingTextStrAlias, Path::new("UP019.py"); "UP019")]
    #[test_case(Rule::ReplaceUniversalNewlines, Path::new("UP021.py"); "UP021")]
    #[test_case(Rule::ReplaceStdoutStderr, Path::new("UP022.py"); "UP022")]
    #[test_case(Rule::RewriteCElementTree, Path::new("UP023.py"); "UP023")]
    #[test_case(Rule::OSErrorAlias, Path::new("UP024_0.py"); "UP024_0")]
    #[test_case(Rule::OSErrorAlias, Path::new("UP024_1.py"); "UP024_1")]
    #[test_case(Rule::OSErrorAlias, Path::new("UP024_2.py"); "UP024_2")]
    #[test_case(Rule::OSErrorAlias, Path::new("UP024_3.py"); "UP024_3")]
    #[test_case(Rule::RewriteUnicodeLiteral, Path::new("UP025.py"); "UP025")]
    #[test_case(Rule::RewriteMockImport, Path::new("UP026.py"); "UP026")]
    #[test_case(Rule::RewriteListComprehension, Path::new("UP027.py"); "UP027")]
    #[test_case(Rule::RewriteYieldFrom, Path::new("UP028_0.py"); "UP028_0")]
    #[test_case(Rule::RewriteYieldFrom, Path::new("UP028_1.py"); "UP028_1")]
    #[test_case(Rule::UnnecessaryBuiltinImport, Path::new("UP029.py"); "UP029")]
    #[test_case(Rule::FormatLiterals, Path::new("UP030_0.py"); "UP030_0")]
    #[test_case(Rule::FormatLiterals, Path::new("UP030_1.py"); "UP030_1")]
    #[test_case(Rule::PrintfStringFormatting, Path::new("UP031_0.py"); "UP031_0")]
    #[test_case(Rule::PrintfStringFormatting, Path::new("UP031_1.py"); "UP031_1")]
    #[test_case(Rule::FString, Path::new("UP032.py"); "UP032")]
    #[test_case(Rule::FunctoolsCache, Path::new("UP033.py"); "UP033")]
    #[test_case(Rule::ExtraneousParentheses, Path::new("UP034.py"); "UP034")]
<<<<<<< HEAD
    #[test_case(Rule::OldCodeBlocks, Path::new("UP037_0.py"); "UP037_0")]
    #[test_case(Rule::OldCodeBlocks, Path::new("UP037_1.py"); "UP037_1")]
    #[test_case(Rule::OldCodeBlocks, Path::new("UP037_2.py"); "UP037_2")]
    #[test_case(Rule::OldCodeBlocks, Path::new("UP037_3.py"); "UP037_3")]
=======
    #[test_case(Rule::ImportReplacements, Path::new("UP035.py"); "UP035")]
>>>>>>> 6051a0c1
    fn rules(rule_code: Rule, path: &Path) -> Result<()> {
        let snapshot = format!("{}_{}", rule_code.code(), path.to_string_lossy());
        let diagnostics = test_path(
            Path::new("./resources/test/fixtures/pyupgrade")
                .join(path)
                .as_path(),
            &settings::Settings::for_rule(rule_code),
        )?;
        assert_yaml_snapshot!(snapshot, diagnostics);
        Ok(())
    }

    #[test]
    fn future_annotations_pep_585_p37() -> Result<()> {
        let diagnostics = test_path(
            Path::new("./resources/test/fixtures/pyupgrade/future_annotations.py"),
            &settings::Settings {
                target_version: PythonVersion::Py37,
                ..settings::Settings::for_rule(Rule::UsePEP585Annotation)
            },
        )?;
        assert_yaml_snapshot!(diagnostics);
        Ok(())
    }

    #[test]
    fn future_annotations_pep_585_py310() -> Result<()> {
        let diagnostics = test_path(
            Path::new("./resources/test/fixtures/pyupgrade/future_annotations.py"),
            &settings::Settings {
                target_version: PythonVersion::Py310,
                ..settings::Settings::for_rule(Rule::UsePEP585Annotation)
            },
        )?;
        assert_yaml_snapshot!(diagnostics);
        Ok(())
    }

    #[test]
    fn future_annotations_pep_604_p37() -> Result<()> {
        let diagnostics = test_path(
            Path::new("./resources/test/fixtures/pyupgrade/future_annotations.py"),
            &settings::Settings {
                target_version: PythonVersion::Py37,
                ..settings::Settings::for_rule(Rule::UsePEP604Annotation)
            },
        )?;
        assert_yaml_snapshot!(diagnostics);
        Ok(())
    }

    #[test]
    fn future_annotations_pep_604_py310() -> Result<()> {
        let diagnostics = test_path(
            Path::new("./resources/test/fixtures/pyupgrade/future_annotations.py"),
            &settings::Settings {
                target_version: PythonVersion::Py310,
                ..settings::Settings::for_rule(Rule::UsePEP604Annotation)
            },
        )?;
        assert_yaml_snapshot!(diagnostics);
        Ok(())
    }

    #[test]
    fn datetime_utc_alias_py311() -> Result<()> {
        let diagnostics = test_path(
            Path::new("./resources/test/fixtures/pyupgrade/UP017.py"),
            &settings::Settings {
                target_version: PythonVersion::Py311,
                ..settings::Settings::for_rule(Rule::DatetimeTimezoneUTC)
            },
        )?;
        assert_yaml_snapshot!(diagnostics);
        Ok(())
    }
}<|MERGE_RESOLUTION|>--- conflicted
+++ resolved
@@ -57,14 +57,11 @@
     #[test_case(Rule::FString, Path::new("UP032.py"); "UP032")]
     #[test_case(Rule::FunctoolsCache, Path::new("UP033.py"); "UP033")]
     #[test_case(Rule::ExtraneousParentheses, Path::new("UP034.py"); "UP034")]
-<<<<<<< HEAD
+    #[test_case(Rule::ImportReplacements, Path::new("UP035.py"); "UP035")]
     #[test_case(Rule::OldCodeBlocks, Path::new("UP037_0.py"); "UP037_0")]
     #[test_case(Rule::OldCodeBlocks, Path::new("UP037_1.py"); "UP037_1")]
     #[test_case(Rule::OldCodeBlocks, Path::new("UP037_2.py"); "UP037_2")]
     #[test_case(Rule::OldCodeBlocks, Path::new("UP037_3.py"); "UP037_3")]
-=======
-    #[test_case(Rule::ImportReplacements, Path::new("UP035.py"); "UP035")]
->>>>>>> 6051a0c1
     fn rules(rule_code: Rule, path: &Path) -> Result<()> {
         let snapshot = format!("{}_{}", rule_code.code(), path.to_string_lossy());
         let diagnostics = test_path(
