use rustpython_ast::{Alias, AliasData, Stmt};

use ruff_macros::derive_message_formats;

use crate::ast::types::Range;
use crate::checkers::ast::Checker;
use crate::define_violation;
use crate::fix::Fix;
use crate::registry::{Diagnostic, Rule};
use crate::rules::pyupgrade::helpers::{get_fromimport_str, ImportFormatting};
use crate::settings::types::PythonVersion;
use crate::violation::AlwaysAutofixableViolation;

define_violation!(
    pub struct ImportReplacements {
        pub existing: String,
        pub replacement: String,
    }
);
impl AlwaysAutofixableViolation for ImportReplacements {
    #[derive_message_formats]
    fn message(&self) -> String {
        let ImportReplacements {
            existing,
            replacement,
        } = self;
        format!("Import `{existing}` from `{replacement}`")
    }

    fn autofix_title(&self) -> String {
        let ImportReplacements {
            existing,
            replacement,
        } = self;
        format!("Replace with `{replacement}`")
    }
}

// A list of modules that may involve import rewrites.
const RELEVANT_MODULES: &[&str] = &[
    "collections",
    "pipes",
    "mypy_extensions",
    "typing_extensions",
    "typing",
    "typing.re",
];

// Members of `collections` that have been moved to `collections.abc`.
const COLLECTIONS_TO_ABC: &[&str] = &[
    "AsyncGenerator",
    "AsyncIterable",
    "AsyncIterator",
    "Awaitable",
    "ByteString",
    "Callable",
    "Collection",
    "Container",
    "Coroutine",
    "Generator",
    "Hashable",
    "ItemsView",
    "Iterable",
    "Iterator",
    "KeysView",
    "Mapping",
    "MappingView",
    "MutableMapping",
    "MutableSequence",
    "MutableSet",
    "Reversible",
    "Sequence",
    "Set",
    "Sized",
    "ValuesView",
];

// Members of `pipes` that have been moved to `shlex`.
const PIPES_TO_SHLEX: &[&str] = &["quote"];

<<<<<<< HEAD
const TYPINGEXTENSIONS_TO_TYPING: &[&str] = &[
=======
// Members of `six` that have been moved to various modules.
const SIX_TO_IO: &[&str] = &["BytesIO", "StringIO"];
const SIX_TO_FUNCTOOLS: &[&str] = &["wraps"];
const SIX_MOVES_TO_IO: &[&str] = &["StringIO"];
const SIX_MOVES_TO_COLLECTIONS: &[&str] = &["UserDict", "UserList", "UserString"];
const SIX_MOVES_TO_ITERTOOLS: &[&str] = &["filterfalse", "zip_longest"];
const SIX_MOVES_TO_OS: &[&str] = &["getcwd", "getcwdb"];
const SIX_MOVES_TO_SUBPROCESS: &[&str] = &["getouput"];
const SIX_MOVES_TO_SYS: &[&str] = &["intern"];
const SIX_MOVES_TO_URLLIB: &[&str] = &["parse", "request", "response", "error", "robotparser"];

// Members of `typing_extensions` that have been moved to `typing`.
const TYPING_EXTENSIONS_TO_TYPING: &[&str] = &[
>>>>>>> 603c10bb
    "AsyncIterable",
    "AsyncIterator",
    "Awaitable",
    "ClassVar",
    "ContextManager",
    "Coroutine",
    "DefaultDict",
    "NewType",
    "TYPE_CHECKING",
    "Text",
    "Type",
];

// Python 3.7+

// Members of `mypy_extensions` that have been moved to `typing`.
const MYPY_EXTENSIONS_TO_TYPING_37: &[&str] = &["NoReturn"];

// Members of `typing_extensions` that have been moved to `typing`.
const TYPING_EXTENSIONS_TO_TYPING_37: &[&str] = &[
    "AsyncContextManager",
    "AsyncGenerator",
    "ChainMap",
    "Counter",
    "Deque",
    "NoReturn",
];

// Python 3.8+

// Members of `mypy_extensions` that have been moved to `typing`.
const MYPY_EXTENSIONS_TO_TYPING_38: &[&str] = &["TypedDict"];

// Members of `typing_extensions` that have been moved to `typing`.
const TYPING_EXTENSIONS_TO_TYPING_38: &[&str] = &[
    "Final",
    "Literal",
    "OrderedDict",
    "Protocol",
    "SupportsInded",
    "runtime_checkable",
];

// Python 3.9+

// Members of `typing` that have been moved to `collections.abc`.
const TYPING_TO_COLLECTIONS_ABC_39: &[&str] = &[
    "AsyncGenerator",
    "AsyncIterable",
    "AsyncIterator",
    "Awaitable",
    "ByteString",
    "ChainMap",
    "Collection",
    "Container",
    "Coroutine",
    "Counter",
    "Generator",
    "Hashable",
    "ItemsView",
    "Iterable",
    "Iterator",
    "KeysView",
    "Mapping",
    "MappingView",
    "MutableMapping",
    "MutableSequence",
    "MutableSet",
    "Reversible",
    "Sequence",
    "Sized",
    "ValuesView",
];

// Members of `typing` that have been moved to `typing.re`.
const TYPING_TO_RE_39: &[&str] = &["Match", "Pattern"];

// Members of `typing.re` that have been moved to `re`.
const TYPING_RE_TO_RE_39: &[&str] = &["Match", "Pattern"];

// Members of `typing_extensions` that have been moved to `typing`.
const TYPING_EXTENSIONS_TO_TYPING_39: &[&str] = &["Annotated", "get_type_hints"];

// Python 3.10+

// Members of `typing` that have been moved to `collections.abc`.
const TYPING_TO_COLLECTIONS_ABC_310: &[&str] = &["Callable"];

// Members of `typing_extensions` that have been moved to `typing`.
const TYPING_EXTENSIONS_TO_TYPING_310: &[&str] = &[
    "Concatenate",
    "ParamSpecArgs",
    "ParamSpecKwargs",
    "TypeAlias",
    "TypeGuard",
    "get_args",
    "get_origin",
    "is_typeddict",
];

// Python 3.11+

// Members of `typing_extensions` that have been moved to `typing`.
const TYPING_EXTENSIONS_TO_TYPING_311: &[&str] = &[
    "Any",
    "LiteralString",
    "NamedTuple",
    "Never",
    "NotRequired",
    "Required",
    "Self",
    "TypedDict",
    "Unpack",
    "assert_never",
    "assert_type",
    "clear_overloads",
    "dataclass_transform",
    "final",
    "get_overloads",
    "overload",
    "reveal_type",
];

fn has_match(set1: &[&str], set2: &[AliasData]) -> bool {
    set2.iter().any(|x| set1.contains(&x.name.as_str()))
}

struct FixImports<'a> {
    module: &'a str,
    multi_line: bool,
    names: &'a [AliasData],
    // This is the indent level of the first named import
    indent: &'a str,
    // This is the indent for the parentheses at the end of a multi-line statement
    short_indent: &'a str,
    // This is the indent of the actual import statement
    starting_indent: &'a str,
    version: PythonVersion,
}

impl<'a> FixImports<'a> {
    fn new(
        module: &'a str,
        multi_line: bool,
        names: &'a [AliasData],
        indent: &'a str,
        version: PythonVersion,
        starting_indent: &'a str,
    ) -> Self {
        let short_indent = if indent.len() > 3 {
            &indent[3..]
        } else {
            indent
        };
        Self {
            module,
            multi_line,
            names,
            indent,
            short_indent,
            starting_indent,
            version,
        }
    }

    fn check_replacement(&self) -> Option<String> {
        match self.module {
            "collections" => self.create_new_str(COLLECTIONS_TO_ABC, "collections.abc"),
            "pipes" => self.create_new_str(PIPES_TO_SHLEX, "shlex"),
<<<<<<< HEAD
=======
            "six" => {
                if has_match(SIX_TO_IO, self.names) {
                    self.create_new_str(SIX_TO_IO, "io")
                } else if has_match(SIX_TO_FUNCTOOLS, self.names) {
                    self.create_new_str(SIX_TO_FUNCTOOLS, "functools")
                } else {
                    None
                }
            }
            "six.moves" => {
                if has_match(SIX_MOVES_TO_IO, self.names) {
                    self.create_new_str(SIX_MOVES_TO_IO, "io")
                } else if has_match(SIX_MOVES_TO_COLLECTIONS, self.names) {
                    self.create_new_str(SIX_MOVES_TO_COLLECTIONS, "collections")
                } else if has_match(SIX_MOVES_TO_ITERTOOLS, self.names) {
                    self.create_new_str(SIX_MOVES_TO_ITERTOOLS, "itertools")
                } else if has_match(SIX_MOVES_TO_OS, self.names) {
                    self.create_new_str(SIX_MOVES_TO_OS, "os")
                } else if has_match(SIX_MOVES_TO_SUBPROCESS, self.names) {
                    self.create_new_str(SIX_MOVES_TO_SUBPROCESS, "subprocess")
                } else if has_match(SIX_MOVES_TO_SYS, self.names) {
                    self.create_new_str(SIX_MOVES_TO_SYS, "sys")
                } else if has_match(SIX_MOVES_TO_URLLIB, self.names) {
                    self.create_new_str(SIX_MOVES_TO_URLLIB, "urllib")
                } else {
                    None
                }
            }
>>>>>>> 603c10bb
            "typing_extensions" => {
                if has_match(TYPING_EXTENSIONS_TO_TYPING, self.names) {
                    self.create_new_str(TYPING_EXTENSIONS_TO_TYPING, "typing")
                } else if has_match(TYPING_EXTENSIONS_TO_TYPING_37, self.names)
                    && self.version >= PythonVersion::Py37
                {
                    self.create_new_str(TYPING_EXTENSIONS_TO_TYPING_37, "typing")
                } else if has_match(TYPING_EXTENSIONS_TO_TYPING_38, self.names)
                    && self.version >= PythonVersion::Py38
                {
                    self.create_new_str(TYPING_EXTENSIONS_TO_TYPING_38, "typing")
                } else if has_match(TYPING_EXTENSIONS_TO_TYPING_39, self.names)
                    && self.version >= PythonVersion::Py39
                {
                    self.create_new_str(TYPING_EXTENSIONS_TO_TYPING_39, "typing")
                } else if has_match(TYPING_EXTENSIONS_TO_TYPING_310, self.names)
                    && self.version >= PythonVersion::Py310
                {
                    self.create_new_str(TYPING_EXTENSIONS_TO_TYPING_310, "typing")
                } else if has_match(TYPING_EXTENSIONS_TO_TYPING_311, self.names)
                    && self.version >= PythonVersion::Py311
                {
                    self.create_new_str(TYPING_EXTENSIONS_TO_TYPING_311, "typing")
                } else {
                    None
                }
            }
            "mypy_extensions" => {
                if has_match(MYPY_EXTENSIONS_TO_TYPING_37, self.names)
                    && self.version >= PythonVersion::Py37
                {
                    self.create_new_str(MYPY_EXTENSIONS_TO_TYPING_37, "typing")
                } else if has_match(MYPY_EXTENSIONS_TO_TYPING_38, self.names)
                    && self.version >= PythonVersion::Py38
                {
                    self.create_new_str(MYPY_EXTENSIONS_TO_TYPING_38, "typing")
                } else {
                    None
                }
            }
            "typing" => {
                if has_match(TYPING_TO_COLLECTIONS_ABC_39, self.names)
                    && self.version >= PythonVersion::Py39
                {
                    self.create_new_str(TYPING_TO_COLLECTIONS_ABC_39, "collections.abc")
                } else if has_match(TYPING_TO_RE_39, self.names)
                    && self.version >= PythonVersion::Py39
                {
                    self.create_new_str(TYPING_TO_RE_39, "re")
                } else if has_match(TYPING_TO_COLLECTIONS_ABC_310, self.names)
                    && self.version >= PythonVersion::Py310
                {
                    self.create_new_str(TYPING_TO_COLLECTIONS_ABC_310, "collections.abc")
                } else {
                    None
                }
            }
            "typing.re" if self.version >= PythonVersion::Py39 => {
                self.create_new_str(TYPING_RE_TO_RE_39, "re")
            }
            _ => None,
        }
    }

    /// Converts the string of imports into new one
    fn create_new_str(&self, matches: &[&str], replace: &str) -> Option<String> {
        let (matching_names, unmatching_names) = self.get_import_lists(matches);
        let unmatching = get_fromimport_str(
            &unmatching_names,
            self.module,
            self.multi_line,
            self.indent,
            self.short_indent,
        );
        let matching = get_fromimport_str(
            &matching_names,
            replace,
            self.multi_line,
            self.indent,
            self.short_indent,
        );
        // We don't replace if there is unmatching, because then we don't need
        // to refactor
        if !unmatching.is_empty() && !matching.is_empty() {
            Some(format!("{unmatching}\n{}{matching}", self.starting_indent))
        } else if !matching.is_empty() {
            Some(matching)
        } else {
            None
        }
    }

    /// Returns a list of imports that does and does not have a match in the
    /// given list of matches
    fn get_import_lists(&self, matches: &[&str]) -> (Vec<AliasData>, Vec<AliasData>) {
        let mut unmatching_names: Vec<AliasData> = vec![];
        let mut matching_names: Vec<AliasData> = vec![];

        for name in self.names {
            if matches.contains(&name.name.as_str()) {
                matching_names.push(name.clone());
            } else {
                unmatching_names.push(name.clone());
            }
        }
        (matching_names, unmatching_names)
    }
}

/// UP035
pub fn import_replacements(
    checker: &mut Checker,
    stmt: &Stmt,
    names: &[Alias],
    module: Option<&str>,
) {
    // Pyupgrade only works with import_from statements, so this linter does that as
    // well
    let Some(module) = module else {
        return;
    };
    if !RELEVANT_MODULES.contains(&module) {
        return;
    }

    let mut clean_names: Vec<AliasData> = vec![];
    for name in names {
        clean_names.push(name.node.clone());
    }
    let module_text = checker
        .locator
        .slice_source_code_range(&Range::from_located(stmt));
    let formatting = ImportFormatting::new(checker.locator, stmt, names);
    let fixer = FixImports::new(
        module,
        formatting.multi_line,
        &clean_names,
        &formatting.indent,
        checker.settings.target_version,
        &formatting.start_indent,
    );
    let Some(clean_result) = fixer.check_replacement() else {
        return;
    };
    if clean_result == module_text {
        return;
    }
    let range = Range::from_located(stmt);
    let mut diagnostic = Diagnostic::new(
        ImportReplacements {
            existing: module.to_string(),
            replacement: clean_result.to_string(),
        },
        range,
    );
    if checker.patch(&Rule::ImportReplacements) {
        diagnostic.amend(Fix::replacement(
            clean_result,
            stmt.location,
            stmt.end_location.unwrap(),
        ));
    }
    checker.diagnostics.push(diagnostic);
}<|MERGE_RESOLUTION|>--- conflicted
+++ resolved
@@ -78,23 +78,8 @@
 // Members of `pipes` that have been moved to `shlex`.
 const PIPES_TO_SHLEX: &[&str] = &["quote"];
 
-<<<<<<< HEAD
-const TYPINGEXTENSIONS_TO_TYPING: &[&str] = &[
-=======
-// Members of `six` that have been moved to various modules.
-const SIX_TO_IO: &[&str] = &["BytesIO", "StringIO"];
-const SIX_TO_FUNCTOOLS: &[&str] = &["wraps"];
-const SIX_MOVES_TO_IO: &[&str] = &["StringIO"];
-const SIX_MOVES_TO_COLLECTIONS: &[&str] = &["UserDict", "UserList", "UserString"];
-const SIX_MOVES_TO_ITERTOOLS: &[&str] = &["filterfalse", "zip_longest"];
-const SIX_MOVES_TO_OS: &[&str] = &["getcwd", "getcwdb"];
-const SIX_MOVES_TO_SUBPROCESS: &[&str] = &["getouput"];
-const SIX_MOVES_TO_SYS: &[&str] = &["intern"];
-const SIX_MOVES_TO_URLLIB: &[&str] = &["parse", "request", "response", "error", "robotparser"];
-
 // Members of `typing_extensions` that have been moved to `typing`.
 const TYPING_EXTENSIONS_TO_TYPING: &[&str] = &[
->>>>>>> 603c10bb
     "AsyncIterable",
     "AsyncIterator",
     "Awaitable",
@@ -264,37 +249,6 @@
         match self.module {
             "collections" => self.create_new_str(COLLECTIONS_TO_ABC, "collections.abc"),
             "pipes" => self.create_new_str(PIPES_TO_SHLEX, "shlex"),
-<<<<<<< HEAD
-=======
-            "six" => {
-                if has_match(SIX_TO_IO, self.names) {
-                    self.create_new_str(SIX_TO_IO, "io")
-                } else if has_match(SIX_TO_FUNCTOOLS, self.names) {
-                    self.create_new_str(SIX_TO_FUNCTOOLS, "functools")
-                } else {
-                    None
-                }
-            }
-            "six.moves" => {
-                if has_match(SIX_MOVES_TO_IO, self.names) {
-                    self.create_new_str(SIX_MOVES_TO_IO, "io")
-                } else if has_match(SIX_MOVES_TO_COLLECTIONS, self.names) {
-                    self.create_new_str(SIX_MOVES_TO_COLLECTIONS, "collections")
-                } else if has_match(SIX_MOVES_TO_ITERTOOLS, self.names) {
-                    self.create_new_str(SIX_MOVES_TO_ITERTOOLS, "itertools")
-                } else if has_match(SIX_MOVES_TO_OS, self.names) {
-                    self.create_new_str(SIX_MOVES_TO_OS, "os")
-                } else if has_match(SIX_MOVES_TO_SUBPROCESS, self.names) {
-                    self.create_new_str(SIX_MOVES_TO_SUBPROCESS, "subprocess")
-                } else if has_match(SIX_MOVES_TO_SYS, self.names) {
-                    self.create_new_str(SIX_MOVES_TO_SYS, "sys")
-                } else if has_match(SIX_MOVES_TO_URLLIB, self.names) {
-                    self.create_new_str(SIX_MOVES_TO_URLLIB, "urllib")
-                } else {
-                    None
-                }
-            }
->>>>>>> 603c10bb
             "typing_extensions" => {
                 if has_match(TYPING_EXTENSIONS_TO_TYPING, self.names) {
                     self.create_new_str(TYPING_EXTENSIONS_TO_TYPING, "typing")
