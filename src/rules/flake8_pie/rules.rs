use log::error;
use rustc_hash::FxHashSet;
use rustpython_ast::{Constant, Expr, ExprKind, Keyword, Located, Stmt, StmtKind};

use crate::ast::comparable::ComparableExpr;
use crate::ast::helpers::unparse_expr;
use crate::ast::types::{Range, RefEquality};
use crate::autofix::helpers::delete_stmt;
use crate::checkers::ast::Checker;
use crate::fix::Fix;
use crate::registry::{Diagnostic, Rule};
use crate::violations;

/// PIE790
pub fn no_unnecessary_pass(checker: &mut Checker, body: &[Stmt]) {
    if body.len() > 1 {
        // This only catches the case in which a docstring makes a `pass` statement
        // redundant. Consider removing all `pass` statements instead.
        let docstring_stmt = &body[0];
        let pass_stmt = &body[1];
        let StmtKind::Expr { value } = &docstring_stmt.node else {
            return;
        };
        if matches!(
            value.node,
            ExprKind::Constant {
                value: Constant::Str(..),
                ..
            }
        ) {
            if matches!(pass_stmt.node, StmtKind::Pass) {
                let mut diagnostic = Diagnostic::new(
                    violations::NoUnnecessaryPass,
                    Range::from_located(pass_stmt),
                );
                if checker.patch(&Rule::NoUnnecessaryPass) {
                    match delete_stmt(pass_stmt, None, &[], checker.locator, checker.indexer) {
                        Ok(fix) => {
                            diagnostic.amend(fix);
                        }
                        Err(e) => {
                            error!("Failed to delete `pass` statement: {}", e);
                        }
                    }
                }
                checker.diagnostics.push(diagnostic);
            }
        }
    }
}

/// PIE794
pub fn dupe_class_field_definitions<'a, 'b>(
    checker: &mut Checker<'a>,
    parent: &'b Stmt,
    body: &'b [Stmt],
) where
    'b: 'a,
{
    let mut seen_targets: FxHashSet<&str> = FxHashSet::default();
    for stmt in body {
        // Extract the property name from the assignment statement.
        let target = match &stmt.node {
            StmtKind::Assign { targets, .. } => {
                if targets.len() != 1 {
                    continue;
                }
                if let ExprKind::Name { id, .. } = &targets[0].node {
                    id
                } else {
                    continue;
                }
            }
            StmtKind::AnnAssign { target, .. } => {
                if let ExprKind::Name { id, .. } = &target.node {
                    id
                } else {
                    continue;
                }
            }
            _ => continue,
        };

        if !seen_targets.insert(target) {
            let mut diagnostic = Diagnostic::new(
                violations::DupeClassFieldDefinitions(target.to_string()),
                Range::from_located(stmt),
            );
            if checker.patch(&Rule::DupeClassFieldDefinitions) {
                let deleted: Vec<&Stmt> = checker
                    .deletions
                    .iter()
                    .map(std::convert::Into::into)
                    .collect();
                let locator = checker.locator;
                match delete_stmt(stmt, Some(parent), &deleted, locator, checker.indexer) {
                    Ok(fix) => {
                        checker.deletions.insert(RefEquality(stmt));
                        diagnostic.amend(fix);
                    }
                    Err(err) => {
                        error!("Failed to remove duplicate class definition: {}", err);
                    }
                }
            }
            checker.diagnostics.push(diagnostic);
        }
    }
}

<<<<<<< HEAD
fn is_valid_kwarg_name(key: &Located<ExprKind>) -> bool {
    if let ExprKind::Constant {
        value: Constant::Str(key_str),
        ..
    } = &key.node
    {
        // can't have empty keyword args
        if key_str.is_empty() {
            return false;
        }

        // can't start with digit
        if key_str
            .chars()
            .next()
            .map(char::is_numeric)
            .unwrap_or(false)
        {
            return false;
        }

        // only ascii digits, letters, and underscore are allowed in kwargs
        if key_str
            .chars()
            .all(|c| c.is_ascii_alphanumeric() || c == '_')
        {
            return true;
        }

        // TODO: add check for spread to allow: foo(**{**bar, "buzz": 1})
        // see: https://github.com/RustPython/RustPython/pull/4449

        return false;
    }
    return false;
}

/// PIE804
pub fn no_unnecessary_dict_kwargs(
    checker: &mut Checker,
    expr: &Expr,
    func: &Expr,
    kwargs: &[Keyword],
) {
    for kw in kwargs {
        if let ExprKind::Dict { keys, values } = &kw.node.value.node {
            if keys.iter().all(is_valid_kwarg_name) {
                let mut diagnostic = Diagnostic::new(
                    violations::NoUnnecessaryDictKwargs,
                    Range::from_located(expr),
                );
                // if checker.patch(&RuleCode::PIE804) {
                //     diagnostic.amend(Fix::replacement(
                //         "list".to_string(),
                //         expr.location,
                //         expr.end_location.unwrap(),
                //     ));
                // }
                checker.diagnostics.push(diagnostic);
            }
        }
=======
/// PIE796
pub fn prefer_unique_enums<'a, 'b>(checker: &mut Checker<'a>, parent: &'b Stmt, body: &'b [Stmt])
where
    'b: 'a,
{
    let StmtKind::ClassDef { bases, .. } = &parent.node else {
        return;
    };

    if !bases.iter().any(|expr| {
        checker
            .resolve_call_path(expr)
            .map_or(false, |call_path| call_path.as_slice() == ["enum", "Enum"])
    }) {
        return;
    }

    let mut seen_targets: FxHashSet<ComparableExpr> = FxHashSet::default();
    for stmt in body {
        let StmtKind::Assign { value, .. } = &stmt.node else {
            continue;
        };

        if let ExprKind::Call { func, .. } = &value.node {
            if checker
                .resolve_call_path(func)
                .map_or(false, |call_path| call_path.as_slice() == ["enum", "auto"])
            {
                continue;
            }
        }

        if !seen_targets.insert(ComparableExpr::from(value)) {
            let diagnostic = Diagnostic::new(
                violations::PreferUniqueEnums {
                    value: unparse_expr(value, checker.stylist),
                },
                Range::from_located(stmt),
            );
            checker.diagnostics.push(diagnostic);
        }
>>>>>>> 8d46d3bf
    }
}

/// PIE807
pub fn prefer_list_builtin(checker: &mut Checker, expr: &Expr) {
    let ExprKind::Lambda { args, body } = &expr.node else {
        unreachable!("Expected ExprKind::Lambda");
    };
    if args.args.is_empty() {
        if let ExprKind::List { elts, .. } = &body.node {
            if elts.is_empty() {
                let mut diagnostic =
                    Diagnostic::new(violations::PreferListBuiltin, Range::from_located(expr));
                if checker.patch(&Rule::PreferListBuiltin) {
                    diagnostic.amend(Fix::replacement(
                        "list".to_string(),
                        expr.location,
                        expr.end_location.unwrap(),
                    ));
                }
                checker.diagnostics.push(diagnostic);
            }
        }
    }
}<|MERGE_RESOLUTION|>--- conflicted
+++ resolved
@@ -108,7 +108,50 @@
     }
 }
 
-<<<<<<< HEAD
+/// PIE796
+pub fn prefer_unique_enums<'a, 'b>(checker: &mut Checker<'a>, parent: &'b Stmt, body: &'b [Stmt])
+where
+    'b: 'a,
+{
+    let StmtKind::ClassDef { bases, .. } = &parent.node else {
+        return;
+    };
+
+    if !bases.iter().any(|expr| {
+        checker
+            .resolve_call_path(expr)
+            .map_or(false, |call_path| call_path.as_slice() == ["enum", "Enum"])
+    }) {
+        return;
+    }
+
+    let mut seen_targets: FxHashSet<ComparableExpr> = FxHashSet::default();
+    for stmt in body {
+        let StmtKind::Assign { value, .. } = &stmt.node else {
+            continue;
+        };
+
+        if let ExprKind::Call { func, .. } = &value.node {
+            if checker
+                .resolve_call_path(func)
+                .map_or(false, |call_path| call_path.as_slice() == ["enum", "auto"])
+            {
+                continue;
+            }
+        }
+
+        if !seen_targets.insert(ComparableExpr::from(value)) {
+            let diagnostic = Diagnostic::new(
+                violations::PreferUniqueEnums {
+                    value: unparse_expr(value, checker.stylist),
+                },
+                Range::from_located(stmt),
+            );
+            checker.diagnostics.push(diagnostic);
+        }
+    }
+}
+
 fn is_valid_kwarg_name(key: &Located<ExprKind>) -> bool {
     if let ExprKind::Constant {
         value: Constant::Str(key_str),
@@ -170,49 +213,6 @@
                 checker.diagnostics.push(diagnostic);
             }
         }
-=======
-/// PIE796
-pub fn prefer_unique_enums<'a, 'b>(checker: &mut Checker<'a>, parent: &'b Stmt, body: &'b [Stmt])
-where
-    'b: 'a,
-{
-    let StmtKind::ClassDef { bases, .. } = &parent.node else {
-        return;
-    };
-
-    if !bases.iter().any(|expr| {
-        checker
-            .resolve_call_path(expr)
-            .map_or(false, |call_path| call_path.as_slice() == ["enum", "Enum"])
-    }) {
-        return;
-    }
-
-    let mut seen_targets: FxHashSet<ComparableExpr> = FxHashSet::default();
-    for stmt in body {
-        let StmtKind::Assign { value, .. } = &stmt.node else {
-            continue;
-        };
-
-        if let ExprKind::Call { func, .. } = &value.node {
-            if checker
-                .resolve_call_path(func)
-                .map_or(false, |call_path| call_path.as_slice() == ["enum", "auto"])
-            {
-                continue;
-            }
-        }
-
-        if !seen_targets.insert(ComparableExpr::from(value)) {
-            let diagnostic = Diagnostic::new(
-                violations::PreferUniqueEnums {
-                    value: unparse_expr(value, checker.stylist),
-                },
-                Range::from_located(stmt),
-            );
-            checker.diagnostics.push(diagnostic);
-        }
->>>>>>> 8d46d3bf
     }
 }
 
