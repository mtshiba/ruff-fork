//! Settings for the `pylint` plugin.

use anyhow::anyhow;
use ruff_macros::ConfigurationOptions;
use rustpython_ast::Constant;
use schemars::JsonSchema;
use serde::{Deserialize, Serialize};
use std::hash::Hash;
#[derive(Debug, Copy, Clone, PartialEq, Eq, Serialize, Deserialize, Hash, JsonSchema)]
#[serde(deny_unknown_fields, rename_all = "kebab-case")]
pub enum ConstantType {
    Bytes,
    Complex,
    Float,
    Int,
    Str,
    Tuple,
}

impl TryFrom<&Constant> for ConstantType {
    type Error = anyhow::Error;

    fn try_from(value: &Constant) -> Result<Self, Self::Error> {
        match value {
            Constant::Bytes(..) => Ok(Self::Bytes),
            Constant::Complex { .. } => Ok(Self::Complex),
            Constant::Float(..) => Ok(Self::Float),
            Constant::Int(..) => Ok(Self::Int),
            Constant::Str(..) => Ok(Self::Str),
            Constant::Tuple(..) => Ok(Self::Tuple),
            Constant::Bool(..) | Constant::Ellipsis | Constant::None => {
                Err(anyhow!("Singleton constants are unsupported"))
            }
        }
    }
}

#[derive(
    Debug, PartialEq, Eq, Serialize, Deserialize, Default, ConfigurationOptions, JsonSchema,
)]
#[serde(
    deny_unknown_fields,
    rename_all = "kebab-case",
    rename = "PylintOptions"
)]
pub struct Options {
    #[option(
        default = r#"["str", "bytes"]"#,
        value_type = r#"list["str" | "bytes" | "complex" | "float" | "int" | "tuple"]"#,
        example = r#"
            allow-magic-value-types = ["int"]
        "#
    )]
    /// Constant types to ignore when used as "magic values" (see: `PLR2004`).
    pub allow_magic_value_types: Option<Vec<ConstantType>>,
    #[option(default = r"12", value_type = "int", example = r"max-branches = 12")]
    /// Maximum number of branches allowed for a function or method body (see: `PLR0912`).
    pub max_branches: Option<usize>,
    #[option(default = r"5", value_type = "int", example = r"max-args = 5")]
<<<<<<< HEAD
    /// Maximum number of return statements allowed for a function or method (see `PLR0911`)
    #[option(default = r"6", value_type = "int", example = r"max-returns = 6")]
    pub max_returns: Option<usize>,
    /// Maximum number of arguments allowed for a function definition (see: `PLR0913`).
=======
    /// Maximum number of arguments allowed for a function or method definition (see: `PLR0913`).
>>>>>>> f8f36a7e
    pub max_args: Option<usize>,
    #[option(default = r"50", value_type = "int", example = r"max-statements = 50")]
    /// Maximum number of statements allowed for a function or method body (see: `PLR0915`).
    pub max_statements: Option<usize>,
}

#[derive(Debug, Hash)]
pub struct Settings {
    pub allow_magic_value_types: Vec<ConstantType>,
    pub max_args: usize,
<<<<<<< HEAD
    pub max_returns: usize,
=======
    pub max_branches: usize,
>>>>>>> f8f36a7e
    pub max_statements: usize,
}

impl Default for Settings {
    fn default() -> Self {
        Self {
            allow_magic_value_types: vec![ConstantType::Str, ConstantType::Bytes],
            max_args: 5,
<<<<<<< HEAD
            max_returns: 6,
=======
            max_branches: 12,
>>>>>>> f8f36a7e
            max_statements: 50,
        }
    }
}

impl From<Options> for Settings {
    fn from(options: Options) -> Self {
        let defaults = Settings::default();
        Self {
            allow_magic_value_types: options
                .allow_magic_value_types
                .unwrap_or(defaults.allow_magic_value_types),
            max_args: options.max_args.unwrap_or(defaults.max_args),
<<<<<<< HEAD
            max_returns: options.max_returns.unwrap_or(defaults.max_returns),
=======
            max_branches: options.max_branches.unwrap_or(defaults.max_branches),
>>>>>>> f8f36a7e
            max_statements: options.max_statements.unwrap_or(defaults.max_statements),
        }
    }
}

impl From<Settings> for Options {
    fn from(settings: Settings) -> Self {
        Self {
            allow_magic_value_types: Some(settings.allow_magic_value_types),
            max_args: Some(settings.max_args),
<<<<<<< HEAD
            max_returns: Some(settings.max_returns),
=======
            max_branches: Some(settings.max_branches),
>>>>>>> f8f36a7e
            max_statements: Some(settings.max_statements),
        }
    }
}<|MERGE_RESOLUTION|>--- conflicted
+++ resolved
@@ -57,14 +57,10 @@
     /// Maximum number of branches allowed for a function or method body (see: `PLR0912`).
     pub max_branches: Option<usize>,
     #[option(default = r"5", value_type = "int", example = r"max-args = 5")]
-<<<<<<< HEAD
-    /// Maximum number of return statements allowed for a function or method (see `PLR0911`)
+    /// Maximum number of return statements allowed for a function or method body (see `PLR0911`)
     #[option(default = r"6", value_type = "int", example = r"max-returns = 6")]
     pub max_returns: Option<usize>,
-    /// Maximum number of arguments allowed for a function definition (see: `PLR0913`).
-=======
     /// Maximum number of arguments allowed for a function or method definition (see: `PLR0913`).
->>>>>>> f8f36a7e
     pub max_args: Option<usize>,
     #[option(default = r"50", value_type = "int", example = r"max-statements = 50")]
     /// Maximum number of statements allowed for a function or method body (see: `PLR0915`).
@@ -75,11 +71,8 @@
 pub struct Settings {
     pub allow_magic_value_types: Vec<ConstantType>,
     pub max_args: usize,
-<<<<<<< HEAD
     pub max_returns: usize,
-=======
     pub max_branches: usize,
->>>>>>> f8f36a7e
     pub max_statements: usize,
 }
 
@@ -88,11 +81,8 @@
         Self {
             allow_magic_value_types: vec![ConstantType::Str, ConstantType::Bytes],
             max_args: 5,
-<<<<<<< HEAD
             max_returns: 6,
-=======
             max_branches: 12,
->>>>>>> f8f36a7e
             max_statements: 50,
         }
     }
@@ -106,11 +96,8 @@
                 .allow_magic_value_types
                 .unwrap_or(defaults.allow_magic_value_types),
             max_args: options.max_args.unwrap_or(defaults.max_args),
-<<<<<<< HEAD
             max_returns: options.max_returns.unwrap_or(defaults.max_returns),
-=======
             max_branches: options.max_branches.unwrap_or(defaults.max_branches),
->>>>>>> f8f36a7e
             max_statements: options.max_statements.unwrap_or(defaults.max_statements),
         }
     }
@@ -121,11 +108,8 @@
         Self {
             allow_magic_value_types: Some(settings.allow_magic_value_types),
             max_args: Some(settings.max_args),
-<<<<<<< HEAD
             max_returns: Some(settings.max_returns),
-=======
             max_branches: Some(settings.max_branches),
->>>>>>> f8f36a7e
             max_statements: Some(settings.max_statements),
         }
     }
