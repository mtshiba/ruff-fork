pub mod checks;
mod helpers;
pub mod settings;

#[cfg(test)]
mod tests {
    use std::path::Path;

    use anyhow::Result;
    use test_case::test_case;

    use crate::linter::test_path;
    use crate::registry::CheckCode;
    use crate::{flake8_bandit, Settings};

    #[test_case(CheckCode::S101, Path::new("S101.py"); "S101")]
    #[test_case(CheckCode::S102, Path::new("S102.py"); "S102")]
    #[test_case(CheckCode::S103, Path::new("S103.py"); "S103")]
    #[test_case(CheckCode::S104, Path::new("S104.py"); "S104")]
    #[test_case(CheckCode::S105, Path::new("S105.py"); "S105")]
    #[test_case(CheckCode::S106, Path::new("S106.py"); "S106")]
    #[test_case(CheckCode::S107, Path::new("S107.py"); "S107")]
    #[test_case(CheckCode::S108, Path::new("S108.py"); "S108")]
<<<<<<< HEAD
    #[test_case(CheckCode::S506, Path::new("S506.py"); "S506")]
=======
    #[test_case(CheckCode::S324, Path::new("S324.py"); "S324")]
>>>>>>> 5eb03d5e
    fn checks(check_code: CheckCode, path: &Path) -> Result<()> {
        let snapshot = format!("{}_{}", check_code.as_ref(), path.to_string_lossy());
        let checks = test_path(
            Path::new("./resources/test/fixtures/flake8_bandit")
                .join(path)
                .as_path(),
            &Settings::for_rule(check_code),
        )?;
        insta::assert_yaml_snapshot!(snapshot, checks);
        Ok(())
    }

    #[test]
    fn check_hardcoded_tmp_additional_dirs() -> Result<()> {
        let checks = test_path(
            Path::new("./resources/test/fixtures/flake8_bandit/S108.py"),
            &Settings {
                flake8_bandit: flake8_bandit::settings::Settings {
                    hardcoded_tmp_directory: vec![
                        "/tmp".to_string(),
                        "/var/tmp".to_string(),
                        "/dev/shm".to_string(),
                        "/foo".to_string(),
                    ],
                },
                ..Settings::for_rule(CheckCode::S108)
            },
        )?;
        insta::assert_yaml_snapshot!("S108_extend", checks);
        Ok(())
    }
}<|MERGE_RESOLUTION|>--- conflicted
+++ resolved
@@ -21,11 +21,8 @@
     #[test_case(CheckCode::S106, Path::new("S106.py"); "S106")]
     #[test_case(CheckCode::S107, Path::new("S107.py"); "S107")]
     #[test_case(CheckCode::S108, Path::new("S108.py"); "S108")]
-<<<<<<< HEAD
+    #[test_case(CheckCode::S324, Path::new("S324.py"); "S324")]
     #[test_case(CheckCode::S506, Path::new("S506.py"); "S506")]
-=======
-    #[test_case(CheckCode::S324, Path::new("S324.py"); "S324")]
->>>>>>> 5eb03d5e
     fn checks(check_code: CheckCode, path: &Path) -> Result<()> {
         let snapshot = format!("{}_{}", check_code.as_ref(), path.to_string_lossy());
         let checks = test_path(
