--- conflicted
+++ resolved
@@ -426,7 +426,6 @@
     }
 }
 
-<<<<<<< HEAD
 /// Return the `Range` of `except` in `Excepthandler`.
 pub fn except_range(handler: &Excepthandler, locator: &SourceCodeLocator) -> Range {
     let ExcepthandlerKind::ExceptHandler { body, type_, .. } = &handler.node;
@@ -448,7 +447,8 @@
         })
         .unwrap();
     range
-=======
+}
+
 /// Return the `Range` of `else` in `For`, `AsyncFor`, and `While` statements.
 pub fn else_range(stmt: &Stmt, locator: &SourceCodeLocator) -> Option<Range> {
     match &stmt.node {
@@ -473,7 +473,6 @@
         }
         _ => None,
     }
->>>>>>> 62c273cd
 }
 
 /// Return `true` if a `Stmt` appears to be part of a multi-statement line, with
