--- conflicted
+++ resolved
@@ -78,7 +78,6 @@
     F842 => violations::UnusedAnnotation,
     F901 => violations::RaiseNotImplemented,
     // pylint
-<<<<<<< HEAD
     PLE0604 => rules::pylint::rules::InvalidAllObject,
     PLE0605 => rules::pylint::rules::InvalidAllFormat,
     PLE1307 => rules::pylint::rules::BadStringFormatType,
@@ -99,21 +98,6 @@
     PLR0913 => rules::pylint::rules::TooManyArguments,
     PLR0912 => rules::pylint::rules::TooManyBranches,
     PLR0915 => rules::pylint::rules::TooManyStatements,
-=======
-    PLC0414 => violations::UselessImportAlias,
-    PLC3002 => violations::UnnecessaryDirectLambdaCall,
-    PLE0117 => violations::NonlocalWithoutBinding,
-    PLE0118 => violations::UsedPriorGlobalDeclaration,
-    PLE1142 => violations::AwaitOutsideAsync,
-    PLR0206 => violations::PropertyWithParameters,
-    PLR0402 => violations::ConsiderUsingFromImport,
-    PLR0133 => violations::ConstantComparison,
-    PLR1701 => violations::ConsiderMergingIsinstance,
-    PLR1722 => violations::UseSysExit,
-    PLR2004 => violations::MagicValueComparison,
-    PLW0120 => violations::UselessElseOnLoop,
-    PLW0602 => violations::GlobalVariableNotAssigned,
->>>>>>> bf718fdf
     // flake8-builtins
     A001 => violations::BuiltinVariableShadowing,
     A002 => violations::BuiltinArgumentShadowing,
