--- conflicted
+++ resolved
@@ -255,11 +255,8 @@
     UP032 => violations::FString,
     UP033 => violations::FunctoolsCache,
     UP034 => violations::ExtraneousParentheses,
-<<<<<<< HEAD
-    UP037 => rules::pyupgrade::rules::OldCodeBlocks,
-=======
     UP035 => rules::pyupgrade::rules::ImportReplacements,
->>>>>>> 82ec884a
+    UP036 => rules::pyupgrade::rules::OldCodeBlocks,
     // pydocstyle
     D100 => violations::PublicModule,
     D101 => violations::PublicClass,
