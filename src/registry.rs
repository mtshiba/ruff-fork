//! Registry of all supported `CheckCode` and `CheckKind` types.

use std::fmt;

use itertools::Itertools;
use once_cell::sync::Lazy;
use ruff_macros::CheckCodePrefix;
use rustc_hash::FxHashMap;
use rustpython_ast::Cmpop;
use rustpython_parser::ast::Location;
use serde::{Deserialize, Serialize};
use strum_macros::{AsRefStr, Display, EnumIter, EnumString};

use crate::ast::types::Range;
use crate::autofix::Fix;
use crate::flake8_debugger::types::DebuggerUsingType;
use crate::flake8_pytest_style::types::{
    ParametrizeNameType, ParametrizeValuesRowType, ParametrizeValuesType,
};
use crate::flake8_quotes::settings::Quote;
use crate::flake8_tidy_imports::settings::Strictness;
use crate::pyupgrade::types::Primitive;

#[derive(
    AsRefStr,
    CheckCodePrefix,
    EnumIter,
    EnumString,
    Debug,
    Display,
    PartialEq,
    Eq,
    Clone,
    Serialize,
    Deserialize,
    Hash,
    PartialOrd,
    Ord,
)]
pub enum CheckCode {
    // pycodestyle errors
    E401,
    E402,
    E501,
    E711,
    E712,
    E713,
    E714,
    E721,
    E722,
    E731,
    E741,
    E742,
    E743,
    E902,
    E999,
    // pycodestyle warnings
    W292,
    W605,
    // pyflakes
    F401,
    F402,
    F403,
    F404,
    F405,
    F406,
    F407,
    F501,
    F502,
    F503,
    F504,
    F505,
    F506,
    F507,
    F508,
    F509,
    F521,
    F522,
    F523,
    F524,
    F525,
    F541,
    F601,
    F602,
    F621,
    F622,
    F631,
    F632,
    F633,
    F634,
    F701,
    F702,
    F704,
    F706,
    F707,
    F722,
    F811,
    F821,
    F822,
    F823,
    F841,
    F842,
    F901,
    // pylint
    PLC0414,
    PLC2201,
    PLC3002,
    PLE0117,
    PLE0118,
    PLE1142,
    PLR0206,
    PLR0402,
    PLR1701,
    PLR1722,
    PLW0120,
    PLW0602,
    // flake8-builtins
    A001,
    A002,
    A003,
    // flake8-bugbear
    B002,
    B003,
    B004,
    B005,
    B006,
    B007,
    B008,
    B009,
    B010,
    B011,
    B012,
    B013,
    B014,
    B015,
    B016,
    B017,
    B018,
    B019,
    B020,
    B021,
    B022,
    B023,
    B024,
    B025,
    B026,
    B027,
    B904,
    B905,
    // flake8-blind-except
    BLE001,
    // flake8-comprehensions
    C400,
    C401,
    C402,
    C403,
    C404,
    C405,
    C406,
    C408,
    C409,
    C410,
    C411,
    C413,
    C414,
    C415,
    C416,
    C417,
    // flake8-debugger
    T100,
    // mccabe
    C901,
    // flake8-tidy-imports
    TID251,
    TID252,
    // flake8-return
    RET501,
    RET502,
    RET503,
    RET504,
    RET505,
    RET506,
    RET507,
    RET508,
    // flake8-implicit-str-concat
    ISC001,
    ISC002,
    ISC003,
    // flake8-print
    T201,
    T203,
    // flake8-quotes
    Q000,
    Q001,
    Q002,
    Q003,
    // flake8-annotations
    ANN001,
    ANN002,
    ANN003,
    ANN101,
    ANN102,
    ANN201,
    ANN202,
    ANN204,
    ANN205,
    ANN206,
    ANN401,
    // flake8-2020
    YTT101,
    YTT102,
    YTT103,
    YTT201,
    YTT202,
    YTT203,
    YTT204,
    YTT301,
    YTT302,
    YTT303,
    // flake8-simplify
    SIM101,
    SIM102,
    SIM105,
    SIM107,
    SIM108,
    SIM109,
    SIM110,
    SIM111,
    SIM117,
    SIM201,
    SIM202,
    SIM208,
    SIM118,
    SIM220,
    SIM221,
    SIM222,
    SIM223,
    SIM300,
    // pyupgrade
    UP001,
    UP003,
    UP004,
    UP005,
    UP006,
    UP007,
    UP008,
    UP009,
    UP010,
    UP011,
    UP012,
    UP013,
    UP014,
    UP015,
    UP016,
    UP017,
    UP018,
    UP019,
    UP020,
    UP021,
    UP022,
    UP023,
    UP024,
    UP025,
    UP026,
    UP027,
    UP028,
    UP029,
    // pydocstyle
    D100,
    D101,
    D102,
    D103,
    D104,
    D105,
    D106,
    D107,
    D200,
    D201,
    D202,
    D203,
    D204,
    D205,
    D206,
    D207,
    D208,
    D209,
    D210,
    D211,
    D212,
    D213,
    D214,
    D215,
    D300,
    D301,
    D400,
    D402,
    D403,
    D404,
    D405,
    D406,
    D407,
    D408,
    D409,
    D410,
    D411,
    D412,
    D413,
    D414,
    D415,
    D416,
    D417,
    D418,
    D419,
    // pep8-naming
    N801,
    N802,
    N803,
    N804,
    N805,
    N806,
    N807,
    N811,
    N812,
    N813,
    N814,
    N815,
    N816,
    N817,
    N818,
    // isort
    I001,
    // eradicate
    ERA001,
    // flake8-bandit
    S101,
    S102,
    S103,
    S104,
    S105,
    S106,
    S107,
    S108,
    S113,
    S324,
    S506,
    // flake8-boolean-trap
    FBT001,
    FBT002,
    FBT003,
    // flake8-unused-arguments
    ARG001,
    ARG002,
    ARG003,
    ARG004,
    ARG005,
    // flake8-import-conventions
    ICN001,
    // flake8-datetimez
    DTZ001,
    DTZ002,
    DTZ003,
    DTZ004,
    DTZ005,
    DTZ006,
    DTZ007,
    DTZ011,
    DTZ012,
    // pygrep-hooks
    PGH001,
    PGH002,
    PGH003,
    PGH004,
    // pandas-vet
    PD002,
    PD003,
    PD004,
    PD007,
    PD008,
    PD009,
    PD010,
    PD011,
    PD012,
    PD013,
    PD015,
    PD901,
    // flake8-errmsg
    EM101,
    EM102,
    EM103,
    // flake8-pytest-style
    PT001,
    PT002,
    PT003,
    PT004,
    PT005,
    PT006,
    PT007,
    PT008,
    PT009,
    PT010,
    PT011,
    PT012,
    PT013,
    PT015,
    PT016,
    PT017,
    PT018,
    PT019,
    PT020,
    PT021,
    PT022,
    PT023,
    PT024,
    PT025,
    PT026,
    // flake8-pie
    PIE790,
    PIE794,
    PIE807,
    // Ruff
    RUF001,
    RUF002,
    RUF003,
    RUF004,
    RUF100,
}

#[derive(EnumIter, Debug, PartialEq, Eq)]
pub enum CheckCategory {
    Pyflakes,
    Pycodestyle,
    McCabe,
    Isort,
    Pydocstyle,
    Pyupgrade,
    PEP8Naming,
    Flake82020,
    Flake8Annotations,
    Flake8Bandit,
    Flake8BlindExcept,
    Flake8BooleanTrap,
    Flake8Bugbear,
    Flake8Builtins,
    Flake8Comprehensions,
    Flake8Debugger,
    Flake8ErrMsg,
    Flake8ImplicitStrConcat,
    Flake8ImportConventions,
    Flake8Print,
    Flake8PytestStyle,
    Flake8Quotes,
    Flake8Return,
    Flake8Simplify,
    Flake8TidyImports,
    Flake8UnusedArguments,
    Flake8Datetimez,
    Eradicate,
    PandasVet,
    PygrepHooks,
    Pylint,
    Flake8Pie,
    Ruff,
}

pub enum Platform {
    PyPI,
    GitHub,
}

impl fmt::Display for Platform {
    fn fmt(&self, fmt: &mut fmt::Formatter) -> fmt::Result {
        match self {
            Platform::PyPI => fmt.write_str("PyPI"),
            Platform::GitHub => fmt.write_str("GitHub"),
        }
    }
}

impl CheckCategory {
    pub fn title(&self) -> &'static str {
        match self {
            CheckCategory::Eradicate => "eradicate",
            CheckCategory::Flake82020 => "flake8-2020",
            CheckCategory::Flake8Annotations => "flake8-annotations",
            CheckCategory::Flake8Bandit => "flake8-bandit",
            CheckCategory::Flake8BlindExcept => "flake8-blind-except",
            CheckCategory::Flake8BooleanTrap => "flake8-boolean-trap",
            CheckCategory::Flake8Bugbear => "flake8-bugbear",
            CheckCategory::Flake8Builtins => "flake8-builtins",
            CheckCategory::Flake8Comprehensions => "flake8-comprehensions",
            CheckCategory::Flake8Debugger => "flake8-debugger",
            CheckCategory::Flake8ErrMsg => "flake8-errmsg",
            CheckCategory::Flake8ImplicitStrConcat => "flake8-implicit-str-concat",
            CheckCategory::Flake8ImportConventions => "flake8-import-conventions",
            CheckCategory::Flake8Print => "flake8-print",
            CheckCategory::Flake8PytestStyle => "flake8-pytest-style",
            CheckCategory::Flake8Quotes => "flake8-quotes",
            CheckCategory::Flake8Return => "flake8-return",
            CheckCategory::Flake8TidyImports => "flake8-tidy-imports",
            CheckCategory::Flake8Simplify => "flake8-simplify",
            CheckCategory::Flake8UnusedArguments => "flake8-unused-arguments",
            CheckCategory::Flake8Datetimez => "flake8-datetimez",
            CheckCategory::Isort => "isort",
            CheckCategory::McCabe => "mccabe",
            CheckCategory::PandasVet => "pandas-vet",
            CheckCategory::PEP8Naming => "pep8-naming",
            CheckCategory::Pycodestyle => "pycodestyle",
            CheckCategory::Pydocstyle => "pydocstyle",
            CheckCategory::Pyflakes => "Pyflakes",
            CheckCategory::PygrepHooks => "pygrep-hooks",
            CheckCategory::Pylint => "Pylint",
            CheckCategory::Pyupgrade => "pyupgrade",
            CheckCategory::Flake8Pie => "flake8-pie",
            CheckCategory::Ruff => "Ruff-specific rules",
        }
    }

    pub fn codes(&self) -> Vec<CheckCodePrefix> {
        match self {
            CheckCategory::Eradicate => vec![CheckCodePrefix::ERA],
            CheckCategory::Flake82020 => vec![CheckCodePrefix::YTT],
            CheckCategory::Flake8Annotations => vec![CheckCodePrefix::ANN],
            CheckCategory::Flake8Bandit => vec![CheckCodePrefix::S],
            CheckCategory::Flake8BlindExcept => vec![CheckCodePrefix::BLE],
            CheckCategory::Flake8BooleanTrap => vec![CheckCodePrefix::FBT],
            CheckCategory::Flake8Bugbear => vec![CheckCodePrefix::B],
            CheckCategory::Flake8Builtins => vec![CheckCodePrefix::A],
            CheckCategory::Flake8Comprehensions => vec![CheckCodePrefix::C4],
            CheckCategory::Flake8Datetimez => vec![CheckCodePrefix::DTZ],
            CheckCategory::Flake8Debugger => vec![CheckCodePrefix::T10],
            CheckCategory::Flake8ErrMsg => vec![CheckCodePrefix::EM],
            CheckCategory::Flake8ImplicitStrConcat => vec![CheckCodePrefix::ISC],
            CheckCategory::Flake8ImportConventions => vec![CheckCodePrefix::ICN],
            CheckCategory::Flake8Print => vec![CheckCodePrefix::T20],
            CheckCategory::Flake8PytestStyle => vec![CheckCodePrefix::PT],
            CheckCategory::Flake8Quotes => vec![CheckCodePrefix::Q],
            CheckCategory::Flake8Return => vec![CheckCodePrefix::RET],
            CheckCategory::Flake8Simplify => vec![CheckCodePrefix::SIM],
            CheckCategory::Flake8TidyImports => vec![CheckCodePrefix::TID],
            CheckCategory::Flake8UnusedArguments => vec![CheckCodePrefix::ARG],
            CheckCategory::Isort => vec![CheckCodePrefix::I],
            CheckCategory::McCabe => vec![CheckCodePrefix::C90],
            CheckCategory::PEP8Naming => vec![CheckCodePrefix::N],
            CheckCategory::PandasVet => vec![CheckCodePrefix::PD],
            CheckCategory::Pycodestyle => vec![CheckCodePrefix::E, CheckCodePrefix::W],
            CheckCategory::Pydocstyle => vec![CheckCodePrefix::D],
            CheckCategory::Pyflakes => vec![CheckCodePrefix::F],
            CheckCategory::PygrepHooks => vec![CheckCodePrefix::PGH],
            CheckCategory::Pylint => vec![
                CheckCodePrefix::PLC,
                CheckCodePrefix::PLE,
                CheckCodePrefix::PLR,
                CheckCodePrefix::PLW,
            ],
            CheckCategory::Pyupgrade => vec![CheckCodePrefix::UP],
            CheckCategory::Flake8Pie => vec![CheckCodePrefix::PIE],
            CheckCategory::Ruff => vec![CheckCodePrefix::RUF],
        }
    }

    pub fn url(&self) -> Option<(&'static str, &'static Platform)> {
        match self {
            CheckCategory::Eradicate => {
                Some(("https://pypi.org/project/eradicate/2.1.0/", &Platform::PyPI))
            }
            CheckCategory::Flake82020 => Some((
                "https://pypi.org/project/flake8-2020/1.7.0/",
                &Platform::PyPI,
            )),
            CheckCategory::Flake8Annotations => Some((
                "https://pypi.org/project/flake8-annotations/2.9.1/",
                &Platform::PyPI,
            )),
            CheckCategory::Flake8Bandit => Some((
                "https://pypi.org/project/flake8-bandit/4.1.1/",
                &Platform::PyPI,
            )),
            CheckCategory::Flake8BlindExcept => Some((
                "https://pypi.org/project/flake8-blind-except/0.2.1/",
                &Platform::PyPI,
            )),
            CheckCategory::Flake8BooleanTrap => Some((
                "https://pypi.org/project/flake8-boolean-trap/0.1.0/",
                &Platform::PyPI,
            )),
            CheckCategory::Flake8Bugbear => Some((
                "https://pypi.org/project/flake8-bugbear/22.10.27/",
                &Platform::PyPI,
            )),
            CheckCategory::Flake8Builtins => Some((
                "https://pypi.org/project/flake8-builtins/2.0.1/",
                &Platform::PyPI,
            )),
            CheckCategory::Flake8Comprehensions => Some((
                "https://pypi.org/project/flake8-comprehensions/3.10.1/",
                &Platform::PyPI,
            )),
            CheckCategory::Flake8Debugger => Some((
                "https://pypi.org/project/flake8-debugger/4.1.2/",
                &Platform::PyPI,
            )),
            CheckCategory::Flake8ErrMsg => Some((
                "https://pypi.org/project/flake8-errmsg/0.4.0/",
                &Platform::PyPI,
            )),
            CheckCategory::Flake8ImplicitStrConcat => Some((
                "https://pypi.org/project/flake8-implicit-str-concat/0.3.0/",
                &Platform::PyPI,
            )),
            CheckCategory::Flake8ImportConventions => None,
            CheckCategory::Flake8Print => Some((
                "https://pypi.org/project/flake8-print/5.0.0/",
                &Platform::PyPI,
            )),
            CheckCategory::Flake8PytestStyle => Some((
                "https://pypi.org/project/flake8-pytest-style/1.6.0/",
                &Platform::PyPI,
            )),
            CheckCategory::Flake8Quotes => Some((
                "https://pypi.org/project/flake8-quotes/3.3.1/",
                &Platform::PyPI,
            )),
            CheckCategory::Flake8Return => Some((
                "https://pypi.org/project/flake8-return/1.2.0/",
                &Platform::PyPI,
            )),
            CheckCategory::Flake8Simplify => Some((
                "https://pypi.org/project/flake8-simplify/0.19.3/",
                &Platform::PyPI,
            )),
            CheckCategory::Flake8TidyImports => Some((
                "https://pypi.org/project/flake8-tidy-imports/4.8.0/",
                &Platform::PyPI,
            )),
            CheckCategory::Flake8UnusedArguments => Some((
                "https://pypi.org/project/flake8-unused-arguments/0.0.12/",
                &Platform::PyPI,
            )),
            CheckCategory::Flake8Datetimez => Some((
                "https://pypi.org/project/flake8-datetimez/20.10.0/",
                &Platform::PyPI,
            )),
            CheckCategory::Isort => {
                Some(("https://pypi.org/project/isort/5.10.1/", &Platform::PyPI))
            }
            CheckCategory::McCabe => {
                Some(("https://pypi.org/project/mccabe/0.7.0/", &Platform::PyPI))
            }
            CheckCategory::PandasVet => Some((
                "https://pypi.org/project/pandas-vet/0.2.3/",
                &Platform::PyPI,
            )),
            CheckCategory::PEP8Naming => Some((
                "https://pypi.org/project/pep8-naming/0.13.2/",
                &Platform::PyPI,
            )),
            CheckCategory::Pycodestyle => Some((
                "https://pypi.org/project/pycodestyle/2.9.1/",
                &Platform::PyPI,
            )),
            CheckCategory::Pydocstyle => Some((
                "https://pypi.org/project/pydocstyle/6.1.1/",
                &Platform::PyPI,
            )),
            CheckCategory::Pyflakes => {
                Some(("https://pypi.org/project/pyflakes/2.5.0/", &Platform::PyPI))
            }
            CheckCategory::Pylint => {
                Some(("https://pypi.org/project/pylint/2.15.7/", &Platform::PyPI))
            }
            CheckCategory::PygrepHooks => Some((
                "https://github.com/pre-commit/pygrep-hooks",
                &Platform::GitHub,
            )),
            CheckCategory::Pyupgrade => {
                Some(("https://pypi.org/project/pyupgrade/3.2.0/", &Platform::PyPI))
            }
            CheckCategory::Flake8Pie => Some((
                "https://pypi.org/project/flake8-pie/0.16.0/",
                &Platform::PyPI,
            )),
            CheckCategory::Ruff => None,
        }
    }
}

#[allow(clippy::upper_case_acronyms)]
pub enum LintSource {
    AST,
    FileSystem,
    Lines,
    Tokens,
    Imports,
    NoQA,
}

#[derive(Debug, PartialEq, Eq, Serialize, Deserialize)]
pub enum EqCmpop {
    Eq,
    NotEq,
}

impl From<&Cmpop> for EqCmpop {
    fn from(cmpop: &Cmpop) -> Self {
        match cmpop {
            Cmpop::Eq => EqCmpop::Eq,
            Cmpop::NotEq => EqCmpop::NotEq,
            _ => unreachable!("Expected Cmpop::Eq | Cmpop::NotEq"),
        }
    }
}

#[derive(Debug, PartialEq, Eq, Serialize, Deserialize)]
pub enum IsCmpop {
    Is,
    IsNot,
}

impl From<&Cmpop> for IsCmpop {
    fn from(cmpop: &Cmpop) -> Self {
        match cmpop {
            Cmpop::Is => IsCmpop::Is,
            Cmpop::IsNot => IsCmpop::IsNot,
            _ => unreachable!("Expected Cmpop::Is | Cmpop::IsNot"),
        }
    }
}

#[derive(Debug, PartialEq, Eq, Serialize, Deserialize)]
pub enum DeferralKeyword {
    Yield,
    YieldFrom,
    Await,
}

impl fmt::Display for DeferralKeyword {
    fn fmt(&self, fmt: &mut fmt::Formatter) -> fmt::Result {
        match self {
            DeferralKeyword::Yield => fmt.write_str("yield"),
            DeferralKeyword::YieldFrom => fmt.write_str("yield from"),
            DeferralKeyword::Await => fmt.write_str("await"),
        }
    }
}

#[derive(Debug, PartialEq, Eq, Serialize, Deserialize)]
pub enum Branch {
    Elif,
    Else,
}

impl fmt::Display for Branch {
    fn fmt(&self, fmt: &mut fmt::Formatter) -> fmt::Result {
        match self {
            Branch::Elif => fmt.write_str("elif"),
            Branch::Else => fmt.write_str("else"),
        }
    }
}

#[derive(Debug, PartialEq, Eq, Serialize, Deserialize)]
pub enum LiteralType {
    Str,
    Bytes,
}

impl fmt::Display for LiteralType {
    fn fmt(&self, fmt: &mut fmt::Formatter) -> fmt::Result {
        match self {
            LiteralType::Str => fmt.write_str("str"),
            LiteralType::Bytes => fmt.write_str("bytes"),
        }
    }
}

#[derive(Debug, PartialEq, Eq, Serialize, Deserialize)]
pub struct UnusedCodes {
    pub unknown: Vec<String>,
    pub disabled: Vec<String>,
    pub unmatched: Vec<String>,
}

#[derive(Debug, PartialEq, Eq, Serialize, Deserialize)]
pub enum MockReference {
    Import,
    Attribute,
}

#[derive(AsRefStr, Debug, PartialEq, Eq, Serialize, Deserialize)]
pub enum CheckKind {
    // pycodestyle errors
    AmbiguousClassName(String),
    AmbiguousFunctionName(String),
    AmbiguousVariableName(String),
    DoNotAssignLambda(String),
    DoNotUseBareExcept,
    IOError(String),
    LineTooLong(usize, usize),
    ModuleImportNotAtTopOfFile,
    MultipleImportsOnOneLine,
    NoneComparison(EqCmpop),
    NotInTest,
    NotIsTest,
    SyntaxError(String),
    TrueFalseComparison(bool, EqCmpop),
    TypeComparison,
    // pycodestyle warnings
    NoNewLineAtEndOfFile,
    InvalidEscapeSequence(char),
    // pyflakes
    AssertTuple,
    BreakOutsideLoop,
    ContinueOutsideLoop,
    DefaultExceptNotLast,
    ExpressionsInStarAssignment,
    FStringMissingPlaceholders,
    ForwardAnnotationSyntaxError(String),
    FutureFeatureNotDefined(String),
    IfTuple,
    ImportShadowedByLoopVar(String, usize),
    ImportStarNotPermitted(String),
    ImportStarUsage(String, Vec<String>),
    ImportStarUsed(String),
    InvalidPrintSyntax,
    IsLiteral(IsCmpop),
    LateFutureImport,
    MultiValueRepeatedKeyLiteral,
    MultiValueRepeatedKeyVariable(String),
    PercentFormatExpectedMapping,
    PercentFormatExpectedSequence,
    PercentFormatExtraNamedArguments(Vec<String>),
    PercentFormatInvalidFormat(String),
    PercentFormatMissingArgument(Vec<String>),
    PercentFormatMixedPositionalAndNamed,
    PercentFormatPositionalCountMismatch(usize, usize),
    PercentFormatStarRequiresSequence,
    PercentFormatUnsupportedFormatCharacter(char),
    RaiseNotImplemented,
    RedefinedWhileUnused(String, usize),
    ReturnOutsideFunction,
    StringDotFormatExtraNamedArguments(Vec<String>),
    StringDotFormatExtraPositionalArguments(Vec<String>),
    StringDotFormatInvalidFormat(String),
    StringDotFormatMissingArguments(Vec<String>),
    StringDotFormatMixingAutomatic,
    TwoStarredExpressions,
    UndefinedExport(String),
    UndefinedLocal(String),
    UnusedAnnotation(String),
    UndefinedName(String),
    UnusedImport(String, bool, bool),
    UnusedVariable(String),
    YieldOutsideFunction(DeferralKeyword),
    // pylint
    AwaitOutsideAsync,
    ConsiderMergingIsinstance(String, Vec<String>),
    ConsiderUsingFromImport(String, String),
    GlobalVariableNotAssigned(String),
    MisplacedComparisonConstant(String),
    NonlocalWithoutBinding(String),
    PropertyWithParameters,
    UnnecessaryDirectLambdaCall,
    UseSysExit(String),
    UsedPriorGlobalDeclaration(String, usize),
    UselessElseOnLoop,
    UselessImportAlias,
    // flake8-builtins
    BuiltinVariableShadowing(String),
    BuiltinArgumentShadowing(String),
    BuiltinAttributeShadowing(String),
    // flake8-blind-except
    BlindExcept(String),
    // flake8-bugbear
    AbstractBaseClassWithoutAbstractMethod(String),
    AssignmentToOsEnviron,
    CachedInstanceMethod,
    CannotRaiseLiteral,
    DoNotAssertFalse,
    DuplicateHandlerException(Vec<String>),
    DuplicateTryBlockException(String),
    EmptyMethodWithoutAbstractDecorator(String),
    FStringDocstring,
    FunctionCallArgumentDefault(Option<String>),
    FunctionUsesLoopVariable(String),
    GetAttrWithConstant,
    JumpStatementInFinally(String),
    LoopVariableOverridesIterator(String),
    MutableArgumentDefault,
    NoAssertRaisesException,
    RaiseWithoutFromInsideExcept,
    RedundantTupleInExceptionHandler(String),
    SetAttrWithConstant,
    StarArgUnpackingAfterKeywordArg,
    StripWithMultiCharacters,
    UnaryPrefixIncrement,
    UnreliableCallableCheck,
    UnusedLoopControlVariable(String),
    UselessComparison,
    UselessContextlibSuppress,
    UselessExpression,
    ZipWithoutExplicitStrict,
    // flake8-comprehensions
    UnnecessaryGeneratorList,
    UnnecessaryGeneratorSet,
    UnnecessaryGeneratorDict,
    UnnecessaryListComprehensionSet,
    UnnecessaryListComprehensionDict,
    UnnecessaryLiteralSet(String),
    UnnecessaryLiteralDict(String),
    UnnecessaryCollectionCall(String),
    UnnecessaryLiteralWithinTupleCall(String),
    UnnecessaryLiteralWithinListCall(String),
    UnnecessaryListCall,
    UnnecessaryCallAroundSorted(String),
    UnnecessaryDoubleCastOrProcess(String, String),
    UnnecessarySubscriptReversal(String),
    UnnecessaryComprehension(String),
    UnnecessaryMap(String),
    // flake8-debugger
    Debugger(DebuggerUsingType),
    // flake8-tidy-imports
    BannedApi { name: String, message: String },
    BannedRelativeImport(Strictness),
    // flake8-return
    UnnecessaryReturnNone,
    ImplicitReturnValue,
    ImplicitReturn,
    UnnecessaryAssign,
    SuperfluousElseReturn(Branch),
    SuperfluousElseRaise(Branch),
    SuperfluousElseContinue(Branch),
    SuperfluousElseBreak(Branch),
    // flake8-implicit-str-concat
    SingleLineImplicitStringConcatenation,
    MultiLineImplicitStringConcatenation,
    ExplicitStringConcatenation,
    // flake8-print
    PrintFound,
    PPrintFound,
    // flake8-quotes
    BadQuotesInlineString(Quote),
    BadQuotesMultilineString(Quote),
    BadQuotesDocstring(Quote),
    AvoidQuoteEscape,
    // flake8-annotations
    MissingTypeFunctionArgument(String),
    MissingTypeArgs(String),
    MissingTypeKwargs(String),
    MissingTypeSelf(String),
    MissingTypeCls(String),
    MissingReturnTypePublicFunction(String),
    MissingReturnTypePrivateFunction(String),
    MissingReturnTypeSpecialMethod(String),
    MissingReturnTypeStaticMethod(String),
    MissingReturnTypeClassMethod(String),
    DynamicallyTypedExpression(String),
    // flake8-2020
    SysVersionSlice3Referenced,
    SysVersion2Referenced,
    SysVersionCmpStr3,
    SysVersionInfo0Eq3Referenced,
    SixPY3Referenced,
    SysVersionInfo1CmpInt,
    SysVersionInfoMinorCmpInt,
    SysVersion0Referenced,
    SysVersionCmpStr10,
    SysVersionSlice1Referenced,
    // flake8-simplify
    UseTernaryOperator(String),
    CompareWithTuple(String, Vec<String>, String),
    DuplicateIsinstanceCall(String),
    AAndNotA(String),
    AOrNotA(String),
    NegateEqualOp(String, String),
    NegateNotEqualOp(String, String),
    DoubleNegation(String),
    AndFalse,
    ConvertLoopToAll(String),
    ConvertLoopToAny(String),
    KeyInDict(String, String),
    MultipleWithStatements,
    NestedIfStatements,
    OrTrue,
    ReturnInTryExceptFinally,
    UseContextlibSuppress(String),
    YodaConditions(String, String),
    // pyupgrade
    ConvertNamedTupleFunctionalToClass(String),
    ConvertTypedDictFunctionalToClass(String),
    DatetimeTimezoneUTC,
    DeprecatedUnittestAlias(String, String),
    NativeLiterals(LiteralType),
    OSErrorAlias(Option<String>),
    OpenAlias,
    PEP3120UnnecessaryCodingComment,
    RedundantOpenModes(Option<String>),
    RemoveSixCompat,
    ReplaceStdoutStderr,
    ReplaceUniversalNewlines,
    RewriteCElementTree,
    RewriteListComprehension,
    RewriteMockImport(MockReference),
    RewriteUnicodeLiteral,
    RewriteYieldFrom,
    SuperCallWithParameters,
    TypeOfPrimitive(Primitive),
    TypingTextStrAlias,
    UnnecessaryBuiltinImport(Vec<String>),
    UnnecessaryEncodeUTF8,
    UnnecessaryFutureImport(Vec<String>),
    UnnecessaryLRUCacheParams,
    UsePEP585Annotation(String),
    UsePEP604Annotation,
    UselessMetaclassType,
    UselessObjectInheritance(String),
    // pydocstyle
    BlankLineAfterLastSection(String),
    BlankLineAfterSection(String),
    BlankLineAfterSummary(usize),
    BlankLineBeforeSection(String),
    CapitalizeSectionName(String),
    DashedUnderlineAfterSection(String),
    DocumentAllArguments(Vec<String>),
    EndsInPeriod,
    EndsInPunctuation,
    FirstLineCapitalized,
    FitsOnOneLine,
    IndentWithSpaces,
    MagicMethod,
    MultiLineSummaryFirstLine,
    MultiLineSummarySecondLine,
    NewLineAfterLastParagraph,
    NewLineAfterSectionName(String),
    NoBlankLineAfterFunction(usize),
    NoBlankLineBeforeClass(usize),
    NoBlankLineBeforeFunction(usize),
    NoBlankLinesBetweenHeaderAndContent(String),
    NoOverIndentation,
    NoSignature,
    NoSurroundingWhitespace,
    NoThisPrefix,
    NoUnderIndentation,
    NonEmpty,
    NonEmptySection(String),
    OneBlankLineAfterClass(usize),
    OneBlankLineBeforeClass(usize),
    PublicClass,
    PublicFunction,
    PublicInit,
    PublicMethod,
    PublicModule,
    PublicNestedClass,
    PublicPackage,
    SectionNameEndsInColon(String),
    SectionNotOverIndented(String),
    SectionUnderlineAfterName(String),
    SectionUnderlineMatchesSectionLength(String),
    SectionUnderlineNotOverIndented(String),
    SkipDocstring,
    UsesRPrefixForBackslashedContent,
    UsesTripleQuotes,
    // pep8-naming
    InvalidClassName(String),
    InvalidFunctionName(String),
    InvalidArgumentName(String),
    InvalidFirstArgumentNameForClassMethod,
    InvalidFirstArgumentNameForMethod,
    NonLowercaseVariableInFunction(String),
    DunderFunctionName,
    ConstantImportedAsNonConstant(String, String),
    LowercaseImportedAsNonLowercase(String, String),
    CamelcaseImportedAsLowercase(String, String),
    CamelcaseImportedAsConstant(String, String),
    MixedCaseVariableInClassScope(String),
    MixedCaseVariableInGlobalScope(String),
    CamelcaseImportedAsAcronym(String, String),
    ErrorSuffixOnExceptionName(String),
    // isort
    UnsortedImports,
    // eradicate
    CommentedOutCode,
    // flake8-bandit
    AssertUsed,
    ExecUsed,
    BadFilePermissions(u16),
    HardcodedBindAllInterfaces,
    HardcodedPasswordString(String),
    HardcodedPasswordFuncArg(String),
    HardcodedPasswordDefault(String),
    HardcodedTempFile(String),
    HashlibInsecureHashFunction(String),
    RequestWithoutTimeout(Option<String>),
    UnsafeYAMLLoad(Option<String>),
    // mccabe
    FunctionIsTooComplex(String, usize),
    // flake8-boolean-trap
    BooleanPositionalArgInFunctionDefinition,
    BooleanDefaultValueInFunctionDefinition,
    BooleanPositionalValueInFunctionCall,
    // pygrep-hooks
    NoEval,
    DeprecatedLogWarn,
    BlanketTypeIgnore,
    BlanketNOQA,
    // flake8-unused-arguments
    UnusedFunctionArgument(String),
    UnusedMethodArgument(String),
    UnusedClassMethodArgument(String),
    UnusedStaticMethodArgument(String),
    UnusedLambdaArgument(String),
    // flake8-import-conventions
    ImportAliasIsNotConventional(String, String),
    // pandas-vet
    UseOfInplaceArgument,
    UseOfDotIsNull,
    UseOfDotNotNull,
    UseOfDotIx,
    UseOfDotAt,
    UseOfDotIat,
    UseOfDotPivotOrUnstack,
    UseOfDotValues,
    UseOfDotReadTable,
    UseOfDotStack,
    UseOfPdMerge,
    DfIsABadVariableName,
    // flake8-errmsg
    RawStringInException,
    FStringInException,
    DotFormatInException,
    // flake8-datetimez
    CallDatetimeWithoutTzinfo,
    CallDatetimeToday,
    CallDatetimeUtcnow,
    CallDatetimeUtcfromtimestamp,
    CallDatetimeNowWithoutTzinfo,
    CallDatetimeFromtimestamp,
    CallDatetimeStrptimeWithoutZone,
    CallDateToday,
    CallDateFromtimestamp,
    // flake8-pytest-style
    IncorrectFixtureParenthesesStyle(String, String),
    FixturePositionalArgs(String),
    ExtraneousScopeFunction,
    MissingFixtureNameUnderscore(String),
    IncorrectFixtureNameUnderscore(String),
    ParametrizeNamesWrongType(ParametrizeNameType),
    ParametrizeValuesWrongType(ParametrizeValuesType, ParametrizeValuesRowType),
    PatchWithLambda,
    UnittestAssertion(String),
    RaisesWithoutException,
    RaisesTooBroad(String),
    RaisesWithMultipleStatements,
    IncorrectPytestImport,
    AssertAlwaysFalse,
    FailWithoutMessage,
    AssertInExcept(String),
    CompositeAssertion,
    FixtureParamWithoutValue(String),
    DeprecatedYieldFixture,
    FixtureFinalizerCallback,
    UselessYieldFixture(String),
    IncorrectMarkParenthesesStyle(String, String, String),
    UnnecessaryAsyncioMarkOnFixture,
    ErroneousUseFixturesOnFixture,
    UseFixturesWithoutParameters,
    // flake8-pie
    DupeClassFieldDefinitions(String),
    NoUnnecessaryPass,
    PreferListBuiltin,
    // Ruff
    AmbiguousUnicodeCharacterString(char, char),
    AmbiguousUnicodeCharacterDocstring(char, char),
    AmbiguousUnicodeCharacterComment(char, char),
    KeywordArgumentBeforeStarArgument(String),
    UnusedNOQA(Option<UnusedCodes>),
}

impl CheckCode {
    /// The source for the check (either the AST, the filesystem, or the
    /// physical lines).
    pub fn lint_source(&self) -> &'static LintSource {
        match self {
            CheckCode::RUF100 => &LintSource::NoQA,
            CheckCode::E501
            | CheckCode::W292
            | CheckCode::UP009
            | CheckCode::PGH003
            | CheckCode::PGH004 => &LintSource::Lines,
            CheckCode::ERA001
            | CheckCode::ISC001
            | CheckCode::ISC002
            | CheckCode::Q000
            | CheckCode::Q001
            | CheckCode::Q002
            | CheckCode::Q003
            | CheckCode::W605
            | CheckCode::RUF001
            | CheckCode::RUF002
            | CheckCode::RUF003 => &LintSource::Tokens,
            CheckCode::E902 => &LintSource::FileSystem,
            CheckCode::I001 => &LintSource::Imports,
            _ => &LintSource::AST,
        }
    }

    /// A placeholder representation of the `CheckKind` for the check.
    pub fn kind(&self) -> CheckKind {
        match self {
            // pycodestyle (errors)
            CheckCode::E401 => CheckKind::MultipleImportsOnOneLine,
            CheckCode::E402 => CheckKind::ModuleImportNotAtTopOfFile,
            CheckCode::E501 => CheckKind::LineTooLong(89, 88),
            CheckCode::E711 => CheckKind::NoneComparison(EqCmpop::Eq),
            CheckCode::E712 => CheckKind::TrueFalseComparison(true, EqCmpop::Eq),
            CheckCode::E713 => CheckKind::NotInTest,
            CheckCode::E714 => CheckKind::NotIsTest,
            CheckCode::E721 => CheckKind::TypeComparison,
            CheckCode::E722 => CheckKind::DoNotUseBareExcept,
            CheckCode::E731 => CheckKind::DoNotAssignLambda("...".to_string()),
            CheckCode::E741 => CheckKind::AmbiguousVariableName("...".to_string()),
            CheckCode::E742 => CheckKind::AmbiguousClassName("...".to_string()),
            CheckCode::E743 => CheckKind::AmbiguousFunctionName("...".to_string()),
            CheckCode::E902 => CheckKind::IOError("IOError: `...`".to_string()),
            CheckCode::E999 => CheckKind::SyntaxError("`...`".to_string()),
            // pycodestyle (warnings)
            CheckCode::W292 => CheckKind::NoNewLineAtEndOfFile,
            CheckCode::W605 => CheckKind::InvalidEscapeSequence('c'),
            // pyflakes
            CheckCode::F401 => CheckKind::UnusedImport("...".to_string(), false, false),
            CheckCode::F402 => CheckKind::ImportShadowedByLoopVar("...".to_string(), 1),
            CheckCode::F403 => CheckKind::ImportStarUsed("...".to_string()),
            CheckCode::F404 => CheckKind::LateFutureImport,
            CheckCode::F405 => {
                CheckKind::ImportStarUsage("...".to_string(), vec!["...".to_string()])
            }
            CheckCode::F406 => CheckKind::ImportStarNotPermitted("...".to_string()),
            CheckCode::F407 => CheckKind::FutureFeatureNotDefined("...".to_string()),
            CheckCode::F501 => CheckKind::PercentFormatInvalidFormat("...".to_string()),
            CheckCode::F502 => CheckKind::PercentFormatExpectedMapping,
            CheckCode::F503 => CheckKind::PercentFormatExpectedSequence,
            CheckCode::F504 => CheckKind::PercentFormatExtraNamedArguments(vec!["...".to_string()]),
            CheckCode::F505 => CheckKind::PercentFormatMissingArgument(vec!["...".to_string()]),
            CheckCode::F506 => CheckKind::PercentFormatMixedPositionalAndNamed,
            CheckCode::F507 => CheckKind::PercentFormatPositionalCountMismatch(4, 2),
            CheckCode::F508 => CheckKind::PercentFormatStarRequiresSequence,
            CheckCode::F509 => CheckKind::PercentFormatUnsupportedFormatCharacter('c'),
            CheckCode::F521 => CheckKind::StringDotFormatInvalidFormat("...".to_string()),
            CheckCode::F522 => {
                CheckKind::StringDotFormatExtraNamedArguments(vec!["...".to_string()])
            }
            CheckCode::F523 => {
                CheckKind::StringDotFormatExtraPositionalArguments(vec!["...".to_string()])
            }
            CheckCode::F524 => CheckKind::StringDotFormatMissingArguments(vec!["...".to_string()]),
            CheckCode::F525 => CheckKind::StringDotFormatMixingAutomatic,
            CheckCode::F541 => CheckKind::FStringMissingPlaceholders,
            CheckCode::F601 => CheckKind::MultiValueRepeatedKeyLiteral,
            CheckCode::F602 => CheckKind::MultiValueRepeatedKeyVariable("...".to_string()),
            CheckCode::F621 => CheckKind::ExpressionsInStarAssignment,
            CheckCode::F622 => CheckKind::TwoStarredExpressions,
            CheckCode::F631 => CheckKind::AssertTuple,
            CheckCode::F632 => CheckKind::IsLiteral(IsCmpop::Is),
            CheckCode::F633 => CheckKind::InvalidPrintSyntax,
            CheckCode::F634 => CheckKind::IfTuple,
            CheckCode::F701 => CheckKind::BreakOutsideLoop,
            CheckCode::F702 => CheckKind::ContinueOutsideLoop,
            CheckCode::F704 => CheckKind::YieldOutsideFunction(DeferralKeyword::Yield),
            CheckCode::F706 => CheckKind::ReturnOutsideFunction,
            CheckCode::F707 => CheckKind::DefaultExceptNotLast,
            CheckCode::F722 => CheckKind::ForwardAnnotationSyntaxError("...".to_string()),
            CheckCode::F811 => CheckKind::RedefinedWhileUnused("...".to_string(), 1),
            CheckCode::F821 => CheckKind::UndefinedName("...".to_string()),
            CheckCode::F822 => CheckKind::UndefinedExport("...".to_string()),
            CheckCode::F823 => CheckKind::UndefinedLocal("...".to_string()),
            CheckCode::F841 => CheckKind::UnusedVariable("...".to_string()),
            CheckCode::F842 => CheckKind::UnusedAnnotation("...".to_string()),
            CheckCode::F901 => CheckKind::RaiseNotImplemented,
            // pylint
            CheckCode::PLC0414 => CheckKind::UselessImportAlias,
            CheckCode::PLC2201 => CheckKind::MisplacedComparisonConstant("...".to_string()),
            CheckCode::PLC3002 => CheckKind::UnnecessaryDirectLambdaCall,
            CheckCode::PLE0117 => CheckKind::NonlocalWithoutBinding("...".to_string()),
            CheckCode::PLE0118 => CheckKind::UsedPriorGlobalDeclaration("...".to_string(), 1),
            CheckCode::PLE1142 => CheckKind::AwaitOutsideAsync,
            CheckCode::PLR0402 => {
                CheckKind::ConsiderUsingFromImport("...".to_string(), "...".to_string())
            }
            CheckCode::PLR0206 => CheckKind::PropertyWithParameters,
            CheckCode::PLR1701 => {
                CheckKind::ConsiderMergingIsinstance("...".to_string(), vec!["...".to_string()])
            }
            CheckCode::PLR1722 => CheckKind::UseSysExit("exit".to_string()),
            CheckCode::PLW0120 => CheckKind::UselessElseOnLoop,
            CheckCode::PLW0602 => CheckKind::GlobalVariableNotAssigned("...".to_string()),
            // flake8-builtins
            CheckCode::A001 => CheckKind::BuiltinVariableShadowing("...".to_string()),
            CheckCode::A002 => CheckKind::BuiltinArgumentShadowing("...".to_string()),
            CheckCode::A003 => CheckKind::BuiltinAttributeShadowing("...".to_string()),
            // flake8-bugbear
            CheckCode::B002 => CheckKind::UnaryPrefixIncrement,
            CheckCode::B003 => CheckKind::AssignmentToOsEnviron,
            CheckCode::B004 => CheckKind::UnreliableCallableCheck,
            CheckCode::B005 => CheckKind::StripWithMultiCharacters,
            CheckCode::B006 => CheckKind::MutableArgumentDefault,
            CheckCode::B007 => CheckKind::UnusedLoopControlVariable("i".to_string()),
            CheckCode::B008 => CheckKind::FunctionCallArgumentDefault(None),
            CheckCode::B009 => CheckKind::GetAttrWithConstant,
            CheckCode::B010 => CheckKind::SetAttrWithConstant,
            CheckCode::B011 => CheckKind::DoNotAssertFalse,
            CheckCode::B012 => {
                CheckKind::JumpStatementInFinally("return/continue/break".to_string())
            }
            CheckCode::B013 => {
                CheckKind::RedundantTupleInExceptionHandler("ValueError".to_string())
            }
            CheckCode::B014 => CheckKind::DuplicateHandlerException(vec!["ValueError".to_string()]),
            CheckCode::B015 => CheckKind::UselessComparison,
            CheckCode::B016 => CheckKind::CannotRaiseLiteral,
            CheckCode::B017 => CheckKind::NoAssertRaisesException,
            CheckCode::B018 => CheckKind::UselessExpression,
            CheckCode::B019 => CheckKind::CachedInstanceMethod,
            CheckCode::B020 => CheckKind::LoopVariableOverridesIterator("...".to_string()),
            CheckCode::B021 => CheckKind::FStringDocstring,
            CheckCode::B022 => CheckKind::UselessContextlibSuppress,
            CheckCode::B023 => CheckKind::FunctionUsesLoopVariable("...".to_string()),
            CheckCode::B024 => CheckKind::AbstractBaseClassWithoutAbstractMethod("...".to_string()),
            CheckCode::B025 => CheckKind::DuplicateTryBlockException("Exception".to_string()),
            CheckCode::B026 => CheckKind::StarArgUnpackingAfterKeywordArg,
            CheckCode::B027 => CheckKind::EmptyMethodWithoutAbstractDecorator("...".to_string()),
            CheckCode::B904 => CheckKind::RaiseWithoutFromInsideExcept,
            CheckCode::B905 => CheckKind::ZipWithoutExplicitStrict,
            // flake8-comprehensions
            CheckCode::C400 => CheckKind::UnnecessaryGeneratorList,
            CheckCode::C401 => CheckKind::UnnecessaryGeneratorSet,
            CheckCode::C402 => CheckKind::UnnecessaryGeneratorDict,
            CheckCode::C403 => CheckKind::UnnecessaryListComprehensionSet,
            CheckCode::C404 => CheckKind::UnnecessaryListComprehensionDict,
            CheckCode::C405 => CheckKind::UnnecessaryLiteralSet("(list|tuple)".to_string()),
            CheckCode::C406 => CheckKind::UnnecessaryLiteralDict("(list|tuple)".to_string()),
            CheckCode::C408 => {
                CheckKind::UnnecessaryCollectionCall("(dict|list|tuple)".to_string())
            }
            CheckCode::C409 => {
                CheckKind::UnnecessaryLiteralWithinTupleCall("(list|tuple)".to_string())
            }
            CheckCode::C410 => {
                CheckKind::UnnecessaryLiteralWithinListCall("(list|tuple)".to_string())
            }
            CheckCode::C411 => CheckKind::UnnecessaryListCall,
            CheckCode::C413 => {
                CheckKind::UnnecessaryCallAroundSorted("(list|reversed)".to_string())
            }
            CheckCode::C414 => CheckKind::UnnecessaryDoubleCastOrProcess(
                "(list|reversed|set|sorted|tuple)".to_string(),
                "(list|set|sorted|tuple)".to_string(),
            ),
            CheckCode::C415 => {
                CheckKind::UnnecessarySubscriptReversal("(reversed|set|sorted)".to_string())
            }
            CheckCode::C416 => CheckKind::UnnecessaryComprehension("(list|set)".to_string()),
            CheckCode::C417 => CheckKind::UnnecessaryMap("(list|set|dict)".to_string()),
            // flake8-debugger
            CheckCode::T100 => CheckKind::Debugger(DebuggerUsingType::Import("...".to_string())),
            // flake8-tidy-imports
            CheckCode::TID251 => CheckKind::BannedApi {
                name: "...".to_string(),
                message: "...".to_string(),
            },
            CheckCode::TID252 => CheckKind::BannedRelativeImport(Strictness::All),
            // flake8-return
            CheckCode::RET501 => CheckKind::UnnecessaryReturnNone,
            CheckCode::RET502 => CheckKind::ImplicitReturnValue,
            CheckCode::RET503 => CheckKind::ImplicitReturn,
            CheckCode::RET504 => CheckKind::UnnecessaryAssign,
            CheckCode::RET505 => CheckKind::SuperfluousElseReturn(Branch::Else),
            CheckCode::RET506 => CheckKind::SuperfluousElseRaise(Branch::Else),
            CheckCode::RET507 => CheckKind::SuperfluousElseContinue(Branch::Else),
            CheckCode::RET508 => CheckKind::SuperfluousElseBreak(Branch::Else),
            // flake8-implicit-str-concat
            CheckCode::ISC001 => CheckKind::SingleLineImplicitStringConcatenation,
            CheckCode::ISC002 => CheckKind::MultiLineImplicitStringConcatenation,
            CheckCode::ISC003 => CheckKind::ExplicitStringConcatenation,
            // flake8-print
            CheckCode::T201 => CheckKind::PrintFound,
            CheckCode::T203 => CheckKind::PPrintFound,
            // flake8-quotes
            CheckCode::Q000 => CheckKind::BadQuotesInlineString(Quote::Double),
            CheckCode::Q001 => CheckKind::BadQuotesMultilineString(Quote::Double),
            CheckCode::Q002 => CheckKind::BadQuotesDocstring(Quote::Double),
            CheckCode::Q003 => CheckKind::AvoidQuoteEscape,
            // flake8-annotations
            CheckCode::ANN001 => CheckKind::MissingTypeFunctionArgument("...".to_string()),
            CheckCode::ANN002 => CheckKind::MissingTypeArgs("...".to_string()),
            CheckCode::ANN003 => CheckKind::MissingTypeKwargs("...".to_string()),
            CheckCode::ANN101 => CheckKind::MissingTypeSelf("...".to_string()),
            CheckCode::ANN102 => CheckKind::MissingTypeCls("...".to_string()),
            CheckCode::ANN201 => CheckKind::MissingReturnTypePublicFunction("...".to_string()),
            CheckCode::ANN202 => CheckKind::MissingReturnTypePrivateFunction("...".to_string()),
            CheckCode::ANN204 => CheckKind::MissingReturnTypeSpecialMethod("...".to_string()),
            CheckCode::ANN205 => CheckKind::MissingReturnTypeStaticMethod("...".to_string()),
            CheckCode::ANN206 => CheckKind::MissingReturnTypeClassMethod("...".to_string()),
            CheckCode::ANN401 => CheckKind::DynamicallyTypedExpression("...".to_string()),
            // flake8-2020
            CheckCode::YTT101 => CheckKind::SysVersionSlice3Referenced,
            CheckCode::YTT102 => CheckKind::SysVersion2Referenced,
            CheckCode::YTT103 => CheckKind::SysVersionCmpStr3,
            CheckCode::YTT201 => CheckKind::SysVersionInfo0Eq3Referenced,
            CheckCode::YTT202 => CheckKind::SixPY3Referenced,
            CheckCode::YTT203 => CheckKind::SysVersionInfo1CmpInt,
            CheckCode::YTT204 => CheckKind::SysVersionInfoMinorCmpInt,
            CheckCode::YTT301 => CheckKind::SysVersion0Referenced,
            CheckCode::YTT302 => CheckKind::SysVersionCmpStr10,
            CheckCode::YTT303 => CheckKind::SysVersionSlice1Referenced,
            // flake8-blind-except
            CheckCode::BLE001 => CheckKind::BlindExcept("Exception".to_string()),
            // flake8-simplify
            CheckCode::SIM101 => CheckKind::DuplicateIsinstanceCall("...".to_string()),
            CheckCode::SIM102 => CheckKind::NestedIfStatements,
            CheckCode::SIM105 => CheckKind::UseContextlibSuppress("...".to_string()),
            CheckCode::SIM107 => CheckKind::ReturnInTryExceptFinally,
            CheckCode::SIM108 => CheckKind::UseTernaryOperator("..".to_string()),
            CheckCode::SIM109 => CheckKind::CompareWithTuple(
                "value".to_string(),
                vec!["...".to_string(), "...".to_string()],
                "value == ... or value == ...".to_string(),
            ),
            CheckCode::SIM110 => {
                CheckKind::ConvertLoopToAny("return any(x for x in y)".to_string())
            }
            CheckCode::SIM111 => {
                CheckKind::ConvertLoopToAll("return all(x for x in y)".to_string())
            }
            CheckCode::SIM117 => CheckKind::MultipleWithStatements,
            CheckCode::SIM201 => CheckKind::NegateEqualOp("left".to_string(), "right".to_string()),
            CheckCode::SIM202 => {
                CheckKind::NegateNotEqualOp("left".to_string(), "right".to_string())
            }
            CheckCode::SIM208 => CheckKind::DoubleNegation("expr".to_string()),
            CheckCode::SIM118 => CheckKind::KeyInDict("key".to_string(), "dict".to_string()),
            CheckCode::SIM220 => CheckKind::AAndNotA("...".to_string()),
            CheckCode::SIM221 => CheckKind::AOrNotA("...".to_string()),
            CheckCode::SIM222 => CheckKind::OrTrue,
            CheckCode::SIM223 => CheckKind::AndFalse,
            CheckCode::SIM300 => CheckKind::YodaConditions("left".to_string(), "right".to_string()),
            // pyupgrade
            CheckCode::UP001 => CheckKind::UselessMetaclassType,
            CheckCode::UP003 => CheckKind::TypeOfPrimitive(Primitive::Str),
            CheckCode::UP004 => CheckKind::UselessObjectInheritance("...".to_string()),
            CheckCode::UP005 => CheckKind::DeprecatedUnittestAlias(
                "assertEquals".to_string(),
                "assertEqual".to_string(),
            ),
            CheckCode::UP006 => CheckKind::UsePEP585Annotation("List".to_string()),
            CheckCode::UP007 => CheckKind::UsePEP604Annotation,
            CheckCode::UP008 => CheckKind::SuperCallWithParameters,
            CheckCode::UP009 => CheckKind::PEP3120UnnecessaryCodingComment,
            CheckCode::UP010 => CheckKind::UnnecessaryFutureImport(vec!["...".to_string()]),
            CheckCode::UP011 => CheckKind::UnnecessaryLRUCacheParams,
            CheckCode::UP012 => CheckKind::UnnecessaryEncodeUTF8,
            CheckCode::UP013 => CheckKind::ConvertTypedDictFunctionalToClass("...".to_string()),
            CheckCode::UP014 => CheckKind::ConvertNamedTupleFunctionalToClass("...".to_string()),
            CheckCode::UP015 => CheckKind::RedundantOpenModes(None),
            CheckCode::UP016 => CheckKind::RemoveSixCompat,
            CheckCode::UP017 => CheckKind::DatetimeTimezoneUTC,
            CheckCode::UP018 => CheckKind::NativeLiterals(LiteralType::Str),
            CheckCode::UP019 => CheckKind::TypingTextStrAlias,
            CheckCode::UP020 => CheckKind::OpenAlias,
            CheckCode::UP021 => CheckKind::ReplaceUniversalNewlines,
            CheckCode::UP022 => CheckKind::ReplaceStdoutStderr,
            CheckCode::UP023 => CheckKind::RewriteCElementTree,
            CheckCode::UP024 => CheckKind::OSErrorAlias(None),
            CheckCode::UP025 => CheckKind::RewriteUnicodeLiteral,
            CheckCode::UP026 => CheckKind::RewriteMockImport(MockReference::Import),
            CheckCode::UP027 => CheckKind::RewriteListComprehension,
            CheckCode::UP028 => CheckKind::RewriteYieldFrom,
            CheckCode::UP029 => CheckKind::UnnecessaryBuiltinImport(vec!["...".to_string()]),
            // pydocstyle
            CheckCode::D100 => CheckKind::PublicModule,
            CheckCode::D101 => CheckKind::PublicClass,
            CheckCode::D102 => CheckKind::PublicMethod,
            CheckCode::D103 => CheckKind::PublicFunction,
            CheckCode::D104 => CheckKind::PublicPackage,
            CheckCode::D105 => CheckKind::MagicMethod,
            CheckCode::D106 => CheckKind::PublicNestedClass,
            CheckCode::D107 => CheckKind::PublicInit,
            CheckCode::D200 => CheckKind::FitsOnOneLine,
            CheckCode::D201 => CheckKind::NoBlankLineBeforeFunction(1),
            CheckCode::D202 => CheckKind::NoBlankLineAfterFunction(1),
            CheckCode::D203 => CheckKind::OneBlankLineBeforeClass(0),
            CheckCode::D204 => CheckKind::OneBlankLineAfterClass(0),
            CheckCode::D205 => CheckKind::BlankLineAfterSummary(2),
            CheckCode::D206 => CheckKind::IndentWithSpaces,
            CheckCode::D207 => CheckKind::NoUnderIndentation,
            CheckCode::D208 => CheckKind::NoOverIndentation,
            CheckCode::D209 => CheckKind::NewLineAfterLastParagraph,
            CheckCode::D210 => CheckKind::NoSurroundingWhitespace,
            CheckCode::D211 => CheckKind::NoBlankLineBeforeClass(1),
            CheckCode::D212 => CheckKind::MultiLineSummaryFirstLine,
            CheckCode::D213 => CheckKind::MultiLineSummarySecondLine,
            CheckCode::D214 => CheckKind::SectionNotOverIndented("Returns".to_string()),
            CheckCode::D215 => CheckKind::SectionUnderlineNotOverIndented("Returns".to_string()),
            CheckCode::D300 => CheckKind::UsesTripleQuotes,
            CheckCode::D301 => CheckKind::UsesRPrefixForBackslashedContent,
            CheckCode::D400 => CheckKind::EndsInPeriod,
            CheckCode::D402 => CheckKind::NoSignature,
            CheckCode::D403 => CheckKind::FirstLineCapitalized,
            CheckCode::D404 => CheckKind::NoThisPrefix,
            CheckCode::D405 => CheckKind::CapitalizeSectionName("returns".to_string()),
            CheckCode::D406 => CheckKind::NewLineAfterSectionName("Returns".to_string()),
            CheckCode::D407 => CheckKind::DashedUnderlineAfterSection("Returns".to_string()),
            CheckCode::D408 => CheckKind::SectionUnderlineAfterName("Returns".to_string()),
            CheckCode::D409 => {
                CheckKind::SectionUnderlineMatchesSectionLength("Returns".to_string())
            }
            CheckCode::D410 => CheckKind::BlankLineAfterSection("Returns".to_string()),
            CheckCode::D411 => CheckKind::BlankLineBeforeSection("Returns".to_string()),
            CheckCode::D412 => {
                CheckKind::NoBlankLinesBetweenHeaderAndContent("Returns".to_string())
            }
            CheckCode::D413 => CheckKind::BlankLineAfterLastSection("Returns".to_string()),
            CheckCode::D414 => CheckKind::NonEmptySection("Returns".to_string()),
            CheckCode::D415 => CheckKind::EndsInPunctuation,
            CheckCode::D416 => CheckKind::SectionNameEndsInColon("Returns".to_string()),
            CheckCode::D417 => {
                CheckKind::DocumentAllArguments(vec!["x".to_string(), "y".to_string()])
            }
            CheckCode::D418 => CheckKind::SkipDocstring,
            CheckCode::D419 => CheckKind::NonEmpty,
            // pep8-naming
            CheckCode::N801 => CheckKind::InvalidClassName("...".to_string()),
            CheckCode::N802 => CheckKind::InvalidFunctionName("...".to_string()),
            CheckCode::N803 => CheckKind::InvalidArgumentName("...".to_string()),
            CheckCode::N804 => CheckKind::InvalidFirstArgumentNameForClassMethod,
            CheckCode::N805 => CheckKind::InvalidFirstArgumentNameForMethod,
            CheckCode::N806 => CheckKind::NonLowercaseVariableInFunction("...".to_string()),
            CheckCode::N807 => CheckKind::DunderFunctionName,
            CheckCode::N811 => {
                CheckKind::ConstantImportedAsNonConstant("...".to_string(), "...".to_string())
            }
            CheckCode::N812 => {
                CheckKind::LowercaseImportedAsNonLowercase("...".to_string(), "...".to_string())
            }
            CheckCode::N813 => {
                CheckKind::CamelcaseImportedAsLowercase("...".to_string(), "...".to_string())
            }
            CheckCode::N814 => {
                CheckKind::CamelcaseImportedAsConstant("...".to_string(), "...".to_string())
            }
            CheckCode::N815 => CheckKind::MixedCaseVariableInClassScope("mixedCase".to_string()),
            CheckCode::N816 => CheckKind::MixedCaseVariableInGlobalScope("mixedCase".to_string()),
            CheckCode::N817 => {
                CheckKind::CamelcaseImportedAsAcronym("...".to_string(), "...".to_string())
            }
            CheckCode::N818 => CheckKind::ErrorSuffixOnExceptionName("...".to_string()),
            // isort
            CheckCode::I001 => CheckKind::UnsortedImports,
            // eradicate
            CheckCode::ERA001 => CheckKind::CommentedOutCode,
            // flake8-bandit
            CheckCode::S101 => CheckKind::AssertUsed,
            CheckCode::S102 => CheckKind::ExecUsed,
            CheckCode::S103 => CheckKind::BadFilePermissions(0o777),
            CheckCode::S104 => CheckKind::HardcodedBindAllInterfaces,
            CheckCode::S105 => CheckKind::HardcodedPasswordString("...".to_string()),
            CheckCode::S106 => CheckKind::HardcodedPasswordFuncArg("...".to_string()),
            CheckCode::S107 => CheckKind::HardcodedPasswordDefault("...".to_string()),
            CheckCode::S108 => CheckKind::HardcodedTempFile("...".to_string()),
            CheckCode::S113 => CheckKind::RequestWithoutTimeout(None),
            CheckCode::S324 => CheckKind::HashlibInsecureHashFunction("...".to_string()),
            CheckCode::S506 => CheckKind::UnsafeYAMLLoad(None),
            // mccabe
            CheckCode::C901 => CheckKind::FunctionIsTooComplex("...".to_string(), 10),
            // flake8-boolean-trap
            CheckCode::FBT001 => CheckKind::BooleanPositionalArgInFunctionDefinition,
            CheckCode::FBT002 => CheckKind::BooleanDefaultValueInFunctionDefinition,
            CheckCode::FBT003 => CheckKind::BooleanPositionalValueInFunctionCall,
            // pygrep-hooks
            CheckCode::PGH001 => CheckKind::NoEval,
            CheckCode::PGH002 => CheckKind::DeprecatedLogWarn,
            CheckCode::PGH003 => CheckKind::BlanketTypeIgnore,
            CheckCode::PGH004 => CheckKind::BlanketNOQA,
            // flake8-unused-arguments
            CheckCode::ARG001 => CheckKind::UnusedFunctionArgument("...".to_string()),
            CheckCode::ARG002 => CheckKind::UnusedMethodArgument("...".to_string()),
            CheckCode::ARG003 => CheckKind::UnusedClassMethodArgument("...".to_string()),
            CheckCode::ARG004 => CheckKind::UnusedStaticMethodArgument("...".to_string()),
            CheckCode::ARG005 => CheckKind::UnusedLambdaArgument("...".to_string()),
            // flake8-import-conventions
            CheckCode::ICN001 => {
                CheckKind::ImportAliasIsNotConventional("...".to_string(), "...".to_string())
            }
            // pandas-vet
            CheckCode::PD002 => CheckKind::UseOfInplaceArgument,
            CheckCode::PD003 => CheckKind::UseOfDotIsNull,
            CheckCode::PD004 => CheckKind::UseOfDotNotNull,
            CheckCode::PD007 => CheckKind::UseOfDotIx,
            CheckCode::PD008 => CheckKind::UseOfDotAt,
            CheckCode::PD009 => CheckKind::UseOfDotIat,
            CheckCode::PD010 => CheckKind::UseOfDotPivotOrUnstack,
            CheckCode::PD011 => CheckKind::UseOfDotValues,
            CheckCode::PD012 => CheckKind::UseOfDotReadTable,
            CheckCode::PD013 => CheckKind::UseOfDotStack,
            CheckCode::PD015 => CheckKind::UseOfPdMerge,
            CheckCode::PD901 => CheckKind::DfIsABadVariableName,
            // flake8-errmsg
            CheckCode::EM101 => CheckKind::RawStringInException,
            CheckCode::EM102 => CheckKind::FStringInException,
            CheckCode::EM103 => CheckKind::DotFormatInException,
            // flake8-datetimez
            CheckCode::DTZ001 => CheckKind::CallDatetimeWithoutTzinfo,
            CheckCode::DTZ002 => CheckKind::CallDatetimeToday,
            CheckCode::DTZ003 => CheckKind::CallDatetimeUtcnow,
            CheckCode::DTZ004 => CheckKind::CallDatetimeUtcfromtimestamp,
            CheckCode::DTZ005 => CheckKind::CallDatetimeNowWithoutTzinfo,
            CheckCode::DTZ006 => CheckKind::CallDatetimeFromtimestamp,
            CheckCode::DTZ007 => CheckKind::CallDatetimeStrptimeWithoutZone,
            CheckCode::DTZ011 => CheckKind::CallDateToday,
            CheckCode::DTZ012 => CheckKind::CallDateFromtimestamp,
            // flake8-pytest-style
            CheckCode::PT001 => {
                CheckKind::IncorrectFixtureParenthesesStyle("()".to_string(), String::new())
            }
            CheckCode::PT002 => CheckKind::FixturePositionalArgs("...".to_string()),
            CheckCode::PT003 => CheckKind::ExtraneousScopeFunction,
            CheckCode::PT004 => CheckKind::MissingFixtureNameUnderscore("...".to_string()),
            CheckCode::PT005 => CheckKind::IncorrectFixtureNameUnderscore("...".to_string()),
            CheckCode::PT006 => CheckKind::ParametrizeNamesWrongType(ParametrizeNameType::Tuple),
            CheckCode::PT007 => CheckKind::ParametrizeValuesWrongType(
                ParametrizeValuesType::List,
                ParametrizeValuesRowType::Tuple,
            ),
            CheckCode::PT008 => CheckKind::PatchWithLambda,
            CheckCode::PT009 => CheckKind::UnittestAssertion("...".to_string()),
            CheckCode::PT010 => CheckKind::RaisesWithoutException,
            CheckCode::PT011 => CheckKind::RaisesTooBroad("...".to_string()),
            CheckCode::PT012 => CheckKind::RaisesWithMultipleStatements,
            CheckCode::PT013 => CheckKind::IncorrectPytestImport,

            CheckCode::PT015 => CheckKind::AssertAlwaysFalse,
            CheckCode::PT016 => CheckKind::FailWithoutMessage,
            CheckCode::PT017 => CheckKind::AssertInExcept("...".to_string()),
            CheckCode::PT018 => CheckKind::CompositeAssertion,
            CheckCode::PT019 => CheckKind::FixtureParamWithoutValue("...".to_string()),
            CheckCode::PT020 => CheckKind::DeprecatedYieldFixture,
            CheckCode::PT021 => CheckKind::FixtureFinalizerCallback,
            CheckCode::PT022 => CheckKind::UselessYieldFixture("...".to_string()),
            CheckCode::PT023 => CheckKind::IncorrectMarkParenthesesStyle(
                "...".to_string(),
                String::new(),
                "()".to_string(),
            ),
            CheckCode::PT024 => CheckKind::UnnecessaryAsyncioMarkOnFixture,
            CheckCode::PT025 => CheckKind::ErroneousUseFixturesOnFixture,
            CheckCode::PT026 => CheckKind::UseFixturesWithoutParameters,
            // flake8-pie
            CheckCode::PIE790 => CheckKind::NoUnnecessaryPass,
            CheckCode::PIE794 => CheckKind::DupeClassFieldDefinitions("...".to_string()),
            CheckCode::PIE807 => CheckKind::PreferListBuiltin,
            // Ruff
            CheckCode::RUF001 => CheckKind::AmbiguousUnicodeCharacterString('𝐁', 'B'),
            CheckCode::RUF002 => CheckKind::AmbiguousUnicodeCharacterDocstring('𝐁', 'B'),
            CheckCode::RUF003 => CheckKind::AmbiguousUnicodeCharacterComment('𝐁', 'B'),
            CheckCode::RUF004 => CheckKind::KeywordArgumentBeforeStarArgument("...".to_string()),
            CheckCode::RUF100 => CheckKind::UnusedNOQA(None),
        }
    }

    pub fn category(&self) -> CheckCategory {
        #[allow(clippy::match_same_arms)]
        match self {
            // flake8-builtins
            CheckCode::A001 => CheckCategory::Flake8Builtins,
            CheckCode::A002 => CheckCategory::Flake8Builtins,
            CheckCode::A003 => CheckCategory::Flake8Builtins,
            // flake8-annotations
            CheckCode::ANN001 => CheckCategory::Flake8Annotations,
            CheckCode::ANN002 => CheckCategory::Flake8Annotations,
            CheckCode::ANN003 => CheckCategory::Flake8Annotations,
            CheckCode::ANN101 => CheckCategory::Flake8Annotations,
            CheckCode::ANN102 => CheckCategory::Flake8Annotations,
            CheckCode::ANN201 => CheckCategory::Flake8Annotations,
            CheckCode::ANN202 => CheckCategory::Flake8Annotations,
            CheckCode::ANN204 => CheckCategory::Flake8Annotations,
            CheckCode::ANN205 => CheckCategory::Flake8Annotations,
            CheckCode::ANN206 => CheckCategory::Flake8Annotations,
            CheckCode::ANN401 => CheckCategory::Flake8Annotations,
            // flake8-unused-arguments
            CheckCode::ARG001 => CheckCategory::Flake8UnusedArguments,
            CheckCode::ARG002 => CheckCategory::Flake8UnusedArguments,
            CheckCode::ARG003 => CheckCategory::Flake8UnusedArguments,
            CheckCode::ARG004 => CheckCategory::Flake8UnusedArguments,
            CheckCode::ARG005 => CheckCategory::Flake8UnusedArguments,
            // flake8-bugbear
            CheckCode::B002 => CheckCategory::Flake8Bugbear,
            CheckCode::B003 => CheckCategory::Flake8Bugbear,
            CheckCode::B004 => CheckCategory::Flake8Bugbear,
            CheckCode::B005 => CheckCategory::Flake8Bugbear,
            CheckCode::B006 => CheckCategory::Flake8Bugbear,
            CheckCode::B007 => CheckCategory::Flake8Bugbear,
            CheckCode::B008 => CheckCategory::Flake8Bugbear,
            CheckCode::B009 => CheckCategory::Flake8Bugbear,
            CheckCode::B010 => CheckCategory::Flake8Bugbear,
            CheckCode::B011 => CheckCategory::Flake8Bugbear,
            CheckCode::B012 => CheckCategory::Flake8Bugbear,
            CheckCode::B013 => CheckCategory::Flake8Bugbear,
            CheckCode::B014 => CheckCategory::Flake8Bugbear,
            CheckCode::B015 => CheckCategory::Flake8Bugbear,
            CheckCode::B016 => CheckCategory::Flake8Bugbear,
            CheckCode::B017 => CheckCategory::Flake8Bugbear,
            CheckCode::B018 => CheckCategory::Flake8Bugbear,
            CheckCode::B019 => CheckCategory::Flake8Bugbear,
            CheckCode::B020 => CheckCategory::Flake8Bugbear,
            CheckCode::B021 => CheckCategory::Flake8Bugbear,
            CheckCode::B022 => CheckCategory::Flake8Bugbear,
            CheckCode::B023 => CheckCategory::Flake8Bugbear,
            CheckCode::B024 => CheckCategory::Flake8Bugbear,
            CheckCode::B025 => CheckCategory::Flake8Bugbear,
            CheckCode::B026 => CheckCategory::Flake8Bugbear,
            CheckCode::B027 => CheckCategory::Flake8Bugbear,
            CheckCode::B904 => CheckCategory::Flake8Bugbear,
            CheckCode::B905 => CheckCategory::Flake8Bugbear,
            // flake8-blind-except
            CheckCode::BLE001 => CheckCategory::Flake8BlindExcept,
            // flake8-comprehensions
            CheckCode::C400 => CheckCategory::Flake8Comprehensions,
            CheckCode::C401 => CheckCategory::Flake8Comprehensions,
            CheckCode::C402 => CheckCategory::Flake8Comprehensions,
            CheckCode::C403 => CheckCategory::Flake8Comprehensions,
            CheckCode::C404 => CheckCategory::Flake8Comprehensions,
            CheckCode::C405 => CheckCategory::Flake8Comprehensions,
            CheckCode::C406 => CheckCategory::Flake8Comprehensions,
            CheckCode::C408 => CheckCategory::Flake8Comprehensions,
            CheckCode::C409 => CheckCategory::Flake8Comprehensions,
            CheckCode::C410 => CheckCategory::Flake8Comprehensions,
            CheckCode::C411 => CheckCategory::Flake8Comprehensions,
            CheckCode::C413 => CheckCategory::Flake8Comprehensions,
            CheckCode::C414 => CheckCategory::Flake8Comprehensions,
            CheckCode::C415 => CheckCategory::Flake8Comprehensions,
            CheckCode::C416 => CheckCategory::Flake8Comprehensions,
            CheckCode::C417 => CheckCategory::Flake8Comprehensions,
            // mccabe
            CheckCode::C901 => CheckCategory::McCabe,
            // pydocstyle
            CheckCode::D100 => CheckCategory::Pydocstyle,
            CheckCode::D101 => CheckCategory::Pydocstyle,
            CheckCode::D102 => CheckCategory::Pydocstyle,
            CheckCode::D103 => CheckCategory::Pydocstyle,
            CheckCode::D104 => CheckCategory::Pydocstyle,
            CheckCode::D105 => CheckCategory::Pydocstyle,
            CheckCode::D106 => CheckCategory::Pydocstyle,
            CheckCode::D107 => CheckCategory::Pydocstyle,
            CheckCode::D200 => CheckCategory::Pydocstyle,
            CheckCode::D201 => CheckCategory::Pydocstyle,
            CheckCode::D202 => CheckCategory::Pydocstyle,
            CheckCode::D203 => CheckCategory::Pydocstyle,
            CheckCode::D204 => CheckCategory::Pydocstyle,
            CheckCode::D205 => CheckCategory::Pydocstyle,
            CheckCode::D206 => CheckCategory::Pydocstyle,
            CheckCode::D207 => CheckCategory::Pydocstyle,
            CheckCode::D208 => CheckCategory::Pydocstyle,
            CheckCode::D209 => CheckCategory::Pydocstyle,
            CheckCode::D210 => CheckCategory::Pydocstyle,
            CheckCode::D211 => CheckCategory::Pydocstyle,
            CheckCode::D212 => CheckCategory::Pydocstyle,
            CheckCode::D213 => CheckCategory::Pydocstyle,
            CheckCode::D214 => CheckCategory::Pydocstyle,
            CheckCode::D215 => CheckCategory::Pydocstyle,
            CheckCode::D300 => CheckCategory::Pydocstyle,
            CheckCode::D301 => CheckCategory::Pydocstyle,
            CheckCode::D400 => CheckCategory::Pydocstyle,
            CheckCode::D402 => CheckCategory::Pydocstyle,
            CheckCode::D403 => CheckCategory::Pydocstyle,
            CheckCode::D404 => CheckCategory::Pydocstyle,
            CheckCode::D405 => CheckCategory::Pydocstyle,
            CheckCode::D406 => CheckCategory::Pydocstyle,
            CheckCode::D407 => CheckCategory::Pydocstyle,
            CheckCode::D408 => CheckCategory::Pydocstyle,
            CheckCode::D409 => CheckCategory::Pydocstyle,
            CheckCode::D410 => CheckCategory::Pydocstyle,
            CheckCode::D411 => CheckCategory::Pydocstyle,
            CheckCode::D412 => CheckCategory::Pydocstyle,
            CheckCode::D413 => CheckCategory::Pydocstyle,
            CheckCode::D414 => CheckCategory::Pydocstyle,
            CheckCode::D415 => CheckCategory::Pydocstyle,
            CheckCode::D416 => CheckCategory::Pydocstyle,
            CheckCode::D417 => CheckCategory::Pydocstyle,
            CheckCode::D418 => CheckCategory::Pydocstyle,
            CheckCode::D419 => CheckCategory::Pydocstyle,
            // flake8-datetimez
            CheckCode::DTZ001 => CheckCategory::Flake8Datetimez,
            CheckCode::DTZ002 => CheckCategory::Flake8Datetimez,
            CheckCode::DTZ003 => CheckCategory::Flake8Datetimez,
            CheckCode::DTZ004 => CheckCategory::Flake8Datetimez,
            CheckCode::DTZ005 => CheckCategory::Flake8Datetimez,
            CheckCode::DTZ006 => CheckCategory::Flake8Datetimez,
            CheckCode::DTZ007 => CheckCategory::Flake8Datetimez,
            CheckCode::DTZ011 => CheckCategory::Flake8Datetimez,
            CheckCode::DTZ012 => CheckCategory::Flake8Datetimez,
            // pycodestyle (errors)
            CheckCode::E401 => CheckCategory::Pycodestyle,
            CheckCode::E402 => CheckCategory::Pycodestyle,
            CheckCode::E501 => CheckCategory::Pycodestyle,
            CheckCode::E711 => CheckCategory::Pycodestyle,
            CheckCode::E712 => CheckCategory::Pycodestyle,
            CheckCode::E713 => CheckCategory::Pycodestyle,
            CheckCode::E714 => CheckCategory::Pycodestyle,
            CheckCode::E721 => CheckCategory::Pycodestyle,
            CheckCode::E722 => CheckCategory::Pycodestyle,
            CheckCode::E731 => CheckCategory::Pycodestyle,
            CheckCode::E741 => CheckCategory::Pycodestyle,
            CheckCode::E742 => CheckCategory::Pycodestyle,
            CheckCode::E743 => CheckCategory::Pycodestyle,
            CheckCode::E902 => CheckCategory::Pycodestyle,
            CheckCode::E999 => CheckCategory::Pycodestyle,
            // flake8-errmsg
            CheckCode::EM101 => CheckCategory::Flake8ErrMsg,
            CheckCode::EM102 => CheckCategory::Flake8ErrMsg,
            CheckCode::EM103 => CheckCategory::Flake8ErrMsg,
            // eradicate
            CheckCode::ERA001 => CheckCategory::Eradicate,
            // pyflakes
            CheckCode::F401 => CheckCategory::Pyflakes,
            CheckCode::F402 => CheckCategory::Pyflakes,
            CheckCode::F403 => CheckCategory::Pyflakes,
            CheckCode::F404 => CheckCategory::Pyflakes,
            CheckCode::F405 => CheckCategory::Pyflakes,
            CheckCode::F406 => CheckCategory::Pyflakes,
            CheckCode::F407 => CheckCategory::Pyflakes,
            CheckCode::F501 => CheckCategory::Pyflakes,
            CheckCode::F502 => CheckCategory::Pyflakes,
            CheckCode::F503 => CheckCategory::Pyflakes,
            CheckCode::F504 => CheckCategory::Pyflakes,
            CheckCode::F505 => CheckCategory::Pyflakes,
            CheckCode::F506 => CheckCategory::Pyflakes,
            CheckCode::F507 => CheckCategory::Pyflakes,
            CheckCode::F508 => CheckCategory::Pyflakes,
            CheckCode::F509 => CheckCategory::Pyflakes,
            CheckCode::F521 => CheckCategory::Pyflakes,
            CheckCode::F522 => CheckCategory::Pyflakes,
            CheckCode::F523 => CheckCategory::Pyflakes,
            CheckCode::F524 => CheckCategory::Pyflakes,
            CheckCode::F525 => CheckCategory::Pyflakes,
            CheckCode::F541 => CheckCategory::Pyflakes,
            CheckCode::F601 => CheckCategory::Pyflakes,
            CheckCode::F602 => CheckCategory::Pyflakes,
            CheckCode::F621 => CheckCategory::Pyflakes,
            CheckCode::F622 => CheckCategory::Pyflakes,
            CheckCode::F631 => CheckCategory::Pyflakes,
            CheckCode::F632 => CheckCategory::Pyflakes,
            CheckCode::F633 => CheckCategory::Pyflakes,
            CheckCode::F634 => CheckCategory::Pyflakes,
            CheckCode::F701 => CheckCategory::Pyflakes,
            CheckCode::F702 => CheckCategory::Pyflakes,
            CheckCode::F704 => CheckCategory::Pyflakes,
            CheckCode::F706 => CheckCategory::Pyflakes,
            CheckCode::F707 => CheckCategory::Pyflakes,
            CheckCode::F722 => CheckCategory::Pyflakes,
            CheckCode::F811 => CheckCategory::Pyflakes,
            CheckCode::F821 => CheckCategory::Pyflakes,
            CheckCode::F822 => CheckCategory::Pyflakes,
            CheckCode::F823 => CheckCategory::Pyflakes,
            CheckCode::F841 => CheckCategory::Pyflakes,
            CheckCode::F842 => CheckCategory::Pyflakes,
            CheckCode::F901 => CheckCategory::Pyflakes,
            // flake8-boolean-trap
            CheckCode::FBT001 => CheckCategory::Flake8BooleanTrap,
            CheckCode::FBT002 => CheckCategory::Flake8BooleanTrap,
            CheckCode::FBT003 => CheckCategory::Flake8BooleanTrap,
            // isort
            CheckCode::I001 => CheckCategory::Isort,
            // flake8-import-conventions
            CheckCode::ICN001 => CheckCategory::Flake8ImportConventions,
            // flake8-implicit-str-concat
            CheckCode::ISC001 => CheckCategory::Flake8ImplicitStrConcat,
            CheckCode::ISC002 => CheckCategory::Flake8ImplicitStrConcat,
            CheckCode::ISC003 => CheckCategory::Flake8ImplicitStrConcat,
            // pep8-naming
            CheckCode::N801 => CheckCategory::PEP8Naming,
            CheckCode::N802 => CheckCategory::PEP8Naming,
            CheckCode::N803 => CheckCategory::PEP8Naming,
            CheckCode::N804 => CheckCategory::PEP8Naming,
            CheckCode::N805 => CheckCategory::PEP8Naming,
            CheckCode::N806 => CheckCategory::PEP8Naming,
            CheckCode::N807 => CheckCategory::PEP8Naming,
            CheckCode::N811 => CheckCategory::PEP8Naming,
            CheckCode::N812 => CheckCategory::PEP8Naming,
            CheckCode::N813 => CheckCategory::PEP8Naming,
            CheckCode::N814 => CheckCategory::PEP8Naming,
            CheckCode::N815 => CheckCategory::PEP8Naming,
            CheckCode::N816 => CheckCategory::PEP8Naming,
            CheckCode::N817 => CheckCategory::PEP8Naming,
            CheckCode::N818 => CheckCategory::PEP8Naming,
            // pandas-vet
            CheckCode::PD002 => CheckCategory::PandasVet,
            CheckCode::PD003 => CheckCategory::PandasVet,
            CheckCode::PD004 => CheckCategory::PandasVet,
            CheckCode::PD007 => CheckCategory::PandasVet,
            CheckCode::PD008 => CheckCategory::PandasVet,
            CheckCode::PD009 => CheckCategory::PandasVet,
            CheckCode::PD010 => CheckCategory::PandasVet,
            CheckCode::PD011 => CheckCategory::PandasVet,
            CheckCode::PD012 => CheckCategory::PandasVet,
            CheckCode::PD013 => CheckCategory::PandasVet,
            CheckCode::PD015 => CheckCategory::PandasVet,
            CheckCode::PD901 => CheckCategory::PandasVet,
            // pygrep-hooks
            CheckCode::PGH001 => CheckCategory::PygrepHooks,
            CheckCode::PGH002 => CheckCategory::PygrepHooks,
            CheckCode::PGH003 => CheckCategory::PygrepHooks,
            CheckCode::PGH004 => CheckCategory::PygrepHooks,
            // pylint
            CheckCode::PLC0414 => CheckCategory::Pylint,
            CheckCode::PLC2201 => CheckCategory::Pylint,
            CheckCode::PLC3002 => CheckCategory::Pylint,
            CheckCode::PLE0117 => CheckCategory::Pylint,
            CheckCode::PLE0118 => CheckCategory::Pylint,
            CheckCode::PLE1142 => CheckCategory::Pylint,
            CheckCode::PLR0206 => CheckCategory::Pylint,
            CheckCode::PLR0402 => CheckCategory::Pylint,
            CheckCode::PLR1701 => CheckCategory::Pylint,
            CheckCode::PLR1722 => CheckCategory::Pylint,
            CheckCode::PLW0120 => CheckCategory::Pylint,
            CheckCode::PLW0602 => CheckCategory::Pylint,
            // flake8-pytest-style
            CheckCode::PT001 => CheckCategory::Flake8PytestStyle,
            CheckCode::PT002 => CheckCategory::Flake8PytestStyle,
            CheckCode::PT003 => CheckCategory::Flake8PytestStyle,
            CheckCode::PT004 => CheckCategory::Flake8PytestStyle,
            CheckCode::PT005 => CheckCategory::Flake8PytestStyle,
            CheckCode::PT006 => CheckCategory::Flake8PytestStyle,
            CheckCode::PT007 => CheckCategory::Flake8PytestStyle,
            CheckCode::PT008 => CheckCategory::Flake8PytestStyle,
            CheckCode::PT009 => CheckCategory::Flake8PytestStyle,
            CheckCode::PT010 => CheckCategory::Flake8PytestStyle,
            CheckCode::PT011 => CheckCategory::Flake8PytestStyle,
            CheckCode::PT012 => CheckCategory::Flake8PytestStyle,
            CheckCode::PT013 => CheckCategory::Flake8PytestStyle,
            CheckCode::PT015 => CheckCategory::Flake8PytestStyle,
            CheckCode::PT016 => CheckCategory::Flake8PytestStyle,
            CheckCode::PT017 => CheckCategory::Flake8PytestStyle,
            CheckCode::PT018 => CheckCategory::Flake8PytestStyle,
            CheckCode::PT019 => CheckCategory::Flake8PytestStyle,
            CheckCode::PT020 => CheckCategory::Flake8PytestStyle,
            CheckCode::PT021 => CheckCategory::Flake8PytestStyle,
            CheckCode::PT022 => CheckCategory::Flake8PytestStyle,
            CheckCode::PT023 => CheckCategory::Flake8PytestStyle,
            CheckCode::PT024 => CheckCategory::Flake8PytestStyle,
            CheckCode::PT025 => CheckCategory::Flake8PytestStyle,
            CheckCode::PT026 => CheckCategory::Flake8PytestStyle,
            // flake8-quotes
            CheckCode::Q000 => CheckCategory::Flake8Quotes,
            CheckCode::Q001 => CheckCategory::Flake8Quotes,
            CheckCode::Q002 => CheckCategory::Flake8Quotes,
            CheckCode::Q003 => CheckCategory::Flake8Quotes,
            // flake8-return
            CheckCode::RET501 => CheckCategory::Flake8Return,
            CheckCode::RET502 => CheckCategory::Flake8Return,
            CheckCode::RET503 => CheckCategory::Flake8Return,
            CheckCode::RET504 => CheckCategory::Flake8Return,
            CheckCode::RET505 => CheckCategory::Flake8Return,
            CheckCode::RET506 => CheckCategory::Flake8Return,
            CheckCode::RET507 => CheckCategory::Flake8Return,
            CheckCode::RET508 => CheckCategory::Flake8Return,
            // flake8-bandit
            CheckCode::S101 => CheckCategory::Flake8Bandit,
            CheckCode::S102 => CheckCategory::Flake8Bandit,
            CheckCode::S103 => CheckCategory::Flake8Bandit,
            CheckCode::S104 => CheckCategory::Flake8Bandit,
            CheckCode::S105 => CheckCategory::Flake8Bandit,
            CheckCode::S106 => CheckCategory::Flake8Bandit,
            CheckCode::S107 => CheckCategory::Flake8Bandit,
            CheckCode::S108 => CheckCategory::Flake8Bandit,
            CheckCode::S113 => CheckCategory::Flake8Bandit,
            CheckCode::S324 => CheckCategory::Flake8Bandit,
            CheckCode::S506 => CheckCategory::Flake8Bandit,
            // flake8-simplify
            CheckCode::SIM101 => CheckCategory::Flake8Simplify,
            CheckCode::SIM102 => CheckCategory::Flake8Simplify,
            CheckCode::SIM105 => CheckCategory::Flake8Simplify,
            CheckCode::SIM107 => CheckCategory::Flake8Simplify,
            CheckCode::SIM108 => CheckCategory::Flake8Simplify,
            CheckCode::SIM109 => CheckCategory::Flake8Simplify,
            CheckCode::SIM110 => CheckCategory::Flake8Simplify,
            CheckCode::SIM111 => CheckCategory::Flake8Simplify,
            CheckCode::SIM117 => CheckCategory::Flake8Simplify,
            CheckCode::SIM201 => CheckCategory::Flake8Simplify,
            CheckCode::SIM202 => CheckCategory::Flake8Simplify,
            CheckCode::SIM208 => CheckCategory::Flake8Simplify,
            CheckCode::SIM118 => CheckCategory::Flake8Simplify,
            CheckCode::SIM220 => CheckCategory::Flake8Simplify,
            CheckCode::SIM221 => CheckCategory::Flake8Simplify,
            CheckCode::SIM222 => CheckCategory::Flake8Simplify,
            CheckCode::SIM223 => CheckCategory::Flake8Simplify,
            CheckCode::SIM300 => CheckCategory::Flake8Simplify,
            // flake8-debugger
            CheckCode::T100 => CheckCategory::Flake8Debugger,
            // flake8-print
            CheckCode::T201 => CheckCategory::Flake8Print,
            CheckCode::T203 => CheckCategory::Flake8Print,
            // flake8-tidy-imports
            CheckCode::TID251 => CheckCategory::Flake8TidyImports,
            CheckCode::TID252 => CheckCategory::Flake8TidyImports,
            // pyupgrade
            CheckCode::UP001 => CheckCategory::Pyupgrade,
            CheckCode::UP003 => CheckCategory::Pyupgrade,
            CheckCode::UP004 => CheckCategory::Pyupgrade,
            CheckCode::UP005 => CheckCategory::Pyupgrade,
            CheckCode::UP006 => CheckCategory::Pyupgrade,
            CheckCode::UP007 => CheckCategory::Pyupgrade,
            CheckCode::UP008 => CheckCategory::Pyupgrade,
            CheckCode::UP009 => CheckCategory::Pyupgrade,
            CheckCode::UP010 => CheckCategory::Pyupgrade,
            CheckCode::UP011 => CheckCategory::Pyupgrade,
            CheckCode::UP012 => CheckCategory::Pyupgrade,
            CheckCode::UP013 => CheckCategory::Pyupgrade,
            CheckCode::UP014 => CheckCategory::Pyupgrade,
            CheckCode::UP015 => CheckCategory::Pyupgrade,
            CheckCode::UP016 => CheckCategory::Pyupgrade,
            CheckCode::UP017 => CheckCategory::Pyupgrade,
            CheckCode::UP018 => CheckCategory::Pyupgrade,
            CheckCode::UP019 => CheckCategory::Pyupgrade,
            CheckCode::UP020 => CheckCategory::Pyupgrade,
            CheckCode::UP021 => CheckCategory::Pyupgrade,
            CheckCode::UP022 => CheckCategory::Pyupgrade,
            CheckCode::UP023 => CheckCategory::Pyupgrade,
            CheckCode::UP024 => CheckCategory::Pyupgrade,
            CheckCode::UP025 => CheckCategory::Pyupgrade,
            CheckCode::UP026 => CheckCategory::Pyupgrade,
            CheckCode::UP027 => CheckCategory::Pyupgrade,
            CheckCode::UP028 => CheckCategory::Pyupgrade,
            CheckCode::UP029 => CheckCategory::Pyupgrade,
            // pycodestyle (warnings)
            CheckCode::W292 => CheckCategory::Pycodestyle,
            CheckCode::W605 => CheckCategory::Pycodestyle,
            // flake8-2020
            CheckCode::YTT101 => CheckCategory::Flake82020,
            CheckCode::YTT102 => CheckCategory::Flake82020,
            CheckCode::YTT103 => CheckCategory::Flake82020,
            CheckCode::YTT201 => CheckCategory::Flake82020,
            CheckCode::YTT202 => CheckCategory::Flake82020,
            CheckCode::YTT203 => CheckCategory::Flake82020,
            CheckCode::YTT204 => CheckCategory::Flake82020,
            CheckCode::YTT301 => CheckCategory::Flake82020,
            CheckCode::YTT302 => CheckCategory::Flake82020,
            CheckCode::YTT303 => CheckCategory::Flake82020,
            // flake8-pie
            CheckCode::PIE790 => CheckCategory::Flake8Pie,
            CheckCode::PIE794 => CheckCategory::Flake8Pie,
            CheckCode::PIE807 => CheckCategory::Flake8Pie,
            // Ruff
            CheckCode::RUF001 => CheckCategory::Ruff,
            CheckCode::RUF002 => CheckCategory::Ruff,
            CheckCode::RUF003 => CheckCategory::Ruff,
            CheckCode::RUF004 => CheckCategory::Ruff,
            CheckCode::RUF100 => CheckCategory::Ruff,
        }
    }
}

impl CheckKind {
    /// A four-letter shorthand code for the check.
    pub fn code(&self) -> &'static CheckCode {
        match self {
            // pycodestyle (errors)
            CheckKind::AmbiguousClassName(..) => &CheckCode::E742,
            CheckKind::AmbiguousFunctionName(..) => &CheckCode::E743,
            CheckKind::AmbiguousVariableName(..) => &CheckCode::E741,
            CheckKind::AssertTuple => &CheckCode::F631,
            CheckKind::BreakOutsideLoop => &CheckCode::F701,
            CheckKind::ContinueOutsideLoop => &CheckCode::F702,
            CheckKind::DefaultExceptNotLast => &CheckCode::F707,
            CheckKind::DoNotAssignLambda(..) => &CheckCode::E731,
            CheckKind::DoNotUseBareExcept => &CheckCode::E722,
            CheckKind::FStringMissingPlaceholders => &CheckCode::F541,
            CheckKind::ForwardAnnotationSyntaxError(..) => &CheckCode::F722,
            CheckKind::FutureFeatureNotDefined(..) => &CheckCode::F407,
            CheckKind::IOError(..) => &CheckCode::E902,
            CheckKind::IfTuple => &CheckCode::F634,
            CheckKind::ImportShadowedByLoopVar(..) => &CheckCode::F402,
            CheckKind::ImportStarNotPermitted(..) => &CheckCode::F406,
            CheckKind::ImportStarUsage(..) => &CheckCode::F405,
            CheckKind::ImportStarUsed(..) => &CheckCode::F403,
            CheckKind::InvalidPrintSyntax => &CheckCode::F633,
            CheckKind::IsLiteral(..) => &CheckCode::F632,
            CheckKind::LateFutureImport => &CheckCode::F404,
            CheckKind::LineTooLong(..) => &CheckCode::E501,
            CheckKind::MultipleImportsOnOneLine => &CheckCode::E401,
            CheckKind::ModuleImportNotAtTopOfFile => &CheckCode::E402,
            CheckKind::MultiValueRepeatedKeyLiteral => &CheckCode::F601,
            CheckKind::MultiValueRepeatedKeyVariable(..) => &CheckCode::F602,
            CheckKind::NoneComparison(..) => &CheckCode::E711,
            CheckKind::NotInTest => &CheckCode::E713,
            CheckKind::NotIsTest => &CheckCode::E714,
            CheckKind::PercentFormatExpectedMapping => &CheckCode::F502,
            CheckKind::PercentFormatExpectedSequence => &CheckCode::F503,
            CheckKind::PercentFormatExtraNamedArguments(..) => &CheckCode::F504,
            CheckKind::PercentFormatInvalidFormat(..) => &CheckCode::F501,
            CheckKind::PercentFormatMissingArgument(..) => &CheckCode::F505,
            CheckKind::PercentFormatMixedPositionalAndNamed => &CheckCode::F506,
            CheckKind::PercentFormatPositionalCountMismatch(..) => &CheckCode::F507,
            CheckKind::PercentFormatStarRequiresSequence => &CheckCode::F508,
            CheckKind::PercentFormatUnsupportedFormatCharacter(..) => &CheckCode::F509,
            CheckKind::RaiseNotImplemented => &CheckCode::F901,
            CheckKind::ReturnOutsideFunction => &CheckCode::F706,
            CheckKind::StringDotFormatExtraNamedArguments(..) => &CheckCode::F522,
            CheckKind::StringDotFormatExtraPositionalArguments(..) => &CheckCode::F523,
            CheckKind::StringDotFormatInvalidFormat(..) => &CheckCode::F521,
            CheckKind::StringDotFormatMissingArguments(..) => &CheckCode::F524,
            CheckKind::StringDotFormatMixingAutomatic => &CheckCode::F525,
            CheckKind::SyntaxError(..) => &CheckCode::E999,
            CheckKind::ExpressionsInStarAssignment => &CheckCode::F621,
            CheckKind::TrueFalseComparison(..) => &CheckCode::E712,
            CheckKind::TwoStarredExpressions => &CheckCode::F622,
            CheckKind::TypeComparison => &CheckCode::E721,
            CheckKind::UndefinedExport(..) => &CheckCode::F822,
            CheckKind::UndefinedLocal(..) => &CheckCode::F823,
            CheckKind::RedefinedWhileUnused(..) => &CheckCode::F811,
            CheckKind::UndefinedName(..) => &CheckCode::F821,
            CheckKind::UnusedImport(..) => &CheckCode::F401,
            CheckKind::UnusedVariable(..) => &CheckCode::F841,
            CheckKind::UnusedAnnotation(..) => &CheckCode::F842,
            CheckKind::YieldOutsideFunction(..) => &CheckCode::F704,
            // pycodestyle (warnings)
            CheckKind::NoNewLineAtEndOfFile => &CheckCode::W292,
            CheckKind::InvalidEscapeSequence(..) => &CheckCode::W605,
            // pylint
            CheckKind::AwaitOutsideAsync => &CheckCode::PLE1142,
            CheckKind::ConsiderMergingIsinstance(..) => &CheckCode::PLR1701,
            CheckKind::ConsiderUsingFromImport(..) => &CheckCode::PLR0402,
            CheckKind::GlobalVariableNotAssigned(..) => &CheckCode::PLW0602,
            CheckKind::MisplacedComparisonConstant(..) => &CheckCode::PLC2201,
            CheckKind::PropertyWithParameters => &CheckCode::PLR0206,
            CheckKind::UnnecessaryDirectLambdaCall => &CheckCode::PLC3002,
            CheckKind::UseSysExit(..) => &CheckCode::PLR1722,
            CheckKind::NonlocalWithoutBinding(..) => &CheckCode::PLE0117,
            CheckKind::UsedPriorGlobalDeclaration(..) => &CheckCode::PLE0118,
            CheckKind::UselessElseOnLoop => &CheckCode::PLW0120,
            CheckKind::UselessImportAlias => &CheckCode::PLC0414,
            // flake8-builtins
            CheckKind::BuiltinVariableShadowing(..) => &CheckCode::A001,
            CheckKind::BuiltinArgumentShadowing(..) => &CheckCode::A002,
            CheckKind::BuiltinAttributeShadowing(..) => &CheckCode::A003,
            // flake8-bugbear
            CheckKind::AbstractBaseClassWithoutAbstractMethod(..) => &CheckCode::B024,
            CheckKind::AssignmentToOsEnviron => &CheckCode::B003,
            CheckKind::CachedInstanceMethod => &CheckCode::B019,
            CheckKind::CannotRaiseLiteral => &CheckCode::B016,
            CheckKind::DoNotAssertFalse => &CheckCode::B011,
            CheckKind::DuplicateHandlerException(..) => &CheckCode::B014,
            CheckKind::DuplicateTryBlockException(..) => &CheckCode::B025,
            CheckKind::EmptyMethodWithoutAbstractDecorator(..) => &CheckCode::B027,
            CheckKind::FStringDocstring => &CheckCode::B021,
            CheckKind::FunctionCallArgumentDefault(..) => &CheckCode::B008,
            CheckKind::FunctionUsesLoopVariable(..) => &CheckCode::B023,
            CheckKind::GetAttrWithConstant => &CheckCode::B009,
            CheckKind::JumpStatementInFinally(..) => &CheckCode::B012,
            CheckKind::LoopVariableOverridesIterator(..) => &CheckCode::B020,
            CheckKind::MutableArgumentDefault => &CheckCode::B006,
            CheckKind::NoAssertRaisesException => &CheckCode::B017,
            CheckKind::RaiseWithoutFromInsideExcept => &CheckCode::B904,
            CheckKind::ZipWithoutExplicitStrict => &CheckCode::B905,
            CheckKind::RedundantTupleInExceptionHandler(..) => &CheckCode::B013,
            CheckKind::SetAttrWithConstant => &CheckCode::B010,
            CheckKind::StarArgUnpackingAfterKeywordArg => &CheckCode::B026,
            CheckKind::StripWithMultiCharacters => &CheckCode::B005,
            CheckKind::UnaryPrefixIncrement => &CheckCode::B002,
            CheckKind::UnreliableCallableCheck => &CheckCode::B004,
            CheckKind::UnusedLoopControlVariable(..) => &CheckCode::B007,
            CheckKind::UselessComparison => &CheckCode::B015,
            CheckKind::UselessContextlibSuppress => &CheckCode::B022,
            CheckKind::UselessExpression => &CheckCode::B018,
            // flake8-blind-except
            CheckKind::BlindExcept(..) => &CheckCode::BLE001,
            // flake8-comprehensions
            CheckKind::UnnecessaryGeneratorList => &CheckCode::C400,
            CheckKind::UnnecessaryGeneratorSet => &CheckCode::C401,
            CheckKind::UnnecessaryGeneratorDict => &CheckCode::C402,
            CheckKind::UnnecessaryListComprehensionSet => &CheckCode::C403,
            CheckKind::UnnecessaryListComprehensionDict => &CheckCode::C404,
            CheckKind::UnnecessaryLiteralSet(..) => &CheckCode::C405,
            CheckKind::UnnecessaryLiteralDict(..) => &CheckCode::C406,
            CheckKind::UnnecessaryCollectionCall(..) => &CheckCode::C408,
            CheckKind::UnnecessaryLiteralWithinTupleCall(..) => &CheckCode::C409,
            CheckKind::UnnecessaryLiteralWithinListCall(..) => &CheckCode::C410,
            CheckKind::UnnecessaryListCall => &CheckCode::C411,
            CheckKind::UnnecessaryCallAroundSorted(..) => &CheckCode::C413,
            CheckKind::UnnecessaryDoubleCastOrProcess(..) => &CheckCode::C414,
            CheckKind::UnnecessarySubscriptReversal(..) => &CheckCode::C415,
            CheckKind::UnnecessaryComprehension(..) => &CheckCode::C416,
            CheckKind::UnnecessaryMap(..) => &CheckCode::C417,
            // flake8-debugger
            CheckKind::Debugger(..) => &CheckCode::T100,
            // flake8-tidy-imports
            CheckKind::BannedApi { .. } => &CheckCode::TID251,
            CheckKind::BannedRelativeImport(..) => &CheckCode::TID252,
            // flake8-return
            CheckKind::UnnecessaryReturnNone => &CheckCode::RET501,
            CheckKind::ImplicitReturnValue => &CheckCode::RET502,
            CheckKind::ImplicitReturn => &CheckCode::RET503,
            CheckKind::UnnecessaryAssign => &CheckCode::RET504,
            CheckKind::SuperfluousElseReturn(..) => &CheckCode::RET505,
            CheckKind::SuperfluousElseRaise(..) => &CheckCode::RET506,
            CheckKind::SuperfluousElseContinue(..) => &CheckCode::RET507,
            CheckKind::SuperfluousElseBreak(..) => &CheckCode::RET508,
            // flake8-implicit-str-concat
            CheckKind::SingleLineImplicitStringConcatenation => &CheckCode::ISC001,
            CheckKind::MultiLineImplicitStringConcatenation => &CheckCode::ISC002,
            CheckKind::ExplicitStringConcatenation => &CheckCode::ISC003,
            // flake8-print
            CheckKind::PrintFound => &CheckCode::T201,
            CheckKind::PPrintFound => &CheckCode::T203,
            // flake8-quotes
            CheckKind::BadQuotesInlineString(..) => &CheckCode::Q000,
            CheckKind::BadQuotesMultilineString(..) => &CheckCode::Q001,
            CheckKind::BadQuotesDocstring(..) => &CheckCode::Q002,
            CheckKind::AvoidQuoteEscape => &CheckCode::Q003,
            // flake8-annotations
            CheckKind::MissingTypeFunctionArgument(..) => &CheckCode::ANN001,
            CheckKind::MissingTypeArgs(..) => &CheckCode::ANN002,
            CheckKind::MissingTypeKwargs(..) => &CheckCode::ANN003,
            CheckKind::MissingTypeSelf(..) => &CheckCode::ANN101,
            CheckKind::MissingTypeCls(..) => &CheckCode::ANN102,
            CheckKind::MissingReturnTypePublicFunction(..) => &CheckCode::ANN201,
            CheckKind::MissingReturnTypePrivateFunction(..) => &CheckCode::ANN202,
            CheckKind::MissingReturnTypeSpecialMethod(..) => &CheckCode::ANN204,
            CheckKind::MissingReturnTypeStaticMethod(..) => &CheckCode::ANN205,
            CheckKind::MissingReturnTypeClassMethod(..) => &CheckCode::ANN206,
            CheckKind::DynamicallyTypedExpression(..) => &CheckCode::ANN401,
            // flake8-2020
            CheckKind::SysVersionSlice3Referenced => &CheckCode::YTT101,
            CheckKind::SysVersion2Referenced => &CheckCode::YTT102,
            CheckKind::SysVersionCmpStr3 => &CheckCode::YTT103,
            CheckKind::SysVersionInfo0Eq3Referenced => &CheckCode::YTT201,
            CheckKind::SixPY3Referenced => &CheckCode::YTT202,
            CheckKind::SysVersionInfo1CmpInt => &CheckCode::YTT203,
            CheckKind::SysVersionInfoMinorCmpInt => &CheckCode::YTT204,
            CheckKind::SysVersion0Referenced => &CheckCode::YTT301,
            CheckKind::SysVersionCmpStr10 => &CheckCode::YTT302,
            CheckKind::SysVersionSlice1Referenced => &CheckCode::YTT303,
            // flake8-simplify
            CheckKind::AAndNotA(..) => &CheckCode::SIM220,
            CheckKind::AOrNotA(..) => &CheckCode::SIM221,
            CheckKind::AndFalse => &CheckCode::SIM223,
            CheckKind::CompareWithTuple(..) => &CheckCode::SIM109,
            CheckKind::ConvertLoopToAll(..) => &CheckCode::SIM111,
            CheckKind::ConvertLoopToAny(..) => &CheckCode::SIM110,
<<<<<<< HEAD
            CheckKind::NegateEqualOp(..) => &CheckCode::SIM201,
            CheckKind::NegateNotEqualOp(..) => &CheckCode::SIM202,
            CheckKind::DoubleNegation(..) => &CheckCode::SIM208,
=======
            CheckKind::DuplicateIsinstanceCall(..) => &CheckCode::SIM101,
>>>>>>> 0a940b3c
            CheckKind::KeyInDict(..) => &CheckCode::SIM118,
            CheckKind::MultipleWithStatements => &CheckCode::SIM117,
            CheckKind::NestedIfStatements => &CheckCode::SIM102,
            CheckKind::OrTrue => &CheckCode::SIM222,
            CheckKind::ReturnInTryExceptFinally => &CheckCode::SIM107,
            CheckKind::UseContextlibSuppress(..) => &CheckCode::SIM105,
            CheckKind::UseTernaryOperator(..) => &CheckCode::SIM108,
            CheckKind::YodaConditions(..) => &CheckCode::SIM300,
            // pyupgrade
            CheckKind::ConvertNamedTupleFunctionalToClass(..) => &CheckCode::UP014,
            CheckKind::ConvertTypedDictFunctionalToClass(..) => &CheckCode::UP013,
            CheckKind::DatetimeTimezoneUTC => &CheckCode::UP017,
            CheckKind::DeprecatedUnittestAlias(..) => &CheckCode::UP005,
            CheckKind::NativeLiterals(..) => &CheckCode::UP018,
            CheckKind::OSErrorAlias(..) => &CheckCode::UP024,
            CheckKind::OpenAlias => &CheckCode::UP020,
            CheckKind::PEP3120UnnecessaryCodingComment => &CheckCode::UP009,
            CheckKind::RedundantOpenModes(..) => &CheckCode::UP015,
            CheckKind::RemoveSixCompat => &CheckCode::UP016,
            CheckKind::ReplaceStdoutStderr => &CheckCode::UP022,
            CheckKind::ReplaceUniversalNewlines => &CheckCode::UP021,
            CheckKind::RewriteCElementTree => &CheckCode::UP023,
            CheckKind::RewriteListComprehension => &CheckCode::UP027,
            CheckKind::RewriteMockImport(..) => &CheckCode::UP026,
            CheckKind::RewriteUnicodeLiteral => &CheckCode::UP025,
            CheckKind::RewriteYieldFrom => &CheckCode::UP028,
            CheckKind::SuperCallWithParameters => &CheckCode::UP008,
            CheckKind::TypeOfPrimitive(..) => &CheckCode::UP003,
            CheckKind::TypingTextStrAlias => &CheckCode::UP019,
            CheckKind::UnnecessaryBuiltinImport(..) => &CheckCode::UP029,
            CheckKind::UnnecessaryEncodeUTF8 => &CheckCode::UP012,
            CheckKind::UnnecessaryFutureImport(..) => &CheckCode::UP010,
            CheckKind::UnnecessaryLRUCacheParams => &CheckCode::UP011,
            CheckKind::UsePEP585Annotation(..) => &CheckCode::UP006,
            CheckKind::UsePEP604Annotation => &CheckCode::UP007,
            CheckKind::UselessMetaclassType => &CheckCode::UP001,
            CheckKind::UselessObjectInheritance(..) => &CheckCode::UP004,
            // pydocstyle
            CheckKind::BlankLineAfterLastSection(..) => &CheckCode::D413,
            CheckKind::BlankLineAfterSection(..) => &CheckCode::D410,
            CheckKind::BlankLineBeforeSection(..) => &CheckCode::D411,
            CheckKind::CapitalizeSectionName(..) => &CheckCode::D405,
            CheckKind::DashedUnderlineAfterSection(..) => &CheckCode::D407,
            CheckKind::DocumentAllArguments(..) => &CheckCode::D417,
            CheckKind::EndsInPeriod => &CheckCode::D400,
            CheckKind::EndsInPunctuation => &CheckCode::D415,
            CheckKind::FirstLineCapitalized => &CheckCode::D403,
            CheckKind::FitsOnOneLine => &CheckCode::D200,
            CheckKind::IndentWithSpaces => &CheckCode::D206,
            CheckKind::MagicMethod => &CheckCode::D105,
            CheckKind::MultiLineSummaryFirstLine => &CheckCode::D212,
            CheckKind::MultiLineSummarySecondLine => &CheckCode::D213,
            CheckKind::NewLineAfterLastParagraph => &CheckCode::D209,
            CheckKind::NewLineAfterSectionName(..) => &CheckCode::D406,
            CheckKind::NoBlankLineAfterFunction(..) => &CheckCode::D202,
            CheckKind::BlankLineAfterSummary(..) => &CheckCode::D205,
            CheckKind::NoBlankLineBeforeClass(..) => &CheckCode::D211,
            CheckKind::NoBlankLineBeforeFunction(..) => &CheckCode::D201,
            CheckKind::NoBlankLinesBetweenHeaderAndContent(..) => &CheckCode::D412,
            CheckKind::NoOverIndentation => &CheckCode::D208,
            CheckKind::NoSignature => &CheckCode::D402,
            CheckKind::NoSurroundingWhitespace => &CheckCode::D210,
            CheckKind::NoThisPrefix => &CheckCode::D404,
            CheckKind::NoUnderIndentation => &CheckCode::D207,
            CheckKind::NonEmpty => &CheckCode::D419,
            CheckKind::NonEmptySection(..) => &CheckCode::D414,
            CheckKind::OneBlankLineAfterClass(..) => &CheckCode::D204,
            CheckKind::OneBlankLineBeforeClass(..) => &CheckCode::D203,
            CheckKind::PublicClass => &CheckCode::D101,
            CheckKind::PublicFunction => &CheckCode::D103,
            CheckKind::PublicInit => &CheckCode::D107,
            CheckKind::PublicMethod => &CheckCode::D102,
            CheckKind::PublicModule => &CheckCode::D100,
            CheckKind::PublicNestedClass => &CheckCode::D106,
            CheckKind::PublicPackage => &CheckCode::D104,
            CheckKind::SectionNameEndsInColon(..) => &CheckCode::D416,
            CheckKind::SectionNotOverIndented(..) => &CheckCode::D214,
            CheckKind::SectionUnderlineAfterName(..) => &CheckCode::D408,
            CheckKind::SectionUnderlineMatchesSectionLength(..) => &CheckCode::D409,
            CheckKind::SectionUnderlineNotOverIndented(..) => &CheckCode::D215,
            CheckKind::SkipDocstring => &CheckCode::D418,
            CheckKind::UsesRPrefixForBackslashedContent => &CheckCode::D301,
            CheckKind::UsesTripleQuotes => &CheckCode::D300,
            // pep8-naming
            CheckKind::InvalidClassName(..) => &CheckCode::N801,
            CheckKind::InvalidFunctionName(..) => &CheckCode::N802,
            CheckKind::InvalidArgumentName(..) => &CheckCode::N803,
            CheckKind::InvalidFirstArgumentNameForClassMethod => &CheckCode::N804,
            CheckKind::InvalidFirstArgumentNameForMethod => &CheckCode::N805,
            CheckKind::NonLowercaseVariableInFunction(..) => &CheckCode::N806,
            CheckKind::DunderFunctionName => &CheckCode::N807,
            CheckKind::ConstantImportedAsNonConstant(..) => &CheckCode::N811,
            CheckKind::LowercaseImportedAsNonLowercase(..) => &CheckCode::N812,
            CheckKind::CamelcaseImportedAsLowercase(..) => &CheckCode::N813,
            CheckKind::CamelcaseImportedAsConstant(..) => &CheckCode::N814,
            CheckKind::MixedCaseVariableInClassScope(..) => &CheckCode::N815,
            CheckKind::MixedCaseVariableInGlobalScope(..) => &CheckCode::N816,
            CheckKind::CamelcaseImportedAsAcronym(..) => &CheckCode::N817,
            CheckKind::ErrorSuffixOnExceptionName(..) => &CheckCode::N818,
            // isort
            CheckKind::UnsortedImports => &CheckCode::I001,
            // eradicate
            CheckKind::CommentedOutCode => &CheckCode::ERA001,
            // flake8-bandit
            CheckKind::AssertUsed => &CheckCode::S101,
            CheckKind::ExecUsed => &CheckCode::S102,
            CheckKind::BadFilePermissions(..) => &CheckCode::S103,
            CheckKind::HardcodedBindAllInterfaces => &CheckCode::S104,
            CheckKind::HardcodedPasswordString(..) => &CheckCode::S105,
            CheckKind::HardcodedPasswordFuncArg(..) => &CheckCode::S106,
            CheckKind::HardcodedPasswordDefault(..) => &CheckCode::S107,
            CheckKind::HardcodedTempFile(..) => &CheckCode::S108,
            CheckKind::RequestWithoutTimeout(..) => &CheckCode::S113,
            CheckKind::HashlibInsecureHashFunction(..) => &CheckCode::S324,
            CheckKind::UnsafeYAMLLoad(..) => &CheckCode::S506,
            // mccabe
            CheckKind::FunctionIsTooComplex(..) => &CheckCode::C901,
            // flake8-boolean-trap
            CheckKind::BooleanPositionalArgInFunctionDefinition => &CheckCode::FBT001,
            CheckKind::BooleanDefaultValueInFunctionDefinition => &CheckCode::FBT002,
            CheckKind::BooleanPositionalValueInFunctionCall => &CheckCode::FBT003,
            // pygrep-hooks
            CheckKind::NoEval => &CheckCode::PGH001,
            CheckKind::DeprecatedLogWarn => &CheckCode::PGH002,
            CheckKind::BlanketTypeIgnore => &CheckCode::PGH003,
            CheckKind::BlanketNOQA => &CheckCode::PGH004,
            // flake8-unused-arguments
            CheckKind::UnusedFunctionArgument(..) => &CheckCode::ARG001,
            CheckKind::UnusedMethodArgument(..) => &CheckCode::ARG002,
            CheckKind::UnusedClassMethodArgument(..) => &CheckCode::ARG003,
            CheckKind::UnusedStaticMethodArgument(..) => &CheckCode::ARG004,
            CheckKind::UnusedLambdaArgument(..) => &CheckCode::ARG005,
            // flake8-import-conventions
            CheckKind::ImportAliasIsNotConventional(..) => &CheckCode::ICN001,
            // pandas-vet
            CheckKind::UseOfInplaceArgument => &CheckCode::PD002,
            CheckKind::UseOfDotIsNull => &CheckCode::PD003,
            CheckKind::UseOfDotNotNull => &CheckCode::PD004,
            CheckKind::UseOfDotIx => &CheckCode::PD007,
            CheckKind::UseOfDotAt => &CheckCode::PD008,
            CheckKind::UseOfDotIat => &CheckCode::PD009,
            CheckKind::UseOfDotPivotOrUnstack => &CheckCode::PD010,
            CheckKind::UseOfDotValues => &CheckCode::PD011,
            CheckKind::UseOfDotReadTable => &CheckCode::PD012,
            CheckKind::UseOfDotStack => &CheckCode::PD013,
            CheckKind::UseOfPdMerge => &CheckCode::PD015,
            CheckKind::DfIsABadVariableName => &CheckCode::PD901,
            // flake8-errmsg
            CheckKind::RawStringInException => &CheckCode::EM101,
            CheckKind::FStringInException => &CheckCode::EM102,
            CheckKind::DotFormatInException => &CheckCode::EM103,
            // flake8-datetimez
            CheckKind::CallDatetimeWithoutTzinfo => &CheckCode::DTZ001,
            CheckKind::CallDatetimeToday => &CheckCode::DTZ002,
            CheckKind::CallDatetimeUtcnow => &CheckCode::DTZ003,
            CheckKind::CallDatetimeUtcfromtimestamp => &CheckCode::DTZ004,
            CheckKind::CallDatetimeNowWithoutTzinfo => &CheckCode::DTZ005,
            CheckKind::CallDatetimeFromtimestamp => &CheckCode::DTZ006,
            CheckKind::CallDatetimeStrptimeWithoutZone => &CheckCode::DTZ007,
            CheckKind::CallDateToday => &CheckCode::DTZ011,
            CheckKind::CallDateFromtimestamp => &CheckCode::DTZ012,
            // flake8-pytest-style
            CheckKind::IncorrectFixtureParenthesesStyle(..) => &CheckCode::PT001,
            CheckKind::FixturePositionalArgs(..) => &CheckCode::PT002,
            CheckKind::ExtraneousScopeFunction => &CheckCode::PT003,
            CheckKind::MissingFixtureNameUnderscore(..) => &CheckCode::PT004,
            CheckKind::IncorrectFixtureNameUnderscore(..) => &CheckCode::PT005,
            CheckKind::ParametrizeNamesWrongType(..) => &CheckCode::PT006,
            CheckKind::ParametrizeValuesWrongType(..) => &CheckCode::PT007,
            CheckKind::PatchWithLambda => &CheckCode::PT008,
            CheckKind::UnittestAssertion(..) => &CheckCode::PT009,
            CheckKind::RaisesWithoutException => &CheckCode::PT010,
            CheckKind::RaisesTooBroad(..) => &CheckCode::PT011,
            CheckKind::RaisesWithMultipleStatements => &CheckCode::PT012,
            CheckKind::IncorrectPytestImport => &CheckCode::PT013,
            CheckKind::AssertAlwaysFalse => &CheckCode::PT015,
            CheckKind::FailWithoutMessage => &CheckCode::PT016,
            CheckKind::AssertInExcept(..) => &CheckCode::PT017,
            CheckKind::CompositeAssertion => &CheckCode::PT018,
            CheckKind::FixtureParamWithoutValue(..) => &CheckCode::PT019,
            CheckKind::DeprecatedYieldFixture => &CheckCode::PT020,
            CheckKind::FixtureFinalizerCallback => &CheckCode::PT021,
            CheckKind::UselessYieldFixture(..) => &CheckCode::PT022,
            CheckKind::IncorrectMarkParenthesesStyle(..) => &CheckCode::PT023,
            CheckKind::UnnecessaryAsyncioMarkOnFixture => &CheckCode::PT024,
            CheckKind::ErroneousUseFixturesOnFixture => &CheckCode::PT025,
            CheckKind::UseFixturesWithoutParameters => &CheckCode::PT026,
            // flake8-pie
            CheckKind::NoUnnecessaryPass => &CheckCode::PIE790,
            CheckKind::DupeClassFieldDefinitions(..) => &CheckCode::PIE794,
            CheckKind::PreferListBuiltin => &CheckCode::PIE807,
            // Ruff
            CheckKind::AmbiguousUnicodeCharacterString(..) => &CheckCode::RUF001,
            CheckKind::AmbiguousUnicodeCharacterDocstring(..) => &CheckCode::RUF002,
            CheckKind::AmbiguousUnicodeCharacterComment(..) => &CheckCode::RUF003,
            CheckKind::KeywordArgumentBeforeStarArgument(..) => &CheckCode::RUF004,
            CheckKind::UnusedNOQA(..) => &CheckCode::RUF100,
        }
    }

    /// The body text for the check.
    pub fn body(&self) -> String {
        match self {
            // pycodestyle (errors)
            CheckKind::AmbiguousClassName(name) => {
                format!("Ambiguous class name: `{name}`")
            }
            CheckKind::AmbiguousFunctionName(name) => {
                format!("Ambiguous function name: `{name}`")
            }
            CheckKind::AmbiguousVariableName(name) => {
                format!("Ambiguous variable name: `{name}`")
            }
            CheckKind::AssertTuple => {
                "Assert test is a non-empty tuple, which is always `True`".to_string()
            }
            CheckKind::BreakOutsideLoop => "`break` outside loop".to_string(),
            CheckKind::ContinueOutsideLoop => "`continue` not properly in loop".to_string(),
            CheckKind::DefaultExceptNotLast => {
                "An `except` block as not the last exception handler".to_string()
            }
            CheckKind::DoNotAssignLambda(..) => {
                "Do not assign a `lambda` expression, use a `def`".to_string()
            }
            CheckKind::DoNotUseBareExcept => "Do not use bare `except`".to_string(),
            CheckKind::ForwardAnnotationSyntaxError(body) => {
                format!("Syntax error in forward annotation: `{body}`")
            }
            CheckKind::FStringMissingPlaceholders => {
                "f-string without any placeholders".to_string()
            }
            CheckKind::FutureFeatureNotDefined(name) => {
                format!("Future feature `{name}` is not defined")
            }
            CheckKind::IOError(message) => message.clone(),
            CheckKind::IfTuple => "If test is a tuple, which is always `True`".to_string(),
            CheckKind::InvalidPrintSyntax => {
                "Use of `>>` is invalid with `print` function".to_string()
            }
            CheckKind::ImportShadowedByLoopVar(name, line) => {
                format!("Import `{name}` from line {line} shadowed by loop variable")
            }
            CheckKind::ImportStarNotPermitted(name) => {
                format!("`from {name} import *` only allowed at module level")
            }
            CheckKind::ImportStarUsed(name) => {
                format!("`from {name} import *` used; unable to detect undefined names")
            }
            CheckKind::ImportStarUsage(name, sources) => {
                let sources = sources
                    .iter()
                    .map(|source| format!("`{source}`"))
                    .join(", ");
                format!("`{name}` may be undefined, or defined from star imports: {sources}")
            }
            CheckKind::IsLiteral(cmpop) => match cmpop {
                IsCmpop::Is => "Use `==` to compare constant literals".to_string(),
                IsCmpop::IsNot => "Use `!=` to compare constant literals".to_string(),
            },
            CheckKind::LateFutureImport => {
                "`from __future__` imports must occur at the beginning of the file".to_string()
            }
            CheckKind::LineTooLong(length, limit) => {
                format!("Line too long ({length} > {limit} characters)")
            }
            CheckKind::ModuleImportNotAtTopOfFile => {
                "Module level import not at top of file".to_string()
            }
            CheckKind::MultipleImportsOnOneLine => "Multiple imports on one line".to_string(),
            CheckKind::MultiValueRepeatedKeyLiteral => {
                "Dictionary key literal repeated".to_string()
            }
            CheckKind::MultiValueRepeatedKeyVariable(name) => {
                format!("Dictionary key `{name}` repeated")
            }
            CheckKind::NoneComparison(op) => match op {
                EqCmpop::Eq => "Comparison to `None` should be `cond is None`".to_string(),
                EqCmpop::NotEq => "Comparison to `None` should be `cond is not None`".to_string(),
            },
            CheckKind::NotInTest => "Test for membership should be `not in`".to_string(),
            CheckKind::NotIsTest => "Test for object identity should be `is not`".to_string(),
            CheckKind::PercentFormatInvalidFormat(message) => {
                format!("'...' % ... has invalid format string: {message}")
            }
            CheckKind::PercentFormatUnsupportedFormatCharacter(char) => {
                format!("'...' % ... has unsupported format character '{char}'")
            }
            CheckKind::PercentFormatExpectedMapping => {
                "'...' % ... expected mapping but got sequence".to_string()
            }
            CheckKind::PercentFormatExpectedSequence => {
                "'...' % ... expected sequence but got mapping".to_string()
            }
            CheckKind::PercentFormatExtraNamedArguments(missing) => {
                let message = missing.join(", ");
                format!("'...' % ... has unused named argument(s): {message}")
            }
            CheckKind::PercentFormatMissingArgument(missing) => {
                let message = missing.join(", ");
                format!("'...' % ... is missing argument(s) for placeholder(s): {message}")
            }
            CheckKind::PercentFormatMixedPositionalAndNamed => {
                "'...' % ... has mixed positional and named placeholders".to_string()
            }
            CheckKind::PercentFormatPositionalCountMismatch(wanted, got) => {
                format!("'...' % ... has {wanted} placeholder(s) but {got} substitution(s)")
            }
            CheckKind::PercentFormatStarRequiresSequence => {
                "'...' % ... `*` specifier requires sequence".to_string()
            }
            CheckKind::RaiseNotImplemented => {
                "`raise NotImplemented` should be `raise NotImplementedError`".to_string()
            }
            CheckKind::RedefinedWhileUnused(name, line) => {
                format!("Redefinition of unused `{name}` from line {line}")
            }
            CheckKind::ReturnOutsideFunction => {
                "`return` statement outside of a function/method".to_string()
            }
            CheckKind::StringDotFormatExtraNamedArguments(missing) => {
                let message = missing.join(", ");
                format!("'...'.format(...) has unused named argument(s): {message}")
            }
            CheckKind::StringDotFormatExtraPositionalArguments(missing) => {
                let message = missing.join(", ");
                format!("'...'.format(...) has unused arguments at position(s): {message}")
            }
            CheckKind::StringDotFormatInvalidFormat(message) => {
                format!("'...'.format(...) has invalid format string: {message}")
            }
            CheckKind::StringDotFormatMissingArguments(missing) => {
                let message = missing.join(", ");
                format!("'...'.format(...) is missing argument(s) for placeholder(s): {message}")
            }
            CheckKind::StringDotFormatMixingAutomatic => {
                "'...'.format(...) mixes automatic and manual numbering".to_string()
            }
            CheckKind::SyntaxError(message) => format!("SyntaxError: {message}"),
            CheckKind::ExpressionsInStarAssignment => {
                "Too many expressions in star-unpacking assignment".to_string()
            }
            CheckKind::TrueFalseComparison(true, EqCmpop::Eq) => {
                "Comparison to `True` should be `cond is True`".to_string()
            }
            CheckKind::TrueFalseComparison(true, EqCmpop::NotEq) => {
                "Comparison to `True` should be `cond is not True`".to_string()
            }
            CheckKind::TrueFalseComparison(false, EqCmpop::Eq) => {
                "Comparison to `False` should be `cond is False`".to_string()
            }
            CheckKind::TrueFalseComparison(false, EqCmpop::NotEq) => {
                "Comparison to `False` should be `cond is not False`".to_string()
            }
            CheckKind::TwoStarredExpressions => "Two starred expressions in assignment".to_string(),
            CheckKind::TypeComparison => "Do not compare types, use `isinstance()`".to_string(),
            CheckKind::UndefinedExport(name) => {
                format!("Undefined name `{name}` in `__all__`")
            }
            CheckKind::UndefinedLocal(name) => {
                format!("Local variable `{name}` referenced before assignment")
            }
            CheckKind::UndefinedName(name) => {
                format!("Undefined name `{name}`")
            }
            CheckKind::UnusedAnnotation(name) => {
                format!("Local variable `{name}` is annotated but never used")
            }
            CheckKind::UnusedImport(name, ignore_init, ..) => {
                if *ignore_init {
                    format!(
                        "`{name}` imported but unused; consider adding to `__all__` or using a \
                         redundant alias"
                    )
                } else {
                    format!("`{name}` imported but unused")
                }
            }
            CheckKind::UnusedVariable(name) => {
                format!("Local variable `{name}` is assigned to but never used")
            }
            CheckKind::YieldOutsideFunction(keyword) => {
                format!("`{keyword}` statement outside of a function")
            }
            // pycodestyle (warnings)
            CheckKind::NoNewLineAtEndOfFile => "No newline at end of file".to_string(),
            CheckKind::InvalidEscapeSequence(char) => {
                format!("Invalid escape sequence: '\\{char}'")
            }
            // pylint
            CheckKind::UselessImportAlias => {
                "Import alias does not rename original package".to_string()
            }
            CheckKind::ConsiderMergingIsinstance(obj, types) => {
                let types = types.join(", ");
                format!("Merge these isinstance calls: `isinstance({obj}, ({types}))`")
            }
            CheckKind::MisplacedComparisonConstant(comparison) => {
                format!("Comparison should be {comparison}")
            }
            CheckKind::NonlocalWithoutBinding(name) => {
                format!("Nonlocal name `{name}` found without binding")
            }
            CheckKind::UnnecessaryDirectLambdaCall => "Lambda expression called directly. Execute \
                                                       the expression inline instead."
                .to_string(),
            CheckKind::PropertyWithParameters => {
                "Cannot have defined parameters for properties".to_string()
            }
            CheckKind::ConsiderUsingFromImport(module, name) => {
                format!("Use `from {module} import {name}` in lieu of alias")
            }
            CheckKind::UsedPriorGlobalDeclaration(name, line) => {
                format!("Name `{name}` is used prior to global declaration on line {line}")
            }
            CheckKind::GlobalVariableNotAssigned(name) => {
                format!("Using global for `{name}` but no assignment is done")
            }
            CheckKind::AwaitOutsideAsync => {
                "`await` should be used within an async function".to_string()
            }
            CheckKind::UselessElseOnLoop => "Else clause on loop without a break statement, \
                                             remove the else and de-indent all the code inside it"
                .to_string(),
            CheckKind::UseSysExit(name) => format!("Use `sys.exit()` instead of `{name}`"),
            // flake8-builtins
            CheckKind::BuiltinVariableShadowing(name) => {
                format!("Variable `{name}` is shadowing a python builtin")
            }
            CheckKind::BuiltinArgumentShadowing(name) => {
                format!("Argument `{name}` is shadowing a python builtin")
            }
            CheckKind::BuiltinAttributeShadowing(name) => {
                format!("Class attribute `{name}` is shadowing a python builtin")
            }
            // flake8-bugbear
            CheckKind::UnaryPrefixIncrement => "Python does not support the unary prefix \
                                                increment. Writing `++n` is equivalent to \
                                                `+(+(n))`, which equals `n`. You meant `n += 1`."
                .to_string(),
            CheckKind::AssignmentToOsEnviron => {
                "Assigning to `os.environ` doesn't clear the environment".to_string()
            }
            CheckKind::UnreliableCallableCheck => " Using `hasattr(x, '__call__')` to test if x \
                                                   is callable is unreliable. Use `callable(x)` \
                                                   for consistent results."
                .to_string(),
            CheckKind::StripWithMultiCharacters => {
                "Using `.strip()` with multi-character strings is misleading the reader".to_string()
            }
            CheckKind::MutableArgumentDefault => {
                "Do not use mutable data structures for argument defaults".to_string()
            }
            CheckKind::UnusedLoopControlVariable(name) => format!(
                "Loop control variable `{name}` not used within the loop body. If this is \
                 intended, start the name with an underscore."
            ),
            CheckKind::FunctionCallArgumentDefault(name) => {
                if let Some(name) = name {
                    format!("Do not perform function call `{name}` in argument defaults")
                } else {
                    "Do not perform function call in argument defaults".to_string()
                }
            }
            CheckKind::FunctionUsesLoopVariable(name) => {
                format!("Function definition does not bind loop variable `{name}`")
            }
            CheckKind::GetAttrWithConstant => "Do not call `getattr` with a constant attribute \
                                               value. It is not any safer than normal property \
                                               access."
                .to_string(),
            CheckKind::SetAttrWithConstant => "Do not call `setattr` with a constant attribute \
                                               value. It is not any safer than normal property \
                                               access."
                .to_string(),
            CheckKind::DoNotAssertFalse => "Do not `assert False` (`python -O` removes these \
                                            calls), raise `AssertionError()`"
                .to_string(),
            CheckKind::JumpStatementInFinally(name) => {
                format!("`{name}` inside finally blocks cause exceptions to be silenced")
            }
            CheckKind::RedundantTupleInExceptionHandler(name) => {
                format!(
                    "A length-one tuple literal is redundant. Write `except {name}` instead of \
                     `except ({name},)`."
                )
            }
            CheckKind::UselessComparison => "Pointless comparison. This comparison does nothing \
                                             but waste CPU instructions. Either prepend `assert` \
                                             or remove it."
                .to_string(),
            CheckKind::CannotRaiseLiteral => "Cannot raise a literal. Did you intend to return it \
                                              or raise an Exception?"
                .to_string(),
            CheckKind::DuplicateHandlerException(names) => {
                if names.len() == 1 {
                    let name = &names[0];
                    format!("Exception handler with duplicate exception: `{name}`")
                } else {
                    let names = names.iter().map(|name| format!("`{name}`")).join(", ");
                    format!("Exception handler with duplicate exceptions: {names}")
                }
            }
            CheckKind::NoAssertRaisesException => {
                "`assertRaises(Exception)` should be considered evil. It can lead to your test \
                 passing even if the code being tested is never executed due to a typo. Either \
                 assert for a more specific exception (builtin or custom), use \
                 `assertRaisesRegex`, or use the context manager form of `assertRaises`."
                    .to_string()
            }
            CheckKind::UselessExpression => {
                "Found useless expression. Either assign it to a variable or remove it.".to_string()
            }
            CheckKind::CachedInstanceMethod => "Use of `functools.lru_cache` or `functools.cache` \
                                                on methods can lead to memory leaks"
                .to_string(),
            CheckKind::LoopVariableOverridesIterator(name) => {
                format!("Loop control variable `{name}` overrides iterable it iterates")
            }
            CheckKind::FStringDocstring => "f-string used as docstring. This will be interpreted \
                                            by python as a joined string rather than a docstring."
                .to_string(),
            CheckKind::UselessContextlibSuppress => {
                "No arguments passed to `contextlib.suppress`. No exceptions will be suppressed \
                 and therefore this context manager is redundant"
                    .to_string()
            }
            CheckKind::AbstractBaseClassWithoutAbstractMethod(name) => {
                format!("`{name}` is an abstract base class, but it has no abstract methods")
            }
            CheckKind::DuplicateTryBlockException(name) => {
                format!("try-except block with duplicate exception `{name}`")
            }
            CheckKind::StarArgUnpackingAfterKeywordArg => {
                "Star-arg unpacking after a keyword argument is strongly discouraged. It only \
                 works when the keyword parameter is declared after all parameters supplied by the \
                 unpacked sequence, and this change of ordering can surprise and mislead readers."
                    .to_string()
            }
            CheckKind::EmptyMethodWithoutAbstractDecorator(name) => {
                format!(
                    "`{name}` is an empty method in an abstract base class, but has no abstract \
                     decorator"
                )
            }
            CheckKind::RaiseWithoutFromInsideExcept => {
                "Within an except clause, raise exceptions with raise ... from err or raise ... \
                 from None to distinguish them from errors in exception handling"
                    .to_string()
            }
            CheckKind::ZipWithoutExplicitStrict => {
                "`zip()` without an explicit `strict=` parameter".to_string()
            }
            // flake8-comprehensions
            CheckKind::UnnecessaryGeneratorList => {
                "Unnecessary generator (rewrite as a `list` comprehension)".to_string()
            }
            CheckKind::UnnecessaryGeneratorSet => {
                "Unnecessary generator (rewrite as a `set` comprehension)".to_string()
            }
            CheckKind::UnnecessaryGeneratorDict => {
                "Unnecessary generator (rewrite as a `dict` comprehension)".to_string()
            }
            CheckKind::UnnecessaryListComprehensionSet => {
                "Unnecessary `list` comprehension (rewrite as a `set` comprehension)".to_string()
            }
            CheckKind::UnnecessaryListComprehensionDict => {
                "Unnecessary `list` comprehension (rewrite as a `dict` comprehension)".to_string()
            }
            CheckKind::UnnecessaryLiteralSet(obj_type) => {
                format!("Unnecessary `{obj_type}` literal (rewrite as a `set` literal)")
            }
            CheckKind::UnnecessaryLiteralDict(obj_type) => {
                format!("Unnecessary `{obj_type}` literal (rewrite as a `dict` literal)")
            }
            CheckKind::UnnecessaryCollectionCall(obj_type) => {
                format!("Unnecessary `{obj_type}` call (rewrite as a literal)")
            }
            CheckKind::UnnecessaryLiteralWithinTupleCall(literal) => {
                if literal == "list" {
                    format!(
                        "Unnecessary `{literal}` literal passed to `tuple()` (rewrite as a \
                         `tuple` literal)"
                    )
                } else {
                    format!(
                        "Unnecessary `{literal}` literal passed to `tuple()` (remove the outer \
                         call to `tuple()`)"
                    )
                }
            }
            CheckKind::UnnecessaryLiteralWithinListCall(literal) => {
                if literal == "list" {
                    format!(
                        "Unnecessary `{literal}` literal passed to `list()` (remove the outer \
                         call to `list()`)"
                    )
                } else {
                    format!(
                        "Unnecessary `{literal}` literal passed to `list()` (rewrite as a `list` \
                         literal)"
                    )
                }
            }
            CheckKind::UnnecessaryListCall => {
                "Unnecessary `list` call (remove the outer call to `list()`)".to_string()
            }
            CheckKind::UnnecessaryCallAroundSorted(func) => {
                format!("Unnecessary `{func}` call around `sorted()`")
            }
            CheckKind::UnnecessaryDoubleCastOrProcess(inner, outer) => {
                format!("Unnecessary `{inner}` call within `{outer}()`")
            }
            CheckKind::UnnecessarySubscriptReversal(func) => {
                format!("Unnecessary subscript reversal of iterable within `{func}()`")
            }
            CheckKind::UnnecessaryComprehension(obj_type) => {
                format!("Unnecessary `{obj_type}` comprehension (rewrite using `{obj_type}()`)")
            }
            CheckKind::UnnecessaryMap(obj_type) => {
                if obj_type == "generator" {
                    "Unnecessary `map` usage (rewrite using a generator expression)".to_string()
                } else {
                    format!("Unnecessary `map` usage (rewrite using a `{obj_type}` comprehension)")
                }
            }
            // flake8-debugger
            CheckKind::Debugger(using_type) => match using_type {
                DebuggerUsingType::Call(name) => format!("Trace found: `{name}` used"),
                DebuggerUsingType::Import(name) => format!("Import for `{name}` found"),
            },
            // flake8-tidy-imports
            CheckKind::BannedApi { name, message } => format!("`{name}` is banned: {message}"),
            CheckKind::BannedRelativeImport(strictness) => match strictness {
                Strictness::Parents => {
                    "Relative imports from parent modules are banned".to_string()
                }
                Strictness::All => "Relative imports are banned".to_string(),
            },
            // flake8-return
            CheckKind::UnnecessaryReturnNone => "Do not explicitly `return None` in function if \
                                                 it is the only possible return value"
                .to_string(),
            CheckKind::ImplicitReturnValue => "Do not implicitly `return None` in function able \
                                               to return non-`None` value"
                .to_string(),
            CheckKind::ImplicitReturn => "Missing explicit `return` at the end of function able \
                                          to return non-`None` value"
                .to_string(),
            CheckKind::UnnecessaryAssign => {
                "Unnecessary variable assignment before `return` statement".to_string()
            }
            CheckKind::SuperfluousElseReturn(branch) => {
                format!("Unnecessary `{branch}` after `return` statement")
            }
            CheckKind::SuperfluousElseRaise(branch) => {
                format!("Unnecessary `{branch}` after `raise` statement")
            }
            CheckKind::SuperfluousElseContinue(branch) => {
                format!("Unnecessary `{branch}` after `continue` statement")
            }
            CheckKind::SuperfluousElseBreak(branch) => {
                format!("Unnecessary `{branch}` after `break` statement")
            }
            // flake8-implicit-str-concat
            CheckKind::SingleLineImplicitStringConcatenation => {
                "Implicitly concatenated string literals on one line".to_string()
            }
            CheckKind::MultiLineImplicitStringConcatenation => {
                "Implicitly concatenated string literals over continuation line".to_string()
            }
            CheckKind::ExplicitStringConcatenation => {
                "Explicitly concatenated string should be implicitly concatenated".to_string()
            }
            // flake8-print
            CheckKind::PrintFound => "`print` found".to_string(),
            CheckKind::PPrintFound => "`pprint` found".to_string(),
            // flake8-quotes
            CheckKind::BadQuotesInlineString(quote) => match quote {
                Quote::Single => "Double quotes found but single quotes preferred".to_string(),
                Quote::Double => "Single quotes found but double quotes preferred".to_string(),
            },
            CheckKind::BadQuotesMultilineString(quote) => match quote {
                Quote::Single => {
                    "Double quote multiline found but single quotes preferred".to_string()
                }
                Quote::Double => {
                    "Single quote multiline found but double quotes preferred".to_string()
                }
            },
            CheckKind::BadQuotesDocstring(quote) => match quote {
                Quote::Single => {
                    "Double quote docstring found but single quotes preferred".to_string()
                }
                Quote::Double => {
                    "Single quote docstring found but double quotes preferred".to_string()
                }
            },
            CheckKind::AvoidQuoteEscape => {
                "Change outer quotes to avoid escaping inner quotes".to_string()
            }
            // flake8-annotations
            CheckKind::MissingTypeFunctionArgument(name) => {
                format!("Missing type annotation for function argument `{name}`")
            }
            CheckKind::MissingTypeArgs(name) => format!("Missing type annotation for `*{name}`"),
            CheckKind::MissingTypeKwargs(name) => {
                format!("Missing type annotation for `**{name}`")
            }
            CheckKind::MissingTypeSelf(name) => {
                format!("Missing type annotation for `{name}` in method")
            }
            CheckKind::MissingTypeCls(name) => {
                format!("Missing type annotation for `{name}` in classmethod")
            }
            CheckKind::MissingReturnTypePublicFunction(name) => {
                format!("Missing return type annotation for public function `{name}`")
            }
            CheckKind::MissingReturnTypePrivateFunction(name) => {
                format!("Missing return type annotation for private function `{name}`")
            }
            CheckKind::MissingReturnTypeSpecialMethod(name) => {
                format!("Missing return type annotation for special method `{name}`")
            }
            CheckKind::MissingReturnTypeStaticMethod(name) => {
                format!("Missing return type annotation for staticmethod `{name}`")
            }
            CheckKind::MissingReturnTypeClassMethod(name) => {
                format!("Missing return type annotation for classmethod `{name}`")
            }
            CheckKind::DynamicallyTypedExpression(name) => {
                format!("Dynamically typed expressions (typing.Any) are disallowed in `{name}`")
            }
            // flake8-2020
            CheckKind::SysVersionSlice3Referenced => {
                "`sys.version[:3]` referenced (python3.10), use `sys.version_info`".to_string()
            }
            CheckKind::SysVersion2Referenced => {
                "`sys.version[2]` referenced (python3.10), use `sys.version_info`".to_string()
            }
            CheckKind::SysVersionCmpStr3 => {
                "`sys.version` compared to string (python3.10), use `sys.version_info`".to_string()
            }
            CheckKind::SysVersionInfo0Eq3Referenced => {
                "`sys.version_info[0] == 3` referenced (python4), use `>=`".to_string()
            }
            CheckKind::SixPY3Referenced => {
                "`six.PY3` referenced (python4), use `not six.PY2`".to_string()
            }
            CheckKind::SysVersionInfo1CmpInt => "`sys.version_info[1]` compared to integer \
                                                 (python4), compare `sys.version_info` to tuple"
                .to_string(),
            CheckKind::SysVersionInfoMinorCmpInt => "`sys.version_info.minor` compared to integer \
                                                     (python4), compare `sys.version_info` to \
                                                     tuple"
                .to_string(),
            CheckKind::SysVersion0Referenced => {
                "`sys.version[0]` referenced (python10), use `sys.version_info`".to_string()
            }
            CheckKind::SysVersionCmpStr10 => {
                "`sys.version` compared to string (python10), use `sys.version_info`".to_string()
            }
            CheckKind::SysVersionSlice1Referenced => {
                "`sys.version[:1]` referenced (python10), use `sys.version_info`".to_string()
            }
            // flake8-simplify
            CheckKind::CompareWithTuple(value, values, or_op) => {
                let values = values.join(", ");
                format!("Use `{value} in ({values})` instead of `{or_op}`")
            }
            CheckKind::DuplicateIsinstanceCall(name) => {
                format!("Multiple `isinstance` calls for `{name}`, merge into a single call")
            }
            CheckKind::UseContextlibSuppress(exception) => {
                format!("Use `contextlib.suppress({exception})` instead of try-except-pass")
            }
            CheckKind::UseTernaryOperator(new_code) => {
                format!("Use ternary operator `{new_code}` instead of if-else-block")
            }
            CheckKind::ReturnInTryExceptFinally => {
                "Don't use `return` in `try`/`except` and `finally`".to_string()
            }
            CheckKind::AAndNotA(name) => format!("Use `False` instead of `{name} and not {name}`"),
            CheckKind::AOrNotA(name) => format!("Use `True` instead of `{name} or not {name}`"),
            CheckKind::AndFalse => "Use `False` instead of `... and False`".to_string(),
            CheckKind::ConvertLoopToAll(all) => {
                format!("Use `{all}` instead of `for` loop")
            }
            CheckKind::ConvertLoopToAny(any) => {
                format!("Use `{any}` instead of `for` loop")
            }
            CheckKind::NegateEqualOp(left, right) => {
                format!("Use `{left} != {right}` instead of `not {left} == {right}`")
            }
            CheckKind::NegateNotEqualOp(left, right) => {
                format!("Use `{left} == {right}` instead of `not {left} != {right}`")
            }
            CheckKind::DoubleNegation(expr) => {
                format!("Use `{expr}` instead of `not (not {expr})`")
            }
            CheckKind::KeyInDict(key, dict) => {
                format!("Use `{key} in {dict}` instead of `{key} in {dict}.keys()`")
            }
            CheckKind::MultipleWithStatements => "Use a single `with` statement with multiple \
                                                  contexts instead of nested `with` statements"
                .to_string(),
            CheckKind::NestedIfStatements => {
                "Use a single `if` statement instead of nested `if` statements".to_string()
            }
            CheckKind::OrTrue => "Use `True` instead of `... or True`".to_string(),
            CheckKind::YodaConditions(left, right) => {
                format!("Yoda conditions are discouraged, use `{left} == {right}` instead")
            }
            // pyupgrade
            CheckKind::TypeOfPrimitive(primitive) => {
                format!("Use `{}` instead of `type(...)`", primitive.builtin())
            }
            CheckKind::UselessMetaclassType => "`__metaclass__ = type` is implied".to_string(),
            CheckKind::TypingTextStrAlias => "`typing.Text` is deprecated, use `str`".to_string(),
            CheckKind::DeprecatedUnittestAlias(alias, target) => {
                format!("`{alias}` is deprecated, use `{target}`")
            }
            CheckKind::UselessObjectInheritance(name) => {
                format!("Class `{name}` inherits from `object`")
            }
            CheckKind::UsePEP585Annotation(name) => {
                format!(
                    "Use `{}` instead of `{}` for type annotations",
                    name.to_lowercase(),
                    name,
                )
            }
            CheckKind::UsePEP604Annotation => "Use `X | Y` for type annotations".to_string(),
            CheckKind::SuperCallWithParameters => {
                "Use `super()` instead of `super(__class__, self)`".to_string()
            }
            CheckKind::UnnecessaryFutureImport(names) => {
                if names.len() == 1 {
                    let import = &names[0];
                    format!("Unnecessary `__future__` import `{import}` for target Python version")
                } else {
                    let imports = names.iter().map(|name| format!("`{name}`")).join(", ");
                    format!("Unnecessary `__future__` imports {imports} for target Python version")
                }
            }
            CheckKind::UnnecessaryBuiltinImport(names) => {
                if names.len() == 1 {
                    let import = &names[0];
                    format!("Unnecessary builtin import: `{import}`")
                } else {
                    let imports = names.iter().map(|name| format!("`{name}`")).join(", ");
                    format!("Unnecessary builtin imports: {imports}")
                }
            }
            CheckKind::UnnecessaryLRUCacheParams => {
                "Unnecessary parameters to `functools.lru_cache`".to_string()
            }
            CheckKind::UnnecessaryEncodeUTF8 => "Unnecessary call to `encode` as UTF-8".to_string(),
            CheckKind::RedundantOpenModes(replacement) => match replacement {
                None => "Unnecessary open mode parameters".to_string(),
                Some(replacement) => {
                    format!("Unnecessary open mode parameters, use \"{replacement}\"")
                }
            },
            CheckKind::RemoveSixCompat => "Unnecessary `six` compatibility usage".to_string(),
            CheckKind::DatetimeTimezoneUTC => "Use `datetime.UTC` alias".to_string(),
            CheckKind::NativeLiterals(literal_type) => {
                format!("Unnecessary call to `{literal_type}`")
            }
            CheckKind::OpenAlias => "Use builtin `open`".to_string(),
            CheckKind::ConvertTypedDictFunctionalToClass(name) => {
                format!("Convert `{name}` from `TypedDict` functional to class syntax")
            }
            CheckKind::ConvertNamedTupleFunctionalToClass(name) => {
                format!("Convert `{name}` from `NamedTuple` functional to class syntax")
            }
            CheckKind::ReplaceUniversalNewlines => {
                "`universal_newlines` is deprecated, use `text`".to_string()
            }
            CheckKind::ReplaceStdoutStderr => {
                "Sending stdout and stderr to pipe is deprecated, use `capture_output`".to_string()
            }
            CheckKind::RewriteCElementTree => {
                "`cElementTree` is deprecated, use `ElementTree`".to_string()
            }
            CheckKind::OSErrorAlias(..) => "Replace aliased errors with `OSError`".to_string(),
            CheckKind::RewriteUnicodeLiteral => "Remove unicode literals from strings".to_string(),
            CheckKind::RewriteMockImport(..) => {
                "`mock` is deprecated, use `unittest.mock`".to_string()
            }
            CheckKind::RewriteListComprehension => {
                "Replace unpacked list comprehension with a generator expression".to_string()
            }
            CheckKind::RewriteYieldFrom => {
                "Replace `yield` over `for` loop with `yield from`".to_string()
            }
            // pydocstyle
            CheckKind::FitsOnOneLine => "One-line docstring should fit on one line".to_string(),
            CheckKind::BlankLineAfterSummary(num_lines) => {
                if *num_lines == 0 {
                    "1 blank line required between summary line and description".to_string()
                } else {
                    format!(
                        "1 blank line required between summary line and description (found \
                         {num_lines})"
                    )
                }
            }
            CheckKind::NewLineAfterLastParagraph => {
                "Multi-line docstring closing quotes should be on a separate line".to_string()
            }
            CheckKind::NoSurroundingWhitespace => {
                "No whitespaces allowed surrounding docstring text".to_string()
            }
            CheckKind::EndsInPeriod => "First line should end with a period".to_string(),
            CheckKind::NonEmpty => "Docstring is empty".to_string(),
            CheckKind::EndsInPunctuation => "First line should end with a period, question mark, \
                                             or exclamation point"
                .to_string(),
            CheckKind::FirstLineCapitalized => {
                "First word of the first line should be properly capitalized".to_string()
            }
            CheckKind::UsesRPrefixForBackslashedContent => {
                r#"Use r""" if any backslashes in a docstring"#.to_string()
            }
            CheckKind::UsesTripleQuotes => r#"Use """triple double quotes""""#.to_string(),
            CheckKind::MultiLineSummaryFirstLine => {
                "Multi-line docstring summary should start at the first line".to_string()
            }
            CheckKind::MultiLineSummarySecondLine => {
                "Multi-line docstring summary should start at the second line".to_string()
            }
            CheckKind::NoSignature => {
                "First line should not be the function's signature".to_string()
            }
            CheckKind::NoBlankLineBeforeFunction(num_lines) => {
                format!("No blank lines allowed before function docstring (found {num_lines})")
            }
            CheckKind::NoBlankLineAfterFunction(num_lines) => {
                format!("No blank lines allowed after function docstring (found {num_lines})")
            }
            CheckKind::NoBlankLineBeforeClass(..) => {
                "No blank lines allowed before class docstring".to_string()
            }
            CheckKind::OneBlankLineBeforeClass(..) => {
                "1 blank line required before class docstring".to_string()
            }
            CheckKind::OneBlankLineAfterClass(..) => {
                "1 blank line required after class docstring".to_string()
            }
            CheckKind::PublicModule => "Missing docstring in public module".to_string(),
            CheckKind::PublicClass => "Missing docstring in public class".to_string(),
            CheckKind::PublicMethod => "Missing docstring in public method".to_string(),
            CheckKind::PublicFunction => "Missing docstring in public function".to_string(),
            CheckKind::PublicPackage => "Missing docstring in public package".to_string(),
            CheckKind::MagicMethod => "Missing docstring in magic method".to_string(),
            CheckKind::PublicNestedClass => "Missing docstring in public nested class".to_string(),
            CheckKind::PublicInit => "Missing docstring in `__init__`".to_string(),
            CheckKind::NoThisPrefix => {
                "First word of the docstring should not be \"This\"".to_string()
            }
            CheckKind::SkipDocstring => {
                "Function decorated with `@overload` shouldn't contain a docstring".to_string()
            }
            CheckKind::CapitalizeSectionName(name) => {
                format!("Section name should be properly capitalized (\"{name}\")")
            }
            CheckKind::BlankLineAfterLastSection(name) => {
                format!("Missing blank line after last section (\"{name}\")")
            }
            CheckKind::BlankLineAfterSection(name) => {
                format!("Missing blank line after section (\"{name}\")")
            }
            CheckKind::BlankLineBeforeSection(name) => {
                format!("Missing blank line before section (\"{name}\")")
            }
            CheckKind::NewLineAfterSectionName(name) => {
                format!("Section name should end with a newline (\"{name}\")")
            }
            CheckKind::DashedUnderlineAfterSection(name) => {
                format!("Missing dashed underline after section (\"{name}\")")
            }
            CheckKind::SectionUnderlineAfterName(name) => {
                format!(
                    "Section underline should be in the line following the section's name \
                     (\"{name}\")"
                )
            }
            CheckKind::SectionUnderlineMatchesSectionLength(name) => {
                format!("Section underline should match the length of its name (\"{name}\")")
            }
            CheckKind::NoBlankLinesBetweenHeaderAndContent(name) => {
                format!(
                    "No blank lines allowed between a section header and its content (\"{name}\")"
                )
            }
            CheckKind::NonEmptySection(name) => format!("Section has no content (\"{name}\")"),
            CheckKind::SectionNotOverIndented(name) => {
                format!("Section is over-indented (\"{name}\")")
            }
            CheckKind::SectionUnderlineNotOverIndented(name) => {
                format!("Section underline is over-indented (\"{name}\")")
            }
            CheckKind::SectionNameEndsInColon(name) => {
                format!("Section name should end with a colon (\"{name}\")")
            }
            CheckKind::DocumentAllArguments(names) => {
                if names.len() == 1 {
                    let name = &names[0];
                    format!("Missing argument description in the docstring: `{name}`")
                } else {
                    let names = names.iter().map(|name| format!("`{name}`")).join(", ");
                    format!("Missing argument descriptions in the docstring: {names}")
                }
            }
            CheckKind::IndentWithSpaces => {
                "Docstring should be indented with spaces, not tabs".to_string()
            }
            CheckKind::NoUnderIndentation => "Docstring is under-indented".to_string(),
            CheckKind::NoOverIndentation => "Docstring is over-indented".to_string(),
            // pep8-naming
            CheckKind::InvalidClassName(name) => {
                format!("Class name `{name}` should use CapWords convention ")
            }
            CheckKind::InvalidFunctionName(name) => {
                format!("Function name `{name}` should be lowercase")
            }
            CheckKind::InvalidArgumentName(name) => {
                format!("Argument name `{name}` should be lowercase")
            }
            CheckKind::InvalidFirstArgumentNameForClassMethod => {
                "First argument of a class method should be named `cls`".to_string()
            }
            CheckKind::InvalidFirstArgumentNameForMethod => {
                "First argument of a method should be named `self`".to_string()
            }
            CheckKind::NonLowercaseVariableInFunction(name) => {
                format!("Variable `{name}` in function should be lowercase")
            }
            CheckKind::DunderFunctionName => {
                "Function name should not start and end with `__`".to_string()
            }
            CheckKind::ConstantImportedAsNonConstant(name, asname) => {
                format!("Constant `{name}` imported as non-constant `{asname}`")
            }
            CheckKind::LowercaseImportedAsNonLowercase(name, asname) => {
                format!("Lowercase `{name}` imported as non-lowercase `{asname}`")
            }
            CheckKind::CamelcaseImportedAsLowercase(name, asname) => {
                format!("Camelcase `{name}` imported as lowercase `{asname}`")
            }
            CheckKind::CamelcaseImportedAsConstant(name, asname) => {
                format!("Camelcase `{name}` imported as constant `{asname}`")
            }
            CheckKind::MixedCaseVariableInClassScope(name) => {
                format!("Variable `{name}` in class scope should not be mixedCase")
            }
            CheckKind::MixedCaseVariableInGlobalScope(name) => {
                format!("Variable `{name}` in global scope should not be mixedCase")
            }
            CheckKind::CamelcaseImportedAsAcronym(name, asname) => {
                format!("Camelcase `{name}` imported as acronym `{asname}`")
            }
            CheckKind::ErrorSuffixOnExceptionName(name) => {
                format!("Exception name `{name}` should be named with an Error suffix")
            }
            CheckKind::PEP3120UnnecessaryCodingComment => {
                "UTF-8 encoding declaration is unnecessary".to_string()
            }
            // isort
            CheckKind::UnsortedImports => "Import block is un-sorted or un-formatted".to_string(),
            // eradicate
            CheckKind::CommentedOutCode => "Found commented-out code".to_string(),
            // flake8-bandit
            CheckKind::AssertUsed => "Use of `assert` detected".to_string(),
            CheckKind::ExecUsed => "Use of `exec` detected".to_string(),
            CheckKind::BadFilePermissions(mask) => {
                format!("`os.chmod` setting a permissive mask `{mask:#o}` on file or directory",)
            }
            CheckKind::HardcodedBindAllInterfaces => {
                "Possible binding to all interfaces".to_string()
            }
            CheckKind::HardcodedPasswordString(string)
            | CheckKind::HardcodedPasswordFuncArg(string)
            | CheckKind::HardcodedPasswordDefault(string) => {
                format!("Possible hardcoded password: \"{}\"", string.escape_debug())
            }
            CheckKind::HardcodedTempFile(string) => {
                format!(
                    "Probable insecure usage of temporary file or directory: \"{}\"",
                    string.escape_debug()
                )
            }
            CheckKind::HashlibInsecureHashFunction(string) => {
                format!(
                    "Probable use of insecure hash functions in `hashlib`: \"{}\"",
                    string.escape_debug()
                )
            }
            CheckKind::UnsafeYAMLLoad(loader) => match loader {
                Some(name) => {
                    format!(
                        "Probable use of unsafe loader `{name}` with `yaml.load`. Allows \
                         instantiation of arbitrary objects. Consider `yaml.safe_load`."
                    )
                }
                None => "Probable use of unsafe `yaml.load`. Allows instantiation of arbitrary \
                         objects. Consider `yaml.safe_load`."
                    .to_string(),
            },
            CheckKind::RequestWithoutTimeout(timeout) => match timeout {
                Some(value) => {
                    format!("Probable use of requests call with timeout set to `{value}`")
                }
                None => "Probable use of requests call without timeout".to_string(),
            },
            // flake8-blind-except
            CheckKind::BlindExcept(name) => format!("Do not catch blind exception: `{name}`"),
            // mccabe
            CheckKind::FunctionIsTooComplex(name, complexity) => {
                format!("`{name}` is too complex ({complexity})")
            }
            // flake8-boolean-trap
            CheckKind::BooleanPositionalArgInFunctionDefinition => {
                "Boolean positional arg in function definition".to_string()
            }
            CheckKind::BooleanDefaultValueInFunctionDefinition => {
                "Boolean default value in function definition".to_string()
            }
            CheckKind::BooleanPositionalValueInFunctionCall => {
                "Boolean positional value in function call".to_string()
            }
            // pygrep-hooks
            CheckKind::BlanketNOQA => "Use specific error codes when using `noqa`".to_string(),
            CheckKind::BlanketTypeIgnore => {
                "Use specific error codes when ignoring type issues".to_string()
            }
            CheckKind::DeprecatedLogWarn => {
                "`warn` is deprecated in favor of `warning`".to_string()
            }
            CheckKind::NoEval => "No builtin `eval()` allowed".to_string(),
            // flake8-unused-arguments
            CheckKind::UnusedFunctionArgument(name) => {
                format!("Unused function argument: `{name}`")
            }
            CheckKind::UnusedMethodArgument(name) => format!("Unused method argument: `{name}`"),
            CheckKind::UnusedClassMethodArgument(name) => {
                format!("Unused class method argument: `{name}`")
            }
            CheckKind::UnusedStaticMethodArgument(name) => {
                format!("Unused static method argument: `{name}`")
            }
            CheckKind::UnusedLambdaArgument(name) => format!("Unused lambda argument: `{name}`"),
            // flake8-import-conventions
            CheckKind::ImportAliasIsNotConventional(name, asname) => {
                format!("`{name}` should be imported as `{asname}`")
            }
            // pandas-vet
            CheckKind::UseOfInplaceArgument => {
                "`inplace=True` should be avoided; it has inconsistent behavior".to_string()
            }
            CheckKind::UseOfDotIsNull => {
                "`.isna` is preferred to `.isnull`; functionality is equivalent".to_string()
            }
            CheckKind::UseOfDotNotNull => {
                "`.notna` is preferred to `.notnull`; functionality is equivalent".to_string()
            }
            CheckKind::UseOfDotIx => {
                "`.ix` is deprecated; use more explicit `.loc` or `.iloc`".to_string()
            }
            CheckKind::UseOfDotAt => {
                "Use `.loc` instead of `.at`.  If speed is important, use numpy.".to_string()
            }
            CheckKind::UseOfDotIat => {
                "Use `.iloc` instead of `.iat`.  If speed is important, use numpy.".to_string()
            }
            CheckKind::UseOfDotPivotOrUnstack => "`.pivot_table` is preferred to `.pivot` or \
                                                  `.unstack`; provides same functionality"
                .to_string(),
            CheckKind::UseOfDotValues => "Use `.to_numpy()` instead of `.values`".to_string(),
            CheckKind::UseOfDotReadTable => {
                "`.read_csv` is preferred to `.read_table`; provides same functionality".to_string()
            }
            CheckKind::UseOfDotStack => {
                "`.melt` is preferred to `.stack`; provides same functionality".to_string()
            }
            CheckKind::DfIsABadVariableName => {
                "`df` is a bad variable name. Be kinder to your future self.".to_string()
            }
            CheckKind::UseOfPdMerge => "Use `.merge` method instead of `pd.merge` function. They \
                                        have equivalent functionality."
                .to_string(),
            // flake8-errmsg
            CheckKind::RawStringInException => {
                "Exception must not use a string literal, assign to variable first".to_string()
            }
            CheckKind::FStringInException => {
                "Exception must not use an f-string literal, assign to variable first".to_string()
            }
            CheckKind::DotFormatInException => "Exception must not use a `.format()` string \
                                                directly, assign to variable first"
                .to_string(),
            // flake8-datetimez
            CheckKind::CallDatetimeWithoutTzinfo => "The use of `datetime.datetime()` without \
                                                     `tzinfo` argument is not allowed"
                .to_string(),
            CheckKind::CallDatetimeToday => "The use of `datetime.datetime.today()` is not \
                                             allowed. Use `datetime.datetime.now(tz=)` instead."
                .to_string(),
            CheckKind::CallDatetimeUtcnow => "The use of `datetime.datetime.utcnow()` is not \
                                              allowed. Use `datetime.datetime.now(tz=)` instead."
                .to_string(),
            CheckKind::CallDatetimeUtcfromtimestamp => {
                "The use of `datetime.datetime.utcfromtimestamp()` is not allowed. Use \
                 `datetime.datetime.fromtimestamp(, tz=)` instead."
                    .to_string()
            }
            CheckKind::CallDatetimeNowWithoutTzinfo => "The use of `datetime.datetime.now()` \
                                                        without `tz` argument is not allowed"
                .to_string(),
            CheckKind::CallDatetimeFromtimestamp => "The use of \
                                                     `datetime.datetime.fromtimestamp()` without \
                                                     `tz` argument is not allowed"
                .to_string(),
            CheckKind::CallDatetimeStrptimeWithoutZone => {
                "The use of `datetime.datetime.strptime()` without %z must be followed by \
                 `.replace(tzinfo=)`"
                    .to_string()
            }
            CheckKind::CallDateToday => "The use of `datetime.date.today()` is not allowed. Use \
                                         `datetime.datetime.now(tz=).date()` instead."
                .to_string(),
            CheckKind::CallDateFromtimestamp => {
                "The use of `datetime.date.fromtimestamp()` is not allowed. Use \
                 `datetime.datetime.fromtimestamp(, tz=).date()` instead."
                    .to_string()
            }
            // flake8-pytest-style
            CheckKind::IncorrectFixtureParenthesesStyle(expected_parens, actual_parens) => {
                format!(
                    "Use `@pytest.fixture{expected_parens}` over `@pytest.fixture{actual_parens}`"
                )
            }
            CheckKind::FixturePositionalArgs(function) => {
                format!(
                    "Configuration for fixture `{function}` specified via positional args, use \
                     kwargs"
                )
            }
            CheckKind::ExtraneousScopeFunction => {
                "`scope='function'` is implied in `@pytest.fixture()`".to_string()
            }
            CheckKind::MissingFixtureNameUnderscore(function) => {
                format!("Fixture `{function}` does not return anything, add leading underscore")
            }
            CheckKind::IncorrectFixtureNameUnderscore(function) => {
                format!("Fixture `{function}` returns a value, remove leading underscore")
            }
            CheckKind::ParametrizeNamesWrongType(expected) => {
                format!("Wrong name(s) type in `@pytest.mark.parametrize`, expected `{expected}`")
            }
            CheckKind::ParametrizeValuesWrongType(values, row) => {
                format!(
                    "Wrong values type in `@pytest.mark.parametrize` expected `{values}` of \
                     `{row}`"
                )
            }
            CheckKind::PatchWithLambda => {
                "Use `return_value=` instead of patching with lambda".to_string()
            }
            CheckKind::UnittestAssertion(assertion) => {
                format!("Use a regular assert instead of unittest-style '{assertion}'")
            }
            CheckKind::RaisesWithoutException => {
                "set the expected exception in `pytest.raises()`".to_string()
            }
            CheckKind::RaisesTooBroad(exception) => {
                format!(
                    "`pytest.raises({exception})` is too broad, set the `match` parameter or use \
                     a more specific exception"
                )
            }
            CheckKind::RaisesWithMultipleStatements => {
                "`pytest.raises()` block should contain a single simple statement".to_string()
            }
            CheckKind::IncorrectPytestImport => {
                "Found incorrect import of pytest, use simple `import pytest` instead".to_string()
            }
            CheckKind::AssertAlwaysFalse => {
                "Assertion always fails, replace with `pytest.fail()`".to_string()
            }
            CheckKind::FailWithoutMessage => "No message passed to `pytest.fail()`".to_string(),
            CheckKind::AssertInExcept(name) => {
                format!(
                    "Found assertion on exception {name} in except block, use pytest.raises() \
                     instead"
                )
            }
            CheckKind::CompositeAssertion => {
                "Assertion should be broken down into multiple parts".to_string()
            }
            CheckKind::FixtureParamWithoutValue(name) => {
                format!(
                    "Fixture {name} without value is injected as parameter, use \
                     @pytest.mark.usefixtures instead"
                )
            }
            CheckKind::DeprecatedYieldFixture => {
                "`@pytest.yield_fixture` is deprecated, use `@pytest.fixture`".to_string()
            }
            CheckKind::FixtureFinalizerCallback => {
                "Use `yield` instead of `request.addfinalizer`".to_string()
            }
            CheckKind::UselessYieldFixture(name) => {
                format!("No teardown in fixture {name}, use `return` instead of `yield`")
            }
            CheckKind::IncorrectMarkParenthesesStyle(mark_name, expected_parens, actual_parens) => {
                format!(
                    "Use `@pytest.mark.{mark_name}{expected_parens}` over \
                     `@pytest.mark.{mark_name}{actual_parens}`"
                )
            }
            CheckKind::UnnecessaryAsyncioMarkOnFixture => {
                "`pytest.mark.asyncio` is unnecessary for fixtures".to_string()
            }
            CheckKind::ErroneousUseFixturesOnFixture => {
                "`pytest.mark.usefixtures` has no effect on fixtures".to_string()
            }
            CheckKind::UseFixturesWithoutParameters => {
                "Useless `pytest.mark.usefixtures` without parameters".to_string()
            }
            // flake8-pie
            CheckKind::DupeClassFieldDefinitions(name) => {
                format!("Class field `{name}` is defined multiple times")
            }
            CheckKind::NoUnnecessaryPass => "Unnecessary `pass` statement".to_string(),
            CheckKind::PreferListBuiltin => "Prefer `list()` over useless lambda".to_string(),
            // Ruff
            CheckKind::AmbiguousUnicodeCharacterString(confusable, representant) => {
                format!(
                    "String contains ambiguous unicode character '{confusable}' (did you mean \
                     '{representant}'?)"
                )
            }
            CheckKind::AmbiguousUnicodeCharacterDocstring(confusable, representant) => {
                format!(
                    "Docstring contains ambiguous unicode character '{confusable}' (did you mean \
                     '{representant}'?)"
                )
            }
            CheckKind::AmbiguousUnicodeCharacterComment(confusable, representant) => {
                format!(
                    "Comment contains ambiguous unicode character '{confusable}' (did you mean \
                     '{representant}'?)"
                )
            }
            CheckKind::KeywordArgumentBeforeStarArgument(name) => {
                format!("Keyword argument `{name}` must come after starred arguments")
            }
            CheckKind::UnusedNOQA(codes) => match codes {
                None => "Unused blanket `noqa` directive".to_string(),
                Some(codes) => {
                    let mut codes_by_reason = vec![];
                    if !codes.unmatched.is_empty() {
                        codes_by_reason.push(format!(
                            "unused: {}",
                            codes
                                .unmatched
                                .iter()
                                .map(|code| format!("`{code}`"))
                                .join(", ")
                        ));
                    }
                    if !codes.disabled.is_empty() {
                        codes_by_reason.push(format!(
                            "non-enabled: {}",
                            codes
                                .disabled
                                .iter()
                                .map(|code| format!("`{code}`"))
                                .join(", ")
                        ));
                    }
                    if !codes.unknown.is_empty() {
                        codes_by_reason.push(format!(
                            "unknown: {}",
                            codes
                                .unknown
                                .iter()
                                .map(|code| format!("`{code}`"))
                                .join(", ")
                        ));
                    }
                    if codes_by_reason.is_empty() {
                        "Unused `noqa` directive".to_string()
                    } else {
                        format!("Unused `noqa` directive ({})", codes_by_reason.join("; "))
                    }
                }
            },
        }
    }

    /// The summary text for the check. Typically a truncated form of the body
    /// text.
    pub fn summary(&self) -> String {
        match self {
            CheckKind::UnaryPrefixIncrement => {
                "Python does not support the unary prefix increment".to_string()
            }
            CheckKind::UnusedLoopControlVariable(name) => {
                format!("Loop control variable `{name}` not used within the loop body")
            }
            CheckKind::NoAssertRaisesException => {
                "`assertRaises(Exception)` should be considered evil".to_string()
            }
            CheckKind::StarArgUnpackingAfterKeywordArg => {
                "Star-arg unpacking after a keyword argument is strongly discouraged".to_string()
            }

            // flake8-datetimez
            CheckKind::CallDatetimeToday => {
                "The use of `datetime.datetime.today()` is not allowed".to_string()
            }
            CheckKind::CallDatetimeUtcnow => {
                "The use of `datetime.datetime.utcnow()` is not allowed".to_string()
            }
            CheckKind::CallDatetimeUtcfromtimestamp => {
                "The use of `datetime.datetime.utcfromtimestamp()` is not allowed".to_string()
            }
            CheckKind::CallDateToday => {
                "The use of `datetime.date.today()` is not allowed.".to_string()
            }
            CheckKind::CallDateFromtimestamp => {
                "The use of `datetime.date.fromtimestamp()` is not allowed".to_string()
            }
            _ => self.body(),
        }
    }

    /// Whether the check kind is (potentially) fixable.
    pub fn fixable(&self) -> bool {
        match self {
            // Always-fixable checks.
            CheckKind::AAndNotA(..)
            | CheckKind::AOrNotA(..)
            | CheckKind::AmbiguousUnicodeCharacterComment(..)
            | CheckKind::AmbiguousUnicodeCharacterDocstring(..)
            | CheckKind::AmbiguousUnicodeCharacterString(..)
            | CheckKind::AndFalse
            | CheckKind::BlankLineAfterLastSection(..)
            | CheckKind::BlankLineAfterSection(..)
            | CheckKind::BlankLineBeforeSection(..)
            | CheckKind::CapitalizeSectionName(..)
            | CheckKind::CommentedOutCode
            | CheckKind::CompareWithTuple(..)
            | CheckKind::ConvertLoopToAll(..)
            | CheckKind::ConvertLoopToAny(..)
            | CheckKind::ConvertNamedTupleFunctionalToClass(..)
            | CheckKind::ConvertTypedDictFunctionalToClass(..)
            | CheckKind::DashedUnderlineAfterSection(..)
            | CheckKind::DatetimeTimezoneUTC
            | CheckKind::DeprecatedUnittestAlias(..)
            | CheckKind::DoNotAssertFalse
            | CheckKind::DoNotAssignLambda(..)
            | CheckKind::DoubleNegation(..)
            | CheckKind::DupeClassFieldDefinitions(..)
            | CheckKind::DuplicateHandlerException(..)
            | CheckKind::DuplicateIsinstanceCall(..)
            | CheckKind::EndsInPeriod
            | CheckKind::EndsInPunctuation
            | CheckKind::FStringMissingPlaceholders
            | CheckKind::GetAttrWithConstant
            | CheckKind::ImplicitReturn
            | CheckKind::ImplicitReturnValue
            | CheckKind::IncorrectFixtureParenthesesStyle(..)
            | CheckKind::IncorrectMarkParenthesesStyle(..)
            | CheckKind::InvalidEscapeSequence(..)
            | CheckKind::IsLiteral(..)
            | CheckKind::KeyInDict(..)
            | CheckKind::MisplacedComparisonConstant(..)
            | CheckKind::MissingReturnTypeSpecialMethod(..)
            | CheckKind::NativeLiterals(..)
            | CheckKind::NegateEqualOp(..)
            | CheckKind::NegateNotEqualOp(..)
            | CheckKind::NewLineAfterLastParagraph
            | CheckKind::NewLineAfterSectionName(..)
            | CheckKind::NoBlankLineAfterFunction(..)
            | CheckKind::NoBlankLineBeforeClass(..)
            | CheckKind::NoBlankLineBeforeFunction(..)
            | CheckKind::NoBlankLinesBetweenHeaderAndContent(..)
            | CheckKind::NoNewLineAtEndOfFile
            | CheckKind::NoOverIndentation
            | CheckKind::NoSurroundingWhitespace
            | CheckKind::NoUnderIndentation
            | CheckKind::NoUnnecessaryPass
            | CheckKind::NoneComparison(..)
            | CheckKind::NotInTest
            | CheckKind::NotIsTest
            | CheckKind::OSErrorAlias(..)
            | CheckKind::OneBlankLineAfterClass(..)
            | CheckKind::OneBlankLineBeforeClass(..)
            | CheckKind::OpenAlias
            | CheckKind::OrTrue
            | CheckKind::PEP3120UnnecessaryCodingComment
            | CheckKind::PPrintFound
            | CheckKind::ParametrizeNamesWrongType(..)
            | CheckKind::PercentFormatExtraNamedArguments(..)
            | CheckKind::PreferListBuiltin
            | CheckKind::PrintFound
            | CheckKind::RaiseNotImplemented
            | CheckKind::RedundantOpenModes(..)
            | CheckKind::RedundantTupleInExceptionHandler(..)
            | CheckKind::RemoveSixCompat
            | CheckKind::ReplaceStdoutStderr
            | CheckKind::ReplaceUniversalNewlines
            | CheckKind::RewriteCElementTree
            | CheckKind::RewriteListComprehension
            | CheckKind::RewriteMockImport(..)
            | CheckKind::RewriteUnicodeLiteral
            | CheckKind::RewriteYieldFrom
            | CheckKind::SectionNameEndsInColon(..)
            | CheckKind::SectionNotOverIndented(..)
            | CheckKind::SectionUnderlineAfterName(..)
            | CheckKind::SectionUnderlineMatchesSectionLength(..)
            | CheckKind::SectionUnderlineNotOverIndented(..)
            | CheckKind::SetAttrWithConstant
            | CheckKind::StringDotFormatExtraNamedArguments(..)
            | CheckKind::SuperCallWithParameters
            | CheckKind::TrueFalseComparison(..)
            | CheckKind::TypeOfPrimitive(..)
            | CheckKind::TypingTextStrAlias
            | CheckKind::UnnecessaryBuiltinImport(..)
            | CheckKind::UnnecessaryCallAroundSorted(..)
            | CheckKind::UnnecessaryCollectionCall(..)
            | CheckKind::UnnecessaryComprehension(..)
            | CheckKind::UnnecessaryEncodeUTF8
            | CheckKind::UnnecessaryFutureImport(..)
            | CheckKind::UnnecessaryGeneratorDict
            | CheckKind::UnnecessaryGeneratorList
            | CheckKind::UnnecessaryGeneratorSet
            | CheckKind::UnnecessaryLRUCacheParams
            | CheckKind::UnnecessaryListCall
            | CheckKind::UnnecessaryListComprehensionDict
            | CheckKind::UnnecessaryListComprehensionSet
            | CheckKind::UnnecessaryLiteralDict(..)
            | CheckKind::UnnecessaryLiteralSet(..)
            | CheckKind::UnnecessaryLiteralWithinListCall(..)
            | CheckKind::UnnecessaryLiteralWithinTupleCall(..)
            | CheckKind::UnnecessaryReturnNone
            | CheckKind::UnsortedImports
            | CheckKind::UnusedLoopControlVariable(..)
            | CheckKind::UnusedNOQA(..)
            | CheckKind::UseFixturesWithoutParameters
            | CheckKind::UsePEP585Annotation(..)
            | CheckKind::UsePEP604Annotation
            | CheckKind::UseSysExit(..)
            | CheckKind::UseTernaryOperator(..)
            | CheckKind::UselessImportAlias
            | CheckKind::UselessMetaclassType
            | CheckKind::UselessObjectInheritance(..)
            | CheckKind::UselessYieldFixture(..)
            | CheckKind::YodaConditions(..) => true,
            // Conditionally-fixable checks.
            CheckKind::UnusedImport(_, false, _) => true,
            CheckKind::BlankLineAfterSummary(num_lines) if *num_lines > 0 => true,
            // Non-fixable checks.
            _ => false,
        }
    }

    /// The message used to describe the fix action for a given `CheckKind`.
    pub fn commit(&self) -> Option<String> {
        match self {
            CheckKind::AAndNotA(..) => Some("Replace with `False`".to_string()),
            CheckKind::AOrNotA(..) => Some("Replace with `True`".to_string()),
            CheckKind::AmbiguousUnicodeCharacterString(confusable, representant)
            | CheckKind::AmbiguousUnicodeCharacterDocstring(confusable, representant)
            | CheckKind::AmbiguousUnicodeCharacterComment(confusable, representant) => {
                Some(format!("Replace '{confusable}' with '{representant}'"))
            }
            CheckKind::AndFalse => Some("Replace with `False`".to_string()),
            CheckKind::BlankLineAfterLastSection(name) => {
                Some(format!("Add blank line after \"{name}\""))
            }
            CheckKind::BlankLineAfterSection(name) => {
                Some(format!("Add blank line after \"{name}\""))
            }
            CheckKind::BlankLineAfterSummary(..) => Some("Insert single blank line".to_string()),
            CheckKind::BlankLineBeforeSection(name) => {
                Some(format!("Add blank line before \"{name}\""))
            }
            CheckKind::CapitalizeSectionName(name) => Some(format!("Capitalize \"{name}\"")),
            CheckKind::CommentedOutCode => Some("Remove commented-out code".to_string()),
            CheckKind::CompareWithTuple(value, values, or_op) => {
                let values = values.join(", ");
                Some(format!("Replace `{or_op}` with `{value} in {values}`"))
            }
            CheckKind::ConvertLoopToAll(all) => Some(format!("Replace with `{all}`")),
            CheckKind::ConvertLoopToAny(any) => Some(format!("Replace with `{any}`")),
            CheckKind::ConvertTypedDictFunctionalToClass(name)
            | CheckKind::ConvertNamedTupleFunctionalToClass(name) => {
                Some(format!("Convert `{name}` to class syntax"))
            }
            CheckKind::DashedUnderlineAfterSection(name) => {
                Some(format!("Add dashed line under \"{name}\""))
            }
            CheckKind::DatetimeTimezoneUTC => Some("Convert to `datetime.UTC` alias".to_string()),
            CheckKind::DeprecatedUnittestAlias(alias, target) => {
                Some(format!("Replace `{target}` with `{alias}`"))
            }
            CheckKind::DoNotAssertFalse => Some("Replace `assert False`".to_string()),
            CheckKind::DoNotAssignLambda(name) => Some(format!("Rewrite `{name}` as a `def`")),
            CheckKind::DoubleNegation(expr) => {
                Some(format!("Remove double negation and replace with `{expr}`"))
            }
            CheckKind::DupeClassFieldDefinitions(name) => {
                Some(format!("Remove duplicate field definition for `{name}`"))
            }
            CheckKind::DuplicateHandlerException(..) => Some("De-duplicate exceptions".to_string()),
            CheckKind::DuplicateIsinstanceCall(name) => {
                Some(format!("Merge `isinstance` calls for `{name}`"))
            }
            CheckKind::EndsInPeriod => Some("Add period".to_string()),
            CheckKind::EndsInPunctuation => Some("Add closing punctuation".to_string()),
            CheckKind::ExtraneousScopeFunction => Some("Remove `scope=` argument".to_string()),
            CheckKind::FStringMissingPlaceholders => {
                Some("Remove extraneous `f` prefix".to_string())
            }
            CheckKind::GetAttrWithConstant => {
                Some("Replace `getattr` with attribute access".to_string())
            }
            CheckKind::ImplicitReturnValue => Some("Add explicit `None` return value".to_string()),
            CheckKind::ImplicitReturn => Some("Add explicit `return` statement".to_string()),
            CheckKind::IncorrectMarkParenthesesStyle(..) => {
                Some("Add/remove parentheses".to_string())
            }
            CheckKind::IncorrectFixtureParenthesesStyle(..) => {
                Some("Add/remove parentheses".to_string())
            }
            CheckKind::InvalidEscapeSequence(..) => {
                Some("Add backslash to escape sequence".to_string())
            }
            CheckKind::IsLiteral(cmpop) => Some(match cmpop {
                IsCmpop::Is => "Replace `is` with `==`".to_string(),
                IsCmpop::IsNot => "Replace `is not` with `!=`".to_string(),
            }),
            CheckKind::KeyInDict(key, dict) => Some(format!("Convert to `{key} in {dict}`")),
            CheckKind::MisplacedComparisonConstant(comparison) => {
                Some(format!("Replace with {comparison}"))
            }
            CheckKind::MissingReturnTypeSpecialMethod(..) => {
                Some("Add `None` return type".to_string())
            }
            CheckKind::NativeLiterals(literal_type) => {
                Some(format!("Replace with `{literal_type}`"))
            }
            CheckKind::NegateEqualOp(..) => Some("Replace with != operator".to_string()),
            CheckKind::NegateNotEqualOp(..) => Some("Replace with == operator".to_string()),
            CheckKind::NewLineAfterLastParagraph => {
                Some("Move closing quotes to new line".to_string())
            }
            CheckKind::OpenAlias => Some("Replace with builtin `open`".to_string()),
            CheckKind::OrTrue => Some("Replace with `True`".to_string()),
            CheckKind::ReplaceUniversalNewlines => {
                Some("Replace with `text` keyword argument".to_string())
            }
            CheckKind::ReplaceStdoutStderr => {
                Some("Replace with `capture_output` keyword argument".to_string())
            }
            CheckKind::RewriteCElementTree => Some("Replace with `ElementTree`".to_string()),
            CheckKind::RewriteUnicodeLiteral => Some("Remove unicode prefix".to_string()),
            CheckKind::RewriteMockImport(reference_type) => Some(match reference_type {
                MockReference::Import => "Import from `unittest.mock` instead".to_string(),
                MockReference::Attribute => "Replace `mock.mock` with `mock`".to_string(),
            }),
            CheckKind::RewriteListComprehension => {
                Some("Replace with generator expression".to_string())
            }
            CheckKind::RewriteYieldFrom => Some("Replace with `yield from`".to_string()),
            CheckKind::NewLineAfterSectionName(name) => {
                Some(format!("Add newline after \"{name}\""))
            }
            CheckKind::NoBlankLineBeforeFunction(..) => {
                Some("Remove blank line(s) before function docstring".to_string())
            }
            CheckKind::NoBlankLineAfterFunction(..) => {
                Some("Remove blank line(s) after function docstring".to_string())
            }
            CheckKind::NoBlankLineBeforeClass(..) => {
                Some("Remove blank line(s) before class docstring".to_string())
            }
            CheckKind::NoUnnecessaryPass => Some("Remove unnecessary `pass`".to_string()),
            CheckKind::OneBlankLineBeforeClass(..) => {
                Some("Insert 1 blank line before class docstring".to_string())
            }
            CheckKind::OneBlankLineAfterClass(..) => {
                Some("Insert 1 blank line after class docstring".to_string())
            }
            CheckKind::OSErrorAlias(name) => Some(match name {
                None => "Replace with builtin `OSError`".to_string(),
                Some(name) => format!("Replace `{name}` with builtin `OSError`"),
            }),
            CheckKind::NoBlankLinesBetweenHeaderAndContent(..) => {
                Some("Remove blank line(s)".to_string())
            }
            CheckKind::NoNewLineAtEndOfFile => Some("Add trailing newline".to_string()),
            CheckKind::NoOverIndentation => Some("Remove over-indentation".to_string()),
            CheckKind::NoSurroundingWhitespace => Some("Trim surrounding whitespace".to_string()),
            CheckKind::NoUnderIndentation => Some("Increase indentation".to_string()),
            CheckKind::NoneComparison(op) => Some(match op {
                EqCmpop::Eq => "Replace with `cond is None`".to_string(),
                EqCmpop::NotEq => "Replace with `cond is not None`".to_string(),
            }),
            CheckKind::NotInTest => Some("Convert to `not in`".to_string()),
            CheckKind::NotIsTest => Some("Convert to `is not`".to_string()),
            CheckKind::ParametrizeNamesWrongType(expected) => {
                Some(format!("Use a `{expected}` for parameter names"))
            }
            CheckKind::PEP3120UnnecessaryCodingComment => {
                Some("Remove unnecessary coding comment".to_string())
            }
            CheckKind::PreferListBuiltin => Some("Replace with `list`".to_string()),
            CheckKind::PPrintFound => Some("Remove `pprint`".to_string()),
            CheckKind::PercentFormatExtraNamedArguments(missing)
            | CheckKind::StringDotFormatExtraNamedArguments(missing) => {
                let message = missing.join(", ");
                Some(format!("Remove extra named arguments: {message}"))
            }
            CheckKind::PrintFound => Some("Remove `print`".to_string()),
            CheckKind::RaiseNotImplemented => Some("Use `raise NotImplementedError`".to_string()),
            CheckKind::RedundantOpenModes(replacement) => Some(match replacement {
                None => "Remove open mode parameters".to_string(),
                Some(replacement) => {
                    format!("Replace with \"{replacement}\"")
                }
            }),
            CheckKind::RedundantTupleInExceptionHandler(name) => {
                Some(format!("Replace with `except {name}`"))
            }
            CheckKind::RemoveSixCompat => Some("Remove `six` usage".to_string()),
            CheckKind::SectionNameEndsInColon(name) => Some(format!("Add colon to \"{name}\"")),
            CheckKind::SectionNotOverIndented(name) => {
                Some(format!("Remove over-indentation from \"{name}\""))
            }
            CheckKind::SectionUnderlineAfterName(name) => {
                Some(format!("Add underline to \"{name}\""))
            }
            CheckKind::SectionUnderlineMatchesSectionLength(name) => {
                Some(format!("Adjust underline length to match \"{name}\""))
            }
            CheckKind::SectionUnderlineNotOverIndented(name) => {
                Some(format!("Remove over-indentation from \"{name}\" underline"))
            }
            CheckKind::SetAttrWithConstant => Some("Replace `setattr` with assignment".to_string()),
            CheckKind::SuperCallWithParameters => Some("Remove `__super__` parameters".to_string()),
            CheckKind::TrueFalseComparison(true, EqCmpop::Eq) => {
                Some("Replace with `cond is True`".to_string())
            }
            CheckKind::TrueFalseComparison(true, EqCmpop::NotEq) => {
                Some("Replace with `cond is not True`".to_string())
            }
            CheckKind::TrueFalseComparison(false, EqCmpop::Eq) => {
                Some("Replace with `cond is False`".to_string())
            }
            CheckKind::TrueFalseComparison(false, EqCmpop::NotEq) => {
                Some("Replace with `cond is not False`".to_string())
            }
            CheckKind::TypeOfPrimitive(primitive) => Some(format!(
                "Replace `type(...)` with `{}`",
                primitive.builtin()
            )),
            CheckKind::TypingTextStrAlias => Some("Replace with `str`".to_string()),
            CheckKind::UnnecessaryBuiltinImport(..) => {
                Some("Remove unnecessary builtin import".to_string())
            }
            CheckKind::UnnecessaryCallAroundSorted(func) => {
                Some(format!("Remove unnecessary `{func}` call"))
            }
            CheckKind::UnnecessaryCollectionCall(..) => Some("Rewrite as a literal".to_string()),
            CheckKind::UnnecessaryComprehension(obj_type) => {
                Some(format!("Rewrite using `{obj_type}()`"))
            }
            CheckKind::UnnecessaryEncodeUTF8 => Some("Remove unnecessary `encode`".to_string()),
            CheckKind::UnnecessaryFutureImport(..) => {
                Some("Remove unnecessary `__future__` import".to_string())
            }
            CheckKind::UnnecessaryGeneratorDict => {
                Some("Rewrite as a `dict` comprehension".to_string())
            }
            CheckKind::UnnecessaryGeneratorList => {
                Some("Rewrite as a `list` comprehension".to_string())
            }
            CheckKind::UnnecessaryGeneratorSet => {
                Some("Rewrite as a `set` comprehension".to_string())
            }
            CheckKind::UnnecessaryLRUCacheParams => {
                Some("Remove unnecessary parameters".to_string())
            }
            CheckKind::UnnecessaryListCall => Some("Remove outer `list` call".to_string()),
            CheckKind::UnnecessaryListComprehensionDict => {
                Some("Rewrite as a `dict` comprehension".to_string())
            }
            CheckKind::UnnecessaryListComprehensionSet => {
                Some("Rewrite as a `set` comprehension".to_string())
            }
            CheckKind::UnnecessaryLiteralDict(..) => {
                Some("Rewrite as a `dict` literal".to_string())
            }
            CheckKind::UnnecessaryLiteralSet(..) => Some("Rewrite as a `set` literal".to_string()),
            CheckKind::UnnecessaryLiteralWithinTupleCall(literal) => Some({
                if literal == "list" {
                    "Rewrite as a `tuple` literal".to_string()
                } else {
                    "Remove outer `tuple` call".to_string()
                }
            }),
            CheckKind::UnnecessaryLiteralWithinListCall(literal) => Some({
                if literal == "list" {
                    "Remove outer `list` call".to_string()
                } else {
                    "Rewrite as a `list` literal".to_string()
                }
            }),
            CheckKind::UnnecessaryReturnNone => Some("Remove explicit `return None`".to_string()),
            CheckKind::UnsortedImports => Some("Organize imports".to_string()),
            CheckKind::UnusedImport(name, false, multiple) => {
                if *multiple {
                    Some("Remove unused import".to_string())
                } else {
                    Some(format!("Remove unused import: `{name}`"))
                }
            }
            CheckKind::UnusedLoopControlVariable(name) => {
                Some(format!("Rename unused `{name}` to `_{name}`"))
            }
            CheckKind::UnusedNOQA(..) => Some("Remove unused `noqa` directive".to_string()),
            CheckKind::UsePEP585Annotation(name) => {
                Some(format!("Replace `{name}` with `{}`", name.to_lowercase(),))
            }
            CheckKind::UsePEP604Annotation => Some("Convert to `X | Y`".to_string()),
            CheckKind::UseFixturesWithoutParameters => {
                Some("Remove `usefixtures` decorator or pass parameters".to_string())
            }
            CheckKind::UseTernaryOperator(new_code) => {
                Some(format!("Replace if-else-block with `{new_code}`"))
            }
            CheckKind::UseSysExit(name) => Some(format!("Replace `{name}` with `sys.exit()`")),
            CheckKind::UselessImportAlias => Some("Remove import alias".to_string()),
            CheckKind::UselessMetaclassType => Some("Remove `__metaclass__ = type`".to_string()),
            CheckKind::UselessObjectInheritance(..) => {
                Some("Remove `object` inheritance".to_string())
            }
            CheckKind::UselessYieldFixture(..) => Some("Replace `yield` with `return`".to_string()),
            CheckKind::YodaConditions(left, right) => {
                Some(format!("Replace Yoda condition with `{left} == {right}`"))
            }
            _ => None,
        }
    }
}

#[derive(Debug, PartialEq, Eq, Serialize, Deserialize)]
pub struct Check {
    pub kind: CheckKind,
    pub location: Location,
    pub end_location: Location,
    pub fix: Option<Fix>,
    pub parent: Option<Location>,
}

impl Check {
    pub fn new(kind: CheckKind, range: Range) -> Self {
        Self {
            kind,
            location: range.location,
            end_location: range.end_location,
            fix: None,
            parent: None,
        }
    }

    pub fn amend(&mut self, fix: Fix) -> &mut Self {
        self.fix = Some(fix);
        self
    }

    pub fn parent(&mut self, parent: Location) -> &mut Self {
        self.parent = Some(parent);
        self
    }
}

/// Pairs of checks that shouldn't be enabled together.
pub const INCOMPATIBLE_CODES: &[(CheckCode, CheckCode, &str)] = &[(
    CheckCode::D203,
    CheckCode::D211,
    "`D203` (OneBlankLineBeforeClass) and `D211` (NoBlankLinesBeforeClass) are incompatible. \
     Consider adding `D203` to `ignore`.",
)];

/// A hash map from deprecated to latest `CheckCode`.
pub static CODE_REDIRECTS: Lazy<FxHashMap<&'static str, CheckCode>> = Lazy::new(|| {
    FxHashMap::from_iter([
        // TODO(charlie): Remove by 2023-01-01.
        ("U001", CheckCode::UP001),
        ("U003", CheckCode::UP003),
        ("U004", CheckCode::UP004),
        ("U005", CheckCode::UP005),
        ("U006", CheckCode::UP006),
        ("U007", CheckCode::UP007),
        ("U008", CheckCode::UP008),
        ("U009", CheckCode::UP009),
        ("U010", CheckCode::UP010),
        ("U011", CheckCode::UP011),
        ("U012", CheckCode::UP012),
        ("U013", CheckCode::UP013),
        ("U014", CheckCode::UP014),
        ("U015", CheckCode::UP015),
        ("U016", CheckCode::UP016),
        ("U017", CheckCode::UP017),
        ("U019", CheckCode::UP019),
        // TODO(charlie): Remove by 2023-02-01.
        ("I252", CheckCode::TID252),
        ("M001", CheckCode::RUF100),
        // TODO(charlie): Remove by 2023-02-01.
        ("PDV002", CheckCode::PD002),
        ("PDV003", CheckCode::PD003),
        ("PDV004", CheckCode::PD004),
        ("PDV007", CheckCode::PD007),
        ("PDV008", CheckCode::PD008),
        ("PDV009", CheckCode::PD009),
        ("PDV010", CheckCode::PD010),
        ("PDV011", CheckCode::PD011),
        ("PDV012", CheckCode::PD012),
        ("PDV013", CheckCode::PD013),
        ("PDV015", CheckCode::PD015),
        ("PDV901", CheckCode::PD901),
        // TODO(charlie): Remove by 2023-02-01.
        ("R501", CheckCode::RET501),
        ("R502", CheckCode::RET502),
        ("R503", CheckCode::RET503),
        ("R504", CheckCode::RET504),
        ("R505", CheckCode::RET505),
        ("R506", CheckCode::RET506),
        ("R507", CheckCode::RET507),
        ("R508", CheckCode::RET508),
        // TODO(charlie): Remove by 2023-02-01.
        ("IC001", CheckCode::ICN001),
        ("IC002", CheckCode::ICN001),
        ("IC003", CheckCode::ICN001),
        ("IC004", CheckCode::ICN001),
    ])
});

#[cfg(test)]
mod tests {
    use std::str::FromStr;

    use strum::IntoEnumIterator;

    use crate::registry::CheckCode;

    #[test]
    fn check_code_serialization() {
        for check_code in CheckCode::iter() {
            assert!(
                CheckCode::from_str(check_code.as_ref()).is_ok(),
                "{check_code:?} could not be round-trip serialized."
            );
        }
    }

    #[test]
    fn fixable_codes() {
        for check_code in CheckCode::iter() {
            let kind = check_code.kind();
            if kind.fixable() {
                assert!(
                    kind.commit().is_some(),
                    "{check_code:?} is fixable but has no commit message."
                );
            }
        }
    }
}<|MERGE_RESOLUTION|>--- conflicted
+++ resolved
@@ -2244,15 +2244,12 @@
             CheckKind::CompareWithTuple(..) => &CheckCode::SIM109,
             CheckKind::ConvertLoopToAll(..) => &CheckCode::SIM111,
             CheckKind::ConvertLoopToAny(..) => &CheckCode::SIM110,
-<<<<<<< HEAD
+            CheckKind::DoubleNegation(..) => &CheckCode::SIM208,
+            CheckKind::DuplicateIsinstanceCall(..) => &CheckCode::SIM101,
+            CheckKind::KeyInDict(..) => &CheckCode::SIM118,
+            CheckKind::MultipleWithStatements => &CheckCode::SIM117,
             CheckKind::NegateEqualOp(..) => &CheckCode::SIM201,
             CheckKind::NegateNotEqualOp(..) => &CheckCode::SIM202,
-            CheckKind::DoubleNegation(..) => &CheckCode::SIM208,
-=======
-            CheckKind::DuplicateIsinstanceCall(..) => &CheckCode::SIM101,
->>>>>>> 0a940b3c
-            CheckKind::KeyInDict(..) => &CheckCode::SIM118,
-            CheckKind::MultipleWithStatements => &CheckCode::SIM117,
             CheckKind::NestedIfStatements => &CheckCode::SIM102,
             CheckKind::OrTrue => &CheckCode::SIM222,
             CheckKind::ReturnInTryExceptFinally => &CheckCode::SIM107,
