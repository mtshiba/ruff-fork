--- conflicted
+++ resolved
@@ -254,11 +254,8 @@
     UP030 => violations::FormatLiterals,
     UP032 => violations::FString,
     UP033 => violations::FunctoolsCache,
-<<<<<<< HEAD
+    UP034 => violations::ExtraneousParentheses,
     UP035 => violations::ImportReplacements,
-=======
-    UP034 => violations::ExtraneousParentheses,
->>>>>>> 4e4643aa
     // pydocstyle
     D100 => violations::PublicModule,
     D101 => violations::PublicClass,
