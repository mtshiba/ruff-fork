//! Registry of [`RuleCode`] to [`DiagnosticKind`] mappings.

use std::fmt;

use itertools::Itertools;
use once_cell::sync::Lazy;
use ruff_macros::RuleCodePrefix;
use rustc_hash::FxHashMap;
use rustpython_parser::ast::Location;
use serde::{Deserialize, Serialize};
use strum_macros::{AsRefStr, Display, EnumIter, EnumString};

use crate::ast::types::Range;
use crate::fix::Fix;
use crate::violation::Violation;
use crate::{rules, violations};

ruff_macros::define_rule_mapping!(
    // pycodestyle errors
    E401 => violations::MultipleImportsOnOneLine,
    E402 => violations::ModuleImportNotAtTopOfFile,
    E501 => violations::LineTooLong,
    E711 => violations::NoneComparison,
    E712 => violations::TrueFalseComparison,
    E713 => violations::NotInTest,
    E714 => violations::NotIsTest,
    E721 => violations::TypeComparison,
    E722 => violations::DoNotUseBareExcept,
    E731 => violations::DoNotAssignLambda,
    E741 => violations::AmbiguousVariableName,
    E742 => violations::AmbiguousClassName,
    E743 => violations::AmbiguousFunctionName,
    E902 => violations::IOError,
    E999 => violations::SyntaxError,
    // pycodestyle warnings
    W292 => violations::NoNewLineAtEndOfFile,
    W505 => violations::DocLineTooLong,
    W605 => violations::InvalidEscapeSequence,
    // pyflakes
    F401 => violations::UnusedImport,
    F402 => violations::ImportShadowedByLoopVar,
    F403 => violations::ImportStarUsed,
    F404 => violations::LateFutureImport,
    F405 => violations::ImportStarUsage,
    F406 => violations::ImportStarNotPermitted,
    F407 => violations::FutureFeatureNotDefined,
    F501 => violations::PercentFormatInvalidFormat,
    F502 => violations::PercentFormatExpectedMapping,
    F503 => violations::PercentFormatExpectedSequence,
    F504 => violations::PercentFormatExtraNamedArguments,
    F505 => violations::PercentFormatMissingArgument,
    F506 => violations::PercentFormatMixedPositionalAndNamed,
    F507 => violations::PercentFormatPositionalCountMismatch,
    F508 => violations::PercentFormatStarRequiresSequence,
    F509 => violations::PercentFormatUnsupportedFormatCharacter,
    F521 => violations::StringDotFormatInvalidFormat,
    F522 => violations::StringDotFormatExtraNamedArguments,
    F523 => violations::StringDotFormatExtraPositionalArguments,
    F524 => violations::StringDotFormatMissingArguments,
    F525 => violations::StringDotFormatMixingAutomatic,
    F541 => violations::FStringMissingPlaceholders,
    F601 => violations::MultiValueRepeatedKeyLiteral,
    F602 => violations::MultiValueRepeatedKeyVariable,
    F621 => violations::ExpressionsInStarAssignment,
    F622 => violations::TwoStarredExpressions,
    F631 => violations::AssertTuple,
    F632 => violations::IsLiteral,
    F633 => violations::InvalidPrintSyntax,
    F634 => violations::IfTuple,
    F701 => violations::BreakOutsideLoop,
    F702 => violations::ContinueOutsideLoop,
    F704 => violations::YieldOutsideFunction,
    F706 => violations::ReturnOutsideFunction,
    F707 => violations::DefaultExceptNotLast,
    F722 => violations::ForwardAnnotationSyntaxError,
    F811 => violations::RedefinedWhileUnused,
    F821 => violations::UndefinedName,
    F822 => violations::UndefinedExport,
    F823 => violations::UndefinedLocal,
    F841 => violations::UnusedVariable,
    F842 => violations::UnusedAnnotation,
    F901 => violations::RaiseNotImplemented,
    // pylint
    PLC0414 => violations::UselessImportAlias,
    PLC2201 => violations::MisplacedComparisonConstant,
    PLC3002 => violations::UnnecessaryDirectLambdaCall,
    PLE0117 => violations::NonlocalWithoutBinding,
    PLE0118 => violations::UsedPriorGlobalDeclaration,
    PLE1142 => violations::AwaitOutsideAsync,
    PLR0206 => violations::PropertyWithParameters,
    PLR0402 => violations::ConsiderUsingFromImport,
    PLR0133 => violations::ConstantComparison,
    PLR1701 => violations::ConsiderMergingIsinstance,
    PLR1722 => violations::UseSysExit,
    PLR2004 => violations::MagicValueComparison,
    PLW0120 => violations::UselessElseOnLoop,
    PLW0602 => violations::GlobalVariableNotAssigned,
    // flake8-builtins
    A001 => violations::BuiltinVariableShadowing,
    A002 => violations::BuiltinArgumentShadowing,
    A003 => violations::BuiltinAttributeShadowing,
    // flake8-bugbear
    B002 => violations::UnaryPrefixIncrement,
    B003 => violations::AssignmentToOsEnviron,
    B004 => violations::UnreliableCallableCheck,
    B005 => violations::StripWithMultiCharacters,
    B006 => violations::MutableArgumentDefault,
    B007 => violations::UnusedLoopControlVariable,
    B008 => violations::FunctionCallArgumentDefault,
    B009 => violations::GetAttrWithConstant,
    B010 => violations::SetAttrWithConstant,
    B011 => violations::DoNotAssertFalse,
    B012 => violations::JumpStatementInFinally,
    B013 => violations::RedundantTupleInExceptionHandler,
    B014 => violations::DuplicateHandlerException,
    B015 => violations::UselessComparison,
    B016 => violations::CannotRaiseLiteral,
    B017 => violations::NoAssertRaisesException,
    B018 => violations::UselessExpression,
    B019 => violations::CachedInstanceMethod,
    B020 => violations::LoopVariableOverridesIterator,
    B021 => violations::FStringDocstring,
    B022 => violations::UselessContextlibSuppress,
    B023 => violations::FunctionUsesLoopVariable,
    B024 => violations::AbstractBaseClassWithoutAbstractMethod,
    B025 => violations::DuplicateTryBlockException,
    B026 => violations::StarArgUnpackingAfterKeywordArg,
    B027 => violations::EmptyMethodWithoutAbstractDecorator,
    B904 => violations::RaiseWithoutFromInsideExcept,
    B905 => violations::ZipWithoutExplicitStrict,
    // flake8-blind-except
    BLE001 => violations::BlindExcept,
    // flake8-comprehensions
    C400 => violations::UnnecessaryGeneratorList,
    C401 => violations::UnnecessaryGeneratorSet,
    C402 => violations::UnnecessaryGeneratorDict,
    C403 => violations::UnnecessaryListComprehensionSet,
    C404 => violations::UnnecessaryListComprehensionDict,
    C405 => violations::UnnecessaryLiteralSet,
    C406 => violations::UnnecessaryLiteralDict,
    C408 => violations::UnnecessaryCollectionCall,
    C409 => violations::UnnecessaryLiteralWithinTupleCall,
    C410 => violations::UnnecessaryLiteralWithinListCall,
    C411 => violations::UnnecessaryListCall,
    C413 => violations::UnnecessaryCallAroundSorted,
    C414 => violations::UnnecessaryDoubleCastOrProcess,
    C415 => violations::UnnecessarySubscriptReversal,
    C416 => violations::UnnecessaryComprehension,
    C417 => violations::UnnecessaryMap,
    // flake8-debugger
    T100 => violations::Debugger,
    // mccabe
    C901 => violations::FunctionIsTooComplex,
    // flake8-tidy-imports
    TID251 => rules::flake8_tidy_imports::banned_api::BannedApi,
    TID252 => rules::flake8_tidy_imports::relative_imports::RelativeImports,
    // flake8-return
    RET501 => violations::UnnecessaryReturnNone,
    RET502 => violations::ImplicitReturnValue,
    RET503 => violations::ImplicitReturn,
    RET504 => violations::UnnecessaryAssign,
    RET505 => violations::SuperfluousElseReturn,
    RET506 => violations::SuperfluousElseRaise,
    RET507 => violations::SuperfluousElseContinue,
    RET508 => violations::SuperfluousElseBreak,
    // flake8-implicit-str-concat
    ISC001 => violations::SingleLineImplicitStringConcatenation,
    ISC002 => violations::MultiLineImplicitStringConcatenation,
    ISC003 => violations::ExplicitStringConcatenation,
    // flake8-print
    T201 => violations::PrintFound,
    T203 => violations::PPrintFound,
    // flake8-quotes
    Q000 => violations::BadQuotesInlineString,
    Q001 => violations::BadQuotesMultilineString,
    Q002 => violations::BadQuotesDocstring,
    Q003 => violations::AvoidQuoteEscape,
    // flake8-annotations
    ANN001 => violations::MissingTypeFunctionArgument,
    ANN002 => violations::MissingTypeArgs,
    ANN003 => violations::MissingTypeKwargs,
    ANN101 => violations::MissingTypeSelf,
    ANN102 => violations::MissingTypeCls,
    ANN201 => violations::MissingReturnTypePublicFunction,
    ANN202 => violations::MissingReturnTypePrivateFunction,
    ANN204 => violations::MissingReturnTypeSpecialMethod,
    ANN205 => violations::MissingReturnTypeStaticMethod,
    ANN206 => violations::MissingReturnTypeClassMethod,
    ANN401 => violations::DynamicallyTypedExpression,
    // flake8-2020
    YTT101 => violations::SysVersionSlice3Referenced,
    YTT102 => violations::SysVersion2Referenced,
    YTT103 => violations::SysVersionCmpStr3,
    YTT201 => violations::SysVersionInfo0Eq3Referenced,
    YTT202 => violations::SixPY3Referenced,
    YTT203 => violations::SysVersionInfo1CmpInt,
    YTT204 => violations::SysVersionInfoMinorCmpInt,
    YTT301 => violations::SysVersion0Referenced,
    YTT302 => violations::SysVersionCmpStr10,
    YTT303 => violations::SysVersionSlice1Referenced,
    // flake8-simplify
    SIM115 => violations::OpenFileWithContextHandler,
    SIM101 => violations::DuplicateIsinstanceCall,
    SIM102 => violations::NestedIfStatements,
    SIM103 => violations::ReturnBoolConditionDirectly,
    SIM105 => violations::UseContextlibSuppress,
    SIM107 => violations::ReturnInTryExceptFinally,
    SIM108 => violations::UseTernaryOperator,
    SIM109 => violations::CompareWithTuple,
    SIM110 => violations::ConvertLoopToAny,
    SIM111 => violations::ConvertLoopToAll,
    SIM112 => violations::UseCapitalEnvironmentVariables,
    SIM117 => violations::MultipleWithStatements,
    SIM118 => violations::KeyInDict,
    SIM201 => violations::NegateEqualOp,
    SIM202 => violations::NegateNotEqualOp,
    SIM208 => violations::DoubleNegation,
    SIM210 => violations::IfExprWithTrueFalse,
    SIM211 => violations::IfExprWithFalseTrue,
    SIM212 => violations::IfExprWithTwistedArms,
    SIM220 => violations::AAndNotA,
    SIM221 => violations::AOrNotA,
    SIM222 => violations::OrTrue,
    SIM223 => violations::AndFalse,
    SIM300 => violations::YodaConditions,
    SIM401 => violations::DictGetWithDefault,
    // pyupgrade
    UP001 => violations::UselessMetaclassType,
    UP003 => violations::TypeOfPrimitive,
    UP004 => violations::UselessObjectInheritance,
    UP005 => violations::DeprecatedUnittestAlias,
    UP006 => violations::UsePEP585Annotation,
    UP007 => violations::UsePEP604Annotation,
    UP008 => violations::SuperCallWithParameters,
    UP009 => violations::PEP3120UnnecessaryCodingComment,
    UP010 => violations::UnnecessaryFutureImport,
    UP011 => violations::UnnecessaryLRUCacheParams,
    UP012 => violations::UnnecessaryEncodeUTF8,
    UP013 => violations::ConvertTypedDictFunctionalToClass,
    UP014 => violations::ConvertNamedTupleFunctionalToClass,
    UP015 => violations::RedundantOpenModes,
    UP016 => violations::RemoveSixCompat,
    UP017 => violations::DatetimeTimezoneUTC,
    UP018 => violations::NativeLiterals,
    UP019 => violations::TypingTextStrAlias,
    UP020 => violations::OpenAlias,
    UP021 => violations::ReplaceUniversalNewlines,
    UP022 => violations::ReplaceStdoutStderr,
    UP023 => violations::RewriteCElementTree,
    UP024 => violations::OSErrorAlias,
    UP025 => violations::RewriteUnicodeLiteral,
    UP026 => violations::RewriteMockImport,
    UP027 => violations::RewriteListComprehension,
    UP028 => violations::RewriteYieldFrom,
    UP029 => violations::UnnecessaryBuiltinImport,
    UP030 => violations::FormatLiterals,
<<<<<<< HEAD
    UP031 => violations::PrintfStringFormatting,
=======
    UP032 => violations::FString,
>>>>>>> 1730f2a6
    // pydocstyle
    D100 => violations::PublicModule,
    D101 => violations::PublicClass,
    D102 => violations::PublicMethod,
    D103 => violations::PublicFunction,
    D104 => violations::PublicPackage,
    D105 => violations::MagicMethod,
    D106 => violations::PublicNestedClass,
    D107 => violations::PublicInit,
    D200 => violations::FitsOnOneLine,
    D201 => violations::NoBlankLineBeforeFunction,
    D202 => violations::NoBlankLineAfterFunction,
    D203 => violations::OneBlankLineBeforeClass,
    D204 => violations::OneBlankLineAfterClass,
    D205 => violations::BlankLineAfterSummary,
    D206 => violations::IndentWithSpaces,
    D207 => violations::NoUnderIndentation,
    D208 => violations::NoOverIndentation,
    D209 => violations::NewLineAfterLastParagraph,
    D210 => violations::NoSurroundingWhitespace,
    D211 => violations::NoBlankLineBeforeClass,
    D212 => violations::MultiLineSummaryFirstLine,
    D213 => violations::MultiLineSummarySecondLine,
    D214 => violations::SectionNotOverIndented,
    D215 => violations::SectionUnderlineNotOverIndented,
    D300 => violations::UsesTripleQuotes,
    D301 => violations::UsesRPrefixForBackslashedContent,
    D400 => violations::EndsInPeriod,
    D402 => violations::NoSignature,
    D403 => violations::FirstLineCapitalized,
    D404 => violations::NoThisPrefix,
    D405 => violations::CapitalizeSectionName,
    D406 => violations::NewLineAfterSectionName,
    D407 => violations::DashedUnderlineAfterSection,
    D408 => violations::SectionUnderlineAfterName,
    D409 => violations::SectionUnderlineMatchesSectionLength,
    D410 => violations::BlankLineAfterSection,
    D411 => violations::BlankLineBeforeSection,
    D412 => violations::NoBlankLinesBetweenHeaderAndContent,
    D413 => violations::BlankLineAfterLastSection,
    D414 => violations::NonEmptySection,
    D415 => violations::EndsInPunctuation,
    D416 => violations::SectionNameEndsInColon,
    D417 => violations::DocumentAllArguments,
    D418 => violations::SkipDocstring,
    D419 => violations::NonEmpty,
    // pep8-naming
    N801 => violations::InvalidClassName,
    N802 => violations::InvalidFunctionName,
    N803 => violations::InvalidArgumentName,
    N804 => violations::InvalidFirstArgumentNameForClassMethod,
    N805 => violations::InvalidFirstArgumentNameForMethod,
    N806 => violations::NonLowercaseVariableInFunction,
    N807 => violations::DunderFunctionName,
    N811 => violations::ConstantImportedAsNonConstant,
    N812 => violations::LowercaseImportedAsNonLowercase,
    N813 => violations::CamelcaseImportedAsLowercase,
    N814 => violations::CamelcaseImportedAsConstant,
    N815 => violations::MixedCaseVariableInClassScope,
    N816 => violations::MixedCaseVariableInGlobalScope,
    N817 => violations::CamelcaseImportedAsAcronym,
    N818 => violations::ErrorSuffixOnExceptionName,
    // isort
    I001 => violations::UnsortedImports,
    I002 => violations::MissingRequiredImport,
    // eradicate
    ERA001 => violations::CommentedOutCode,
    // flake8-bandit
    S101 => violations::AssertUsed,
    S102 => violations::ExecUsed,
    S103 => violations::BadFilePermissions,
    S104 => violations::HardcodedBindAllInterfaces,
    S105 => violations::HardcodedPasswordString,
    S106 => violations::HardcodedPasswordFuncArg,
    S107 => violations::HardcodedPasswordDefault,
    S108 => violations::HardcodedTempFile,
    S113 => violations::RequestWithoutTimeout,
    S324 => violations::HashlibInsecureHashFunction,
    S501 => violations::RequestWithNoCertValidation,
    S506 => violations::UnsafeYAMLLoad,
    S508 => violations::SnmpInsecureVersion,
    S509 => violations::SnmpWeakCryptography,
    S701 => violations::Jinja2AutoescapeFalse,
    // flake8-boolean-trap
    FBT001 => violations::BooleanPositionalArgInFunctionDefinition,
    FBT002 => violations::BooleanDefaultValueInFunctionDefinition,
    FBT003 => violations::BooleanPositionalValueInFunctionCall,
    // flake8-unused-arguments
    ARG001 => violations::UnusedFunctionArgument,
    ARG002 => violations::UnusedMethodArgument,
    ARG003 => violations::UnusedClassMethodArgument,
    ARG004 => violations::UnusedStaticMethodArgument,
    ARG005 => violations::UnusedLambdaArgument,
    // flake8-import-conventions
    ICN001 => violations::ImportAliasIsNotConventional,
    // flake8-datetimez
    DTZ001 => violations::CallDatetimeWithoutTzinfo,
    DTZ002 => violations::CallDatetimeToday,
    DTZ003 => violations::CallDatetimeUtcnow,
    DTZ004 => violations::CallDatetimeUtcfromtimestamp,
    DTZ005 => violations::CallDatetimeNowWithoutTzinfo,
    DTZ006 => violations::CallDatetimeFromtimestamp,
    DTZ007 => violations::CallDatetimeStrptimeWithoutZone,
    DTZ011 => violations::CallDateToday,
    DTZ012 => violations::CallDateFromtimestamp,
    // pygrep-hooks
    PGH001 => violations::NoEval,
    PGH002 => violations::DeprecatedLogWarn,
    PGH003 => violations::BlanketTypeIgnore,
    PGH004 => violations::BlanketNOQA,
    // pandas-vet
    PD002 => violations::UseOfInplaceArgument,
    PD003 => violations::UseOfDotIsNull,
    PD004 => violations::UseOfDotNotNull,
    PD007 => violations::UseOfDotIx,
    PD008 => violations::UseOfDotAt,
    PD009 => violations::UseOfDotIat,
    PD010 => violations::UseOfDotPivotOrUnstack,
    PD011 => violations::UseOfDotValues,
    PD012 => violations::UseOfDotReadTable,
    PD013 => violations::UseOfDotStack,
    PD015 => violations::UseOfPdMerge,
    PD901 => violations::DfIsABadVariableName,
    // flake8-errmsg
    EM101 => violations::RawStringInException,
    EM102 => violations::FStringInException,
    EM103 => violations::DotFormatInException,
    // flake8-pytest-style
    PT001 => violations::IncorrectFixtureParenthesesStyle,
    PT002 => violations::FixturePositionalArgs,
    PT003 => violations::ExtraneousScopeFunction,
    PT004 => violations::MissingFixtureNameUnderscore,
    PT005 => violations::IncorrectFixtureNameUnderscore,
    PT006 => violations::ParametrizeNamesWrongType,
    PT007 => violations::ParametrizeValuesWrongType,
    PT008 => violations::PatchWithLambda,
    PT009 => violations::UnittestAssertion,
    PT010 => violations::RaisesWithoutException,
    PT011 => violations::RaisesTooBroad,
    PT012 => violations::RaisesWithMultipleStatements,
    PT013 => violations::IncorrectPytestImport,
    PT015 => violations::AssertAlwaysFalse,
    PT016 => violations::FailWithoutMessage,
    PT017 => violations::AssertInExcept,
    PT018 => violations::CompositeAssertion,
    PT019 => violations::FixtureParamWithoutValue,
    PT020 => violations::DeprecatedYieldFixture,
    PT021 => violations::FixtureFinalizerCallback,
    PT022 => violations::UselessYieldFixture,
    PT023 => violations::IncorrectMarkParenthesesStyle,
    PT024 => violations::UnnecessaryAsyncioMarkOnFixture,
    PT025 => violations::ErroneousUseFixturesOnFixture,
    PT026 => violations::UseFixturesWithoutParameters,
    // flake8-pie
    PIE790 => violations::NoUnnecessaryPass,
    PIE794 => violations::DupeClassFieldDefinitions,
    PIE796 => violations::PreferUniqueEnums,
    PIE807 => violations::PreferListBuiltin,
    // flake8-commas
    COM812 => violations::TrailingCommaMissing,
    COM818 => violations::TrailingCommaOnBareTupleProhibited,
    COM819 => violations::TrailingCommaProhibited,
    // Ruff
    RUF001 => violations::AmbiguousUnicodeCharacterString,
    RUF002 => violations::AmbiguousUnicodeCharacterDocstring,
    RUF003 => violations::AmbiguousUnicodeCharacterComment,
    RUF004 => violations::KeywordArgumentBeforeStarArgument,
    RUF100 => violations::UnusedNOQA,
);

#[derive(EnumIter, Debug, PartialEq, Eq)]
pub enum RuleOrigin {
    Pyflakes,
    Pycodestyle,
    McCabe,
    Isort,
    Pydocstyle,
    Pyupgrade,
    PEP8Naming,
    Flake82020,
    Flake8Annotations,
    Flake8Bandit,
    Flake8BlindExcept,
    Flake8BooleanTrap,
    Flake8Bugbear,
    Flake8Builtins,
    Flake8Comprehensions,
    Flake8Debugger,
    Flake8ErrMsg,
    Flake8ImplicitStrConcat,
    Flake8ImportConventions,
    Flake8Print,
    Flake8PytestStyle,
    Flake8Quotes,
    Flake8Return,
    Flake8Simplify,
    Flake8TidyImports,
    Flake8UnusedArguments,
    Flake8Datetimez,
    Eradicate,
    PandasVet,
    PygrepHooks,
    Pylint,
    Flake8Pie,
    Flake8Commas,
    Ruff,
}

pub enum Platform {
    PyPI,
    GitHub,
}

impl fmt::Display for Platform {
    fn fmt(&self, fmt: &mut fmt::Formatter) -> fmt::Result {
        match self {
            Platform::PyPI => fmt.write_str("PyPI"),
            Platform::GitHub => fmt.write_str("GitHub"),
        }
    }
}

pub enum Prefixes {
    Single(RuleCodePrefix),
    Multiple(Vec<(RuleCodePrefix, &'static str)>),
}

impl Prefixes {
    pub fn as_list(&self, separator: &str) -> String {
        match self {
            Prefixes::Single(prefix) => prefix.as_ref().to_string(),
            Prefixes::Multiple(entries) => entries
                .iter()
                .map(|(prefix, _)| prefix.as_ref())
                .join(separator),
        }
    }
}

impl RuleOrigin {
    pub fn title(&self) -> &'static str {
        match self {
            RuleOrigin::Eradicate => "eradicate",
            RuleOrigin::Flake82020 => "flake8-2020",
            RuleOrigin::Flake8Annotations => "flake8-annotations",
            RuleOrigin::Flake8Bandit => "flake8-bandit",
            RuleOrigin::Flake8BlindExcept => "flake8-blind-except",
            RuleOrigin::Flake8BooleanTrap => "flake8-boolean-trap",
            RuleOrigin::Flake8Bugbear => "flake8-bugbear",
            RuleOrigin::Flake8Builtins => "flake8-builtins",
            RuleOrigin::Flake8Comprehensions => "flake8-comprehensions",
            RuleOrigin::Flake8Debugger => "flake8-debugger",
            RuleOrigin::Flake8ErrMsg => "flake8-errmsg",
            RuleOrigin::Flake8ImplicitStrConcat => "flake8-implicit-str-concat",
            RuleOrigin::Flake8ImportConventions => "flake8-import-conventions",
            RuleOrigin::Flake8Print => "flake8-print",
            RuleOrigin::Flake8PytestStyle => "flake8-pytest-style",
            RuleOrigin::Flake8Quotes => "flake8-quotes",
            RuleOrigin::Flake8Return => "flake8-return",
            RuleOrigin::Flake8TidyImports => "flake8-tidy-imports",
            RuleOrigin::Flake8Simplify => "flake8-simplify",
            RuleOrigin::Flake8UnusedArguments => "flake8-unused-arguments",
            RuleOrigin::Flake8Datetimez => "flake8-datetimez",
            RuleOrigin::Isort => "isort",
            RuleOrigin::McCabe => "mccabe",
            RuleOrigin::PandasVet => "pandas-vet",
            RuleOrigin::PEP8Naming => "pep8-naming",
            RuleOrigin::Pycodestyle => "pycodestyle",
            RuleOrigin::Pydocstyle => "pydocstyle",
            RuleOrigin::Pyflakes => "Pyflakes",
            RuleOrigin::PygrepHooks => "pygrep-hooks",
            RuleOrigin::Pylint => "Pylint",
            RuleOrigin::Pyupgrade => "pyupgrade",
            RuleOrigin::Flake8Pie => "flake8-pie",
            RuleOrigin::Flake8Commas => "flake8-commas",
            RuleOrigin::Ruff => "Ruff-specific rules",
        }
    }

    pub fn prefixes(&self) -> Prefixes {
        match self {
            RuleOrigin::Eradicate => Prefixes::Single(RuleCodePrefix::ERA),
            RuleOrigin::Flake82020 => Prefixes::Single(RuleCodePrefix::YTT),
            RuleOrigin::Flake8Annotations => Prefixes::Single(RuleCodePrefix::ANN),
            RuleOrigin::Flake8Bandit => Prefixes::Single(RuleCodePrefix::S),
            RuleOrigin::Flake8BlindExcept => Prefixes::Single(RuleCodePrefix::BLE),
            RuleOrigin::Flake8BooleanTrap => Prefixes::Single(RuleCodePrefix::FBT),
            RuleOrigin::Flake8Bugbear => Prefixes::Single(RuleCodePrefix::B),
            RuleOrigin::Flake8Builtins => Prefixes::Single(RuleCodePrefix::A),
            RuleOrigin::Flake8Comprehensions => Prefixes::Single(RuleCodePrefix::C4),
            RuleOrigin::Flake8Datetimez => Prefixes::Single(RuleCodePrefix::DTZ),
            RuleOrigin::Flake8Debugger => Prefixes::Single(RuleCodePrefix::T10),
            RuleOrigin::Flake8ErrMsg => Prefixes::Single(RuleCodePrefix::EM),
            RuleOrigin::Flake8ImplicitStrConcat => Prefixes::Single(RuleCodePrefix::ISC),
            RuleOrigin::Flake8ImportConventions => Prefixes::Single(RuleCodePrefix::ICN),
            RuleOrigin::Flake8Print => Prefixes::Single(RuleCodePrefix::T20),
            RuleOrigin::Flake8PytestStyle => Prefixes::Single(RuleCodePrefix::PT),
            RuleOrigin::Flake8Quotes => Prefixes::Single(RuleCodePrefix::Q),
            RuleOrigin::Flake8Return => Prefixes::Single(RuleCodePrefix::RET),
            RuleOrigin::Flake8Simplify => Prefixes::Single(RuleCodePrefix::SIM),
            RuleOrigin::Flake8TidyImports => Prefixes::Single(RuleCodePrefix::TID),
            RuleOrigin::Flake8UnusedArguments => Prefixes::Single(RuleCodePrefix::ARG),
            RuleOrigin::Isort => Prefixes::Single(RuleCodePrefix::I),
            RuleOrigin::McCabe => Prefixes::Single(RuleCodePrefix::C90),
            RuleOrigin::PEP8Naming => Prefixes::Single(RuleCodePrefix::N),
            RuleOrigin::PandasVet => Prefixes::Single(RuleCodePrefix::PD),
            RuleOrigin::Pycodestyle => Prefixes::Multiple(vec![
                (RuleCodePrefix::E, "Error"),
                (RuleCodePrefix::W, "Warning"),
            ]),
            RuleOrigin::Pydocstyle => Prefixes::Single(RuleCodePrefix::D),
            RuleOrigin::Pyflakes => Prefixes::Single(RuleCodePrefix::F),
            RuleOrigin::PygrepHooks => Prefixes::Single(RuleCodePrefix::PGH),
            RuleOrigin::Pylint => Prefixes::Multiple(vec![
                (RuleCodePrefix::PLC, "Convention"),
                (RuleCodePrefix::PLE, "Error"),
                (RuleCodePrefix::PLR, "Refactor"),
                (RuleCodePrefix::PLW, "Warning"),
            ]),
            RuleOrigin::Pyupgrade => Prefixes::Single(RuleCodePrefix::UP),
            RuleOrigin::Flake8Pie => Prefixes::Single(RuleCodePrefix::PIE),
            RuleOrigin::Flake8Commas => Prefixes::Single(RuleCodePrefix::COM),
            RuleOrigin::Ruff => Prefixes::Single(RuleCodePrefix::RUF),
        }
    }

    pub fn url(&self) -> Option<(&'static str, &'static Platform)> {
        match self {
            RuleOrigin::Eradicate => {
                Some(("https://pypi.org/project/eradicate/2.1.0/", &Platform::PyPI))
            }
            RuleOrigin::Flake82020 => Some((
                "https://pypi.org/project/flake8-2020/1.7.0/",
                &Platform::PyPI,
            )),
            RuleOrigin::Flake8Annotations => Some((
                "https://pypi.org/project/flake8-annotations/2.9.1/",
                &Platform::PyPI,
            )),
            RuleOrigin::Flake8Bandit => Some((
                "https://pypi.org/project/flake8-bandit/4.1.1/",
                &Platform::PyPI,
            )),
            RuleOrigin::Flake8BlindExcept => Some((
                "https://pypi.org/project/flake8-blind-except/0.2.1/",
                &Platform::PyPI,
            )),
            RuleOrigin::Flake8BooleanTrap => Some((
                "https://pypi.org/project/flake8-boolean-trap/0.1.0/",
                &Platform::PyPI,
            )),
            RuleOrigin::Flake8Bugbear => Some((
                "https://pypi.org/project/flake8-bugbear/22.10.27/",
                &Platform::PyPI,
            )),
            RuleOrigin::Flake8Builtins => Some((
                "https://pypi.org/project/flake8-builtins/2.0.1/",
                &Platform::PyPI,
            )),
            RuleOrigin::Flake8Comprehensions => Some((
                "https://pypi.org/project/flake8-comprehensions/3.10.1/",
                &Platform::PyPI,
            )),
            RuleOrigin::Flake8Debugger => Some((
                "https://pypi.org/project/flake8-debugger/4.1.2/",
                &Platform::PyPI,
            )),
            RuleOrigin::Flake8ErrMsg => Some((
                "https://pypi.org/project/flake8-errmsg/0.4.0/",
                &Platform::PyPI,
            )),
            RuleOrigin::Flake8ImplicitStrConcat => Some((
                "https://pypi.org/project/flake8-implicit-str-concat/0.3.0/",
                &Platform::PyPI,
            )),
            RuleOrigin::Flake8ImportConventions => None,
            RuleOrigin::Flake8Print => Some((
                "https://pypi.org/project/flake8-print/5.0.0/",
                &Platform::PyPI,
            )),
            RuleOrigin::Flake8PytestStyle => Some((
                "https://pypi.org/project/flake8-pytest-style/1.6.0/",
                &Platform::PyPI,
            )),
            RuleOrigin::Flake8Quotes => Some((
                "https://pypi.org/project/flake8-quotes/3.3.1/",
                &Platform::PyPI,
            )),
            RuleOrigin::Flake8Return => Some((
                "https://pypi.org/project/flake8-return/1.2.0/",
                &Platform::PyPI,
            )),
            RuleOrigin::Flake8Simplify => Some((
                "https://pypi.org/project/flake8-simplify/0.19.3/",
                &Platform::PyPI,
            )),
            RuleOrigin::Flake8TidyImports => Some((
                "https://pypi.org/project/flake8-tidy-imports/4.8.0/",
                &Platform::PyPI,
            )),
            RuleOrigin::Flake8UnusedArguments => Some((
                "https://pypi.org/project/flake8-unused-arguments/0.0.12/",
                &Platform::PyPI,
            )),
            RuleOrigin::Flake8Datetimez => Some((
                "https://pypi.org/project/flake8-datetimez/20.10.0/",
                &Platform::PyPI,
            )),
            RuleOrigin::Isort => Some(("https://pypi.org/project/isort/5.10.1/", &Platform::PyPI)),
            RuleOrigin::McCabe => Some(("https://pypi.org/project/mccabe/0.7.0/", &Platform::PyPI)),
            RuleOrigin::PandasVet => Some((
                "https://pypi.org/project/pandas-vet/0.2.3/",
                &Platform::PyPI,
            )),
            RuleOrigin::PEP8Naming => Some((
                "https://pypi.org/project/pep8-naming/0.13.2/",
                &Platform::PyPI,
            )),
            RuleOrigin::Pycodestyle => Some((
                "https://pypi.org/project/pycodestyle/2.9.1/",
                &Platform::PyPI,
            )),
            RuleOrigin::Pydocstyle => Some((
                "https://pypi.org/project/pydocstyle/6.1.1/",
                &Platform::PyPI,
            )),
            RuleOrigin::Pyflakes => {
                Some(("https://pypi.org/project/pyflakes/2.5.0/", &Platform::PyPI))
            }
            RuleOrigin::Pylint => {
                Some(("https://pypi.org/project/pylint/2.15.7/", &Platform::PyPI))
            }
            RuleOrigin::PygrepHooks => Some((
                "https://github.com/pre-commit/pygrep-hooks",
                &Platform::GitHub,
            )),
            RuleOrigin::Pyupgrade => {
                Some(("https://pypi.org/project/pyupgrade/3.2.0/", &Platform::PyPI))
            }
            RuleOrigin::Flake8Pie => Some((
                "https://pypi.org/project/flake8-pie/0.16.0/",
                &Platform::PyPI,
            )),
            RuleOrigin::Flake8Commas => Some((
                "https://pypi.org/project/flake8-commas/2.1.0/",
                &Platform::PyPI,
            )),
            RuleOrigin::Ruff => None,
        }
    }
}

pub enum LintSource {
    Ast,
    Io,
    Lines,
    Tokens,
    Imports,
    NoQa,
}

impl RuleCode {
    /// The source for the diagnostic (either the AST, the filesystem, or the
    /// physical lines).
    pub fn lint_source(&self) -> &'static LintSource {
        match self {
            RuleCode::RUF100 => &LintSource::NoQa,
            RuleCode::E501
            | RuleCode::W292
            | RuleCode::W505
            | RuleCode::UP009
            | RuleCode::PGH003
            | RuleCode::PGH004 => &LintSource::Lines,
            RuleCode::ERA001
            | RuleCode::ISC001
            | RuleCode::ISC002
            | RuleCode::Q000
            | RuleCode::Q001
            | RuleCode::Q002
            | RuleCode::Q003
            | RuleCode::W605
            | RuleCode::COM812
            | RuleCode::COM818
            | RuleCode::COM819
            | RuleCode::RUF001
            | RuleCode::RUF002
            | RuleCode::RUF003 => &LintSource::Tokens,
            RuleCode::E902 => &LintSource::Io,
            RuleCode::I001 | RuleCode::I002 => &LintSource::Imports,
            _ => &LintSource::Ast,
        }
    }
}

impl DiagnosticKind {
    /// The summary text for the diagnostic. Typically a truncated form of the
    /// body text.
    pub fn summary(&self) -> String {
        match self {
            DiagnosticKind::UnaryPrefixIncrement(..) => {
                "Python does not support the unary prefix increment".to_string()
            }
            DiagnosticKind::UnusedLoopControlVariable(violations::UnusedLoopControlVariable(
                name,
            )) => {
                format!("Loop control variable `{name}` not used within the loop body")
            }
            DiagnosticKind::NoAssertRaisesException(..) => {
                "`assertRaises(Exception)` should be considered evil".to_string()
            }
            DiagnosticKind::StarArgUnpackingAfterKeywordArg(..) => {
                "Star-arg unpacking after a keyword argument is strongly discouraged".to_string()
            }

            // flake8-datetimez
            DiagnosticKind::CallDatetimeToday(..) => {
                "The use of `datetime.datetime.today()` is not allowed".to_string()
            }
            DiagnosticKind::CallDatetimeUtcnow(..) => {
                "The use of `datetime.datetime.utcnow()` is not allowed".to_string()
            }
            DiagnosticKind::CallDatetimeUtcfromtimestamp(..) => {
                "The use of `datetime.datetime.utcfromtimestamp()` is not allowed".to_string()
            }
            DiagnosticKind::CallDateToday(..) => {
                "The use of `datetime.date.today()` is not allowed.".to_string()
            }
            DiagnosticKind::CallDateFromtimestamp(..) => {
                "The use of `datetime.date.fromtimestamp()` is not allowed".to_string()
            }
            _ => self.body(),
        }
    }
}

#[derive(Debug, PartialEq, Eq, Serialize, Deserialize)]
pub struct Diagnostic {
    pub kind: DiagnosticKind,
    pub location: Location,
    pub end_location: Location,
    pub fix: Option<Fix>,
    pub parent: Option<Location>,
}

impl Diagnostic {
    pub fn new<K: Into<DiagnosticKind>>(kind: K, range: Range) -> Self {
        Self {
            kind: kind.into(),
            location: range.location,
            end_location: range.end_location,
            fix: None,
            parent: None,
        }
    }

    pub fn amend(&mut self, fix: Fix) -> &mut Self {
        self.fix = Some(fix);
        self
    }

    pub fn parent(&mut self, parent: Location) -> &mut Self {
        self.parent = Some(parent);
        self
    }
}

/// Pairs of checks that shouldn't be enabled together.
pub const INCOMPATIBLE_CODES: &[(RuleCode, RuleCode, &str)] = &[(
    RuleCode::D203,
    RuleCode::D211,
    "`D203` (OneBlankLineBeforeClass) and `D211` (NoBlankLinesBeforeClass) are incompatible. \
     Consider adding `D203` to `ignore`.",
)];

/// A hash map from deprecated to latest `RuleCode`.
pub static CODE_REDIRECTS: Lazy<FxHashMap<&'static str, RuleCode>> = Lazy::new(|| {
    FxHashMap::from_iter([
        // TODO(charlie): Remove by 2023-01-01.
        ("U001", RuleCode::UP001),
        ("U003", RuleCode::UP003),
        ("U004", RuleCode::UP004),
        ("U005", RuleCode::UP005),
        ("U006", RuleCode::UP006),
        ("U007", RuleCode::UP007),
        ("U008", RuleCode::UP008),
        ("U009", RuleCode::UP009),
        ("U010", RuleCode::UP010),
        ("U011", RuleCode::UP011),
        ("U012", RuleCode::UP012),
        ("U013", RuleCode::UP013),
        ("U014", RuleCode::UP014),
        ("U015", RuleCode::UP015),
        ("U016", RuleCode::UP016),
        ("U017", RuleCode::UP017),
        ("U019", RuleCode::UP019),
        // TODO(charlie): Remove by 2023-02-01.
        ("I252", RuleCode::TID252),
        ("M001", RuleCode::RUF100),
        // TODO(charlie): Remove by 2023-02-01.
        ("PDV002", RuleCode::PD002),
        ("PDV003", RuleCode::PD003),
        ("PDV004", RuleCode::PD004),
        ("PDV007", RuleCode::PD007),
        ("PDV008", RuleCode::PD008),
        ("PDV009", RuleCode::PD009),
        ("PDV010", RuleCode::PD010),
        ("PDV011", RuleCode::PD011),
        ("PDV012", RuleCode::PD012),
        ("PDV013", RuleCode::PD013),
        ("PDV015", RuleCode::PD015),
        ("PDV901", RuleCode::PD901),
        // TODO(charlie): Remove by 2023-02-01.
        ("R501", RuleCode::RET501),
        ("R502", RuleCode::RET502),
        ("R503", RuleCode::RET503),
        ("R504", RuleCode::RET504),
        ("R505", RuleCode::RET505),
        ("R506", RuleCode::RET506),
        ("R507", RuleCode::RET507),
        ("R508", RuleCode::RET508),
        // TODO(charlie): Remove by 2023-02-01.
        ("IC001", RuleCode::ICN001),
        ("IC002", RuleCode::ICN001),
        ("IC003", RuleCode::ICN001),
        ("IC004", RuleCode::ICN001),
    ])
});

#[cfg(test)]
mod tests {
    use std::str::FromStr;

    use strum::IntoEnumIterator;

    use crate::registry::RuleCode;

    #[test]
    fn check_code_serialization() {
        for check_code in RuleCode::iter() {
            assert!(
                RuleCode::from_str(check_code.as_ref()).is_ok(),
                "{check_code:?} could not be round-trip serialized."
            );
        }
    }

    #[test]
    fn fixable_codes() {
        for check_code in RuleCode::iter() {
            let kind = check_code.kind();
            if kind.fixable() {
                assert!(
                    kind.commit().is_some(),
                    "{check_code:?} is fixable but has no commit message."
                );
            }
        }
    }
}<|MERGE_RESOLUTION|>--- conflicted
+++ resolved
@@ -254,11 +254,8 @@
     UP028 => violations::RewriteYieldFrom,
     UP029 => violations::UnnecessaryBuiltinImport,
     UP030 => violations::FormatLiterals,
-<<<<<<< HEAD
     UP031 => violations::PrintfStringFormatting,
-=======
     UP032 => violations::FString,
->>>>>>> 1730f2a6
     // pydocstyle
     D100 => violations::PublicModule,
     D101 => violations::PublicClass,
