--- conflicted
+++ resolved
@@ -251,12 +251,9 @@
     UP028 => violations::RewriteYieldFrom,
     UP029 => violations::UnnecessaryBuiltinImport,
     UP030 => violations::FormatLiterals,
-<<<<<<< HEAD
-    UP033 => violations::ExtraneousParenthesis,
-=======
     UP032 => violations::FString,
-        UP033 => violations::FunctoolsCache,
->>>>>>> ceb48d3a
+    UP033 => violations::FunctoolsCache,
+    UP034 => violations::ExtraneousParenthesis,
     // pydocstyle
     D100 => violations::PublicModule,
     D101 => violations::PublicClass,
