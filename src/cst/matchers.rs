use anyhow::{bail, Result};
use libcst_native::{
<<<<<<< HEAD
    AnnAssign, Call, CompoundStatement, Expr, Expression, FunctionDef, Import, ImportFrom, Module,
    SmallStatement, Statement,
=======
    Call, Comparison, Expr, Expression, Import, ImportFrom, Module, SmallStatement, Statement,
>>>>>>> bdcab87d
};

pub fn match_module(module_text: &str) -> Result<Module> {
    match libcst_native::parse_module(module_text, None) {
        Ok(module) => Ok(module),
        Err(_) => bail!("Failed to extract CST from source"),
    }
}

pub fn match_expression(expression_text: &str) -> Result<Expression> {
    match libcst_native::parse_expression(expression_text) {
        Ok(expression) => Ok(expression),
        Err(_) => bail!("Failed to extract CST from source"),
    }
}

pub fn match_expr<'a, 'b>(module: &'a mut Module<'b>) -> Result<&'a mut Expr<'b>> {
    if let Some(Statement::Simple(expr)) = module.body.first_mut() {
        if let Some(SmallStatement::Expr(expr)) = expr.body.first_mut() {
            Ok(expr)
        } else {
            bail!("Expected SmallStatement::Expr")
        }
    } else {
        bail!("Expected Statement::Simple")
    }
}

pub fn match_import<'a, 'b>(module: &'a mut Module<'b>) -> Result<&'a mut Import<'b>> {
    if let Some(Statement::Simple(expr)) = module.body.first_mut() {
        if let Some(SmallStatement::Import(expr)) = expr.body.first_mut() {
            Ok(expr)
        } else {
            bail!("Expected SmallStatement::Import")
        }
    } else {
        bail!("Expected Statement::Simple")
    }
}

pub fn match_import_from<'a, 'b>(module: &'a mut Module<'b>) -> Result<&'a mut ImportFrom<'b>> {
    if let Some(Statement::Simple(expr)) = module.body.first_mut() {
        if let Some(SmallStatement::ImportFrom(expr)) = expr.body.first_mut() {
            Ok(expr)
        } else {
            bail!("Expected SmallStatement::ImportFrom")
        }
    } else {
        bail!("Expected Statement::Simple")
    }
}

pub fn match_call<'a, 'b>(expression: &'a mut Expression<'b>) -> Result<&'a mut Call<'b>> {
    if let Expression::Call(call) = expression {
        Ok(call)
    } else {
        bail!("Expected Expression::Call")
    }
}

pub fn match_comparison<'a, 'b>(
    expression: &'a mut Expression<'b>,
) -> Result<&'a mut Comparison<'b>> {
    if let Expression::Comparison(comparison) = expression {
        Ok(comparison)
    } else {
        bail!("Expected Expression::Comparison")
    }
}

pub fn match_functiondef<'a, 'b>(module: &'a mut Module<'b>) -> Result<&'a mut FunctionDef<'b>> {
    if let Some(Statement::Compound(compound)) = module.body.first_mut() {
        if let CompoundStatement::FunctionDef(funcdef) = compound {
            return Ok(funcdef);
        } else {
            bail!("Expected CompoundStatement::FunctionDef")
        }
    } else {
        bail!("Expected Statement::Compound")
    }
}

pub fn match_annassign<'a, 'b>(module: &'a mut Module<'b>) -> Result<&'a mut AnnAssign<'b>> {
    if let Some(Statement::Simple(simple)) = module.body.first_mut() {
        if let Some(SmallStatement::AnnAssign(ann_assign)) = simple.body.first_mut() {
            return Ok(ann_assign);
        } else {
            bail!("Expected CompoundStatement::FunctionDef")
        }
    } else {
        bail!("Expected Statement::Simple")
    }
}<|MERGE_RESOLUTION|>--- conflicted
+++ resolved
@@ -1,11 +1,7 @@
 use anyhow::{bail, Result};
 use libcst_native::{
-<<<<<<< HEAD
-    AnnAssign, Call, CompoundStatement, Expr, Expression, FunctionDef, Import, ImportFrom, Module,
-    SmallStatement, Statement,
-=======
-    Call, Comparison, Expr, Expression, Import, ImportFrom, Module, SmallStatement, Statement,
->>>>>>> bdcab87d
+    AnnAssign, Call, Comparison, CompoundStatement, Expr, Expression, FunctionDef, Import,
+    ImportFrom, Module, SmallStatement, Statement,
 };
 
 pub fn match_module(module_text: &str) -> Result<Module> {
