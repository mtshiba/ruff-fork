pub mod plugins;

#[cfg(test)]
mod tests {
    use std::convert::AsRef;
    use std::path::Path;

    use anyhow::Result;
    use test_case::test_case;

    use crate::linter::test_path;
    use crate::registry::CheckCode;
    use crate::settings;

<<<<<<< HEAD
    #[test_case(CheckCode::SIM201, Path::new("SIM201.py"); "SIM201")]
    #[test_case(CheckCode::SIM201, Path::new("SIM201_2.py"); "SIM201_2")]
    #[test_case(CheckCode::SIM202, Path::new("SIM202.py"); "SIM202")]
    #[test_case(CheckCode::SIM208, Path::new("SIM208.py"); "SIM208")]
=======
    #[test_case(CheckCode::SIM102, Path::new("SIM102.py"); "SIM102")]
    #[test_case(CheckCode::SIM105, Path::new("SIM105.py"); "SIM105")]
    #[test_case(CheckCode::SIM107, Path::new("SIM107.py"); "SIM107")]
    #[test_case(CheckCode::SIM110, Path::new("SIM110.py"); "SIM110")]
    #[test_case(CheckCode::SIM111, Path::new("SIM111.py"); "SIM111")]
    #[test_case(CheckCode::SIM117, Path::new("SIM117.py"); "SIM117")]
>>>>>>> 9f8ef173
    #[test_case(CheckCode::SIM118, Path::new("SIM118.py"); "SIM118")]
    #[test_case(CheckCode::SIM220, Path::new("SIM220.py"); "SIM220")]
    #[test_case(CheckCode::SIM221, Path::new("SIM221.py"); "SIM221")]
    #[test_case(CheckCode::SIM222, Path::new("SIM222.py"); "SIM222")]
    #[test_case(CheckCode::SIM223, Path::new("SIM223.py"); "SIM223")]
    #[test_case(CheckCode::SIM300, Path::new("SIM300.py"); "SIM300")]
    fn checks(check_code: CheckCode, path: &Path) -> Result<()> {
        let snapshot = format!("{}_{}", check_code.as_ref(), path.to_string_lossy());
        let checks = test_path(
            Path::new("./resources/test/fixtures/flake8_simplify")
                .join(path)
                .as_path(),
            &settings::Settings::for_rule(check_code),
        )?;
        insta::assert_yaml_snapshot!(snapshot, checks);
        Ok(())
    }
}<|MERGE_RESOLUTION|>--- conflicted
+++ resolved
@@ -12,22 +12,17 @@
     use crate::registry::CheckCode;
     use crate::settings;
 
-<<<<<<< HEAD
-    #[test_case(CheckCode::SIM201, Path::new("SIM201.py"); "SIM201")]
-    #[test_case(CheckCode::SIM201, Path::new("SIM201_2.py"); "SIM201_2")]
-    #[test_case(CheckCode::SIM202, Path::new("SIM202.py"); "SIM202")]
-    #[test_case(CheckCode::SIM208, Path::new("SIM208.py"); "SIM208")]
-=======
     #[test_case(CheckCode::SIM102, Path::new("SIM102.py"); "SIM102")]
     #[test_case(CheckCode::SIM105, Path::new("SIM105.py"); "SIM105")]
     #[test_case(CheckCode::SIM107, Path::new("SIM107.py"); "SIM107")]
     #[test_case(CheckCode::SIM110, Path::new("SIM110.py"); "SIM110")]
     #[test_case(CheckCode::SIM111, Path::new("SIM111.py"); "SIM111")]
     #[test_case(CheckCode::SIM117, Path::new("SIM117.py"); "SIM117")]
->>>>>>> 9f8ef173
+    #[test_case(CheckCode::SIM201, Path::new("SIM201.py"); "SIM201")]
+    #[test_case(CheckCode::SIM201, Path::new("SIM201_2.py"); "SIM201_2")]
+    #[test_case(CheckCode::SIM202, Path::new("SIM202.py"); "SIM202")]
+    #[test_case(CheckCode::SIM208, Path::new("SIM208.py"); "SIM208")]
     #[test_case(CheckCode::SIM118, Path::new("SIM118.py"); "SIM118")]
-    #[test_case(CheckCode::SIM220, Path::new("SIM220.py"); "SIM220")]
-    #[test_case(CheckCode::SIM221, Path::new("SIM221.py"); "SIM221")]
     #[test_case(CheckCode::SIM222, Path::new("SIM222.py"); "SIM222")]
     #[test_case(CheckCode::SIM223, Path::new("SIM223.py"); "SIM223")]
     #[test_case(CheckCode::SIM300, Path::new("SIM300.py"); "SIM300")]
