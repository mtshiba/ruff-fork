//! Settings for the `flake8-tidy-imports` plugin.

use std::hash::{Hash, Hasher};

use itertools::Itertools;
use ruff_macros::ConfigurationOptions;
use rustc_hash::FxHashMap;
use schemars::JsonSchema;
use serde::{Deserialize, Serialize};

#[derive(Debug, Clone, PartialEq, Eq, Serialize, Deserialize, Hash, JsonSchema)]
#[serde(deny_unknown_fields, rename_all = "kebab-case")]
pub enum Strictness {
    /// Ban imports that extend into the parent module or beyond.
    Parents,
    /// Ban all relative imports.
    All,
}

#[derive(Debug, Clone, PartialEq, Eq, Serialize, Deserialize, Hash, JsonSchema)]
#[serde(deny_unknown_fields, rename_all = "kebab-case")]
pub struct BannedApi {
    pub msg: String,
    // we may add a `fix_to: String` here in the future to support --fix
}

#[derive(
    Debug, PartialEq, Eq, Serialize, Deserialize, Default, ConfigurationOptions, JsonSchema,
)]
#[serde(
    deny_unknown_fields,
    rename_all = "kebab-case",
    rename = "Flake8TidyImportsOptions"
)]
pub struct Options {
    #[option(
        default = r#""parents""#,
        value_type = "Strictness",
        example = r#"
            # Disallow all relative imports.
            ban-relative-imports = "all"
        "#
    )]
    /// Whether to ban all relative imports (`"all"`), or only those imports
    /// that extend into the parent module or beyond (`"parents"`).
    pub ban_relative_imports: Option<Strictness>,

    #[option(
        default = r#"{}"#,
        value_type = "HashMap<String, BannedApi>",
        example = r#"
            [tool.ruff.flake8-tidy-imports.banned-api]
            "cgi".msg = "The cgi module is deprecated, see https://peps.python.org/pep-0594/#cgi."
            "typing.TypedDict".msg = "Use typing_extensions.TypedDict instead."
        "#
    )]
    /// Specific modules or module members that may not be imported/accessed.
    ///
    /// Note that this check is only meant to flag accidental uses,
    /// it can be easily circumvented via `eval` or `importlib` and
    /// attempting to ban those via this setting is a futile endeavor.
    pub banned_api: FxHashMap<String, BannedApi>,
}

#[derive(Debug)]
pub struct Settings {
    pub ban_relative_imports: Strictness,
    pub banned_api: FxHashMap<String, BannedApi>,
}

impl Default for Settings {
    fn default() -> Self {
        Self {
            ban_relative_imports: Strictness::Parents,
        }
    }
}

impl From<Options> for Settings {
    fn from(options: Options) -> Self {
        Self {
            ban_relative_imports: options.ban_relative_imports.unwrap_or(Strictness::Parents),
            banned_api: options.banned_api,
        }
    }
}

impl From<Settings> for Options {
    fn from(settings: Settings) -> Self {
        Self {
<<<<<<< HEAD
            ban_relative_imports: Strictness::Parents,
            banned_api: FxHashMap::default(),
        }
    }
}

impl Hash for Settings {
    fn hash<H: Hasher>(&self, state: &mut H) {
        self.ban_relative_imports.hash(state);
        for key in self.banned_api.keys().sorted() {
            key.hash(state);
            self.banned_api[key].hash(state);
=======
            ban_relative_imports: Some(settings.ban_relative_imports),
>>>>>>> bde12c3b
        }
    }
}<|MERGE_RESOLUTION|>--- conflicted
+++ resolved
@@ -88,9 +88,8 @@
 impl From<Settings> for Options {
     fn from(settings: Settings) -> Self {
         Self {
-<<<<<<< HEAD
-            ban_relative_imports: Strictness::Parents,
-            banned_api: FxHashMap::default(),
+            ban_relative_imports: Some(settings.ban_relative_imports),
+            banned_api: settings.banned_api,
         }
     }
 }
@@ -98,12 +97,9 @@
 impl Hash for Settings {
     fn hash<H: Hasher>(&self, state: &mut H) {
         self.ban_relative_imports.hash(state);
-        for key in self.banned_api.keys().sorted() {
+        for (key, value) in self.banned_api.iter().sorted() {
             key.hash(state);
-            self.banned_api[key].hash(state);
-=======
-            ban_relative_imports: Some(settings.ban_relative_imports),
->>>>>>> bde12c3b
+            value.hash(state);
         }
     }
 }