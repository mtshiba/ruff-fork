--- conflicted
+++ resolved
@@ -11,11 +11,8 @@
     clippy::too_many_lines
 )]
 
-<<<<<<< HEAD
 use std::io;
 use std::path::{Path, PathBuf};
-=======
->>>>>>> 89cebe1c
 use std::process::ExitCode;
 
 use cfg_if::cfg_if;
