use std::fmt;

use itertools::Itertools;
use once_cell::sync::Lazy;
use rustc_hash::FxHashMap;
use rustpython_parser::ast::Location;
use serde::{Deserialize, Serialize};
use strum_macros::{AsRefStr, Display, EnumIter, EnumString};

use crate::ast::types::Range;
use crate::autofix::Fix;
use crate::checks_gen::CheckCodePrefix;
use crate::flake8_debugger::types::DebuggerUsingType;
use crate::flake8_quotes::settings::Quote;
use crate::flake8_tidy_imports::settings::Strictness;
use crate::pyupgrade::types::Primitive;

#[derive(
    AsRefStr,
    EnumIter,
    EnumString,
    Debug,
    Display,
    PartialEq,
    Eq,
    Clone,
    Serialize,
    Deserialize,
    Hash,
    PartialOrd,
    Ord,
)]
pub enum CheckCode {
    // pycodestyle errors
    E401,
    E402,
    E501,
    E711,
    E712,
    E713,
    E714,
    E721,
    E722,
    E731,
    E741,
    E742,
    E743,
    E902,
    E999,
    // pycodestyle warnings
    W292,
    W605,
    // pyflakes
    F401,
    F402,
    F403,
    F404,
    F405,
    F406,
    F407,
    F501,
    F502,
    F503,
    F504,
    F505,
    F506,
    F507,
    F508,
    F509,
    F521,
    F522,
    F523,
    F524,
    F525,
    F541,
    F601,
    F602,
    F621,
    F622,
    F631,
    F632,
    F633,
    F634,
    F701,
    F702,
    F704,
    F706,
    F707,
    F722,
    F811,
    F821,
    F822,
    F823,
    F831,
    F841,
    F842,
    F901,
    // pylint
    PLC0414,
    PLC2201,
    PLC3002,
    PLE0117,
    PLE0118,
    PLE1142,
    PLR0206,
    PLR0402,
    PLR1701,
    PLR1722,
    PLW0120,
    PLW0602,
    // flake8-builtins
    A001,
    A002,
    A003,
    // flake8-bugbear
    B002,
    B003,
    B004,
    B005,
    B006,
    B007,
    B008,
    B009,
    B010,
    B011,
    B012,
    B013,
    B014,
    B015,
    B016,
    B017,
    B018,
    B019,
    B020,
    B021,
    B022,
    B023,
    B024,
    B025,
    B026,
    B027,
    B904,
    B905,
    // flake8-blind-except
    BLE001,
    // flake8-comprehensions
    C400,
    C401,
    C402,
    C403,
    C404,
    C405,
    C406,
    C408,
    C409,
    C410,
    C411,
    C413,
    C414,
    C415,
    C416,
    C417,
    // flake8-debugger
    T100,
    // mccabe
    C901,
    // flake8-tidy-imports
    TID252,
    // flake8-return
    RET501,
    RET502,
    RET503,
    RET504,
    RET505,
    RET506,
    RET507,
    RET508,
    // flake8-print
    T201,
    T203,
    // flake8-quotes
    Q000,
    Q001,
    Q002,
    Q003,
    // flake8-annotations
    ANN001,
    ANN002,
    ANN003,
    ANN101,
    ANN102,
    ANN201,
    ANN202,
    ANN204,
    ANN205,
    ANN206,
    ANN401,
    // flake8-2020
    YTT101,
    YTT102,
    YTT103,
    YTT201,
    YTT202,
    YTT203,
    YTT204,
    YTT301,
    YTT302,
    YTT303,
    // flake8-simplify
    SIM118,
    // pyupgrade
    UP001,
    UP003,
    UP004,
    UP005,
    UP006,
    UP007,
    UP008,
    UP009,
    UP010,
    UP011,
    UP012,
    UP013,
    UP014,
    UP015,
    UP016,
    UP017,
    UP018,
    UP019,
    UP020,
    UP021,
    UP022,
    UP023,
<<<<<<< HEAD
    UP024,
=======
    UP025,
>>>>>>> f7356608
    // pydocstyle
    D100,
    D101,
    D102,
    D103,
    D104,
    D105,
    D106,
    D107,
    D200,
    D201,
    D202,
    D203,
    D204,
    D205,
    D206,
    D207,
    D208,
    D209,
    D210,
    D211,
    D212,
    D213,
    D214,
    D215,
    D300,
    D301,
    D400,
    D402,
    D403,
    D404,
    D405,
    D406,
    D407,
    D408,
    D409,
    D410,
    D411,
    D412,
    D413,
    D414,
    D415,
    D416,
    D417,
    D418,
    D419,
    // pep8-naming
    N801,
    N802,
    N803,
    N804,
    N805,
    N806,
    N807,
    N811,
    N812,
    N813,
    N814,
    N815,
    N816,
    N817,
    N818,
    // isort
    I001,
    // eradicate
    ERA001,
    // flake8-bandit
    S101,
    S102,
    S104,
    S105,
    S106,
    S107,
    // flake8-boolean-trap
    FBT001,
    FBT002,
    FBT003,
    // flake8-unused-arguments
    ARG001,
    ARG002,
    ARG003,
    ARG004,
    ARG005,
    // flake8-import-conventions
    ICN001,
    // flake8-datetimez
    DTZ001,
    DTZ002,
    DTZ003,
    DTZ004,
    DTZ005,
    DTZ006,
    DTZ007,
    DTZ011,
    DTZ012,
    // Ruff
    RUF001,
    RUF002,
    RUF003,
    RUF004,
    RUF100,
    // pygrep-hooks
    PGH001,
    PGH002,
    PGH003,
    PGH004,
    // pandas-vet
    PD002,
    PD003,
    PD004,
    PD007,
    PD008,
    PD009,
    PD010,
    PD011,
    PD012,
    PD013,
    PD015,
    PD901,
    // flake8-errmsg
    EM101,
    EM102,
    EM103,
}

#[derive(EnumIter, Debug, PartialEq, Eq)]
pub enum CheckCategory {
    Pyflakes,
    Pycodestyle,
    McCabe,
    Isort,
    Pydocstyle,
    Pyupgrade,
    PEP8Naming,
    Flake82020,
    Flake8Annotations,
    Flake8Bandit,
    Flake8BlindExcept,
    Flake8BooleanTrap,
    Flake8Bugbear,
    Flake8Builtins,
    Flake8Comprehensions,
    Flake8Debugger,
    Flake8ErrMsg,
    Flake8ImportConventions,
    Flake8Print,
    Flake8Quotes,
    Flake8Return,
    Flake8Simplify,
    Flake8TidyImports,
    Flake8UnusedArguments,
    Flake8Datetimez,
    Eradicate,
    PandasVet,
    PygrepHooks,
    Pylint,
    Ruff,
}

pub enum Platform {
    PyPI,
    GitHub,
}

impl fmt::Display for Platform {
    fn fmt(&self, fmt: &mut fmt::Formatter) -> fmt::Result {
        match self {
            Platform::PyPI => fmt.write_str("PyPI"),
            Platform::GitHub => fmt.write_str("GitHub"),
        }
    }
}

impl CheckCategory {
    pub fn title(&self) -> &'static str {
        match self {
            CheckCategory::Eradicate => "eradicate",
            CheckCategory::Flake82020 => "flake8-2020",
            CheckCategory::Flake8Annotations => "flake8-annotations",
            CheckCategory::Flake8Bandit => "flake8-bandit",
            CheckCategory::Flake8BlindExcept => "flake8-blind-except",
            CheckCategory::Flake8BooleanTrap => "flake8-boolean-trap",
            CheckCategory::Flake8Bugbear => "flake8-bugbear",
            CheckCategory::Flake8Builtins => "flake8-builtins",
            CheckCategory::Flake8Comprehensions => "flake8-comprehensions",
            CheckCategory::Flake8Debugger => "flake8-debugger",
            CheckCategory::Flake8ErrMsg => "flake8-errmsg",
            CheckCategory::Flake8ImportConventions => "flake8-import-conventions",
            CheckCategory::Flake8Print => "flake8-print",
            CheckCategory::Flake8Quotes => "flake8-quotes",
            CheckCategory::Flake8Return => "flake8-return",
            CheckCategory::Flake8TidyImports => "flake8-tidy-imports",
            CheckCategory::Flake8Simplify => "flake8-simplify",
            CheckCategory::Flake8UnusedArguments => "flake8-unused-arguments",
            CheckCategory::Flake8Datetimez => "flake8-datetimez",
            CheckCategory::Isort => "isort",
            CheckCategory::McCabe => "mccabe",
            CheckCategory::PandasVet => "pandas-vet",
            CheckCategory::PEP8Naming => "pep8-naming",
            CheckCategory::Pycodestyle => "pycodestyle",
            CheckCategory::Pydocstyle => "pydocstyle",
            CheckCategory::Pyflakes => "Pyflakes",
            CheckCategory::PygrepHooks => "pygrep-hooks",
            CheckCategory::Pylint => "Pylint",
            CheckCategory::Pyupgrade => "pyupgrade",
            CheckCategory::Ruff => "Ruff-specific rules",
        }
    }

    pub fn codes(&self) -> Vec<CheckCodePrefix> {
        match self {
            CheckCategory::Eradicate => vec![CheckCodePrefix::ERA],
            CheckCategory::Flake82020 => vec![CheckCodePrefix::YTT],
            CheckCategory::Flake8Annotations => vec![CheckCodePrefix::ANN],
            CheckCategory::Flake8Bandit => vec![CheckCodePrefix::S],
            CheckCategory::Flake8BlindExcept => vec![CheckCodePrefix::BLE],
            CheckCategory::Flake8BooleanTrap => vec![CheckCodePrefix::FBT],
            CheckCategory::Flake8Bugbear => vec![CheckCodePrefix::B],
            CheckCategory::Flake8Builtins => vec![CheckCodePrefix::A],
            CheckCategory::Flake8Comprehensions => vec![CheckCodePrefix::C4],
            CheckCategory::Flake8Debugger => vec![CheckCodePrefix::T10],
            CheckCategory::Flake8ErrMsg => vec![CheckCodePrefix::EM],
            CheckCategory::Flake8Print => vec![CheckCodePrefix::T20],
            CheckCategory::Flake8Quotes => vec![CheckCodePrefix::Q],
            CheckCategory::Flake8Return => vec![CheckCodePrefix::RET],
            CheckCategory::Flake8Simplify => vec![CheckCodePrefix::SIM],
            CheckCategory::Flake8TidyImports => vec![CheckCodePrefix::TID],
            CheckCategory::Flake8UnusedArguments => vec![CheckCodePrefix::ARG],
            CheckCategory::Flake8Datetimez => vec![CheckCodePrefix::DTZ],
            CheckCategory::Isort => vec![CheckCodePrefix::I],
            CheckCategory::McCabe => vec![CheckCodePrefix::C90],
            CheckCategory::PandasVet => vec![CheckCodePrefix::PD],
            CheckCategory::PEP8Naming => vec![CheckCodePrefix::N],
            CheckCategory::Pycodestyle => vec![CheckCodePrefix::E, CheckCodePrefix::W],
            CheckCategory::Pydocstyle => vec![CheckCodePrefix::D],
            CheckCategory::Pyflakes => vec![CheckCodePrefix::F],
            CheckCategory::PygrepHooks => vec![CheckCodePrefix::PGH],
            CheckCategory::Pylint => vec![
                CheckCodePrefix::PLC,
                CheckCodePrefix::PLE,
                CheckCodePrefix::PLR,
                CheckCodePrefix::PLW,
            ],
            CheckCategory::Pyupgrade => vec![CheckCodePrefix::UP],
            CheckCategory::Flake8ImportConventions => vec![CheckCodePrefix::ICN],
            CheckCategory::Ruff => vec![CheckCodePrefix::RUF],
        }
    }

    pub fn url(&self) -> Option<(&'static str, &'static Platform)> {
        match self {
            CheckCategory::Eradicate => {
                Some(("https://pypi.org/project/eradicate/2.1.0/", &Platform::PyPI))
            }
            CheckCategory::Flake82020 => Some((
                "https://pypi.org/project/flake8-2020/1.7.0/",
                &Platform::PyPI,
            )),
            CheckCategory::Flake8Annotations => Some((
                "https://pypi.org/project/flake8-annotations/2.9.1/",
                &Platform::PyPI,
            )),
            CheckCategory::Flake8Bandit => Some((
                "https://pypi.org/project/flake8-bandit/4.1.1/",
                &Platform::PyPI,
            )),
            CheckCategory::Flake8BlindExcept => Some((
                "https://pypi.org/project/flake8-blind-except/0.2.1/",
                &Platform::PyPI,
            )),
            CheckCategory::Flake8BooleanTrap => Some((
                "https://pypi.org/project/flake8-boolean-trap/0.1.0/",
                &Platform::PyPI,
            )),
            CheckCategory::Flake8Bugbear => Some((
                "https://pypi.org/project/flake8-bugbear/22.10.27/",
                &Platform::PyPI,
            )),
            CheckCategory::Flake8Builtins => Some((
                "https://pypi.org/project/flake8-builtins/2.0.1/",
                &Platform::PyPI,
            )),
            CheckCategory::Flake8Comprehensions => Some((
                "https://pypi.org/project/flake8-comprehensions/3.10.1/",
                &Platform::PyPI,
            )),
            CheckCategory::Flake8Debugger => Some((
                "https://pypi.org/project/flake8-debugger/4.1.2/",
                &Platform::PyPI,
            )),
            CheckCategory::Flake8ErrMsg => Some((
                "https://pypi.org/project/flake8-errmsg/0.4.0/",
                &Platform::PyPI,
            )),
            CheckCategory::Flake8ImportConventions => None,
            CheckCategory::Flake8Print => Some((
                "https://pypi.org/project/flake8-print/5.0.0/",
                &Platform::PyPI,
            )),
            CheckCategory::Flake8Quotes => Some((
                "https://pypi.org/project/flake8-quotes/3.3.1/",
                &Platform::PyPI,
            )),
            CheckCategory::Flake8Return => Some((
                "https://pypi.org/project/flake8-return/1.2.0/",
                &Platform::PyPI,
            )),
            CheckCategory::Flake8Simplify => Some((
                "https://pypi.org/project/flake8-simplify/0.19.3/",
                &Platform::PyPI,
            )),
            CheckCategory::Flake8TidyImports => Some((
                "https://pypi.org/project/flake8-tidy-imports/4.8.0/",
                &Platform::PyPI,
            )),
            CheckCategory::Flake8UnusedArguments => Some((
                "https://pypi.org/project/flake8-unused-arguments/0.0.12/",
                &Platform::PyPI,
            )),
            CheckCategory::Flake8Datetimez => Some((
                "https://pypi.org/project/flake8-datetimez/20.10.0/",
                &Platform::PyPI,
            )),
            CheckCategory::Isort => {
                Some(("https://pypi.org/project/isort/5.10.1/", &Platform::PyPI))
            }
            CheckCategory::McCabe => {
                Some(("https://pypi.org/project/mccabe/0.7.0/", &Platform::PyPI))
            }
            CheckCategory::PandasVet => Some((
                "https://pypi.org/project/pandas-vet/0.2.3/",
                &Platform::PyPI,
            )),
            CheckCategory::PEP8Naming => Some((
                "https://pypi.org/project/pep8-naming/0.13.2/",
                &Platform::PyPI,
            )),
            CheckCategory::Pycodestyle => Some((
                "https://pypi.org/project/pycodestyle/2.9.1/",
                &Platform::PyPI,
            )),
            CheckCategory::Pydocstyle => Some((
                "https://pypi.org/project/pydocstyle/6.1.1/",
                &Platform::PyPI,
            )),
            CheckCategory::Pyflakes => {
                Some(("https://pypi.org/project/pyflakes/2.5.0/", &Platform::PyPI))
            }
            CheckCategory::Pylint => {
                Some(("https://pypi.org/project/pylint/2.15.7/", &Platform::PyPI))
            }
            CheckCategory::PygrepHooks => Some((
                "https://github.com/pre-commit/pygrep-hooks",
                &Platform::GitHub,
            )),
            CheckCategory::Pyupgrade => {
                Some(("https://pypi.org/project/pyupgrade/3.2.0/", &Platform::PyPI))
            }
            CheckCategory::Ruff => None,
        }
    }
}

#[allow(clippy::upper_case_acronyms)]
pub enum LintSource {
    AST,
    FileSystem,
    Lines,
    Tokens,
    Imports,
    NoQA,
}

#[derive(Debug, PartialEq, Eq, Serialize, Deserialize)]
pub enum RejectedCmpop {
    Eq,
    NotEq,
}

#[derive(Debug, PartialEq, Eq, Serialize, Deserialize)]
pub enum DeferralKeyword {
    Yield,
    YieldFrom,
    Await,
}

impl fmt::Display for DeferralKeyword {
    fn fmt(&self, fmt: &mut fmt::Formatter) -> fmt::Result {
        match self {
            DeferralKeyword::Yield => fmt.write_str("yield"),
            DeferralKeyword::YieldFrom => fmt.write_str("yield from"),
            DeferralKeyword::Await => fmt.write_str("await"),
        }
    }
}

#[derive(Debug, PartialEq, Eq, Serialize, Deserialize)]
pub enum Branch {
    Elif,
    Else,
}

impl fmt::Display for Branch {
    fn fmt(&self, fmt: &mut fmt::Formatter) -> fmt::Result {
        match self {
            Branch::Elif => fmt.write_str("elif"),
            Branch::Else => fmt.write_str("else"),
        }
    }
}

#[derive(Debug, PartialEq, Eq, Serialize, Deserialize)]
pub struct UnusedCodes {
    pub unknown: Vec<String>,
    pub disabled: Vec<String>,
    pub unmatched: Vec<String>,
}

#[derive(AsRefStr, Debug, PartialEq, Eq, Serialize, Deserialize)]
pub enum CheckKind {
    // pycodestyle errors
    AmbiguousClassName(String),
    AmbiguousFunctionName(String),
    AmbiguousVariableName(String),
    DoNotAssignLambda,
    DoNotUseBareExcept,
    IOError(String),
    LineTooLong(usize, usize),
    ModuleImportNotAtTopOfFile,
    MultipleImportsOnOneLine,
    NoneComparison(RejectedCmpop),
    NotInTest,
    NotIsTest,
    SyntaxError(String),
    TrueFalseComparison(bool, RejectedCmpop),
    TypeComparison,
    // pycodestyle warnings
    NoNewLineAtEndOfFile,
    InvalidEscapeSequence(char),
    // pyflakes
    AssertTuple,
    BreakOutsideLoop,
    ContinueOutsideLoop,
    DefaultExceptNotLast,
    DuplicateArgumentName,
    ExpressionsInStarAssignment,
    FStringMissingPlaceholders,
    ForwardAnnotationSyntaxError(String),
    FutureFeatureNotDefined(String),
    IfTuple,
    ImportShadowedByLoopVar(String, usize),
    ImportStarNotPermitted(String),
    ImportStarUsage(String, Vec<String>),
    ImportStarUsed(String),
    InvalidPrintSyntax,
    IsLiteral,
    LateFutureImport,
    MultiValueRepeatedKeyLiteral,
    MultiValueRepeatedKeyVariable(String),
    PercentFormatExpectedMapping,
    PercentFormatExpectedSequence,
    PercentFormatExtraNamedArguments(Vec<String>),
    PercentFormatInvalidFormat(String),
    PercentFormatMissingArgument(Vec<String>),
    PercentFormatMixedPositionalAndNamed,
    PercentFormatPositionalCountMismatch(usize, usize),
    PercentFormatStarRequiresSequence,
    PercentFormatUnsupportedFormatCharacter(char),
    RaiseNotImplemented,
    RedefinedWhileUnused(String, usize),
    ReturnOutsideFunction,
    StringDotFormatExtraNamedArguments(Vec<String>),
    StringDotFormatExtraPositionalArguments(Vec<String>),
    StringDotFormatInvalidFormat(String),
    StringDotFormatMissingArguments(Vec<String>),
    StringDotFormatMixingAutomatic,
    TwoStarredExpressions,
    UndefinedExport(String),
    UndefinedLocal(String),
    UnusedAnnotation(String),
    UndefinedName(String),
    UnusedImport(String, bool),
    UnusedVariable(String),
    YieldOutsideFunction(DeferralKeyword),
    // pylint
    AwaitOutsideAsync,
    ConsiderMergingIsinstance(String, Vec<String>),
    ConsiderUsingFromImport(String, String),
    GlobalVariableNotAssigned(String),
    MisplacedComparisonConstant(String),
    NonlocalWithoutBinding(String),
    PropertyWithParameters,
    UnnecessaryDirectLambdaCall,
    UseSysExit(String),
    UsedPriorGlobalDeclaration(String, usize),
    UselessElseOnLoop,
    UselessImportAlias,
    // flake8-builtins
    BuiltinVariableShadowing(String),
    BuiltinArgumentShadowing(String),
    BuiltinAttributeShadowing(String),
    // flake8-blind-except
    BlindExcept(String),
    // flake8-bugbear
    AbstractBaseClassWithoutAbstractMethod(String),
    AssignmentToOsEnviron,
    CachedInstanceMethod,
    CannotRaiseLiteral,
    DoNotAssertFalse,
    DuplicateHandlerException(Vec<String>),
    DuplicateTryBlockException(String),
    EmptyMethodWithoutAbstractDecorator(String),
    FStringDocstring,
    FunctionCallArgumentDefault(Option<String>),
    FunctionUsesLoopVariable(String),
    GetAttrWithConstant,
    JumpStatementInFinally(String),
    LoopVariableOverridesIterator(String),
    MutableArgumentDefault,
    NoAssertRaisesException,
    RaiseWithoutFromInsideExcept,
    RedundantTupleInExceptionHandler(String),
    SetAttrWithConstant,
    StarArgUnpackingAfterKeywordArg,
    StripWithMultiCharacters,
    UnaryPrefixIncrement,
    UnreliableCallableCheck,
    UnusedLoopControlVariable(String),
    UselessComparison,
    UselessContextlibSuppress,
    UselessExpression,
    ZipWithoutExplicitStrict,
    // flake8-comprehensions
    UnnecessaryGeneratorList,
    UnnecessaryGeneratorSet,
    UnnecessaryGeneratorDict,
    UnnecessaryListComprehensionSet,
    UnnecessaryListComprehensionDict,
    UnnecessaryLiteralSet(String),
    UnnecessaryLiteralDict(String),
    UnnecessaryCollectionCall(String),
    UnnecessaryLiteralWithinTupleCall(String),
    UnnecessaryLiteralWithinListCall(String),
    UnnecessaryListCall,
    UnnecessaryCallAroundSorted(String),
    UnnecessaryDoubleCastOrProcess(String, String),
    UnnecessarySubscriptReversal(String),
    UnnecessaryComprehension(String),
    UnnecessaryMap(String),
    // flake8-debugger
    Debugger(DebuggerUsingType),
    // flake8-tidy-imports
    BannedRelativeImport(Strictness),
    // flake8-return
    UnnecessaryReturnNone,
    ImplicitReturnValue,
    ImplicitReturn,
    UnnecessaryAssign,
    SuperfluousElseReturn(Branch),
    SuperfluousElseRaise(Branch),
    SuperfluousElseContinue(Branch),
    SuperfluousElseBreak(Branch),
    // flake8-print
    PrintFound,
    PPrintFound,
    // flake8-quotes
    BadQuotesInlineString(Quote),
    BadQuotesMultilineString(Quote),
    BadQuotesDocstring(Quote),
    AvoidQuoteEscape,
    // flake8-annotations
    MissingTypeFunctionArgument(String),
    MissingTypeArgs(String),
    MissingTypeKwargs(String),
    MissingTypeSelf(String),
    MissingTypeCls(String),
    MissingReturnTypePublicFunction(String),
    MissingReturnTypePrivateFunction(String),
    MissingReturnTypeSpecialMethod(String),
    MissingReturnTypeStaticMethod(String),
    MissingReturnTypeClassMethod(String),
    DynamicallyTypedExpression(String),
    // flake8-2020
    SysVersionSlice3Referenced,
    SysVersion2Referenced,
    SysVersionCmpStr3,
    SysVersionInfo0Eq3Referenced,
    SixPY3Referenced,
    SysVersionInfo1CmpInt,
    SysVersionInfoMinorCmpInt,
    SysVersion0Referenced,
    SysVersionCmpStr10,
    SysVersionSlice1Referenced,
    // flake8-simplify
    KeyInDict(String, String),
    // pyupgrade
    TypeOfPrimitive(Primitive),
    UselessMetaclassType,
    TypingTextStrAlias,
    DeprecatedUnittestAlias(String, String),
    UselessObjectInheritance(String),
    UsePEP585Annotation(String),
    UsePEP604Annotation,
    SuperCallWithParameters,
    PEP3120UnnecessaryCodingComment,
    UnnecessaryFutureImport(Vec<String>),
    UnnecessaryLRUCacheParams,
    UnnecessaryEncodeUTF8,
    ConvertTypedDictFunctionalToClass(String),
    ConvertNamedTupleFunctionalToClass(String),
    RedundantOpenModes,
    RemoveSixCompat,
    DatetimeTimezoneUTC,
    NativeLiterals,
    OpenAlias,
    ReplaceUniversalNewlines,
    ReplaceStdoutStderr,
    RewriteCElementTree,
<<<<<<< HEAD
    OSErrorAlias,
=======
    RewriteUnicodeLiteral,
>>>>>>> f7356608
    // pydocstyle
    BlankLineAfterLastSection(String),
    BlankLineAfterSection(String),
    BlankLineAfterSummary,
    BlankLineBeforeSection(String),
    CapitalizeSectionName(String),
    DashedUnderlineAfterSection(String),
    DocumentAllArguments(Vec<String>),
    EndsInPeriod,
    EndsInPunctuation,
    FirstLineCapitalized,
    FitsOnOneLine,
    IndentWithSpaces,
    MagicMethod,
    MultiLineSummaryFirstLine,
    MultiLineSummarySecondLine,
    NewLineAfterLastParagraph,
    NewLineAfterSectionName(String),
    NoBlankLineAfterFunction(usize),
    NoBlankLineBeforeClass(usize),
    NoBlankLineBeforeFunction(usize),
    NoBlankLinesBetweenHeaderAndContent(String),
    NoOverIndentation,
    NoSignature,
    NoSurroundingWhitespace,
    NoThisPrefix,
    NoUnderIndentation,
    NonEmpty,
    NonEmptySection(String),
    OneBlankLineAfterClass(usize),
    OneBlankLineBeforeClass(usize),
    PublicClass,
    PublicFunction,
    PublicInit,
    PublicMethod,
    PublicModule,
    PublicNestedClass,
    PublicPackage,
    SectionNameEndsInColon(String),
    SectionNotOverIndented(String),
    SectionUnderlineAfterName(String),
    SectionUnderlineMatchesSectionLength(String),
    SectionUnderlineNotOverIndented(String),
    SkipDocstring,
    UsesRPrefixForBackslashedContent,
    UsesTripleQuotes,
    // pep8-naming
    InvalidClassName(String),
    InvalidFunctionName(String),
    InvalidArgumentName(String),
    InvalidFirstArgumentNameForClassMethod,
    InvalidFirstArgumentNameForMethod,
    NonLowercaseVariableInFunction(String),
    DunderFunctionName,
    ConstantImportedAsNonConstant(String, String),
    LowercaseImportedAsNonLowercase(String, String),
    CamelcaseImportedAsLowercase(String, String),
    CamelcaseImportedAsConstant(String, String),
    MixedCaseVariableInClassScope(String),
    MixedCaseVariableInGlobalScope(String),
    CamelcaseImportedAsAcronym(String, String),
    ErrorSuffixOnExceptionName(String),
    // isort
    UnsortedImports,
    // eradicate
    CommentedOutCode,
    // flake8-bandit
    AssertUsed,
    ExecUsed,
    HardcodedBindAllInterfaces,
    HardcodedPasswordString(String),
    HardcodedPasswordFuncArg(String),
    HardcodedPasswordDefault(String),
    // mccabe
    FunctionIsTooComplex(String, usize),
    // flake8-boolean-trap
    BooleanPositionalArgInFunctionDefinition,
    BooleanDefaultValueInFunctionDefinition,
    BooleanPositionalValueInFunctionCall,
    // pygrep-hooks
    NoEval,
    DeprecatedLogWarn,
    BlanketTypeIgnore,
    BlanketNOQA,
    // flake8-unused-arguments
    UnusedFunctionArgument(String),
    UnusedMethodArgument(String),
    UnusedClassMethodArgument(String),
    UnusedStaticMethodArgument(String),
    UnusedLambdaArgument(String),
    // flake8-import-conventions
    ImportAliasIsNotConventional(String, String),
    // pandas-vet
    UseOfInplaceArgument,
    UseOfDotIsNull,
    UseOfDotNotNull,
    UseOfDotIx,
    UseOfDotAt,
    UseOfDotIat,
    UseOfDotPivotOrUnstack,
    UseOfDotValues,
    UseOfDotReadTable,
    UseOfDotStack,
    UseOfPdMerge,
    DfIsABadVariableName,
    // flake8-errmsg
    RawStringInException,
    FStringInException,
    DotFormatInException,
    // Ruff
    AmbiguousUnicodeCharacterString(char, char),
    AmbiguousUnicodeCharacterDocstring(char, char),
    AmbiguousUnicodeCharacterComment(char, char),
    KeywordArgumentBeforeStarArgument(String),
    UnusedNOQA(Option<UnusedCodes>),
    // flake8-datetimez
    CallDatetimeWithoutTzinfo,
    CallDatetimeToday,
    CallDatetimeUtcnow,
    CallDatetimeUtcfromtimestamp,
    CallDatetimeNowWithoutTzinfo,
    CallDatetimeFromtimestamp,
    CallDatetimeStrptimeWithoutZone,
    CallDateToday,
    CallDateFromtimestamp,
}

impl CheckCode {
    /// The source for the check (either the AST, the filesystem, or the
    /// physical lines).
    pub fn lint_source(&self) -> &'static LintSource {
        match self {
            CheckCode::RUF100 => &LintSource::NoQA,
            CheckCode::E501
            | CheckCode::W292
            | CheckCode::UP009
            | CheckCode::PGH003
            | CheckCode::PGH004 => &LintSource::Lines,
            CheckCode::ERA001
            | CheckCode::Q000
            | CheckCode::Q001
            | CheckCode::Q002
            | CheckCode::Q003
            | CheckCode::W605
            | CheckCode::RUF001
            | CheckCode::RUF002
            | CheckCode::RUF003 => &LintSource::Tokens,
            CheckCode::E902 => &LintSource::FileSystem,
            CheckCode::I001 => &LintSource::Imports,
            _ => &LintSource::AST,
        }
    }

    /// A placeholder representation of the `CheckKind` for the check.
    pub fn kind(&self) -> CheckKind {
        match self {
            // pycodestyle errors
            CheckCode::E401 => CheckKind::MultipleImportsOnOneLine,
            CheckCode::E402 => CheckKind::ModuleImportNotAtTopOfFile,
            CheckCode::E501 => CheckKind::LineTooLong(89, 88),
            CheckCode::E711 => CheckKind::NoneComparison(RejectedCmpop::Eq),
            CheckCode::E712 => CheckKind::TrueFalseComparison(true, RejectedCmpop::Eq),
            CheckCode::E713 => CheckKind::NotInTest,
            CheckCode::E714 => CheckKind::NotIsTest,
            CheckCode::E721 => CheckKind::TypeComparison,
            CheckCode::E722 => CheckKind::DoNotUseBareExcept,
            CheckCode::E731 => CheckKind::DoNotAssignLambda,
            CheckCode::E741 => CheckKind::AmbiguousVariableName("...".to_string()),
            CheckCode::E742 => CheckKind::AmbiguousClassName("...".to_string()),
            CheckCode::E743 => CheckKind::AmbiguousFunctionName("...".to_string()),
            CheckCode::E902 => CheckKind::IOError("IOError: `...`".to_string()),
            CheckCode::E999 => CheckKind::SyntaxError("`...`".to_string()),
            // pycodestyle warnings
            CheckCode::W292 => CheckKind::NoNewLineAtEndOfFile,
            CheckCode::W605 => CheckKind::InvalidEscapeSequence('c'),
            // pyflakes
            CheckCode::F401 => CheckKind::UnusedImport("...".to_string(), false),
            CheckCode::F402 => CheckKind::ImportShadowedByLoopVar("...".to_string(), 1),
            CheckCode::F403 => CheckKind::ImportStarUsed("...".to_string()),
            CheckCode::F404 => CheckKind::LateFutureImport,
            CheckCode::F405 => {
                CheckKind::ImportStarUsage("...".to_string(), vec!["...".to_string()])
            }
            CheckCode::F406 => CheckKind::ImportStarNotPermitted("...".to_string()),
            CheckCode::F407 => CheckKind::FutureFeatureNotDefined("...".to_string()),
            CheckCode::F501 => CheckKind::PercentFormatInvalidFormat("...".to_string()),
            CheckCode::F502 => CheckKind::PercentFormatExpectedMapping,
            CheckCode::F503 => CheckKind::PercentFormatExpectedSequence,
            CheckCode::F504 => CheckKind::PercentFormatExtraNamedArguments(vec!["...".to_string()]),
            CheckCode::F505 => CheckKind::PercentFormatMissingArgument(vec!["...".to_string()]),
            CheckCode::F506 => CheckKind::PercentFormatMixedPositionalAndNamed,
            CheckCode::F507 => CheckKind::PercentFormatPositionalCountMismatch(4, 2),
            CheckCode::F508 => CheckKind::PercentFormatStarRequiresSequence,
            CheckCode::F509 => CheckKind::PercentFormatUnsupportedFormatCharacter('c'),
            CheckCode::F521 => CheckKind::StringDotFormatInvalidFormat("...".to_string()),
            CheckCode::F522 => {
                CheckKind::StringDotFormatExtraNamedArguments(vec!["...".to_string()])
            }
            CheckCode::F523 => {
                CheckKind::StringDotFormatExtraPositionalArguments(vec!["...".to_string()])
            }
            CheckCode::F524 => CheckKind::StringDotFormatMissingArguments(vec!["...".to_string()]),
            CheckCode::F525 => CheckKind::StringDotFormatMixingAutomatic,
            CheckCode::F541 => CheckKind::FStringMissingPlaceholders,
            CheckCode::F601 => CheckKind::MultiValueRepeatedKeyLiteral,
            CheckCode::F602 => CheckKind::MultiValueRepeatedKeyVariable("...".to_string()),
            CheckCode::F621 => CheckKind::ExpressionsInStarAssignment,
            CheckCode::F622 => CheckKind::TwoStarredExpressions,
            CheckCode::F631 => CheckKind::AssertTuple,
            CheckCode::F632 => CheckKind::IsLiteral,
            CheckCode::F633 => CheckKind::InvalidPrintSyntax,
            CheckCode::F634 => CheckKind::IfTuple,
            CheckCode::F701 => CheckKind::BreakOutsideLoop,
            CheckCode::F702 => CheckKind::ContinueOutsideLoop,
            CheckCode::F704 => CheckKind::YieldOutsideFunction(DeferralKeyword::Yield),
            CheckCode::F706 => CheckKind::ReturnOutsideFunction,
            CheckCode::F707 => CheckKind::DefaultExceptNotLast,
            CheckCode::F722 => CheckKind::ForwardAnnotationSyntaxError("...".to_string()),
            CheckCode::F811 => CheckKind::RedefinedWhileUnused("...".to_string(), 1),
            CheckCode::F821 => CheckKind::UndefinedName("...".to_string()),
            CheckCode::F822 => CheckKind::UndefinedExport("...".to_string()),
            CheckCode::F823 => CheckKind::UndefinedLocal("...".to_string()),
            CheckCode::F831 => CheckKind::DuplicateArgumentName,
            CheckCode::F841 => CheckKind::UnusedVariable("...".to_string()),
            CheckCode::F842 => CheckKind::UnusedAnnotation("...".to_string()),
            CheckCode::F901 => CheckKind::RaiseNotImplemented,
            // pylint
            CheckCode::PLC0414 => CheckKind::UselessImportAlias,
            CheckCode::PLC2201 => CheckKind::MisplacedComparisonConstant("...".to_string()),
            CheckCode::PLC3002 => CheckKind::UnnecessaryDirectLambdaCall,
            CheckCode::PLE0117 => CheckKind::NonlocalWithoutBinding("...".to_string()),
            CheckCode::PLE0118 => CheckKind::UsedPriorGlobalDeclaration("...".to_string(), 1),
            CheckCode::PLE1142 => CheckKind::AwaitOutsideAsync,
            CheckCode::PLR0402 => {
                CheckKind::ConsiderUsingFromImport("...".to_string(), "...".to_string())
            }
            CheckCode::PLR0206 => CheckKind::PropertyWithParameters,
            CheckCode::PLR1701 => {
                CheckKind::ConsiderMergingIsinstance("...".to_string(), vec!["...".to_string()])
            }
            CheckCode::PLR1722 => CheckKind::UseSysExit("exit".to_string()),
            CheckCode::PLW0120 => CheckKind::UselessElseOnLoop,
            CheckCode::PLW0602 => CheckKind::GlobalVariableNotAssigned("...".to_string()),
            // flake8-builtins
            CheckCode::A001 => CheckKind::BuiltinVariableShadowing("...".to_string()),
            CheckCode::A002 => CheckKind::BuiltinArgumentShadowing("...".to_string()),
            CheckCode::A003 => CheckKind::BuiltinAttributeShadowing("...".to_string()),
            // flake8-bugbear
            CheckCode::B002 => CheckKind::UnaryPrefixIncrement,
            CheckCode::B003 => CheckKind::AssignmentToOsEnviron,
            CheckCode::B004 => CheckKind::UnreliableCallableCheck,
            CheckCode::B005 => CheckKind::StripWithMultiCharacters,
            CheckCode::B006 => CheckKind::MutableArgumentDefault,
            CheckCode::B007 => CheckKind::UnusedLoopControlVariable("i".to_string()),
            CheckCode::B008 => CheckKind::FunctionCallArgumentDefault(None),
            CheckCode::B009 => CheckKind::GetAttrWithConstant,
            CheckCode::B010 => CheckKind::SetAttrWithConstant,
            CheckCode::B011 => CheckKind::DoNotAssertFalse,
            CheckCode::B012 => {
                CheckKind::JumpStatementInFinally("return/continue/break".to_string())
            }
            CheckCode::B013 => {
                CheckKind::RedundantTupleInExceptionHandler("ValueError".to_string())
            }
            CheckCode::B014 => CheckKind::DuplicateHandlerException(vec!["ValueError".to_string()]),
            CheckCode::B015 => CheckKind::UselessComparison,
            CheckCode::B016 => CheckKind::CannotRaiseLiteral,
            CheckCode::B017 => CheckKind::NoAssertRaisesException,
            CheckCode::B018 => CheckKind::UselessExpression,
            CheckCode::B019 => CheckKind::CachedInstanceMethod,
            CheckCode::B020 => CheckKind::LoopVariableOverridesIterator("...".to_string()),
            CheckCode::B021 => CheckKind::FStringDocstring,
            CheckCode::B022 => CheckKind::UselessContextlibSuppress,
            CheckCode::B023 => CheckKind::FunctionUsesLoopVariable("...".to_string()),
            CheckCode::B024 => CheckKind::AbstractBaseClassWithoutAbstractMethod("...".to_string()),
            CheckCode::B025 => CheckKind::DuplicateTryBlockException("Exception".to_string()),
            CheckCode::B026 => CheckKind::StarArgUnpackingAfterKeywordArg,
            CheckCode::B027 => CheckKind::EmptyMethodWithoutAbstractDecorator("...".to_string()),
            CheckCode::B904 => CheckKind::RaiseWithoutFromInsideExcept,
            CheckCode::B905 => CheckKind::ZipWithoutExplicitStrict,
            // flake8-comprehensions
            CheckCode::C400 => CheckKind::UnnecessaryGeneratorList,
            CheckCode::C401 => CheckKind::UnnecessaryGeneratorSet,
            CheckCode::C402 => CheckKind::UnnecessaryGeneratorDict,
            CheckCode::C403 => CheckKind::UnnecessaryListComprehensionSet,
            CheckCode::C404 => CheckKind::UnnecessaryListComprehensionDict,
            CheckCode::C405 => CheckKind::UnnecessaryLiteralSet("(list|tuple)".to_string()),
            CheckCode::C406 => CheckKind::UnnecessaryLiteralDict("(list|tuple)".to_string()),
            CheckCode::C408 => {
                CheckKind::UnnecessaryCollectionCall("(dict|list|tuple)".to_string())
            }
            CheckCode::C409 => {
                CheckKind::UnnecessaryLiteralWithinTupleCall("(list|tuple)".to_string())
            }
            CheckCode::C410 => {
                CheckKind::UnnecessaryLiteralWithinListCall("(list|tuple)".to_string())
            }
            CheckCode::C411 => CheckKind::UnnecessaryListCall,
            CheckCode::C413 => {
                CheckKind::UnnecessaryCallAroundSorted("(list|reversed)".to_string())
            }
            CheckCode::C414 => CheckKind::UnnecessaryDoubleCastOrProcess(
                "(list|reversed|set|sorted|tuple)".to_string(),
                "(list|set|sorted|tuple)".to_string(),
            ),
            CheckCode::C415 => {
                CheckKind::UnnecessarySubscriptReversal("(reversed|set|sorted)".to_string())
            }
            CheckCode::C416 => CheckKind::UnnecessaryComprehension("(list|set)".to_string()),
            CheckCode::C417 => CheckKind::UnnecessaryMap("(list|set|dict)".to_string()),
            // flake8-debugger
            CheckCode::T100 => CheckKind::Debugger(DebuggerUsingType::Import("...".to_string())),
            // flake8-tidy-imports
            CheckCode::TID252 => CheckKind::BannedRelativeImport(Strictness::All),
            // flake8-return
            CheckCode::RET501 => CheckKind::UnnecessaryReturnNone,
            CheckCode::RET502 => CheckKind::ImplicitReturnValue,
            CheckCode::RET503 => CheckKind::ImplicitReturn,
            CheckCode::RET504 => CheckKind::UnnecessaryAssign,
            CheckCode::RET505 => CheckKind::SuperfluousElseReturn(Branch::Else),
            CheckCode::RET506 => CheckKind::SuperfluousElseRaise(Branch::Else),
            CheckCode::RET507 => CheckKind::SuperfluousElseContinue(Branch::Else),
            CheckCode::RET508 => CheckKind::SuperfluousElseBreak(Branch::Else),
            // flake8-print
            CheckCode::T201 => CheckKind::PrintFound,
            CheckCode::T203 => CheckKind::PPrintFound,
            // flake8-quotes
            CheckCode::Q000 => CheckKind::BadQuotesInlineString(Quote::Double),
            CheckCode::Q001 => CheckKind::BadQuotesMultilineString(Quote::Double),
            CheckCode::Q002 => CheckKind::BadQuotesDocstring(Quote::Double),
            CheckCode::Q003 => CheckKind::AvoidQuoteEscape,
            // flake8-annotations
            CheckCode::ANN001 => CheckKind::MissingTypeFunctionArgument("...".to_string()),
            CheckCode::ANN002 => CheckKind::MissingTypeArgs("...".to_string()),
            CheckCode::ANN003 => CheckKind::MissingTypeKwargs("...".to_string()),
            CheckCode::ANN101 => CheckKind::MissingTypeSelf("...".to_string()),
            CheckCode::ANN102 => CheckKind::MissingTypeCls("...".to_string()),
            CheckCode::ANN201 => CheckKind::MissingReturnTypePublicFunction("...".to_string()),
            CheckCode::ANN202 => CheckKind::MissingReturnTypePrivateFunction("...".to_string()),
            CheckCode::ANN204 => CheckKind::MissingReturnTypeSpecialMethod("...".to_string()),
            CheckCode::ANN205 => CheckKind::MissingReturnTypeStaticMethod("...".to_string()),
            CheckCode::ANN206 => CheckKind::MissingReturnTypeClassMethod("...".to_string()),
            CheckCode::ANN401 => CheckKind::DynamicallyTypedExpression("...".to_string()),
            // flake8-2020
            CheckCode::YTT101 => CheckKind::SysVersionSlice3Referenced,
            CheckCode::YTT102 => CheckKind::SysVersion2Referenced,
            CheckCode::YTT103 => CheckKind::SysVersionCmpStr3,
            CheckCode::YTT201 => CheckKind::SysVersionInfo0Eq3Referenced,
            CheckCode::YTT202 => CheckKind::SixPY3Referenced,
            CheckCode::YTT203 => CheckKind::SysVersionInfo1CmpInt,
            CheckCode::YTT204 => CheckKind::SysVersionInfoMinorCmpInt,
            CheckCode::YTT301 => CheckKind::SysVersion0Referenced,
            CheckCode::YTT302 => CheckKind::SysVersionCmpStr10,
            CheckCode::YTT303 => CheckKind::SysVersionSlice1Referenced,
            // flake8-blind-except
            CheckCode::BLE001 => CheckKind::BlindExcept("Exception".to_string()),
            // flake8-simplify
            CheckCode::SIM118 => CheckKind::KeyInDict("key".to_string(), "dict".to_string()),
            // pyupgrade
            CheckCode::UP001 => CheckKind::UselessMetaclassType,
            CheckCode::UP003 => CheckKind::TypeOfPrimitive(Primitive::Str),
            CheckCode::UP004 => CheckKind::UselessObjectInheritance("...".to_string()),
            CheckCode::UP005 => CheckKind::DeprecatedUnittestAlias(
                "assertEquals".to_string(),
                "assertEqual".to_string(),
            ),
            CheckCode::UP006 => CheckKind::UsePEP585Annotation("List".to_string()),
            CheckCode::UP007 => CheckKind::UsePEP604Annotation,
            CheckCode::UP008 => CheckKind::SuperCallWithParameters,
            CheckCode::UP009 => CheckKind::PEP3120UnnecessaryCodingComment,
            CheckCode::UP010 => CheckKind::UnnecessaryFutureImport(vec!["...".to_string()]),
            CheckCode::UP011 => CheckKind::UnnecessaryLRUCacheParams,
            CheckCode::UP012 => CheckKind::UnnecessaryEncodeUTF8,
            CheckCode::UP013 => CheckKind::ConvertTypedDictFunctionalToClass("...".to_string()),
            CheckCode::UP014 => CheckKind::ConvertNamedTupleFunctionalToClass("...".to_string()),
            CheckCode::UP015 => CheckKind::RedundantOpenModes,
            CheckCode::UP016 => CheckKind::RemoveSixCompat,
            CheckCode::UP017 => CheckKind::DatetimeTimezoneUTC,
            CheckCode::UP018 => CheckKind::NativeLiterals,
            CheckCode::UP019 => CheckKind::TypingTextStrAlias,
            CheckCode::UP020 => CheckKind::OpenAlias,
            CheckCode::UP021 => CheckKind::ReplaceUniversalNewlines,
            CheckCode::UP022 => CheckKind::ReplaceStdoutStderr,
            CheckCode::UP023 => CheckKind::RewriteCElementTree,
<<<<<<< HEAD
            CheckCode::UP024 => CheckKind::OSErrorAlias,
=======
            CheckCode::UP025 => CheckKind::RewriteUnicodeLiteral,
>>>>>>> f7356608
            // pydocstyle
            CheckCode::D100 => CheckKind::PublicModule,
            CheckCode::D101 => CheckKind::PublicClass,
            CheckCode::D102 => CheckKind::PublicMethod,
            CheckCode::D103 => CheckKind::PublicFunction,
            CheckCode::D104 => CheckKind::PublicPackage,
            CheckCode::D105 => CheckKind::MagicMethod,
            CheckCode::D106 => CheckKind::PublicNestedClass,
            CheckCode::D107 => CheckKind::PublicInit,
            CheckCode::D200 => CheckKind::FitsOnOneLine,
            CheckCode::D201 => CheckKind::NoBlankLineBeforeFunction(1),
            CheckCode::D202 => CheckKind::NoBlankLineAfterFunction(1),
            CheckCode::D203 => CheckKind::OneBlankLineBeforeClass(0),
            CheckCode::D204 => CheckKind::OneBlankLineAfterClass(0),
            CheckCode::D205 => CheckKind::BlankLineAfterSummary,
            CheckCode::D206 => CheckKind::IndentWithSpaces,
            CheckCode::D207 => CheckKind::NoUnderIndentation,
            CheckCode::D208 => CheckKind::NoOverIndentation,
            CheckCode::D209 => CheckKind::NewLineAfterLastParagraph,
            CheckCode::D210 => CheckKind::NoSurroundingWhitespace,
            CheckCode::D211 => CheckKind::NoBlankLineBeforeClass(1),
            CheckCode::D212 => CheckKind::MultiLineSummaryFirstLine,
            CheckCode::D213 => CheckKind::MultiLineSummarySecondLine,
            CheckCode::D214 => CheckKind::SectionNotOverIndented("Returns".to_string()),
            CheckCode::D215 => CheckKind::SectionUnderlineNotOverIndented("Returns".to_string()),
            CheckCode::D300 => CheckKind::UsesTripleQuotes,
            CheckCode::D301 => CheckKind::UsesRPrefixForBackslashedContent,
            CheckCode::D400 => CheckKind::EndsInPeriod,
            CheckCode::D402 => CheckKind::NoSignature,
            CheckCode::D403 => CheckKind::FirstLineCapitalized,
            CheckCode::D404 => CheckKind::NoThisPrefix,
            CheckCode::D405 => CheckKind::CapitalizeSectionName("returns".to_string()),
            CheckCode::D406 => CheckKind::NewLineAfterSectionName("Returns".to_string()),
            CheckCode::D407 => CheckKind::DashedUnderlineAfterSection("Returns".to_string()),
            CheckCode::D408 => CheckKind::SectionUnderlineAfterName("Returns".to_string()),
            CheckCode::D409 => {
                CheckKind::SectionUnderlineMatchesSectionLength("Returns".to_string())
            }
            CheckCode::D410 => CheckKind::BlankLineAfterSection("Returns".to_string()),
            CheckCode::D411 => CheckKind::BlankLineBeforeSection("Returns".to_string()),
            CheckCode::D412 => {
                CheckKind::NoBlankLinesBetweenHeaderAndContent("Returns".to_string())
            }
            CheckCode::D413 => CheckKind::BlankLineAfterLastSection("Returns".to_string()),
            CheckCode::D414 => CheckKind::NonEmptySection("Returns".to_string()),
            CheckCode::D415 => CheckKind::EndsInPunctuation,
            CheckCode::D416 => CheckKind::SectionNameEndsInColon("Returns".to_string()),
            CheckCode::D417 => {
                CheckKind::DocumentAllArguments(vec!["x".to_string(), "y".to_string()])
            }
            CheckCode::D418 => CheckKind::SkipDocstring,
            CheckCode::D419 => CheckKind::NonEmpty,
            // pep8-naming
            CheckCode::N801 => CheckKind::InvalidClassName("...".to_string()),
            CheckCode::N802 => CheckKind::InvalidFunctionName("...".to_string()),
            CheckCode::N803 => CheckKind::InvalidArgumentName("...".to_string()),
            CheckCode::N804 => CheckKind::InvalidFirstArgumentNameForClassMethod,
            CheckCode::N805 => CheckKind::InvalidFirstArgumentNameForMethod,
            CheckCode::N806 => CheckKind::NonLowercaseVariableInFunction("...".to_string()),
            CheckCode::N807 => CheckKind::DunderFunctionName,
            CheckCode::N811 => {
                CheckKind::ConstantImportedAsNonConstant("...".to_string(), "...".to_string())
            }
            CheckCode::N812 => {
                CheckKind::LowercaseImportedAsNonLowercase("...".to_string(), "...".to_string())
            }
            CheckCode::N813 => {
                CheckKind::CamelcaseImportedAsLowercase("...".to_string(), "...".to_string())
            }
            CheckCode::N814 => {
                CheckKind::CamelcaseImportedAsConstant("...".to_string(), "...".to_string())
            }
            CheckCode::N815 => CheckKind::MixedCaseVariableInClassScope("mixedCase".to_string()),
            CheckCode::N816 => CheckKind::MixedCaseVariableInGlobalScope("mixedCase".to_string()),
            CheckCode::N817 => {
                CheckKind::CamelcaseImportedAsAcronym("...".to_string(), "...".to_string())
            }
            CheckCode::N818 => CheckKind::ErrorSuffixOnExceptionName("...".to_string()),
            // isort
            CheckCode::I001 => CheckKind::UnsortedImports,
            // eradicate
            CheckCode::ERA001 => CheckKind::CommentedOutCode,
            // flake8-bandit
            CheckCode::S101 => CheckKind::AssertUsed,
            CheckCode::S102 => CheckKind::ExecUsed,
            CheckCode::S104 => CheckKind::HardcodedBindAllInterfaces,
            CheckCode::S105 => CheckKind::HardcodedPasswordString("...".to_string()),
            CheckCode::S106 => CheckKind::HardcodedPasswordFuncArg("...".to_string()),
            CheckCode::S107 => CheckKind::HardcodedPasswordDefault("...".to_string()),
            CheckCode::C901 => CheckKind::FunctionIsTooComplex("...".to_string(), 10),
            // flake8-boolean-trap
            CheckCode::FBT001 => CheckKind::BooleanPositionalArgInFunctionDefinition,
            CheckCode::FBT002 => CheckKind::BooleanDefaultValueInFunctionDefinition,
            CheckCode::FBT003 => CheckKind::BooleanPositionalValueInFunctionCall,
            // pygrep-hooks
            CheckCode::PGH001 => CheckKind::NoEval,
            CheckCode::PGH002 => CheckKind::DeprecatedLogWarn,
            CheckCode::PGH003 => CheckKind::BlanketTypeIgnore,
            CheckCode::PGH004 => CheckKind::BlanketNOQA,
            // flake8-unused-arguments
            CheckCode::ARG001 => CheckKind::UnusedFunctionArgument("...".to_string()),
            CheckCode::ARG002 => CheckKind::UnusedMethodArgument("...".to_string()),
            CheckCode::ARG003 => CheckKind::UnusedClassMethodArgument("...".to_string()),
            CheckCode::ARG004 => CheckKind::UnusedStaticMethodArgument("...".to_string()),
            CheckCode::ARG005 => CheckKind::UnusedLambdaArgument("...".to_string()),
            // flake8-import-conventions
            CheckCode::ICN001 => {
                CheckKind::ImportAliasIsNotConventional("...".to_string(), "...".to_string())
            }
            // pandas-vet
            CheckCode::PD002 => CheckKind::UseOfInplaceArgument,
            CheckCode::PD003 => CheckKind::UseOfDotIsNull,
            CheckCode::PD004 => CheckKind::UseOfDotNotNull,
            CheckCode::PD007 => CheckKind::UseOfDotIx,
            CheckCode::PD008 => CheckKind::UseOfDotAt,
            CheckCode::PD009 => CheckKind::UseOfDotIat,
            CheckCode::PD010 => CheckKind::UseOfDotPivotOrUnstack,
            CheckCode::PD011 => CheckKind::UseOfDotValues,
            CheckCode::PD012 => CheckKind::UseOfDotReadTable,
            CheckCode::PD013 => CheckKind::UseOfDotStack,
            CheckCode::PD015 => CheckKind::UseOfPdMerge,
            CheckCode::PD901 => CheckKind::DfIsABadVariableName,
            // flake8-errmsg
            CheckCode::EM101 => CheckKind::RawStringInException,
            CheckCode::EM102 => CheckKind::FStringInException,
            CheckCode::EM103 => CheckKind::DotFormatInException,
            // flake8-datetimez
            CheckCode::DTZ001 => CheckKind::CallDatetimeWithoutTzinfo,
            CheckCode::DTZ002 => CheckKind::CallDatetimeToday,
            CheckCode::DTZ003 => CheckKind::CallDatetimeUtcnow,
            CheckCode::DTZ004 => CheckKind::CallDatetimeUtcfromtimestamp,
            CheckCode::DTZ005 => CheckKind::CallDatetimeNowWithoutTzinfo,
            CheckCode::DTZ006 => CheckKind::CallDatetimeFromtimestamp,
            CheckCode::DTZ007 => CheckKind::CallDatetimeStrptimeWithoutZone,
            CheckCode::DTZ011 => CheckKind::CallDateToday,
            CheckCode::DTZ012 => CheckKind::CallDateFromtimestamp,
            // Ruff
            CheckCode::RUF001 => CheckKind::AmbiguousUnicodeCharacterString('𝐁', 'B'),
            CheckCode::RUF002 => CheckKind::AmbiguousUnicodeCharacterDocstring('𝐁', 'B'),
            CheckCode::RUF003 => CheckKind::AmbiguousUnicodeCharacterComment('𝐁', 'B'),
            CheckCode::RUF004 => CheckKind::KeywordArgumentBeforeStarArgument("...".to_string()),
            CheckCode::RUF100 => CheckKind::UnusedNOQA(None),
        }
    }

    pub fn category(&self) -> CheckCategory {
        #[allow(clippy::match_same_arms)]
        match self {
            CheckCode::A001 => CheckCategory::Flake8Builtins,
            CheckCode::A002 => CheckCategory::Flake8Builtins,
            CheckCode::A003 => CheckCategory::Flake8Builtins,
            CheckCode::ANN001 => CheckCategory::Flake8Annotations,
            CheckCode::ANN002 => CheckCategory::Flake8Annotations,
            CheckCode::ANN003 => CheckCategory::Flake8Annotations,
            CheckCode::ANN101 => CheckCategory::Flake8Annotations,
            CheckCode::ANN102 => CheckCategory::Flake8Annotations,
            CheckCode::ANN201 => CheckCategory::Flake8Annotations,
            CheckCode::ANN202 => CheckCategory::Flake8Annotations,
            CheckCode::ANN204 => CheckCategory::Flake8Annotations,
            CheckCode::ANN205 => CheckCategory::Flake8Annotations,
            CheckCode::ANN206 => CheckCategory::Flake8Annotations,
            CheckCode::ANN401 => CheckCategory::Flake8Annotations,
            CheckCode::ARG001 => CheckCategory::Flake8UnusedArguments,
            CheckCode::ARG002 => CheckCategory::Flake8UnusedArguments,
            CheckCode::ARG003 => CheckCategory::Flake8UnusedArguments,
            CheckCode::ARG004 => CheckCategory::Flake8UnusedArguments,
            CheckCode::ARG005 => CheckCategory::Flake8UnusedArguments,
            CheckCode::B002 => CheckCategory::Flake8Bugbear,
            CheckCode::B003 => CheckCategory::Flake8Bugbear,
            CheckCode::B004 => CheckCategory::Flake8Bugbear,
            CheckCode::B005 => CheckCategory::Flake8Bugbear,
            CheckCode::B006 => CheckCategory::Flake8Bugbear,
            CheckCode::B007 => CheckCategory::Flake8Bugbear,
            CheckCode::B008 => CheckCategory::Flake8Bugbear,
            CheckCode::B009 => CheckCategory::Flake8Bugbear,
            CheckCode::B010 => CheckCategory::Flake8Bugbear,
            CheckCode::B011 => CheckCategory::Flake8Bugbear,
            CheckCode::B012 => CheckCategory::Flake8Bugbear,
            CheckCode::B013 => CheckCategory::Flake8Bugbear,
            CheckCode::B014 => CheckCategory::Flake8Bugbear,
            CheckCode::B015 => CheckCategory::Flake8Bugbear,
            CheckCode::B016 => CheckCategory::Flake8Bugbear,
            CheckCode::B017 => CheckCategory::Flake8Bugbear,
            CheckCode::B018 => CheckCategory::Flake8Bugbear,
            CheckCode::B019 => CheckCategory::Flake8Bugbear,
            CheckCode::B020 => CheckCategory::Flake8Bugbear,
            CheckCode::B021 => CheckCategory::Flake8Bugbear,
            CheckCode::B022 => CheckCategory::Flake8Bugbear,
            CheckCode::B023 => CheckCategory::Flake8Bugbear,
            CheckCode::B024 => CheckCategory::Flake8Bugbear,
            CheckCode::B025 => CheckCategory::Flake8Bugbear,
            CheckCode::B026 => CheckCategory::Flake8Bugbear,
            CheckCode::B027 => CheckCategory::Flake8Bugbear,
            CheckCode::B904 => CheckCategory::Flake8Bugbear,
            CheckCode::B905 => CheckCategory::Flake8Bugbear,
            CheckCode::BLE001 => CheckCategory::Flake8BlindExcept,
            CheckCode::C400 => CheckCategory::Flake8Comprehensions,
            CheckCode::C401 => CheckCategory::Flake8Comprehensions,
            CheckCode::C402 => CheckCategory::Flake8Comprehensions,
            CheckCode::C403 => CheckCategory::Flake8Comprehensions,
            CheckCode::C404 => CheckCategory::Flake8Comprehensions,
            CheckCode::C405 => CheckCategory::Flake8Comprehensions,
            CheckCode::C406 => CheckCategory::Flake8Comprehensions,
            CheckCode::C408 => CheckCategory::Flake8Comprehensions,
            CheckCode::C409 => CheckCategory::Flake8Comprehensions,
            CheckCode::C410 => CheckCategory::Flake8Comprehensions,
            CheckCode::C411 => CheckCategory::Flake8Comprehensions,
            CheckCode::C413 => CheckCategory::Flake8Comprehensions,
            CheckCode::C414 => CheckCategory::Flake8Comprehensions,
            CheckCode::C415 => CheckCategory::Flake8Comprehensions,
            CheckCode::C416 => CheckCategory::Flake8Comprehensions,
            CheckCode::C417 => CheckCategory::Flake8Comprehensions,
            CheckCode::C901 => CheckCategory::McCabe,
            CheckCode::D100 => CheckCategory::Pydocstyle,
            CheckCode::D101 => CheckCategory::Pydocstyle,
            CheckCode::D102 => CheckCategory::Pydocstyle,
            CheckCode::D103 => CheckCategory::Pydocstyle,
            CheckCode::D104 => CheckCategory::Pydocstyle,
            CheckCode::D105 => CheckCategory::Pydocstyle,
            CheckCode::D106 => CheckCategory::Pydocstyle,
            CheckCode::D107 => CheckCategory::Pydocstyle,
            CheckCode::D200 => CheckCategory::Pydocstyle,
            CheckCode::D201 => CheckCategory::Pydocstyle,
            CheckCode::D202 => CheckCategory::Pydocstyle,
            CheckCode::D203 => CheckCategory::Pydocstyle,
            CheckCode::D204 => CheckCategory::Pydocstyle,
            CheckCode::D205 => CheckCategory::Pydocstyle,
            CheckCode::D206 => CheckCategory::Pydocstyle,
            CheckCode::D207 => CheckCategory::Pydocstyle,
            CheckCode::D208 => CheckCategory::Pydocstyle,
            CheckCode::D209 => CheckCategory::Pydocstyle,
            CheckCode::D210 => CheckCategory::Pydocstyle,
            CheckCode::D211 => CheckCategory::Pydocstyle,
            CheckCode::D212 => CheckCategory::Pydocstyle,
            CheckCode::D213 => CheckCategory::Pydocstyle,
            CheckCode::D214 => CheckCategory::Pydocstyle,
            CheckCode::D215 => CheckCategory::Pydocstyle,
            CheckCode::D300 => CheckCategory::Pydocstyle,
            CheckCode::D301 => CheckCategory::Pydocstyle,
            CheckCode::D400 => CheckCategory::Pydocstyle,
            CheckCode::D402 => CheckCategory::Pydocstyle,
            CheckCode::D403 => CheckCategory::Pydocstyle,
            CheckCode::D404 => CheckCategory::Pydocstyle,
            CheckCode::D405 => CheckCategory::Pydocstyle,
            CheckCode::D406 => CheckCategory::Pydocstyle,
            CheckCode::D407 => CheckCategory::Pydocstyle,
            CheckCode::D408 => CheckCategory::Pydocstyle,
            CheckCode::D409 => CheckCategory::Pydocstyle,
            CheckCode::D410 => CheckCategory::Pydocstyle,
            CheckCode::D411 => CheckCategory::Pydocstyle,
            CheckCode::D412 => CheckCategory::Pydocstyle,
            CheckCode::D413 => CheckCategory::Pydocstyle,
            CheckCode::D414 => CheckCategory::Pydocstyle,
            CheckCode::D415 => CheckCategory::Pydocstyle,
            CheckCode::D416 => CheckCategory::Pydocstyle,
            CheckCode::D417 => CheckCategory::Pydocstyle,
            CheckCode::D418 => CheckCategory::Pydocstyle,
            CheckCode::D419 => CheckCategory::Pydocstyle,
            CheckCode::DTZ001 => CheckCategory::Flake8Datetimez,
            CheckCode::DTZ002 => CheckCategory::Flake8Datetimez,
            CheckCode::DTZ003 => CheckCategory::Flake8Datetimez,
            CheckCode::DTZ004 => CheckCategory::Flake8Datetimez,
            CheckCode::DTZ005 => CheckCategory::Flake8Datetimez,
            CheckCode::DTZ006 => CheckCategory::Flake8Datetimez,
            CheckCode::DTZ007 => CheckCategory::Flake8Datetimez,
            CheckCode::DTZ011 => CheckCategory::Flake8Datetimez,
            CheckCode::DTZ012 => CheckCategory::Flake8Datetimez,
            CheckCode::E401 => CheckCategory::Pycodestyle,
            CheckCode::E402 => CheckCategory::Pycodestyle,
            CheckCode::E501 => CheckCategory::Pycodestyle,
            CheckCode::E711 => CheckCategory::Pycodestyle,
            CheckCode::E712 => CheckCategory::Pycodestyle,
            CheckCode::E713 => CheckCategory::Pycodestyle,
            CheckCode::E714 => CheckCategory::Pycodestyle,
            CheckCode::E721 => CheckCategory::Pycodestyle,
            CheckCode::E722 => CheckCategory::Pycodestyle,
            CheckCode::E731 => CheckCategory::Pycodestyle,
            CheckCode::E741 => CheckCategory::Pycodestyle,
            CheckCode::E742 => CheckCategory::Pycodestyle,
            CheckCode::E743 => CheckCategory::Pycodestyle,
            CheckCode::E902 => CheckCategory::Pycodestyle,
            CheckCode::E999 => CheckCategory::Pycodestyle,
            CheckCode::EM101 => CheckCategory::Flake8ErrMsg,
            CheckCode::EM102 => CheckCategory::Flake8ErrMsg,
            CheckCode::EM103 => CheckCategory::Flake8ErrMsg,
            CheckCode::ERA001 => CheckCategory::Eradicate,
            CheckCode::F401 => CheckCategory::Pyflakes,
            CheckCode::F402 => CheckCategory::Pyflakes,
            CheckCode::F403 => CheckCategory::Pyflakes,
            CheckCode::F404 => CheckCategory::Pyflakes,
            CheckCode::F405 => CheckCategory::Pyflakes,
            CheckCode::F406 => CheckCategory::Pyflakes,
            CheckCode::F407 => CheckCategory::Pyflakes,
            CheckCode::F501 => CheckCategory::Pyflakes,
            CheckCode::F502 => CheckCategory::Pyflakes,
            CheckCode::F503 => CheckCategory::Pyflakes,
            CheckCode::F504 => CheckCategory::Pyflakes,
            CheckCode::F505 => CheckCategory::Pyflakes,
            CheckCode::F506 => CheckCategory::Pyflakes,
            CheckCode::F507 => CheckCategory::Pyflakes,
            CheckCode::F508 => CheckCategory::Pyflakes,
            CheckCode::F509 => CheckCategory::Pyflakes,
            CheckCode::F521 => CheckCategory::Pyflakes,
            CheckCode::F522 => CheckCategory::Pyflakes,
            CheckCode::F523 => CheckCategory::Pyflakes,
            CheckCode::F524 => CheckCategory::Pyflakes,
            CheckCode::F525 => CheckCategory::Pyflakes,
            CheckCode::F541 => CheckCategory::Pyflakes,
            CheckCode::F601 => CheckCategory::Pyflakes,
            CheckCode::F602 => CheckCategory::Pyflakes,
            CheckCode::F621 => CheckCategory::Pyflakes,
            CheckCode::F622 => CheckCategory::Pyflakes,
            CheckCode::F631 => CheckCategory::Pyflakes,
            CheckCode::F632 => CheckCategory::Pyflakes,
            CheckCode::F633 => CheckCategory::Pyflakes,
            CheckCode::F634 => CheckCategory::Pyflakes,
            CheckCode::F701 => CheckCategory::Pyflakes,
            CheckCode::F702 => CheckCategory::Pyflakes,
            CheckCode::F704 => CheckCategory::Pyflakes,
            CheckCode::F706 => CheckCategory::Pyflakes,
            CheckCode::F707 => CheckCategory::Pyflakes,
            CheckCode::F722 => CheckCategory::Pyflakes,
            CheckCode::F811 => CheckCategory::Pyflakes,
            CheckCode::F821 => CheckCategory::Pyflakes,
            CheckCode::F822 => CheckCategory::Pyflakes,
            CheckCode::F823 => CheckCategory::Pyflakes,
            CheckCode::F831 => CheckCategory::Pyflakes,
            CheckCode::F841 => CheckCategory::Pyflakes,
            CheckCode::F842 => CheckCategory::Pyflakes,
            CheckCode::F901 => CheckCategory::Pyflakes,
            CheckCode::FBT001 => CheckCategory::Flake8BooleanTrap,
            CheckCode::FBT002 => CheckCategory::Flake8BooleanTrap,
            CheckCode::FBT003 => CheckCategory::Flake8BooleanTrap,
            CheckCode::I001 => CheckCategory::Isort,
            CheckCode::TID252 => CheckCategory::Flake8TidyImports,
            CheckCode::ICN001 => CheckCategory::Flake8ImportConventions,
            CheckCode::N801 => CheckCategory::PEP8Naming,
            CheckCode::N802 => CheckCategory::PEP8Naming,
            CheckCode::N803 => CheckCategory::PEP8Naming,
            CheckCode::N804 => CheckCategory::PEP8Naming,
            CheckCode::N805 => CheckCategory::PEP8Naming,
            CheckCode::N806 => CheckCategory::PEP8Naming,
            CheckCode::N807 => CheckCategory::PEP8Naming,
            CheckCode::N811 => CheckCategory::PEP8Naming,
            CheckCode::N812 => CheckCategory::PEP8Naming,
            CheckCode::N813 => CheckCategory::PEP8Naming,
            CheckCode::N814 => CheckCategory::PEP8Naming,
            CheckCode::N815 => CheckCategory::PEP8Naming,
            CheckCode::N816 => CheckCategory::PEP8Naming,
            CheckCode::N817 => CheckCategory::PEP8Naming,
            CheckCode::N818 => CheckCategory::PEP8Naming,
            CheckCode::PD002 => CheckCategory::PandasVet,
            CheckCode::PD003 => CheckCategory::PandasVet,
            CheckCode::PD004 => CheckCategory::PandasVet,
            CheckCode::PD007 => CheckCategory::PandasVet,
            CheckCode::PD008 => CheckCategory::PandasVet,
            CheckCode::PD009 => CheckCategory::PandasVet,
            CheckCode::PD010 => CheckCategory::PandasVet,
            CheckCode::PD011 => CheckCategory::PandasVet,
            CheckCode::PD012 => CheckCategory::PandasVet,
            CheckCode::PD013 => CheckCategory::PandasVet,
            CheckCode::PD015 => CheckCategory::PandasVet,
            CheckCode::PD901 => CheckCategory::PandasVet,
            CheckCode::PGH001 => CheckCategory::PygrepHooks,
            CheckCode::PGH002 => CheckCategory::PygrepHooks,
            CheckCode::PGH003 => CheckCategory::PygrepHooks,
            CheckCode::PGH004 => CheckCategory::PygrepHooks,
            CheckCode::PLC0414 => CheckCategory::Pylint,
            CheckCode::PLC2201 => CheckCategory::Pylint,
            CheckCode::PLC3002 => CheckCategory::Pylint,
            CheckCode::PLE0117 => CheckCategory::Pylint,
            CheckCode::PLE0118 => CheckCategory::Pylint,
            CheckCode::PLE1142 => CheckCategory::Pylint,
            CheckCode::PLR0206 => CheckCategory::Pylint,
            CheckCode::PLR0402 => CheckCategory::Pylint,
            CheckCode::PLR1701 => CheckCategory::Pylint,
            CheckCode::PLR1722 => CheckCategory::Pylint,
            CheckCode::PLW0120 => CheckCategory::Pylint,
            CheckCode::PLW0602 => CheckCategory::Pylint,
            CheckCode::Q000 => CheckCategory::Flake8Quotes,
            CheckCode::Q001 => CheckCategory::Flake8Quotes,
            CheckCode::Q002 => CheckCategory::Flake8Quotes,
            CheckCode::Q003 => CheckCategory::Flake8Quotes,
            CheckCode::RET501 => CheckCategory::Flake8Return,
            CheckCode::RET502 => CheckCategory::Flake8Return,
            CheckCode::RET503 => CheckCategory::Flake8Return,
            CheckCode::RET504 => CheckCategory::Flake8Return,
            CheckCode::RET505 => CheckCategory::Flake8Return,
            CheckCode::RET506 => CheckCategory::Flake8Return,
            CheckCode::RET507 => CheckCategory::Flake8Return,
            CheckCode::RET508 => CheckCategory::Flake8Return,
            CheckCode::RUF001 => CheckCategory::Ruff,
            CheckCode::RUF002 => CheckCategory::Ruff,
            CheckCode::RUF003 => CheckCategory::Ruff,
            CheckCode::RUF004 => CheckCategory::Ruff,
            CheckCode::RUF100 => CheckCategory::Ruff,
            CheckCode::S101 => CheckCategory::Flake8Bandit,
            CheckCode::S102 => CheckCategory::Flake8Bandit,
            CheckCode::S104 => CheckCategory::Flake8Bandit,
            CheckCode::S105 => CheckCategory::Flake8Bandit,
            CheckCode::S106 => CheckCategory::Flake8Bandit,
            CheckCode::S107 => CheckCategory::Flake8Bandit,
            CheckCode::SIM118 => CheckCategory::Flake8Simplify,
            CheckCode::T100 => CheckCategory::Flake8Debugger,
            CheckCode::T201 => CheckCategory::Flake8Print,
            CheckCode::T203 => CheckCategory::Flake8Print,
            CheckCode::UP001 => CheckCategory::Pyupgrade,
            CheckCode::UP003 => CheckCategory::Pyupgrade,
            CheckCode::UP004 => CheckCategory::Pyupgrade,
            CheckCode::UP005 => CheckCategory::Pyupgrade,
            CheckCode::UP006 => CheckCategory::Pyupgrade,
            CheckCode::UP007 => CheckCategory::Pyupgrade,
            CheckCode::UP008 => CheckCategory::Pyupgrade,
            CheckCode::UP009 => CheckCategory::Pyupgrade,
            CheckCode::UP010 => CheckCategory::Pyupgrade,
            CheckCode::UP011 => CheckCategory::Pyupgrade,
            CheckCode::UP012 => CheckCategory::Pyupgrade,
            CheckCode::UP013 => CheckCategory::Pyupgrade,
            CheckCode::UP014 => CheckCategory::Pyupgrade,
            CheckCode::UP015 => CheckCategory::Pyupgrade,
            CheckCode::UP016 => CheckCategory::Pyupgrade,
            CheckCode::UP017 => CheckCategory::Pyupgrade,
            CheckCode::UP018 => CheckCategory::Pyupgrade,
            CheckCode::UP019 => CheckCategory::Pyupgrade,
            CheckCode::UP020 => CheckCategory::Pyupgrade,
            CheckCode::UP021 => CheckCategory::Pyupgrade,
            CheckCode::UP022 => CheckCategory::Pyupgrade,
            CheckCode::UP023 => CheckCategory::Pyupgrade,
<<<<<<< HEAD
            CheckCode::UP024 => CheckCategory::Pyupgrade,
=======
            CheckCode::UP025 => CheckCategory::Pyupgrade,
>>>>>>> f7356608
            CheckCode::W292 => CheckCategory::Pycodestyle,
            CheckCode::W605 => CheckCategory::Pycodestyle,
            CheckCode::YTT101 => CheckCategory::Flake82020,
            CheckCode::YTT102 => CheckCategory::Flake82020,
            CheckCode::YTT103 => CheckCategory::Flake82020,
            CheckCode::YTT201 => CheckCategory::Flake82020,
            CheckCode::YTT202 => CheckCategory::Flake82020,
            CheckCode::YTT203 => CheckCategory::Flake82020,
            CheckCode::YTT204 => CheckCategory::Flake82020,
            CheckCode::YTT301 => CheckCategory::Flake82020,
            CheckCode::YTT302 => CheckCategory::Flake82020,
            CheckCode::YTT303 => CheckCategory::Flake82020,
        }
    }
}

impl CheckKind {
    /// A four-letter shorthand code for the check.
    pub fn code(&self) -> &'static CheckCode {
        match self {
            // pycodestyle errors
            CheckKind::AmbiguousClassName(..) => &CheckCode::E742,
            CheckKind::AmbiguousFunctionName(..) => &CheckCode::E743,
            CheckKind::AmbiguousVariableName(..) => &CheckCode::E741,
            CheckKind::AssertTuple => &CheckCode::F631,
            CheckKind::BreakOutsideLoop => &CheckCode::F701,
            CheckKind::ContinueOutsideLoop => &CheckCode::F702,
            CheckKind::DefaultExceptNotLast => &CheckCode::F707,
            CheckKind::DoNotAssignLambda => &CheckCode::E731,
            CheckKind::DoNotUseBareExcept => &CheckCode::E722,
            CheckKind::DuplicateArgumentName => &CheckCode::F831,
            CheckKind::FStringMissingPlaceholders => &CheckCode::F541,
            CheckKind::ForwardAnnotationSyntaxError(..) => &CheckCode::F722,
            CheckKind::FutureFeatureNotDefined(..) => &CheckCode::F407,
            CheckKind::IOError(..) => &CheckCode::E902,
            CheckKind::IfTuple => &CheckCode::F634,
            CheckKind::ImportShadowedByLoopVar(..) => &CheckCode::F402,
            CheckKind::ImportStarNotPermitted(..) => &CheckCode::F406,
            CheckKind::ImportStarUsage(..) => &CheckCode::F405,
            CheckKind::ImportStarUsed(..) => &CheckCode::F403,
            CheckKind::InvalidPrintSyntax => &CheckCode::F633,
            CheckKind::IsLiteral => &CheckCode::F632,
            CheckKind::LateFutureImport => &CheckCode::F404,
            CheckKind::LineTooLong(..) => &CheckCode::E501,
            CheckKind::MultipleImportsOnOneLine => &CheckCode::E401,
            CheckKind::ModuleImportNotAtTopOfFile => &CheckCode::E402,
            CheckKind::MultiValueRepeatedKeyLiteral => &CheckCode::F601,
            CheckKind::MultiValueRepeatedKeyVariable(..) => &CheckCode::F602,
            CheckKind::NoneComparison(..) => &CheckCode::E711,
            CheckKind::NotInTest => &CheckCode::E713,
            CheckKind::NotIsTest => &CheckCode::E714,
            CheckKind::PercentFormatExpectedMapping => &CheckCode::F502,
            CheckKind::PercentFormatExpectedSequence => &CheckCode::F503,
            CheckKind::PercentFormatExtraNamedArguments(..) => &CheckCode::F504,
            CheckKind::PercentFormatInvalidFormat(..) => &CheckCode::F501,
            CheckKind::PercentFormatMissingArgument(..) => &CheckCode::F505,
            CheckKind::PercentFormatMixedPositionalAndNamed => &CheckCode::F506,
            CheckKind::PercentFormatPositionalCountMismatch(..) => &CheckCode::F507,
            CheckKind::PercentFormatStarRequiresSequence => &CheckCode::F508,
            CheckKind::PercentFormatUnsupportedFormatCharacter(..) => &CheckCode::F509,
            CheckKind::RaiseNotImplemented => &CheckCode::F901,
            CheckKind::ReturnOutsideFunction => &CheckCode::F706,
            CheckKind::StringDotFormatExtraNamedArguments(..) => &CheckCode::F522,
            CheckKind::StringDotFormatExtraPositionalArguments(..) => &CheckCode::F523,
            CheckKind::StringDotFormatInvalidFormat(..) => &CheckCode::F521,
            CheckKind::StringDotFormatMissingArguments(..) => &CheckCode::F524,
            CheckKind::StringDotFormatMixingAutomatic => &CheckCode::F525,
            CheckKind::SyntaxError(..) => &CheckCode::E999,
            CheckKind::ExpressionsInStarAssignment => &CheckCode::F621,
            CheckKind::TrueFalseComparison(..) => &CheckCode::E712,
            CheckKind::TwoStarredExpressions => &CheckCode::F622,
            CheckKind::TypeComparison => &CheckCode::E721,
            CheckKind::UndefinedExport(..) => &CheckCode::F822,
            CheckKind::UndefinedLocal(..) => &CheckCode::F823,
            CheckKind::RedefinedWhileUnused(..) => &CheckCode::F811,
            CheckKind::UndefinedName(..) => &CheckCode::F821,
            CheckKind::UnusedImport(..) => &CheckCode::F401,
            CheckKind::UnusedVariable(..) => &CheckCode::F841,
            CheckKind::UnusedAnnotation(..) => &CheckCode::F842,
            CheckKind::YieldOutsideFunction(..) => &CheckCode::F704,
            // pycodestyle warnings
            CheckKind::NoNewLineAtEndOfFile => &CheckCode::W292,
            CheckKind::InvalidEscapeSequence(..) => &CheckCode::W605,
            // pylint
            CheckKind::AwaitOutsideAsync => &CheckCode::PLE1142,
            CheckKind::ConsiderMergingIsinstance(..) => &CheckCode::PLR1701,
            CheckKind::ConsiderUsingFromImport(..) => &CheckCode::PLR0402,
            CheckKind::GlobalVariableNotAssigned(..) => &CheckCode::PLW0602,
            CheckKind::MisplacedComparisonConstant(..) => &CheckCode::PLC2201,
            CheckKind::PropertyWithParameters => &CheckCode::PLR0206,
            CheckKind::UnnecessaryDirectLambdaCall => &CheckCode::PLC3002,
            CheckKind::UseSysExit(..) => &CheckCode::PLR1722,
            CheckKind::NonlocalWithoutBinding(..) => &CheckCode::PLE0117,
            CheckKind::UsedPriorGlobalDeclaration(..) => &CheckCode::PLE0118,
            CheckKind::UselessElseOnLoop => &CheckCode::PLW0120,
            CheckKind::UselessImportAlias => &CheckCode::PLC0414,
            // flake8-builtins
            CheckKind::BuiltinVariableShadowing(..) => &CheckCode::A001,
            CheckKind::BuiltinArgumentShadowing(..) => &CheckCode::A002,
            CheckKind::BuiltinAttributeShadowing(..) => &CheckCode::A003,
            // flake8-bugbear
            CheckKind::AbstractBaseClassWithoutAbstractMethod(..) => &CheckCode::B024,
            CheckKind::AssignmentToOsEnviron => &CheckCode::B003,
            CheckKind::CachedInstanceMethod => &CheckCode::B019,
            CheckKind::CannotRaiseLiteral => &CheckCode::B016,
            CheckKind::DoNotAssertFalse => &CheckCode::B011,
            CheckKind::DuplicateHandlerException(..) => &CheckCode::B014,
            CheckKind::DuplicateTryBlockException(..) => &CheckCode::B025,
            CheckKind::EmptyMethodWithoutAbstractDecorator(..) => &CheckCode::B027,
            CheckKind::FStringDocstring => &CheckCode::B021,
            CheckKind::FunctionCallArgumentDefault(..) => &CheckCode::B008,
            CheckKind::FunctionUsesLoopVariable(..) => &CheckCode::B023,
            CheckKind::GetAttrWithConstant => &CheckCode::B009,
            CheckKind::JumpStatementInFinally(..) => &CheckCode::B012,
            CheckKind::LoopVariableOverridesIterator(..) => &CheckCode::B020,
            CheckKind::MutableArgumentDefault => &CheckCode::B006,
            CheckKind::NoAssertRaisesException => &CheckCode::B017,
            CheckKind::RaiseWithoutFromInsideExcept => &CheckCode::B904,
            CheckKind::ZipWithoutExplicitStrict => &CheckCode::B905,
            CheckKind::RedundantTupleInExceptionHandler(..) => &CheckCode::B013,
            CheckKind::SetAttrWithConstant => &CheckCode::B010,
            CheckKind::StarArgUnpackingAfterKeywordArg => &CheckCode::B026,
            CheckKind::StripWithMultiCharacters => &CheckCode::B005,
            CheckKind::UnaryPrefixIncrement => &CheckCode::B002,
            CheckKind::UnreliableCallableCheck => &CheckCode::B004,
            CheckKind::UnusedLoopControlVariable(..) => &CheckCode::B007,
            CheckKind::UselessComparison => &CheckCode::B015,
            CheckKind::UselessContextlibSuppress => &CheckCode::B022,
            CheckKind::UselessExpression => &CheckCode::B018,
            // flake8-blind-except
            CheckKind::BlindExcept(..) => &CheckCode::BLE001,
            // flake8-comprehensions
            CheckKind::UnnecessaryGeneratorList => &CheckCode::C400,
            CheckKind::UnnecessaryGeneratorSet => &CheckCode::C401,
            CheckKind::UnnecessaryGeneratorDict => &CheckCode::C402,
            CheckKind::UnnecessaryListComprehensionSet => &CheckCode::C403,
            CheckKind::UnnecessaryListComprehensionDict => &CheckCode::C404,
            CheckKind::UnnecessaryLiteralSet(..) => &CheckCode::C405,
            CheckKind::UnnecessaryLiteralDict(..) => &CheckCode::C406,
            CheckKind::UnnecessaryCollectionCall(..) => &CheckCode::C408,
            CheckKind::UnnecessaryLiteralWithinTupleCall(..) => &CheckCode::C409,
            CheckKind::UnnecessaryLiteralWithinListCall(..) => &CheckCode::C410,
            CheckKind::UnnecessaryListCall => &CheckCode::C411,
            CheckKind::UnnecessaryCallAroundSorted(..) => &CheckCode::C413,
            CheckKind::UnnecessaryDoubleCastOrProcess(..) => &CheckCode::C414,
            CheckKind::UnnecessarySubscriptReversal(..) => &CheckCode::C415,
            CheckKind::UnnecessaryComprehension(..) => &CheckCode::C416,
            CheckKind::UnnecessaryMap(..) => &CheckCode::C417,
            // flake8-debugger
            CheckKind::Debugger(..) => &CheckCode::T100,
            // flake8-tidy-imports
            CheckKind::BannedRelativeImport(..) => &CheckCode::TID252,
            // flake8-return
            CheckKind::UnnecessaryReturnNone => &CheckCode::RET501,
            CheckKind::ImplicitReturnValue => &CheckCode::RET502,
            CheckKind::ImplicitReturn => &CheckCode::RET503,
            CheckKind::UnnecessaryAssign => &CheckCode::RET504,
            CheckKind::SuperfluousElseReturn(..) => &CheckCode::RET505,
            CheckKind::SuperfluousElseRaise(..) => &CheckCode::RET506,
            CheckKind::SuperfluousElseContinue(..) => &CheckCode::RET507,
            CheckKind::SuperfluousElseBreak(..) => &CheckCode::RET508,
            // flake8-print
            CheckKind::PrintFound => &CheckCode::T201,
            CheckKind::PPrintFound => &CheckCode::T203,
            // flake8-quotes
            CheckKind::BadQuotesInlineString(..) => &CheckCode::Q000,
            CheckKind::BadQuotesMultilineString(..) => &CheckCode::Q001,
            CheckKind::BadQuotesDocstring(..) => &CheckCode::Q002,
            CheckKind::AvoidQuoteEscape => &CheckCode::Q003,
            // flake8-annotations
            CheckKind::MissingTypeFunctionArgument(..) => &CheckCode::ANN001,
            CheckKind::MissingTypeArgs(..) => &CheckCode::ANN002,
            CheckKind::MissingTypeKwargs(..) => &CheckCode::ANN003,
            CheckKind::MissingTypeSelf(..) => &CheckCode::ANN101,
            CheckKind::MissingTypeCls(..) => &CheckCode::ANN102,
            CheckKind::MissingReturnTypePublicFunction(..) => &CheckCode::ANN201,
            CheckKind::MissingReturnTypePrivateFunction(..) => &CheckCode::ANN202,
            CheckKind::MissingReturnTypeSpecialMethod(..) => &CheckCode::ANN204,
            CheckKind::MissingReturnTypeStaticMethod(..) => &CheckCode::ANN205,
            CheckKind::MissingReturnTypeClassMethod(..) => &CheckCode::ANN206,
            CheckKind::DynamicallyTypedExpression(..) => &CheckCode::ANN401,
            // flake8-2020
            CheckKind::SysVersionSlice3Referenced => &CheckCode::YTT101,
            CheckKind::SysVersion2Referenced => &CheckCode::YTT102,
            CheckKind::SysVersionCmpStr3 => &CheckCode::YTT103,
            CheckKind::SysVersionInfo0Eq3Referenced => &CheckCode::YTT201,
            CheckKind::SixPY3Referenced => &CheckCode::YTT202,
            CheckKind::SysVersionInfo1CmpInt => &CheckCode::YTT203,
            CheckKind::SysVersionInfoMinorCmpInt => &CheckCode::YTT204,
            CheckKind::SysVersion0Referenced => &CheckCode::YTT301,
            CheckKind::SysVersionCmpStr10 => &CheckCode::YTT302,
            CheckKind::SysVersionSlice1Referenced => &CheckCode::YTT303,
            // flake8-simplify
            CheckKind::KeyInDict(..) => &CheckCode::SIM118,
            // pyupgrade
            CheckKind::TypeOfPrimitive(..) => &CheckCode::UP003,
            CheckKind::UselessMetaclassType => &CheckCode::UP001,
            CheckKind::DeprecatedUnittestAlias(..) => &CheckCode::UP005,
            CheckKind::UsePEP585Annotation(..) => &CheckCode::UP006,
            CheckKind::UsePEP604Annotation => &CheckCode::UP007,
            CheckKind::UselessObjectInheritance(..) => &CheckCode::UP004,
            CheckKind::SuperCallWithParameters => &CheckCode::UP008,
            CheckKind::PEP3120UnnecessaryCodingComment => &CheckCode::UP009,
            CheckKind::UnnecessaryFutureImport(..) => &CheckCode::UP010,
            CheckKind::UnnecessaryLRUCacheParams => &CheckCode::UP011,
            CheckKind::UnnecessaryEncodeUTF8 => &CheckCode::UP012,
            CheckKind::ConvertTypedDictFunctionalToClass(..) => &CheckCode::UP013,
            CheckKind::ConvertNamedTupleFunctionalToClass(..) => &CheckCode::UP014,
            CheckKind::RedundantOpenModes => &CheckCode::UP015,
            CheckKind::RemoveSixCompat => &CheckCode::UP016,
            CheckKind::DatetimeTimezoneUTC => &CheckCode::UP017,
            CheckKind::NativeLiterals => &CheckCode::UP018,
            CheckKind::TypingTextStrAlias => &CheckCode::UP019,
            CheckKind::OpenAlias => &CheckCode::UP020,
            CheckKind::ReplaceUniversalNewlines => &CheckCode::UP021,
            CheckKind::ReplaceStdoutStderr => &CheckCode::UP022,
            CheckKind::RewriteCElementTree => &CheckCode::UP023,
<<<<<<< HEAD
            CheckKind::OSErrorAlias => &CheckCode::UP024,
=======
            CheckKind::RewriteUnicodeLiteral => &CheckCode::UP025,
>>>>>>> f7356608
            // pydocstyle
            CheckKind::BlankLineAfterLastSection(..) => &CheckCode::D413,
            CheckKind::BlankLineAfterSection(..) => &CheckCode::D410,
            CheckKind::BlankLineBeforeSection(..) => &CheckCode::D411,
            CheckKind::CapitalizeSectionName(..) => &CheckCode::D405,
            CheckKind::DashedUnderlineAfterSection(..) => &CheckCode::D407,
            CheckKind::DocumentAllArguments(..) => &CheckCode::D417,
            CheckKind::EndsInPeriod => &CheckCode::D400,
            CheckKind::EndsInPunctuation => &CheckCode::D415,
            CheckKind::FirstLineCapitalized => &CheckCode::D403,
            CheckKind::FitsOnOneLine => &CheckCode::D200,
            CheckKind::IndentWithSpaces => &CheckCode::D206,
            CheckKind::MagicMethod => &CheckCode::D105,
            CheckKind::MultiLineSummaryFirstLine => &CheckCode::D212,
            CheckKind::MultiLineSummarySecondLine => &CheckCode::D213,
            CheckKind::NewLineAfterLastParagraph => &CheckCode::D209,
            CheckKind::NewLineAfterSectionName(..) => &CheckCode::D406,
            CheckKind::NoBlankLineAfterFunction(..) => &CheckCode::D202,
            CheckKind::BlankLineAfterSummary => &CheckCode::D205,
            CheckKind::NoBlankLineBeforeClass(..) => &CheckCode::D211,
            CheckKind::NoBlankLineBeforeFunction(..) => &CheckCode::D201,
            CheckKind::NoBlankLinesBetweenHeaderAndContent(..) => &CheckCode::D412,
            CheckKind::NoOverIndentation => &CheckCode::D208,
            CheckKind::NoSignature => &CheckCode::D402,
            CheckKind::NoSurroundingWhitespace => &CheckCode::D210,
            CheckKind::NoThisPrefix => &CheckCode::D404,
            CheckKind::NoUnderIndentation => &CheckCode::D207,
            CheckKind::NonEmpty => &CheckCode::D419,
            CheckKind::NonEmptySection(..) => &CheckCode::D414,
            CheckKind::OneBlankLineAfterClass(..) => &CheckCode::D204,
            CheckKind::OneBlankLineBeforeClass(..) => &CheckCode::D203,
            CheckKind::PublicClass => &CheckCode::D101,
            CheckKind::PublicFunction => &CheckCode::D103,
            CheckKind::PublicInit => &CheckCode::D107,
            CheckKind::PublicMethod => &CheckCode::D102,
            CheckKind::PublicModule => &CheckCode::D100,
            CheckKind::PublicNestedClass => &CheckCode::D106,
            CheckKind::PublicPackage => &CheckCode::D104,
            CheckKind::SectionNameEndsInColon(..) => &CheckCode::D416,
            CheckKind::SectionNotOverIndented(..) => &CheckCode::D214,
            CheckKind::SectionUnderlineAfterName(..) => &CheckCode::D408,
            CheckKind::SectionUnderlineMatchesSectionLength(..) => &CheckCode::D409,
            CheckKind::SectionUnderlineNotOverIndented(..) => &CheckCode::D215,
            CheckKind::SkipDocstring => &CheckCode::D418,
            CheckKind::UsesRPrefixForBackslashedContent => &CheckCode::D301,
            CheckKind::UsesTripleQuotes => &CheckCode::D300,
            // pep8-naming
            CheckKind::InvalidClassName(..) => &CheckCode::N801,
            CheckKind::InvalidFunctionName(..) => &CheckCode::N802,
            CheckKind::InvalidArgumentName(..) => &CheckCode::N803,
            CheckKind::InvalidFirstArgumentNameForClassMethod => &CheckCode::N804,
            CheckKind::InvalidFirstArgumentNameForMethod => &CheckCode::N805,
            CheckKind::NonLowercaseVariableInFunction(..) => &CheckCode::N806,
            CheckKind::DunderFunctionName => &CheckCode::N807,
            CheckKind::ConstantImportedAsNonConstant(..) => &CheckCode::N811,
            CheckKind::LowercaseImportedAsNonLowercase(..) => &CheckCode::N812,
            CheckKind::CamelcaseImportedAsLowercase(..) => &CheckCode::N813,
            CheckKind::CamelcaseImportedAsConstant(..) => &CheckCode::N814,
            CheckKind::MixedCaseVariableInClassScope(..) => &CheckCode::N815,
            CheckKind::MixedCaseVariableInGlobalScope(..) => &CheckCode::N816,
            CheckKind::CamelcaseImportedAsAcronym(..) => &CheckCode::N817,
            CheckKind::ErrorSuffixOnExceptionName(..) => &CheckCode::N818,
            // isort
            CheckKind::UnsortedImports => &CheckCode::I001,
            // eradicate
            CheckKind::CommentedOutCode => &CheckCode::ERA001,
            // flake8-bandit
            CheckKind::AssertUsed => &CheckCode::S101,
            CheckKind::ExecUsed => &CheckCode::S102,
            CheckKind::HardcodedBindAllInterfaces => &CheckCode::S104,
            CheckKind::HardcodedPasswordString(..) => &CheckCode::S105,
            CheckKind::HardcodedPasswordFuncArg(..) => &CheckCode::S106,
            CheckKind::HardcodedPasswordDefault(..) => &CheckCode::S107,
            // mccabe
            CheckKind::FunctionIsTooComplex(..) => &CheckCode::C901,
            // flake8-boolean-trap
            CheckKind::BooleanPositionalArgInFunctionDefinition => &CheckCode::FBT001,
            CheckKind::BooleanDefaultValueInFunctionDefinition => &CheckCode::FBT002,
            CheckKind::BooleanPositionalValueInFunctionCall => &CheckCode::FBT003,
            // pygrep-hooks
            CheckKind::NoEval => &CheckCode::PGH001,
            CheckKind::DeprecatedLogWarn => &CheckCode::PGH002,
            CheckKind::BlanketTypeIgnore => &CheckCode::PGH003,
            CheckKind::BlanketNOQA => &CheckCode::PGH004,
            // flake8-unused-arguments
            CheckKind::UnusedFunctionArgument(..) => &CheckCode::ARG001,
            CheckKind::UnusedMethodArgument(..) => &CheckCode::ARG002,
            CheckKind::UnusedClassMethodArgument(..) => &CheckCode::ARG003,
            CheckKind::UnusedStaticMethodArgument(..) => &CheckCode::ARG004,
            CheckKind::UnusedLambdaArgument(..) => &CheckCode::ARG005,
            // flake8-import-conventions
            CheckKind::ImportAliasIsNotConventional(..) => &CheckCode::ICN001,
            // pandas-vet
            CheckKind::UseOfInplaceArgument => &CheckCode::PD002,
            CheckKind::UseOfDotIsNull => &CheckCode::PD003,
            CheckKind::UseOfDotNotNull => &CheckCode::PD004,
            CheckKind::UseOfDotIx => &CheckCode::PD007,
            CheckKind::UseOfDotAt => &CheckCode::PD008,
            CheckKind::UseOfDotIat => &CheckCode::PD009,
            CheckKind::UseOfDotPivotOrUnstack => &CheckCode::PD010,
            CheckKind::UseOfDotValues => &CheckCode::PD011,
            CheckKind::UseOfDotReadTable => &CheckCode::PD012,
            CheckKind::UseOfDotStack => &CheckCode::PD013,
            CheckKind::UseOfPdMerge => &CheckCode::PD015,
            CheckKind::DfIsABadVariableName => &CheckCode::PD901,
            // flake8-errmsg
            CheckKind::RawStringInException => &CheckCode::EM101,
            CheckKind::FStringInException => &CheckCode::EM102,
            CheckKind::DotFormatInException => &CheckCode::EM103,
            // flake8-datetimez
            CheckKind::CallDatetimeWithoutTzinfo => &CheckCode::DTZ001,
            CheckKind::CallDatetimeToday => &CheckCode::DTZ002,
            CheckKind::CallDatetimeUtcnow => &CheckCode::DTZ003,
            CheckKind::CallDatetimeUtcfromtimestamp => &CheckCode::DTZ004,
            CheckKind::CallDatetimeNowWithoutTzinfo => &CheckCode::DTZ005,
            CheckKind::CallDatetimeFromtimestamp => &CheckCode::DTZ006,
            CheckKind::CallDatetimeStrptimeWithoutZone => &CheckCode::DTZ007,
            CheckKind::CallDateToday => &CheckCode::DTZ011,
            CheckKind::CallDateFromtimestamp => &CheckCode::DTZ012,
            // Ruff
            CheckKind::AmbiguousUnicodeCharacterString(..) => &CheckCode::RUF001,
            CheckKind::AmbiguousUnicodeCharacterDocstring(..) => &CheckCode::RUF002,
            CheckKind::AmbiguousUnicodeCharacterComment(..) => &CheckCode::RUF003,
            CheckKind::KeywordArgumentBeforeStarArgument(..) => &CheckCode::RUF004,
            CheckKind::UnusedNOQA(..) => &CheckCode::RUF100,
        }
    }

    /// The body text for the check.
    pub fn body(&self) -> String {
        match self {
            // pycodestyle errors
            CheckKind::AmbiguousClassName(name) => {
                format!("Ambiguous class name: `{name}`")
            }
            CheckKind::AmbiguousFunctionName(name) => {
                format!("Ambiguous function name: `{name}`")
            }
            CheckKind::AmbiguousVariableName(name) => {
                format!("Ambiguous variable name: `{name}`")
            }
            CheckKind::AssertTuple => {
                "Assert test is a non-empty tuple, which is always `True`".to_string()
            }
            CheckKind::BreakOutsideLoop => "`break` outside loop".to_string(),
            CheckKind::ContinueOutsideLoop => "`continue` not properly in loop".to_string(),
            CheckKind::DefaultExceptNotLast => {
                "An `except` block as not the last exception handler".to_string()
            }
            CheckKind::DoNotAssignLambda => {
                "Do not assign a lambda expression, use a def".to_string()
            }
            CheckKind::DoNotUseBareExcept => "Do not use bare `except`".to_string(),
            CheckKind::DuplicateArgumentName => {
                "Duplicate argument name in function definition".to_string()
            }
            CheckKind::ForwardAnnotationSyntaxError(body) => {
                format!("Syntax error in forward annotation: `{body}`")
            }
            CheckKind::FStringMissingPlaceholders => {
                "f-string without any placeholders".to_string()
            }
            CheckKind::FutureFeatureNotDefined(name) => {
                format!("Future feature `{name}` is not defined")
            }
            CheckKind::IOError(message) => message.clone(),
            CheckKind::IfTuple => "If test is a tuple, which is always `True`".to_string(),
            CheckKind::InvalidPrintSyntax => {
                "Use of `>>` is invalid with `print` function".to_string()
            }
            CheckKind::ImportShadowedByLoopVar(name, line) => {
                format!("Import `{name}` from line {line} shadowed by loop variable")
            }
            CheckKind::ImportStarNotPermitted(name) => {
                format!("`from {name} import *` only allowed at module level")
            }
            CheckKind::ImportStarUsed(name) => {
                format!("`from {name} import *` used; unable to detect undefined names")
            }
            CheckKind::ImportStarUsage(name, sources) => {
                let sources = sources
                    .iter()
                    .map(|source| format!("`{source}`"))
                    .join(", ");
                format!("`{name}` may be undefined, or defined from star imports: {sources}")
            }
            CheckKind::IsLiteral => "Use `==` and `!=` to compare constant literals".to_string(),
            CheckKind::LateFutureImport => {
                "`from __future__` imports must occur at the beginning of the file".to_string()
            }
            CheckKind::LineTooLong(length, limit) => {
                format!("Line too long ({length} > {limit} characters)")
            }
            CheckKind::ModuleImportNotAtTopOfFile => {
                "Module level import not at top of file".to_string()
            }
            CheckKind::MultipleImportsOnOneLine => "Multiple imports on one line".to_string(),
            CheckKind::MultiValueRepeatedKeyLiteral => {
                "Dictionary key literal repeated".to_string()
            }
            CheckKind::MultiValueRepeatedKeyVariable(name) => {
                format!("Dictionary key `{name}` repeated")
            }
            CheckKind::NoneComparison(op) => match op {
                RejectedCmpop::Eq => "Comparison to `None` should be `cond is None`".to_string(),
                RejectedCmpop::NotEq => {
                    "Comparison to `None` should be `cond is not None`".to_string()
                }
            },
            CheckKind::NotInTest => "Test for membership should be `not in`".to_string(),
            CheckKind::NotIsTest => "Test for object identity should be `is not`".to_string(),
            CheckKind::PercentFormatInvalidFormat(message) => {
                format!("'...' % ... has invalid format string: {message}")
            }
            CheckKind::PercentFormatUnsupportedFormatCharacter(char) => {
                format!("'...' % ... has unsupported format character '{char}'")
            }
            CheckKind::PercentFormatExpectedMapping => {
                "'...' % ... expected mapping but got sequence".to_string()
            }
            CheckKind::PercentFormatExpectedSequence => {
                "'...' % ... expected sequence but got mapping".to_string()
            }
            CheckKind::PercentFormatExtraNamedArguments(missing) => {
                let message = missing.join(", ");
                format!("'...' % ... has unused named argument(s): {message}")
            }
            CheckKind::PercentFormatMissingArgument(missing) => {
                let message = missing.join(", ");
                format!("'...' % ... is missing argument(s) for placeholder(s): {message}")
            }
            CheckKind::PercentFormatMixedPositionalAndNamed => {
                "'...' % ... has mixed positional and named placeholders".to_string()
            }
            CheckKind::PercentFormatPositionalCountMismatch(wanted, got) => {
                format!("'...' % ... has {wanted} placeholder(s) but {got} substitution(s)")
            }
            CheckKind::PercentFormatStarRequiresSequence => {
                "'...' % ... `*` specifier requires sequence".to_string()
            }
            CheckKind::RaiseNotImplemented => {
                "`raise NotImplemented` should be `raise NotImplementedError`".to_string()
            }
            CheckKind::RedefinedWhileUnused(name, line) => {
                format!("Redefinition of unused `{name}` from line {line}")
            }
            CheckKind::ReturnOutsideFunction => {
                "`return` statement outside of a function/method".to_string()
            }
            CheckKind::StringDotFormatExtraNamedArguments(missing) => {
                let message = missing.join(", ");
                format!("'...'.format(...) has unused named argument(s): {message}")
            }
            CheckKind::StringDotFormatExtraPositionalArguments(missing) => {
                let message = missing.join(", ");
                format!("'...'.format(...) has unused arguments at position(s): {message}")
            }
            CheckKind::StringDotFormatInvalidFormat(message) => {
                format!("'...'.format(...) has invalid format string: {message}")
            }
            CheckKind::StringDotFormatMissingArguments(missing) => {
                let message = missing.join(", ");
                format!("'...'.format(...) is missing argument(s) for placeholder(s): {message}")
            }
            CheckKind::StringDotFormatMixingAutomatic => {
                "'...'.format(...) mixes automatic and manual numbering".to_string()
            }
            CheckKind::SyntaxError(message) => format!("SyntaxError: {message}"),
            CheckKind::ExpressionsInStarAssignment => {
                "Too many expressions in star-unpacking assignment".to_string()
            }
            CheckKind::TrueFalseComparison(true, RejectedCmpop::Eq) => {
                "Comparison to `True` should be `cond is True`".to_string()
            }
            CheckKind::TrueFalseComparison(true, RejectedCmpop::NotEq) => {
                "Comparison to `True` should be `cond is not True`".to_string()
            }
            CheckKind::TrueFalseComparison(false, RejectedCmpop::Eq) => {
                "Comparison to `False` should be `cond is False`".to_string()
            }
            CheckKind::TrueFalseComparison(false, RejectedCmpop::NotEq) => {
                "Comparison to `False` should be `cond is not False`".to_string()
            }
            CheckKind::TwoStarredExpressions => "Two starred expressions in assignment".to_string(),
            CheckKind::TypeComparison => "Do not compare types, use `isinstance()`".to_string(),
            CheckKind::UndefinedExport(name) => {
                format!("Undefined name `{name}` in `__all__`")
            }
            CheckKind::UndefinedLocal(name) => {
                format!("Local variable `{name}` referenced before assignment")
            }
            CheckKind::UndefinedName(name) => {
                format!("Undefined name `{name}`")
            }
            CheckKind::UnusedAnnotation(name) => {
                format!("Local variable `{name}` is annotated but never used")
            }
            CheckKind::UnusedImport(name, ignore_init) => {
                if *ignore_init {
                    format!(
                        "`{name}` imported but unused; consider adding to `__all__` or using a \
                         redundant alias"
                    )
                } else {
                    format!("`{name}` imported but unused")
                }
            }
            CheckKind::UnusedVariable(name) => {
                format!("Local variable `{name}` is assigned to but never used")
            }
            CheckKind::YieldOutsideFunction(keyword) => {
                format!("`{keyword}` statement outside of a function")
            }
            // pycodestyle warnings
            CheckKind::NoNewLineAtEndOfFile => "No newline at end of file".to_string(),
            CheckKind::InvalidEscapeSequence(char) => {
                format!("Invalid escape sequence: '\\{char}'")
            }
            // pylint
            CheckKind::UselessImportAlias => {
                "Import alias does not rename original package".to_string()
            }
            CheckKind::ConsiderMergingIsinstance(obj, types) => {
                let types = types.join(", ");
                format!("Merge these isinstance calls: `isinstance({obj}, ({types}))`")
            }
            CheckKind::MisplacedComparisonConstant(comparison) => {
                format!("Comparison should be {comparison}")
            }
            CheckKind::NonlocalWithoutBinding(name) => {
                format!("Nonlocal name `{name}` found without binding")
            }
            CheckKind::UnnecessaryDirectLambdaCall => "Lambda expression called directly. Execute \
                                                       the expression inline instead."
                .to_string(),
            CheckKind::PropertyWithParameters => {
                "Cannot have defined parameters for properties".to_string()
            }
            CheckKind::ConsiderUsingFromImport(module, name) => {
                format!("Use `from {module} import {name}` in lieu of alias")
            }
            CheckKind::UsedPriorGlobalDeclaration(name, line) => {
                format!("Name `{name}` is used prior to global declaration on line {line}")
            }
            CheckKind::GlobalVariableNotAssigned(name) => {
                format!("Using global for `{name}` but no assignment is done")
            }
            CheckKind::AwaitOutsideAsync => {
                "`await` should be used within an async function".to_string()
            }
            CheckKind::UselessElseOnLoop => "Else clause on loop without a break statement, \
                                             remove the else and de-indent all the code inside it"
                .to_string(),
            CheckKind::UseSysExit(name) => format!("Use `sys.exit()` instead of `{name}`"),
            // flake8-builtins
            CheckKind::BuiltinVariableShadowing(name) => {
                format!("Variable `{name}` is shadowing a python builtin")
            }
            CheckKind::BuiltinArgumentShadowing(name) => {
                format!("Argument `{name}` is shadowing a python builtin")
            }
            CheckKind::BuiltinAttributeShadowing(name) => {
                format!("Class attribute `{name}` is shadowing a python builtin")
            }
            // flake8-bugbear
            CheckKind::UnaryPrefixIncrement => "Python does not support the unary prefix \
                                                increment. Writing `++n` is equivalent to \
                                                `+(+(n))`, which equals `n`. You meant `n += 1`."
                .to_string(),
            CheckKind::AssignmentToOsEnviron => {
                "Assigning to `os.environ` doesn't clear the environment".to_string()
            }
            CheckKind::UnreliableCallableCheck => " Using `hasattr(x, '__call__')` to test if x \
                                                   is callable is unreliable. Use `callable(x)` \
                                                   for consistent results."
                .to_string(),
            CheckKind::StripWithMultiCharacters => {
                "Using `.strip()` with multi-character strings is misleading the reader".to_string()
            }
            CheckKind::MutableArgumentDefault => {
                "Do not use mutable data structures for argument defaults".to_string()
            }
            CheckKind::UnusedLoopControlVariable(name) => format!(
                "Loop control variable `{name}` not used within the loop body. If this is \
                 intended, start the name with an underscore."
            ),
            CheckKind::FunctionCallArgumentDefault(name) => {
                if let Some(name) = name {
                    format!("Do not perform function call `{name}` in argument defaults")
                } else {
                    "Do not perform function call in argument defaults".to_string()
                }
            }
            CheckKind::FunctionUsesLoopVariable(name) => {
                format!("Function definition does not bind loop variable `{name}`")
            }
            CheckKind::GetAttrWithConstant => "Do not call `getattr` with a constant attribute \
                                               value. It is not any safer than normal property \
                                               access."
                .to_string(),
            CheckKind::SetAttrWithConstant => "Do not call `setattr` with a constant attribute \
                                               value. It is not any safer than normal property \
                                               access."
                .to_string(),
            CheckKind::DoNotAssertFalse => "Do not `assert False` (`python -O` removes these \
                                            calls), raise `AssertionError()`"
                .to_string(),
            CheckKind::JumpStatementInFinally(name) => {
                format!("`{name}` inside finally blocks cause exceptions to be silenced")
            }
            CheckKind::RedundantTupleInExceptionHandler(name) => {
                format!(
                    "A length-one tuple literal is redundant. Write `except {name}` instead of \
                     `except ({name},)`."
                )
            }
            CheckKind::UselessComparison => "Pointless comparison. This comparison does nothing \
                                             but waste CPU instructions. Either prepend `assert` \
                                             or remove it."
                .to_string(),
            CheckKind::CannotRaiseLiteral => "Cannot raise a literal. Did you intend to return it \
                                              or raise an Exception?"
                .to_string(),
            CheckKind::DuplicateHandlerException(names) => {
                if names.len() == 1 {
                    let name = &names[0];
                    format!("Exception handler with duplicate exception: `{name}`")
                } else {
                    let names = names.iter().map(|name| format!("`{name}`")).join(", ");
                    format!("Exception handler with duplicate exceptions: {names}")
                }
            }
            CheckKind::NoAssertRaisesException => {
                "`assertRaises(Exception)` should be considered evil. It can lead to your test \
                 passing even if the code being tested is never executed due to a typo. Either \
                 assert for a more specific exception (builtin or custom), use \
                 `assertRaisesRegex`, or use the context manager form of `assertRaises`."
                    .to_string()
            }
            CheckKind::UselessExpression => {
                "Found useless expression. Either assign it to a variable or remove it.".to_string()
            }
            CheckKind::CachedInstanceMethod => "Use of `functools.lru_cache` or `functools.cache` \
                                                on methods can lead to memory leaks"
                .to_string(),
            CheckKind::LoopVariableOverridesIterator(name) => {
                format!("Loop control variable `{name}` overrides iterable it iterates")
            }
            CheckKind::FStringDocstring => "f-string used as docstring. This will be interpreted \
                                            by python as a joined string rather than a docstring."
                .to_string(),
            CheckKind::UselessContextlibSuppress => {
                "No arguments passed to `contextlib.suppress`. No exceptions will be suppressed \
                 and therefore this context manager is redundant"
                    .to_string()
            }
            CheckKind::AbstractBaseClassWithoutAbstractMethod(name) => {
                format!("`{name}` is an abstract base class, but it has no abstract methods")
            }
            CheckKind::DuplicateTryBlockException(name) => {
                format!("try-except block with duplicate exception `{name}`")
            }
            CheckKind::StarArgUnpackingAfterKeywordArg => {
                "Star-arg unpacking after a keyword argument is strongly discouraged. It only \
                 works when the keyword parameter is declared after all parameters supplied by the \
                 unpacked sequence, and this change of ordering can surprise and mislead readers."
                    .to_string()
            }
            CheckKind::EmptyMethodWithoutAbstractDecorator(name) => {
                format!(
                    "`{name}` is an empty method in an abstract base class, but has no abstract \
                     decorator"
                )
            }
            CheckKind::RaiseWithoutFromInsideExcept => {
                "Within an except clause, raise exceptions with raise ... from err or raise ... \
                 from None to distinguish them from errors in exception handling"
                    .to_string()
            }
            CheckKind::ZipWithoutExplicitStrict => {
                "`zip()` without an explicit `strict=` parameter".to_string()
            }
            // flake8-comprehensions
            CheckKind::UnnecessaryGeneratorList => {
                "Unnecessary generator (rewrite as a `list` comprehension)".to_string()
            }
            CheckKind::UnnecessaryGeneratorSet => {
                "Unnecessary generator (rewrite as a `set` comprehension)".to_string()
            }
            CheckKind::UnnecessaryGeneratorDict => {
                "Unnecessary generator (rewrite as a `dict` comprehension)".to_string()
            }
            CheckKind::UnnecessaryListComprehensionSet => {
                "Unnecessary `list` comprehension (rewrite as a `set` comprehension)".to_string()
            }
            CheckKind::UnnecessaryListComprehensionDict => {
                "Unnecessary `list` comprehension (rewrite as a `dict` comprehension)".to_string()
            }
            CheckKind::UnnecessaryLiteralSet(obj_type) => {
                format!("Unnecessary `{obj_type}` literal (rewrite as a `set` literal)")
            }
            CheckKind::UnnecessaryLiteralDict(obj_type) => {
                format!("Unnecessary `{obj_type}` literal (rewrite as a `dict` literal)")
            }
            CheckKind::UnnecessaryCollectionCall(obj_type) => {
                format!("Unnecessary `{obj_type}` call (rewrite as a literal)")
            }
            CheckKind::UnnecessaryLiteralWithinTupleCall(literal) => {
                if literal == "list" {
                    format!(
                        "Unnecessary `{literal}` literal passed to `tuple()` (rewrite as a \
                         `tuple` literal)"
                    )
                } else {
                    format!(
                        "Unnecessary `{literal}` literal passed to `tuple()` (remove the outer \
                         call to `tuple()`)"
                    )
                }
            }
            CheckKind::UnnecessaryLiteralWithinListCall(literal) => {
                if literal == "list" {
                    format!(
                        "Unnecessary `{literal}` literal passed to `list()` (remove the outer \
                         call to `list()`)"
                    )
                } else {
                    format!(
                        "Unnecessary `{literal}` literal passed to `list()` (rewrite as a `list` \
                         literal)"
                    )
                }
            }
            CheckKind::UnnecessaryListCall => {
                "Unnecessary `list` call (remove the outer call to `list()`)".to_string()
            }
            CheckKind::UnnecessaryCallAroundSorted(func) => {
                format!("Unnecessary `{func}` call around `sorted()`")
            }
            CheckKind::UnnecessaryDoubleCastOrProcess(inner, outer) => {
                format!("Unnecessary `{inner}` call within `{outer}()`")
            }
            CheckKind::UnnecessarySubscriptReversal(func) => {
                format!("Unnecessary subscript reversal of iterable within `{func}()`")
            }
            CheckKind::UnnecessaryComprehension(obj_type) => {
                format!("Unnecessary `{obj_type}` comprehension (rewrite using `{obj_type}()`)")
            }
            CheckKind::UnnecessaryMap(obj_type) => {
                if obj_type == "generator" {
                    "Unnecessary `map` usage (rewrite using a generator expression)".to_string()
                } else {
                    format!("Unnecessary `map` usage (rewrite using a `{obj_type}` comprehension)")
                }
            }
            // flake8-debugger
            CheckKind::Debugger(using_type) => match using_type {
                DebuggerUsingType::Call(name) => format!("Trace found: `{name}` used"),
                DebuggerUsingType::Import(name) => format!("Import for `{name}` found"),
            },
            // flake8-tidy-imports
            CheckKind::BannedRelativeImport(strictness) => match strictness {
                Strictness::Parents => {
                    "Relative imports from parent modules are banned".to_string()
                }
                Strictness::All => "Relative imports are banned".to_string(),
            },
            // flake8-return
            CheckKind::UnnecessaryReturnNone => "Do not explicitly `return None` in function if \
                                                 it is the only possible return value"
                .to_string(),
            CheckKind::ImplicitReturnValue => "Do not implicitly `return None` in function able \
                                               to return non-`None` value"
                .to_string(),
            CheckKind::ImplicitReturn => "Missing explicit `return` at the end of function able \
                                          to return non-`None` value"
                .to_string(),
            CheckKind::UnnecessaryAssign => {
                "Unnecessary variable assignment before `return` statement".to_string()
            }
            CheckKind::SuperfluousElseReturn(branch) => {
                format!("Unnecessary `{branch}` after `return` statement")
            }
            CheckKind::SuperfluousElseRaise(branch) => {
                format!("Unnecessary `{branch}` after `raise` statement")
            }
            CheckKind::SuperfluousElseContinue(branch) => {
                format!("Unnecessary `{branch}` after `continue` statement")
            }
            CheckKind::SuperfluousElseBreak(branch) => {
                format!("Unnecessary `{branch}` after `break` statement")
            }
            // flake8-print
            CheckKind::PrintFound => "`print` found".to_string(),
            CheckKind::PPrintFound => "`pprint` found".to_string(),
            // flake8-quotes
            CheckKind::BadQuotesInlineString(quote) => match quote {
                Quote::Single => "Double quotes found but single quotes preferred".to_string(),
                Quote::Double => "Single quotes found but double quotes preferred".to_string(),
            },
            CheckKind::BadQuotesMultilineString(quote) => match quote {
                Quote::Single => {
                    "Double quote multiline found but single quotes preferred".to_string()
                }
                Quote::Double => {
                    "Single quote multiline found but double quotes preferred".to_string()
                }
            },
            CheckKind::BadQuotesDocstring(quote) => match quote {
                Quote::Single => {
                    "Double quote docstring found but single quotes preferred".to_string()
                }
                Quote::Double => {
                    "Single quote docstring found but double quotes preferred".to_string()
                }
            },
            CheckKind::AvoidQuoteEscape => {
                "Change outer quotes to avoid escaping inner quotes".to_string()
            }
            // flake8-annotations
            CheckKind::MissingTypeFunctionArgument(name) => {
                format!("Missing type annotation for function argument `{name}`")
            }
            CheckKind::MissingTypeArgs(name) => format!("Missing type annotation for `*{name}`"),
            CheckKind::MissingTypeKwargs(name) => {
                format!("Missing type annotation for `**{name}`")
            }
            CheckKind::MissingTypeSelf(name) => {
                format!("Missing type annotation for `{name}` in method")
            }
            CheckKind::MissingTypeCls(name) => {
                format!("Missing type annotation for `{name}` in classmethod")
            }
            CheckKind::MissingReturnTypePublicFunction(name) => {
                format!("Missing return type annotation for public function `{name}`")
            }
            CheckKind::MissingReturnTypePrivateFunction(name) => {
                format!("Missing return type annotation for private function `{name}`")
            }
            CheckKind::MissingReturnTypeSpecialMethod(name) => {
                format!("Missing return type annotation for special method `{name}`")
            }
            CheckKind::MissingReturnTypeStaticMethod(name) => {
                format!("Missing return type annotation for staticmethod `{name}`")
            }
            CheckKind::MissingReturnTypeClassMethod(name) => {
                format!("Missing return type annotation for classmethod `{name}`")
            }
            CheckKind::DynamicallyTypedExpression(name) => {
                format!("Dynamically typed expressions (typing.Any) are disallowed in `{name}`")
            }
            // flake8-2020
            CheckKind::SysVersionSlice3Referenced => {
                "`sys.version[:3]` referenced (python3.10), use `sys.version_info`".to_string()
            }
            CheckKind::SysVersion2Referenced => {
                "`sys.version[2]` referenced (python3.10), use `sys.version_info`".to_string()
            }
            CheckKind::SysVersionCmpStr3 => {
                "`sys.version` compared to string (python3.10), use `sys.version_info`".to_string()
            }
            CheckKind::SysVersionInfo0Eq3Referenced => {
                "`sys.version_info[0] == 3` referenced (python4), use `>=`".to_string()
            }
            CheckKind::SixPY3Referenced => {
                "`six.PY3` referenced (python4), use `not six.PY2`".to_string()
            }
            CheckKind::SysVersionInfo1CmpInt => "`sys.version_info[1]` compared to integer \
                                                 (python4), compare `sys.version_info` to tuple"
                .to_string(),
            CheckKind::SysVersionInfoMinorCmpInt => "`sys.version_info.minor` compared to integer \
                                                     (python4), compare `sys.version_info` to \
                                                     tuple"
                .to_string(),
            CheckKind::SysVersion0Referenced => {
                "`sys.version[0]` referenced (python10), use `sys.version_info`".to_string()
            }
            CheckKind::SysVersionCmpStr10 => {
                "`sys.version` compared to string (python10), use `sys.version_info`".to_string()
            }
            CheckKind::SysVersionSlice1Referenced => {
                "`sys.version[:1]` referenced (python10), use `sys.version_info`".to_string()
            }
            // flake8-simplify
            CheckKind::KeyInDict(key, dict) => {
                format!("Use `{key} in {dict}` instead of `{key} in {dict}.keys()`")
            }
            // pyupgrade
            CheckKind::TypeOfPrimitive(primitive) => {
                format!("Use `{}` instead of `type(...)`", primitive.builtin())
            }
            CheckKind::UselessMetaclassType => "`__metaclass__ = type` is implied".to_string(),
            CheckKind::TypingTextStrAlias => "`typing.Text` is deprecated, use `str`".to_string(),
            CheckKind::DeprecatedUnittestAlias(alias, target) => {
                format!("`{alias}` is deprecated, use `{target}`")
            }
            CheckKind::UselessObjectInheritance(name) => {
                format!("Class `{name}` inherits from object")
            }
            CheckKind::UsePEP585Annotation(name) => {
                format!(
                    "Use `{}` instead of `{}` for type annotations",
                    name.to_lowercase(),
                    name,
                )
            }
            CheckKind::UsePEP604Annotation => "Use `X | Y` for type annotations".to_string(),
            CheckKind::SuperCallWithParameters => {
                "Use `super()` instead of `super(__class__, self)`".to_string()
            }
            CheckKind::UnnecessaryFutureImport(names) => {
                if names.len() == 1 {
                    let import = &names[0];
                    format!("Unnecessary `__future__` import `{import}` for target Python version")
                } else {
                    let imports = names.iter().map(|name| format!("`{name}`")).join(", ");
                    format!("Unnecessary `__future__` imports {imports} for target Python version")
                }
            }
            CheckKind::UnnecessaryLRUCacheParams => {
                "Unnecessary parameters to `functools.lru_cache`".to_string()
            }
            CheckKind::UnnecessaryEncodeUTF8 => "Unnecessary call to `encode` as UTF-8".to_string(),
            CheckKind::RedundantOpenModes => "Unnecessary open mode parameters".to_string(),
            CheckKind::RemoveSixCompat => "Unnecessary `six` compatibility usage".to_string(),
            CheckKind::DatetimeTimezoneUTC => "Use `datetime.UTC` alias".to_string(),
            CheckKind::NativeLiterals => "Unnecessary call to `str` and `bytes`".to_string(),
            CheckKind::OpenAlias => "Use builtin `open`".to_string(),
            CheckKind::ConvertTypedDictFunctionalToClass(name) => {
                format!("Convert `{name}` from `TypedDict` functional to class syntax")
            }
            CheckKind::ReplaceUniversalNewlines => {
                "`universal_newlines` is deprecated, use `text`".to_string()
            }
            CheckKind::ReplaceStdoutStderr => {
                "Sending stdout and stderr to pipe is deprecated, use `capture_output`".to_string()
            }
            CheckKind::RewriteCElementTree => {
                "`cElementTree` is deprecated, use `ElementTree`".to_string()
            }
<<<<<<< HEAD
            CheckKind::OSErrorAlias => "`Replacing deprecated errors with `OSError`".to_string(),
=======
            CheckKind::RewriteUnicodeLiteral => "Remove unicode literals from strings".to_string(),
>>>>>>> f7356608
            CheckKind::ConvertNamedTupleFunctionalToClass(name) => {
                format!("Convert `{name}` from `NamedTuple` functional to class syntax")
            }
            // pydocstyle
            CheckKind::FitsOnOneLine => "One-line docstring should fit on one line".to_string(),
            CheckKind::BlankLineAfterSummary => {
                "1 blank line required between summary line and description".to_string()
            }
            CheckKind::NewLineAfterLastParagraph => {
                "Multi-line docstring closing quotes should be on a separate line".to_string()
            }
            CheckKind::NoSurroundingWhitespace => {
                "No whitespaces allowed surrounding docstring text".to_string()
            }
            CheckKind::EndsInPeriod => "First line should end with a period".to_string(),
            CheckKind::NonEmpty => "Docstring is empty".to_string(),
            CheckKind::EndsInPunctuation => "First line should end with a period, question mark, \
                                             or exclamation point"
                .to_string(),
            CheckKind::FirstLineCapitalized => {
                "First word of the first line should be properly capitalized".to_string()
            }
            CheckKind::UsesRPrefixForBackslashedContent => {
                r#"Use r""" if any backslashes in a docstring"#.to_string()
            }
            CheckKind::UsesTripleQuotes => r#"Use """triple double quotes""""#.to_string(),
            CheckKind::MultiLineSummaryFirstLine => {
                "Multi-line docstring summary should start at the first line".to_string()
            }
            CheckKind::MultiLineSummarySecondLine => {
                "Multi-line docstring summary should start at the second line".to_string()
            }
            CheckKind::NoSignature => {
                "First line should not be the function's signature".to_string()
            }
            CheckKind::NoBlankLineBeforeFunction(num_lines) => {
                format!("No blank lines allowed before function docstring (found {num_lines})")
            }
            CheckKind::NoBlankLineAfterFunction(num_lines) => {
                format!("No blank lines allowed after function docstring (found {num_lines})")
            }
            CheckKind::NoBlankLineBeforeClass(..) => {
                "No blank lines allowed before class docstring".to_string()
            }
            CheckKind::OneBlankLineBeforeClass(..) => {
                "1 blank line required before class docstring".to_string()
            }
            CheckKind::OneBlankLineAfterClass(..) => {
                "1 blank line required after class docstring".to_string()
            }
            CheckKind::PublicModule => "Missing docstring in public module".to_string(),
            CheckKind::PublicClass => "Missing docstring in public class".to_string(),
            CheckKind::PublicMethod => "Missing docstring in public method".to_string(),
            CheckKind::PublicFunction => "Missing docstring in public function".to_string(),
            CheckKind::PublicPackage => "Missing docstring in public package".to_string(),
            CheckKind::MagicMethod => "Missing docstring in magic method".to_string(),
            CheckKind::PublicNestedClass => "Missing docstring in public nested class".to_string(),
            CheckKind::PublicInit => "Missing docstring in `__init__`".to_string(),
            CheckKind::NoThisPrefix => {
                "First word of the docstring should not be \"This\"".to_string()
            }
            CheckKind::SkipDocstring => {
                "Function decorated with `@overload` shouldn't contain a docstring".to_string()
            }
            CheckKind::CapitalizeSectionName(name) => {
                format!("Section name should be properly capitalized (\"{name}\")")
            }
            CheckKind::BlankLineAfterLastSection(name) => {
                format!("Missing blank line after last section (\"{name}\")")
            }
            CheckKind::BlankLineAfterSection(name) => {
                format!("Missing blank line after section (\"{name}\")")
            }
            CheckKind::BlankLineBeforeSection(name) => {
                format!("Missing blank line before section (\"{name}\")")
            }
            CheckKind::NewLineAfterSectionName(name) => {
                format!("Section name should end with a newline (\"{name}\")")
            }
            CheckKind::DashedUnderlineAfterSection(name) => {
                format!("Missing dashed underline after section (\"{name}\")")
            }
            CheckKind::SectionUnderlineAfterName(name) => {
                format!(
                    "Section underline should be in the line following the section's name \
                     (\"{name}\")"
                )
            }
            CheckKind::SectionUnderlineMatchesSectionLength(name) => {
                format!("Section underline should match the length of its name (\"{name}\")")
            }
            CheckKind::NoBlankLinesBetweenHeaderAndContent(name) => {
                format!(
                    "No blank lines allowed between a section header and its content (\"{name}\")"
                )
            }
            CheckKind::NonEmptySection(name) => format!("Section has no content (\"{name}\")"),
            CheckKind::SectionNotOverIndented(name) => {
                format!("Section is over-indented (\"{name}\")")
            }
            CheckKind::SectionUnderlineNotOverIndented(name) => {
                format!("Section underline is over-indented (\"{name}\")")
            }
            CheckKind::SectionNameEndsInColon(name) => {
                format!("Section name should end with a colon (\"{name}\")")
            }
            CheckKind::DocumentAllArguments(names) => {
                if names.len() == 1 {
                    let name = &names[0];
                    format!("Missing argument description in the docstring: `{name}`")
                } else {
                    let names = names.iter().map(|name| format!("`{name}`")).join(", ");
                    format!("Missing argument descriptions in the docstring: {names}")
                }
            }
            CheckKind::IndentWithSpaces => {
                "Docstring should be indented with spaces, not tabs".to_string()
            }
            CheckKind::NoUnderIndentation => "Docstring is under-indented".to_string(),
            CheckKind::NoOverIndentation => "Docstring is over-indented".to_string(),
            // pep8-naming
            CheckKind::InvalidClassName(name) => {
                format!("Class name `{name}` should use CapWords convention ")
            }
            CheckKind::InvalidFunctionName(name) => {
                format!("Function name `{name}` should be lowercase")
            }
            CheckKind::InvalidArgumentName(name) => {
                format!("Argument name `{name}` should be lowercase")
            }
            CheckKind::InvalidFirstArgumentNameForClassMethod => {
                "First argument of a class method should be named `cls`".to_string()
            }
            CheckKind::InvalidFirstArgumentNameForMethod => {
                "First argument of a method should be named `self`".to_string()
            }
            CheckKind::NonLowercaseVariableInFunction(name) => {
                format!("Variable `{name}` in function should be lowercase")
            }
            CheckKind::DunderFunctionName => {
                "Function name should not start and end with `__`".to_string()
            }
            CheckKind::ConstantImportedAsNonConstant(name, asname) => {
                format!("Constant `{name}` imported as non-constant `{asname}`")
            }
            CheckKind::LowercaseImportedAsNonLowercase(name, asname) => {
                format!("Lowercase `{name}` imported as non-lowercase `{asname}`")
            }
            CheckKind::CamelcaseImportedAsLowercase(name, asname) => {
                format!("Camelcase `{name}` imported as lowercase `{asname}`")
            }
            CheckKind::CamelcaseImportedAsConstant(name, asname) => {
                format!("Camelcase `{name}` imported as constant `{asname}`")
            }
            CheckKind::MixedCaseVariableInClassScope(name) => {
                format!("Variable `{name}` in class scope should not be mixedCase")
            }
            CheckKind::MixedCaseVariableInGlobalScope(name) => {
                format!("Variable `{name}` in global scope should not be mixedCase")
            }
            CheckKind::CamelcaseImportedAsAcronym(name, asname) => {
                format!("Camelcase `{name}` imported as acronym `{asname}`")
            }
            CheckKind::ErrorSuffixOnExceptionName(name) => {
                format!("Exception name `{name}` should be named with an Error suffix")
            }
            CheckKind::PEP3120UnnecessaryCodingComment => {
                "UTF-8 encoding declaration is unnecessary".to_string()
            }
            // isort
            CheckKind::UnsortedImports => "Import block is un-sorted or un-formatted".to_string(),
            // eradicate
            CheckKind::CommentedOutCode => "Found commented-out code".to_string(),
            // flake8-bandit
            CheckKind::AssertUsed => "Use of `assert` detected".to_string(),
            CheckKind::ExecUsed => "Use of `exec` detected".to_string(),
            CheckKind::HardcodedBindAllInterfaces => {
                "Possible binding to all interfaces".to_string()
            }
            CheckKind::HardcodedPasswordString(string) => {
                format!("Possible hardcoded password: `\"{string}\"`")
            }
            CheckKind::HardcodedPasswordFuncArg(string) => {
                format!("Possible hardcoded password: `\"{string}\"`")
            }
            CheckKind::HardcodedPasswordDefault(string) => {
                format!("Possible hardcoded password: `\"{string}\"`")
            }
            // flake8-blind-except
            CheckKind::BlindExcept(name) => format!("Do not catch blind exception: `{name}`"),
            // mccabe
            CheckKind::FunctionIsTooComplex(name, complexity) => {
                format!("`{name}` is too complex ({complexity})")
            }
            // flake8-boolean-trap
            CheckKind::BooleanPositionalArgInFunctionDefinition => {
                "Boolean positional arg in function definition".to_string()
            }
            CheckKind::BooleanDefaultValueInFunctionDefinition => {
                "Boolean default value in function definition".to_string()
            }
            CheckKind::BooleanPositionalValueInFunctionCall => {
                "Boolean positional value in function call".to_string()
            }
            // pygrep-hooks
            CheckKind::BlanketNOQA => "Use specific error codes when using `noqa`".to_string(),
            CheckKind::BlanketTypeIgnore => {
                "Use specific error codes when ignoring type issues".to_string()
            }
            CheckKind::DeprecatedLogWarn => {
                "`warn` is deprecated in favor of `warning`".to_string()
            }
            CheckKind::NoEval => "No builtin `eval()` allowed".to_string(),
            // flake8-unused-arguments
            CheckKind::UnusedFunctionArgument(name) => {
                format!("Unused function argument: `{name}`")
            }
            CheckKind::UnusedMethodArgument(name) => format!("Unused method argument: `{name}`"),
            CheckKind::UnusedClassMethodArgument(name) => {
                format!("Unused class method argument: `{name}`")
            }
            CheckKind::UnusedStaticMethodArgument(name) => {
                format!("Unused static method argument: `{name}`")
            }
            CheckKind::UnusedLambdaArgument(name) => format!("Unused lambda argument: `{name}`"),
            // flake8-import-conventions
            CheckKind::ImportAliasIsNotConventional(name, asname) => {
                format!("`{name}` should be imported as `{asname}`")
            }
            // pandas-vet
            CheckKind::UseOfInplaceArgument => {
                "`inplace=True` should be avoided; it has inconsistent behavior".to_string()
            }
            CheckKind::UseOfDotIsNull => {
                "`.isna` is preferred to `.isnull`; functionality is equivalent".to_string()
            }
            CheckKind::UseOfDotNotNull => {
                "`.notna` is preferred to `.notnull`; functionality is equivalent".to_string()
            }
            CheckKind::UseOfDotIx => {
                "`.ix` is deprecated; use more explicit `.loc` or `.iloc`".to_string()
            }
            CheckKind::UseOfDotAt => {
                "Use `.loc` instead of `.at`.  If speed is important, use numpy.".to_string()
            }
            CheckKind::UseOfDotIat => {
                "Use `.iloc` instead of `.iat`.  If speed is important, use numpy.".to_string()
            }
            CheckKind::UseOfDotPivotOrUnstack => "`.pivot_table` is preferred to `.pivot` or \
                                                  `.unstack`; provides same functionality"
                .to_string(),
            CheckKind::UseOfDotValues => "Use `.to_numpy()` instead of `.values`".to_string(),
            CheckKind::UseOfDotReadTable => {
                "`.read_csv` is preferred to `.read_table`; provides same functionality".to_string()
            }
            CheckKind::UseOfDotStack => {
                "`.melt` is preferred to `.stack`; provides same functionality".to_string()
            }
            CheckKind::DfIsABadVariableName => {
                "`df` is a bad variable name. Be kinder to your future self.".to_string()
            }
            CheckKind::UseOfPdMerge => "Use `.merge` method instead of `pd.merge` function. They \
                                        have equivalent functionality."
                .to_string(),
            // flake8-errmsg
            CheckKind::RawStringInException => {
                "Exception must not use a string literal, assign to variable first".to_string()
            }
            CheckKind::FStringInException => {
                "Exception must not use an f-string literal, assign to variable first".to_string()
            }
            CheckKind::DotFormatInException => "Exception must not use a `.format()` string \
                                                directly, assign to variable first"
                .to_string(),
            // Ruff
            CheckKind::AmbiguousUnicodeCharacterString(confusable, representant) => {
                format!(
                    "String contains ambiguous unicode character '{confusable}' (did you mean \
                     '{representant}'?)"
                )
            }
            CheckKind::AmbiguousUnicodeCharacterDocstring(confusable, representant) => {
                format!(
                    "Docstring contains ambiguous unicode character '{confusable}' (did you mean \
                     '{representant}'?)"
                )
            }
            CheckKind::AmbiguousUnicodeCharacterComment(confusable, representant) => {
                format!(
                    "Comment contains ambiguous unicode character '{confusable}' (did you mean \
                     '{representant}'?)"
                )
            }
            CheckKind::KeywordArgumentBeforeStarArgument(name) => {
                format!("Keyword argument `{name}` must come after starred arguments")
            }
            CheckKind::UnusedNOQA(codes) => match codes {
                None => "Unused blanket `noqa` directive".to_string(),
                Some(codes) => {
                    let mut codes_by_reason = vec![];
                    if !codes.unmatched.is_empty() {
                        codes_by_reason.push(format!(
                            "unused: {}",
                            codes
                                .unmatched
                                .iter()
                                .map(|code| format!("`{code}`"))
                                .join(", ")
                        ));
                    }
                    if !codes.disabled.is_empty() {
                        codes_by_reason.push(format!(
                            "non-enabled: {}",
                            codes
                                .disabled
                                .iter()
                                .map(|code| format!("`{code}`"))
                                .join(", ")
                        ));
                    }
                    if !codes.unknown.is_empty() {
                        codes_by_reason.push(format!(
                            "unknown: {}",
                            codes
                                .unknown
                                .iter()
                                .map(|code| format!("`{code}`"))
                                .join(", ")
                        ));
                    }
                    if codes_by_reason.is_empty() {
                        "Unused `noqa` directive".to_string()
                    } else {
                        format!("Unused `noqa` directive ({})", codes_by_reason.join("; "))
                    }
                }
            },
            // flake8-datetimez
            CheckKind::CallDatetimeWithoutTzinfo => "The use of `datetime.datetime()` without \
                                                     `tzinfo` argument is not allowed"
                .to_string(),
            CheckKind::CallDatetimeToday => "The use of `datetime.datetime.today()` is not \
                                             allowed. Use `datetime.datetime.now(tz=)` instead."
                .to_string(),
            CheckKind::CallDatetimeUtcnow => "The use of `datetime.datetime.utcnow()` is not \
                                              allowed. Use `datetime.datetime.now(tz=)` instead."
                .to_string(),
            CheckKind::CallDatetimeUtcfromtimestamp => {
                "The use of `datetime.datetime.utcfromtimestamp()` is not allowed. Use \
                 `datetime.datetime.fromtimestamp(, tz=)` instead."
                    .to_string()
            }
            CheckKind::CallDatetimeNowWithoutTzinfo => "The use of `datetime.datetime.now()` \
                                                        without `tz` argument is not allowed"
                .to_string(),
            CheckKind::CallDatetimeFromtimestamp => "The use of \
                                                     `datetime.datetime.fromtimestamp()` without \
                                                     `tz` argument is not allowed"
                .to_string(),
            CheckKind::CallDatetimeStrptimeWithoutZone => {
                "The use of `datetime.datetime.strptime()` without %z must be followed by \
                 `.replace(tzinfo=)`"
                    .to_string()
            }
            CheckKind::CallDateToday => "The use of `datetime.date.today()` is not allowed. Use \
                                         `datetime.datetime.now(tz=).date()` instead."
                .to_string(),
            CheckKind::CallDateFromtimestamp => {
                "The use of `datetime.date.fromtimestamp()` is not allowed. Use \
                 `datetime.datetime.fromtimestamp(, tz=).date()` instead."
                    .to_string()
            }
        }
    }

    /// The summary text for the check. Typically a truncated form of the body
    /// text.
    pub fn summary(&self) -> String {
        match self {
            CheckKind::UnaryPrefixIncrement => {
                "Python does not support the unary prefix increment".to_string()
            }
            CheckKind::UnusedLoopControlVariable(name) => {
                format!("Loop control variable `{name}` not used within the loop body")
            }
            CheckKind::NoAssertRaisesException => {
                "`assertRaises(Exception)` should be considered evil".to_string()
            }
            CheckKind::StarArgUnpackingAfterKeywordArg => {
                "Star-arg unpacking after a keyword argument is strongly discouraged".to_string()
            }

            // flake8-datetimez
            CheckKind::CallDatetimeToday => {
                "The use of `datetime.datetime.today()` is not allowed".to_string()
            }
            CheckKind::CallDatetimeUtcnow => {
                "The use of `datetime.datetime.utcnow()` is not allowed".to_string()
            }
            CheckKind::CallDatetimeUtcfromtimestamp => {
                "The use of `datetime.datetime.utcfromtimestamp()` is not allowed".to_string()
            }
            CheckKind::CallDateToday => {
                "The use of `datetime.date.today()` is not allowed.".to_string()
            }
            CheckKind::CallDateFromtimestamp => {
                "The use of `datetime.date.fromtimestamp()` is not allowed".to_string()
            }
            _ => self.body(),
        }
    }

    /// Whether the check kind is (potentially) fixable.
    pub fn fixable(&self) -> bool {
        matches!(
            self,
            CheckKind::AmbiguousUnicodeCharacterString(..)
                | CheckKind::AmbiguousUnicodeCharacterDocstring(..)
                | CheckKind::BlankLineAfterLastSection(..)
                | CheckKind::BlankLineAfterSection(..)
                | CheckKind::BlankLineAfterSummary
                | CheckKind::BlankLineBeforeSection(..)
                | CheckKind::CapitalizeSectionName(..)
                | CheckKind::CommentedOutCode
                | CheckKind::ConvertNamedTupleFunctionalToClass(..)
                | CheckKind::ConvertTypedDictFunctionalToClass(..)
                | CheckKind::DashedUnderlineAfterSection(..)
                | CheckKind::DatetimeTimezoneUTC
                | CheckKind::DeprecatedUnittestAlias(..)
                | CheckKind::DoNotAssertFalse
                | CheckKind::DoNotAssignLambda
                | CheckKind::DuplicateHandlerException(..)
                | CheckKind::EndsInPeriod
                | CheckKind::EndsInPunctuation
                | CheckKind::GetAttrWithConstant
                | CheckKind::ImplicitReturn
                | CheckKind::ImplicitReturnValue
                | CheckKind::InvalidEscapeSequence(..)
                | CheckKind::IsLiteral
                | CheckKind::KeyInDict(..)
                | CheckKind::MisplacedComparisonConstant(..)
                | CheckKind::MissingReturnTypeSpecialMethod(..)
                | CheckKind::NativeLiterals
                | CheckKind::OpenAlias
                | CheckKind::NewLineAfterLastParagraph
                | CheckKind::ReplaceUniversalNewlines
                | CheckKind::ReplaceStdoutStderr
                | CheckKind::RewriteCElementTree
<<<<<<< HEAD
                | CheckKind::OSErrorAlias
=======
                | CheckKind::RewriteUnicodeLiteral
>>>>>>> f7356608
                | CheckKind::NewLineAfterSectionName(..)
                | CheckKind::NoBlankLineAfterFunction(..)
                | CheckKind::NoBlankLineBeforeClass(..)
                | CheckKind::NoBlankLineBeforeFunction(..)
                | CheckKind::NoBlankLinesBetweenHeaderAndContent(..)
                | CheckKind::NoNewLineAtEndOfFile
                | CheckKind::NoOverIndentation
                | CheckKind::NoSurroundingWhitespace
                | CheckKind::NoUnderIndentation
                | CheckKind::NoneComparison(..)
                | CheckKind::NotInTest
                | CheckKind::NotIsTest
                | CheckKind::OneBlankLineAfterClass(..)
                | CheckKind::OneBlankLineBeforeClass(..)
                | CheckKind::PEP3120UnnecessaryCodingComment
                | CheckKind::PPrintFound
                | CheckKind::PercentFormatExtraNamedArguments(..)
                | CheckKind::PrintFound
                | CheckKind::RaiseNotImplemented
                | CheckKind::RedundantOpenModes
                | CheckKind::RedundantTupleInExceptionHandler(..)
                | CheckKind::RemoveSixCompat
                | CheckKind::SectionNameEndsInColon(..)
                | CheckKind::SectionNotOverIndented(..)
                | CheckKind::SectionUnderlineAfterName(..)
                | CheckKind::SectionUnderlineMatchesSectionLength(..)
                | CheckKind::SectionUnderlineNotOverIndented(..)
                | CheckKind::SetAttrWithConstant
                | CheckKind::StringDotFormatExtraNamedArguments(..)
                | CheckKind::SuperCallWithParameters
                | CheckKind::TrueFalseComparison(..)
                | CheckKind::TypeOfPrimitive(..)
                | CheckKind::TypingTextStrAlias
                | CheckKind::UnnecessaryCallAroundSorted(..)
                | CheckKind::UnnecessaryCollectionCall(..)
                | CheckKind::UnnecessaryComprehension(..)
                | CheckKind::UnnecessaryEncodeUTF8
                | CheckKind::UnnecessaryFutureImport(..)
                | CheckKind::UnnecessaryGeneratorDict
                | CheckKind::UnnecessaryGeneratorList
                | CheckKind::UnnecessaryGeneratorSet
                | CheckKind::UnnecessaryLRUCacheParams
                | CheckKind::UnnecessaryListCall
                | CheckKind::UnnecessaryListComprehensionDict
                | CheckKind::UnnecessaryListComprehensionSet
                | CheckKind::UnnecessaryLiteralDict(..)
                | CheckKind::UnnecessaryLiteralSet(..)
                | CheckKind::UnnecessaryLiteralWithinListCall(..)
                | CheckKind::UnnecessaryLiteralWithinTupleCall(..)
                | CheckKind::UnnecessaryReturnNone
                | CheckKind::UnsortedImports
                | CheckKind::UnusedImport(_, false)
                | CheckKind::UnusedLoopControlVariable(..)
                | CheckKind::UnusedNOQA(..)
                | CheckKind::UsePEP585Annotation(..)
                | CheckKind::UsePEP604Annotation
                | CheckKind::UseSysExit(..)
                | CheckKind::UselessImportAlias
                | CheckKind::UselessMetaclassType
                | CheckKind::UselessObjectInheritance(..)
        )
    }
}

#[derive(Debug, PartialEq, Eq, Serialize, Deserialize)]
pub struct Check {
    pub kind: CheckKind,
    pub location: Location,
    pub end_location: Location,
    pub fix: Option<Fix>,
}

impl Check {
    pub fn new(kind: CheckKind, range: Range) -> Self {
        Self {
            kind,
            location: range.location,
            end_location: range.end_location,
            fix: None,
        }
    }

    pub fn amend(&mut self, fix: Fix) {
        self.fix = Some(fix);
    }
}

/// A hash map from deprecated `CheckCodePrefix` to latest `CheckCodePrefix`.
pub static PREFIX_REDIRECTS: Lazy<FxHashMap<&'static str, CheckCodePrefix>> = Lazy::new(|| {
    FxHashMap::from_iter([
        // TODO(charlie): Remove by 2023-01-01.
        ("U001", CheckCodePrefix::UP001),
        ("U003", CheckCodePrefix::UP003),
        ("U004", CheckCodePrefix::UP004),
        ("U005", CheckCodePrefix::UP005),
        ("U006", CheckCodePrefix::UP006),
        ("U007", CheckCodePrefix::UP007),
        ("U008", CheckCodePrefix::UP008),
        ("U009", CheckCodePrefix::UP009),
        ("U010", CheckCodePrefix::UP010),
        ("U011", CheckCodePrefix::UP011),
        ("U012", CheckCodePrefix::UP012),
        ("U013", CheckCodePrefix::UP013),
        ("U014", CheckCodePrefix::UP014),
        ("U015", CheckCodePrefix::UP015),
        ("U016", CheckCodePrefix::UP016),
        ("U017", CheckCodePrefix::UP017),
        ("U019", CheckCodePrefix::UP019),
        // TODO(charlie): Remove by 2023-02-01.
        ("I252", CheckCodePrefix::TID252),
        ("M001", CheckCodePrefix::RUF100),
        // TODO(charlie): Remove by 2023-02-01.
        ("PDV002", CheckCodePrefix::PD002),
        ("PDV003", CheckCodePrefix::PD003),
        ("PDV004", CheckCodePrefix::PD004),
        ("PDV007", CheckCodePrefix::PD007),
        ("PDV008", CheckCodePrefix::PD008),
        ("PDV009", CheckCodePrefix::PD009),
        ("PDV010", CheckCodePrefix::PD010),
        ("PDV011", CheckCodePrefix::PD011),
        ("PDV012", CheckCodePrefix::PD012),
        ("PDV013", CheckCodePrefix::PD013),
        ("PDV015", CheckCodePrefix::PD015),
        ("PDV901", CheckCodePrefix::PD901),
        // TODO(charlie): Remove by 2023-02-01.
        ("R501", CheckCodePrefix::RET501),
        ("R502", CheckCodePrefix::RET502),
        ("R503", CheckCodePrefix::RET503),
        ("R504", CheckCodePrefix::RET504),
        ("R505", CheckCodePrefix::RET505),
        ("R506", CheckCodePrefix::RET506),
        ("R507", CheckCodePrefix::RET507),
        ("R508", CheckCodePrefix::RET508),
        ("IC001", CheckCodePrefix::ICN001),
        ("IC002", CheckCodePrefix::ICN001),
        ("IC003", CheckCodePrefix::ICN001),
        ("IC004", CheckCodePrefix::ICN001),
        // TODO(charlie): Remove by 2023-01-01.
        ("U", CheckCodePrefix::UP),
        ("U0", CheckCodePrefix::UP0),
        ("U00", CheckCodePrefix::UP00),
        ("U01", CheckCodePrefix::UP01),
        // TODO(charlie): Remove by 2023-02-01.
        ("I2", CheckCodePrefix::TID2),
        ("I25", CheckCodePrefix::TID25),
        ("M", CheckCodePrefix::RUF100),
        ("M0", CheckCodePrefix::RUF100),
        // TODO(charlie): Remove by 2023-02-01.
        ("PDV", CheckCodePrefix::PD),
        ("PDV0", CheckCodePrefix::PD0),
        ("PDV01", CheckCodePrefix::PD01),
        ("PDV9", CheckCodePrefix::PD9),
        ("PDV90", CheckCodePrefix::PD90),
        // TODO(charlie): Remove by 2023-02-01.
        ("R", CheckCodePrefix::RET),
        ("R5", CheckCodePrefix::RET5),
        ("R50", CheckCodePrefix::RET50),
        // TODO(charlie): Remove by 2023-02-01.
        ("IC", CheckCodePrefix::ICN),
        ("IC0", CheckCodePrefix::ICN0),
    ])
});

/// A hash map from deprecated to latest `CheckCode`.
pub static CODE_REDIRECTS: Lazy<FxHashMap<&'static str, CheckCode>> = Lazy::new(|| {
    FxHashMap::from_iter([
        // TODO(charlie): Remove by 2023-01-01.
        ("U001", CheckCode::UP001),
        ("U003", CheckCode::UP003),
        ("U004", CheckCode::UP004),
        ("U005", CheckCode::UP005),
        ("U006", CheckCode::UP006),
        ("U007", CheckCode::UP007),
        ("U008", CheckCode::UP008),
        ("U009", CheckCode::UP009),
        ("U010", CheckCode::UP010),
        ("U011", CheckCode::UP011),
        ("U012", CheckCode::UP012),
        ("U013", CheckCode::UP013),
        ("U014", CheckCode::UP014),
        ("U015", CheckCode::UP015),
        ("U016", CheckCode::UP016),
        ("U017", CheckCode::UP017),
        ("U019", CheckCode::UP019),
        // TODO(charlie): Remove by 2023-02-01.
        ("I252", CheckCode::TID252),
        ("M001", CheckCode::RUF100),
        // TODO(charlie): Remove by 2023-02-01.
        ("PDV002", CheckCode::PD002),
        ("PDV003", CheckCode::PD003),
        ("PDV004", CheckCode::PD004),
        ("PDV007", CheckCode::PD007),
        ("PDV008", CheckCode::PD008),
        ("PDV009", CheckCode::PD009),
        ("PDV010", CheckCode::PD010),
        ("PDV011", CheckCode::PD011),
        ("PDV012", CheckCode::PD012),
        ("PDV013", CheckCode::PD013),
        ("PDV015", CheckCode::PD015),
        ("PDV901", CheckCode::PD901),
        // TODO(charlie): Remove by 2023-02-01.
        ("R501", CheckCode::RET501),
        ("R502", CheckCode::RET502),
        ("R503", CheckCode::RET503),
        ("R504", CheckCode::RET504),
        ("R505", CheckCode::RET505),
        ("R506", CheckCode::RET506),
        ("R507", CheckCode::RET507),
        ("R508", CheckCode::RET508),
        // TODO(charlie): Remove by 2023-02-01.
        ("IC001", CheckCode::ICN001),
        ("IC002", CheckCode::ICN001),
        ("IC003", CheckCode::ICN001),
        ("IC004", CheckCode::ICN001),
    ])
});

#[cfg(test)]
mod tests {
    use std::str::FromStr;

    use strum::IntoEnumIterator;

    use crate::checks::CheckCode;

    #[test]
    fn check_code_serialization() {
        for check_code in CheckCode::iter() {
            assert!(
                CheckCode::from_str(check_code.as_ref()).is_ok(),
                "{check_code:?} could not be round-trip serialized."
            );
        }
    }
}<|MERGE_RESOLUTION|>--- conflicted
+++ resolved
@@ -231,11 +231,8 @@
     UP021,
     UP022,
     UP023,
-<<<<<<< HEAD
     UP024,
-=======
     UP025,
->>>>>>> f7356608
     // pydocstyle
     D100,
     D101,
@@ -854,11 +851,8 @@
     ReplaceUniversalNewlines,
     ReplaceStdoutStderr,
     RewriteCElementTree,
-<<<<<<< HEAD
     OSErrorAlias,
-=======
     RewriteUnicodeLiteral,
->>>>>>> f7356608
     // pydocstyle
     BlankLineAfterLastSection(String),
     BlankLineAfterSection(String),
@@ -1243,11 +1237,8 @@
             CheckCode::UP021 => CheckKind::ReplaceUniversalNewlines,
             CheckCode::UP022 => CheckKind::ReplaceStdoutStderr,
             CheckCode::UP023 => CheckKind::RewriteCElementTree,
-<<<<<<< HEAD
             CheckCode::UP024 => CheckKind::OSErrorAlias,
-=======
             CheckCode::UP025 => CheckKind::RewriteUnicodeLiteral,
->>>>>>> f7356608
             // pydocstyle
             CheckCode::D100 => CheckKind::PublicModule,
             CheckCode::D101 => CheckKind::PublicClass,
@@ -1676,11 +1667,8 @@
             CheckCode::UP021 => CheckCategory::Pyupgrade,
             CheckCode::UP022 => CheckCategory::Pyupgrade,
             CheckCode::UP023 => CheckCategory::Pyupgrade,
-<<<<<<< HEAD
             CheckCode::UP024 => CheckCategory::Pyupgrade,
-=======
             CheckCode::UP025 => CheckCategory::Pyupgrade,
->>>>>>> f7356608
             CheckCode::W292 => CheckCategory::Pycodestyle,
             CheckCode::W605 => CheckCategory::Pycodestyle,
             CheckCode::YTT101 => CheckCategory::Flake82020,
@@ -1898,11 +1886,8 @@
             CheckKind::ReplaceUniversalNewlines => &CheckCode::UP021,
             CheckKind::ReplaceStdoutStderr => &CheckCode::UP022,
             CheckKind::RewriteCElementTree => &CheckCode::UP023,
-<<<<<<< HEAD
             CheckKind::OSErrorAlias => &CheckCode::UP024,
-=======
             CheckKind::RewriteUnicodeLiteral => &CheckCode::UP025,
->>>>>>> f7356608
             // pydocstyle
             CheckKind::BlankLineAfterLastSection(..) => &CheckCode::D413,
             CheckKind::BlankLineAfterSection(..) => &CheckCode::D410,
@@ -2643,11 +2628,8 @@
             CheckKind::RewriteCElementTree => {
                 "`cElementTree` is deprecated, use `ElementTree`".to_string()
             }
-<<<<<<< HEAD
-            CheckKind::OSErrorAlias => "`Replacing deprecated errors with `OSError`".to_string(),
-=======
+            CheckKind::OSErrorAlias => "Replacing deprecated errors with `OSError`".to_string(),
             CheckKind::RewriteUnicodeLiteral => "Remove unicode literals from strings".to_string(),
->>>>>>> f7356608
             CheckKind::ConvertNamedTupleFunctionalToClass(name) => {
                 format!("Convert `{name}` from `NamedTuple` functional to class syntax")
             }
@@ -3091,16 +3073,7 @@
                 | CheckKind::MisplacedComparisonConstant(..)
                 | CheckKind::MissingReturnTypeSpecialMethod(..)
                 | CheckKind::NativeLiterals
-                | CheckKind::OpenAlias
                 | CheckKind::NewLineAfterLastParagraph
-                | CheckKind::ReplaceUniversalNewlines
-                | CheckKind::ReplaceStdoutStderr
-                | CheckKind::RewriteCElementTree
-<<<<<<< HEAD
-                | CheckKind::OSErrorAlias
-=======
-                | CheckKind::RewriteUnicodeLiteral
->>>>>>> f7356608
                 | CheckKind::NewLineAfterSectionName(..)
                 | CheckKind::NoBlankLineAfterFunction(..)
                 | CheckKind::NoBlankLineBeforeClass(..)
@@ -3113,8 +3086,10 @@
                 | CheckKind::NoneComparison(..)
                 | CheckKind::NotInTest
                 | CheckKind::NotIsTest
+                | CheckKind::OSErrorAlias
                 | CheckKind::OneBlankLineAfterClass(..)
                 | CheckKind::OneBlankLineBeforeClass(..)
+                | CheckKind::OpenAlias
                 | CheckKind::PEP3120UnnecessaryCodingComment
                 | CheckKind::PPrintFound
                 | CheckKind::PercentFormatExtraNamedArguments(..)
@@ -3123,6 +3098,10 @@
                 | CheckKind::RedundantOpenModes
                 | CheckKind::RedundantTupleInExceptionHandler(..)
                 | CheckKind::RemoveSixCompat
+                | CheckKind::ReplaceStdoutStderr
+                | CheckKind::ReplaceUniversalNewlines
+                | CheckKind::RewriteCElementTree
+                | CheckKind::RewriteUnicodeLiteral
                 | CheckKind::SectionNameEndsInColon(..)
                 | CheckKind::SectionNotOverIndented(..)
                 | CheckKind::SectionUnderlineAfterName(..)
