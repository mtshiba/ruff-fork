--- conflicted
+++ resolved
@@ -6,13 +6,9 @@
 use rustpython_parser::ast::Location;
 use serde::{Deserialize, Serialize};
 
-<<<<<<< HEAD
+use crate::ast::types::Range;
+
 pub const DEFAULT_CHECK_CODES: [CheckCode; 43] = [
-=======
-use crate::ast::types::Range;
-
-pub const DEFAULT_CHECK_CODES: [CheckCode; 42] = [
->>>>>>> dd496c7b
     // pycodestyle
     CheckCode::E402,
     CheckCode::E501,
@@ -28,6 +24,8 @@
     CheckCode::E743,
     CheckCode::E902,
     CheckCode::E999,
+    // pycodestyle warnings
+    CheckCode::W292,
     // pyflakes
     CheckCode::F401,
     CheckCode::F402,
@@ -57,11 +55,9 @@
     CheckCode::F831,
     CheckCode::F841,
     CheckCode::F901,
-    // Other pep8
-    CheckCode::W292,
 ];
 
-pub const ALL_CHECK_CODES: [CheckCode; 58] = [
+pub const ALL_CHECK_CODES: [CheckCode; 59] = [
     // pycodestyle
     CheckCode::E402,
     CheckCode::E501,
@@ -77,6 +73,8 @@
     CheckCode::E743,
     CheckCode::E902,
     CheckCode::E999,
+    // pycodestyle warnings
+    CheckCode::W292,
     // pyflakes
     CheckCode::F401,
     CheckCode::F402,
@@ -147,6 +145,8 @@
     E743,
     E902,
     E999,
+    // pycodestyle warnings
+    W292,
     // pyflakes
     F401,
     F402,
@@ -198,8 +198,6 @@
     U005,
     // Meta
     M001,
-    // More style
-    W292,
 }
 
 impl FromStr for CheckCode {
@@ -222,6 +220,8 @@
             "E743" => Ok(CheckCode::E743),
             "E902" => Ok(CheckCode::E902),
             "E999" => Ok(CheckCode::E999),
+            // pycodestyle warnings
+            "W292" => Ok(CheckCode::W292),
             // pyflakes
             "F401" => Ok(CheckCode::F401),
             "F402" => Ok(CheckCode::F402),
@@ -271,8 +271,6 @@
             "U005" => Ok(CheckCode::U005),
             // Meta
             "M001" => Ok(CheckCode::M001),
-            // More style
-            "W292" => Ok(CheckCode::W292),
             _ => Err(anyhow::anyhow!("Unknown check code: {s}")),
         }
     }
@@ -296,6 +294,8 @@
             CheckCode::E743 => "E743",
             CheckCode::E902 => "E902",
             CheckCode::E999 => "E999",
+            // pycodestyle warnings
+            CheckCode::W292 => "W292",
             // pyflakes
             CheckCode::F401 => "F401",
             CheckCode::F402 => "F402",
@@ -347,8 +347,6 @@
             CheckCode::U005 => "U005",
             // Meta
             CheckCode::M001 => "M001",
-            // More style
-            CheckCode::W292 => "W292",
         }
     }
 
@@ -379,6 +377,8 @@
             CheckCode::E743 => CheckKind::AmbiguousFunctionName("...".to_string()),
             CheckCode::E902 => CheckKind::IOError("IOError: `...`".to_string()),
             CheckCode::E999 => CheckKind::SyntaxError("`...`".to_string()),
+            // pycodestyle warnings
+            CheckCode::W292 => CheckKind::NoNewLineAtEndOfFile,
             // pyflakes
             CheckCode::F401 => CheckKind::UnusedImport(vec!["...".to_string()]),
             CheckCode::F402 => CheckKind::ImportShadowedByLoopVar("...".to_string(), 1),
@@ -432,8 +432,6 @@
             CheckCode::U005 => CheckKind::NoAssertEquals,
             // Meta
             CheckCode::M001 => CheckKind::UnusedNOQA(None),
-            // More style
-            CheckCode::W292 => CheckKind::NoNewLineAtEndOfFile,
         }
     }
 }
@@ -495,6 +493,8 @@
     UnusedImport(Vec<String>),
     UnusedVariable(String),
     YieldOutsideFunction,
+    // More style
+    NoNewLineAtEndOfFile,
     // flake8-builtin
     BuiltinVariableShadowing(String),
     BuiltinArgumentShadowing(String),
@@ -517,8 +517,6 @@
     UselessObjectInheritance(String),
     // Meta
     UnusedNOQA(Option<String>),
-    // More style
-    NoNewLineAtEndOfFile,
 }
 
 impl CheckKind {
@@ -567,6 +565,8 @@
             CheckKind::UnusedImport(_) => "UnusedImport",
             CheckKind::UnusedVariable(_) => "UnusedVariable",
             CheckKind::YieldOutsideFunction => "YieldOutsideFunction",
+            // More style
+            CheckKind::NoNewLineAtEndOfFile => "NoNewLineAtEndOfFile",
             // flake8-builtins
             CheckKind::BuiltinVariableShadowing(_) => "BuiltinVariableShadowing",
             CheckKind::BuiltinArgumentShadowing(_) => "BuiltinArgumentShadowing",
@@ -589,8 +589,6 @@
             CheckKind::UselessObjectInheritance(_) => "UselessObjectInheritance",
             // Meta
             CheckKind::UnusedNOQA(_) => "UnusedNOQA",
-            // More style
-            CheckKind::NoNewLineAtEndOfFile => "NoNewLineAtEndOfFile",
         }
     }
 
@@ -639,6 +637,8 @@
             CheckKind::UnusedImport(_) => &CheckCode::F401,
             CheckKind::UnusedVariable(_) => &CheckCode::F841,
             CheckKind::YieldOutsideFunction => &CheckCode::F704,
+            // More style
+            CheckKind::NoNewLineAtEndOfFile => &CheckCode::W292,
             // flake8-builtins
             CheckKind::BuiltinVariableShadowing(_) => &CheckCode::A001,
             CheckKind::BuiltinArgumentShadowing(_) => &CheckCode::A002,
@@ -661,8 +661,6 @@
             CheckKind::UselessObjectInheritance(_) => &CheckCode::U004,
             // Meta
             CheckKind::UnusedNOQA(_) => &CheckCode::M001,
-            // More style
-            CheckKind::NoNewLineAtEndOfFile => &CheckCode::W292,
         }
     }
 
@@ -796,7 +794,8 @@
             CheckKind::YieldOutsideFunction => {
                 "`yield` or `yield from` statement outside of a function/method".to_string()
             }
-
+            // More style
+            CheckKind::NoNewLineAtEndOfFile => "No newline at end of file".to_string(),
             // flake8-builtins
             CheckKind::BuiltinVariableShadowing(name) => {
                 format!("Variable `{name}` is shadowing a python builtin")
@@ -846,8 +845,6 @@
                 None => "Unused `noqa` directive".to_string(),
                 Some(code) => format!("Unused `noqa` directive for: {code}"),
             },
-            // More style
-            CheckKind::NoNewLineAtEndOfFile => "No newline at end of file".to_string(),
         }
     }
 
