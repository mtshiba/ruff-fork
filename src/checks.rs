--- conflicted
+++ resolved
@@ -229,12 +229,9 @@
     UP019,
     UP020,
     UP021,
-<<<<<<< HEAD
-    UP024,
-=======
     UP022,
     UP023,
->>>>>>> 39fc1f0c
+    UP024,
     // pydocstyle
     D100,
     D101,
@@ -850,12 +847,9 @@
     NativeLiterals,
     OpenAlias,
     ReplaceUniversalNewlines,
-<<<<<<< HEAD
-    OSErrorAlias(String),
-=======
     ReplaceStdoutStderr,
     RewriteCElementTree,
->>>>>>> 39fc1f0c
+    OSErrorAlias(String),
     // pydocstyle
     BlankLineAfterLastSection(String),
     BlankLineAfterSection(String),
@@ -1235,12 +1229,9 @@
             CheckCode::UP019 => CheckKind::TypingTextStrAlias,
             CheckCode::UP020 => CheckKind::OpenAlias,
             CheckCode::UP021 => CheckKind::ReplaceUniversalNewlines,
-<<<<<<< HEAD
-            CheckCode::UP024 => CheckKind::OSErrorAlias("Error".to_string()),
-=======
             CheckCode::UP022 => CheckKind::ReplaceStdoutStderr,
             CheckCode::UP023 => CheckKind::RewriteCElementTree,
->>>>>>> 39fc1f0c
+            CheckCode::UP024 => CheckKind::OSErrorAlias("Error".to_string()),
             // pydocstyle
             CheckCode::D100 => CheckKind::PublicModule,
             CheckCode::D101 => CheckKind::PublicClass,
@@ -1665,12 +1656,9 @@
             CheckCode::UP019 => CheckCategory::Pyupgrade,
             CheckCode::UP020 => CheckCategory::Pyupgrade,
             CheckCode::UP021 => CheckCategory::Pyupgrade,
-<<<<<<< HEAD
-            CheckCode::UP024 => CheckCategory::Pyupgrade,
-=======
             CheckCode::UP022 => CheckCategory::Pyupgrade,
             CheckCode::UP023 => CheckCategory::Pyupgrade,
->>>>>>> 39fc1f0c
+            CheckCode::UP024 => CheckCategory::Pyupgrade,
             CheckCode::W292 => CheckCategory::Pycodestyle,
             CheckCode::W605 => CheckCategory::Pycodestyle,
             CheckCode::YTT101 => CheckCategory::Flake82020,
@@ -1886,12 +1874,9 @@
             CheckKind::TypingTextStrAlias => &CheckCode::UP019,
             CheckKind::OpenAlias => &CheckCode::UP020,
             CheckKind::ReplaceUniversalNewlines => &CheckCode::UP021,
-<<<<<<< HEAD
-            CheckKind::OSErrorAlias(..) => &CheckCode::UP024,
-=======
             CheckKind::ReplaceStdoutStderr => &CheckCode::UP022,
             CheckKind::RewriteCElementTree => &CheckCode::UP023,
->>>>>>> 39fc1f0c
+            CheckKind::OSErrorAlias(..) => &CheckCode::UP024,
             // pydocstyle
             CheckKind::BlankLineAfterLastSection(..) => &CheckCode::D413,
             CheckKind::BlankLineAfterSection(..) => &CheckCode::D410,
@@ -2625,16 +2610,14 @@
             CheckKind::ReplaceUniversalNewlines => {
                 "`universal_newlines` is deprecated, use `text`".to_string()
             }
-<<<<<<< HEAD
+            CheckKind::ReplaceStdoutStderr => {
+                "Sending stdout and stderr to pipe is deprecated, use `capture_output`".to_string()
+            }
+            CheckKind::RewriteCElementTree => {
+                "`cElementTree` is deprecated, use `ElementTree`".to_string()
+            }
             CheckKind::OSErrorAlias(name) => {
                 format!("`{name}` is deprecated, use `text`")
-=======
-            CheckKind::ReplaceStdoutStderr => {
-                "Sending stdout and stderr to pipe is deprecated, use `capture_output`".to_string()
-            }
-            CheckKind::RewriteCElementTree => {
-                "`cElementTree` is deprecated, use `ElementTree`".to_string()
->>>>>>> 39fc1f0c
             }
             CheckKind::ConvertNamedTupleFunctionalToClass(name) => {
                 format!("Convert `{name}` from `NamedTuple` functional to class syntax")
@@ -3081,12 +3064,9 @@
                 | CheckKind::OpenAlias
                 | CheckKind::NewLineAfterLastParagraph
                 | CheckKind::ReplaceUniversalNewlines
-<<<<<<< HEAD
-                | CheckKind::OSErrorAlias(..)
-=======
                 | CheckKind::ReplaceStdoutStderr
                 | CheckKind::RewriteCElementTree
->>>>>>> 39fc1f0c
+                | CheckKind::OSErrorAlias(..)
                 | CheckKind::NewLineAfterSectionName(..)
                 | CheckKind::NoBlankLineAfterFunction(..)
                 | CheckKind::NoBlankLineBeforeClass(..)
