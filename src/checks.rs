use std::str::FromStr;

use crate::ast::types::Range;
use anyhow::Result;
use itertools::Itertools;
use rustpython_parser::ast::Location;
use serde::{Deserialize, Serialize};

pub const DEFAULT_CHECK_CODES: [CheckCode; 43] = [
    // pycodestyle
    CheckCode::E402,
    CheckCode::E501,
    CheckCode::E711,
    CheckCode::E712,
    CheckCode::E713,
    CheckCode::E714,
    CheckCode::E721,
    CheckCode::E722,
    CheckCode::E731,
    CheckCode::E741,
    CheckCode::E742,
    CheckCode::E743,
    CheckCode::E902,
    CheckCode::E999,
    // pyflakes
    CheckCode::F401,
    CheckCode::F402,
    CheckCode::F403,
    CheckCode::F404,
    CheckCode::F405,
    CheckCode::F406,
    CheckCode::F407,
    CheckCode::F541,
    CheckCode::F601,
    CheckCode::F602,
    CheckCode::F621,
    CheckCode::F622,
    CheckCode::F631,
    CheckCode::F632,
    CheckCode::F633,
    CheckCode::F634,
    CheckCode::F701,
    CheckCode::F702,
    CheckCode::F704,
    CheckCode::F706,
    CheckCode::F707,
    CheckCode::F722,
    CheckCode::F821,
    CheckCode::F822,
    CheckCode::F823,
    CheckCode::F831,
    CheckCode::F841,
    CheckCode::F901,
    // Other pep8
    CheckCode::W292,
];

pub const ALL_CHECK_CODES: [CheckCode; 54] = [
    // pycodestyle
    CheckCode::E402,
    CheckCode::E501,
    CheckCode::E711,
    CheckCode::E712,
    CheckCode::E713,
    CheckCode::E714,
    CheckCode::E721,
    CheckCode::E722,
    CheckCode::E731,
    CheckCode::E741,
    CheckCode::E742,
    CheckCode::E743,
    CheckCode::E902,
    CheckCode::E999,
    // pyflakes
    CheckCode::F401,
    CheckCode::F402,
    CheckCode::F403,
    CheckCode::F404,
    CheckCode::F405,
    CheckCode::F406,
    CheckCode::F407,
    CheckCode::F541,
    CheckCode::F601,
    CheckCode::F602,
    CheckCode::F621,
    CheckCode::F622,
    CheckCode::F631,
    CheckCode::F632,
    CheckCode::F633,
    CheckCode::F634,
    CheckCode::F701,
    CheckCode::F702,
    CheckCode::F704,
    CheckCode::F706,
    CheckCode::F707,
    CheckCode::F722,
    CheckCode::F821,
    CheckCode::F822,
    CheckCode::F823,
    CheckCode::F831,
    CheckCode::F841,
    CheckCode::F901,
    // flake8-builtins
    CheckCode::A001,
    CheckCode::A002,
    CheckCode::A003,
    // flake8-comprehensions
    CheckCode::C403,
    // flake8-super
    CheckCode::SPR001,
    // flake8-print
    CheckCode::T201,
    CheckCode::T203,
    // pyupgrade
    CheckCode::U001,
    CheckCode::U002,
    // Refactor
    CheckCode::R001,
    CheckCode::R002,
    // Meta
    CheckCode::M001,
];

#[derive(Debug, PartialEq, Eq, Clone, Serialize, Deserialize, Hash, PartialOrd, Ord)]
pub enum CheckCode {
    // pycodestyle
    E402,
    E501,
    E711,
    E712,
    E713,
    E714,
    E721,
    E722,
    E731,
    E741,
    E742,
    E743,
    E902,
    E999,
    // pyflakes
    F401,
    F402,
    F403,
    F404,
    F405,
    F406,
    F407,
    F541,
    F601,
    F602,
    F621,
    F622,
    F631,
    F632,
    F633,
    F634,
    F701,
    F702,
    F704,
    F706,
    F707,
    F722,
    F821,
    F822,
    F823,
    F831,
    F841,
    F901,
    // flake8-builtins
    A001,
    A002,
    A003,
    // flake8-comprehensions
    C403,
    // flake8-super
    SPR001,
    // flake8-print
    T201,
    T203,
    // pyupgrade
    U001,
    U002,
    // Refactor
    R001,
    R002,
    // Meta
    M001,
    // More style
    W292,
}

impl FromStr for CheckCode {
    type Err = anyhow::Error;

    fn from_str(s: &str) -> Result<Self> {
        match s {
            // pycodestyle
            "E402" => Ok(CheckCode::E402),
            "E501" => Ok(CheckCode::E501),
            "E711" => Ok(CheckCode::E711),
            "E712" => Ok(CheckCode::E712),
            "E713" => Ok(CheckCode::E713),
            "E714" => Ok(CheckCode::E714),
            "E721" => Ok(CheckCode::E721),
            "E722" => Ok(CheckCode::E722),
            "E731" => Ok(CheckCode::E731),
            "E741" => Ok(CheckCode::E741),
            "E742" => Ok(CheckCode::E742),
            "E743" => Ok(CheckCode::E743),
            "E902" => Ok(CheckCode::E902),
            "E999" => Ok(CheckCode::E999),
            // pyflakes
            "F401" => Ok(CheckCode::F401),
            "F402" => Ok(CheckCode::F402),
            "F403" => Ok(CheckCode::F403),
            "F404" => Ok(CheckCode::F404),
            "F405" => Ok(CheckCode::F405),
            "F406" => Ok(CheckCode::F406),
            "F407" => Ok(CheckCode::F407),
            "F541" => Ok(CheckCode::F541),
            "F601" => Ok(CheckCode::F601),
            "F602" => Ok(CheckCode::F602),
            "F621" => Ok(CheckCode::F621),
            "F622" => Ok(CheckCode::F622),
            "F631" => Ok(CheckCode::F631),
            "F632" => Ok(CheckCode::F632),
            "F633" => Ok(CheckCode::F633),
            "F634" => Ok(CheckCode::F634),
            "F701" => Ok(CheckCode::F701),
            "F702" => Ok(CheckCode::F702),
            "F704" => Ok(CheckCode::F704),
            "F706" => Ok(CheckCode::F706),
            "F707" => Ok(CheckCode::F707),
            "F722" => Ok(CheckCode::F722),
            "F821" => Ok(CheckCode::F821),
            "F822" => Ok(CheckCode::F822),
            "F823" => Ok(CheckCode::F823),
            "F831" => Ok(CheckCode::F831),
            "F841" => Ok(CheckCode::F841),
            "F901" => Ok(CheckCode::F901),
            // flake8-builtins
            "A001" => Ok(CheckCode::A001),
            "A002" => Ok(CheckCode::A002),
            "A003" => Ok(CheckCode::A003),
            // flake8-comprehensions
            "C403" => Ok(CheckCode::C403),
            // flake8-super
            "SPR001" => Ok(CheckCode::SPR001),
            // flake8-print
            "T201" => Ok(CheckCode::T201),
            "T203" => Ok(CheckCode::T203),
            // pyupgrade
            "U001" => Ok(CheckCode::U001),
            "U002" => Ok(CheckCode::U002),
            // Refactor
            "R001" => Ok(CheckCode::R001),
            "R002" => Ok(CheckCode::R002),
            // Meta
            "M001" => Ok(CheckCode::M001),
            // More style
            "W292" => Ok(CheckCode::W292),
            _ => Err(anyhow::anyhow!("Unknown check code: {s}")),
        }
    }
}

impl CheckCode {
    pub fn as_str(&self) -> &str {
        match self {
            // pycodestyle
            CheckCode::E402 => "E402",
            CheckCode::E501 => "E501",
            CheckCode::E711 => "E711",
            CheckCode::E712 => "E712",
            CheckCode::E713 => "E713",
            CheckCode::E714 => "E714",
            CheckCode::E721 => "E721",
            CheckCode::E722 => "E722",
            CheckCode::E731 => "E731",
            CheckCode::E741 => "E741",
            CheckCode::E742 => "E742",
            CheckCode::E743 => "E743",
            CheckCode::E902 => "E902",
            CheckCode::E999 => "E999",
            // pyflakes
            CheckCode::F401 => "F401",
            CheckCode::F402 => "F402",
            CheckCode::F403 => "F403",
            CheckCode::F404 => "F404",
            CheckCode::F405 => "F405",
            CheckCode::F406 => "F406",
            CheckCode::F407 => "F407",
            CheckCode::F541 => "F541",
            CheckCode::F601 => "F601",
            CheckCode::F602 => "F602",
            CheckCode::F621 => "F621",
            CheckCode::F622 => "F622",
            CheckCode::F631 => "F631",
            CheckCode::F632 => "F632",
            CheckCode::F633 => "F633",
            CheckCode::F634 => "F634",
            CheckCode::F701 => "F701",
            CheckCode::F702 => "F702",
            CheckCode::F704 => "F704",
            CheckCode::F706 => "F706",
            CheckCode::F707 => "F707",
            CheckCode::F722 => "F722",
            CheckCode::F821 => "F821",
            CheckCode::F822 => "F822",
            CheckCode::F823 => "F823",
            CheckCode::F831 => "F831",
            CheckCode::F841 => "F841",
            CheckCode::F901 => "F901",
            // flake8-builtins
            CheckCode::A001 => "A001",
            CheckCode::A002 => "A002",
            CheckCode::A003 => "A003",
            // flake8-comprehensions
            CheckCode::C403 => "C403",
            // flake8-super
            CheckCode::SPR001 => "SPR001",
            // flake8-print
            CheckCode::T201 => "T201",
            CheckCode::T203 => "T203",
            // pyupgrade
            CheckCode::U001 => "U001",
            CheckCode::U002 => "U002",
            // Refactor
            CheckCode::R001 => "R001",
            CheckCode::R002 => "R002",
            // Meta
            CheckCode::M001 => "M001",
            // More style
            CheckCode::W292 => "W292",
        }
    }

    /// The source for the check (either the AST, the filesystem, or the physical lines).
    pub fn lint_source(&self) -> &'static LintSource {
        match self {
            CheckCode::E501 | CheckCode::M001 => &LintSource::Lines,
            CheckCode::E902 => &LintSource::FileSystem,
            _ => &LintSource::AST,
        }
    }

    /// A placeholder representation of the CheckKind for the check.
    pub fn kind(&self) -> CheckKind {
        match self {
            // pycodestyle
            CheckCode::E402 => CheckKind::ModuleImportNotAtTopOfFile,
            CheckCode::E501 => CheckKind::LineTooLong(89, 88),
            CheckCode::E711 => CheckKind::NoneComparison(RejectedCmpop::Eq),
            CheckCode::E712 => CheckKind::TrueFalseComparison(true, RejectedCmpop::Eq),
            CheckCode::E713 => CheckKind::NotInTest,
            CheckCode::E714 => CheckKind::NotIsTest,
            CheckCode::E721 => CheckKind::TypeComparison,
            CheckCode::E722 => CheckKind::DoNotUseBareExcept,
            CheckCode::E731 => CheckKind::DoNotAssignLambda,
            CheckCode::E741 => CheckKind::AmbiguousVariableName("...".to_string()),
            CheckCode::E742 => CheckKind::AmbiguousClassName("...".to_string()),
            CheckCode::E743 => CheckKind::AmbiguousFunctionName("...".to_string()),
            CheckCode::E902 => CheckKind::IOError("IOError: `...`".to_string()),
            CheckCode::E999 => CheckKind::SyntaxError("`...`".to_string()),
            // pyflakes
            CheckCode::F401 => CheckKind::UnusedImport("...".to_string()),
            CheckCode::F402 => CheckKind::ImportShadowedByLoopVar("...".to_string(), 1),
            CheckCode::F403 => CheckKind::ImportStarUsed("...".to_string()),
            CheckCode::F404 => CheckKind::LateFutureImport,
            CheckCode::F405 => {
                CheckKind::ImportStarUsage("...".to_string(), vec!["...".to_string()])
            }
            CheckCode::F406 => CheckKind::ImportStarNotPermitted("...".to_string()),
            CheckCode::F407 => CheckKind::FutureFeatureNotDefined("...".to_string()),
            CheckCode::F541 => CheckKind::FStringMissingPlaceholders,
            CheckCode::F601 => CheckKind::MultiValueRepeatedKeyLiteral,
            CheckCode::F602 => CheckKind::MultiValueRepeatedKeyVariable("...".to_string()),
            CheckCode::F621 => CheckKind::ExpressionsInStarAssignment,
            CheckCode::F622 => CheckKind::TwoStarredExpressions,
            CheckCode::F631 => CheckKind::AssertTuple,
            CheckCode::F632 => CheckKind::IsLiteral,
            CheckCode::F633 => CheckKind::InvalidPrintSyntax,
            CheckCode::F634 => CheckKind::IfTuple,
            CheckCode::F701 => CheckKind::BreakOutsideLoop,
            CheckCode::F702 => CheckKind::ContinueOutsideLoop,
            CheckCode::F704 => CheckKind::YieldOutsideFunction,
            CheckCode::F706 => CheckKind::ReturnOutsideFunction,
            CheckCode::F707 => CheckKind::DefaultExceptNotLast,
            CheckCode::F722 => CheckKind::ForwardAnnotationSyntaxError("...".to_string()),
            CheckCode::F821 => CheckKind::UndefinedName("...".to_string()),
            CheckCode::F822 => CheckKind::UndefinedExport("...".to_string()),
            CheckCode::F823 => CheckKind::UndefinedLocal("...".to_string()),
            CheckCode::F831 => CheckKind::DuplicateArgumentName,
            CheckCode::F841 => CheckKind::UnusedVariable("...".to_string()),
            CheckCode::F901 => CheckKind::RaiseNotImplemented,
            // flake8-builtins
            CheckCode::A001 => CheckKind::BuiltinVariableShadowing("...".to_string()),
            CheckCode::A002 => CheckKind::BuiltinArgumentShadowing("...".to_string()),
            CheckCode::A003 => CheckKind::BuiltinAttributeShadowing("...".to_string()),
            // flake8-comprehensions
            CheckCode::C403 => CheckKind::UnnecessaryListComprehensionSet,
            // flake8-super
            CheckCode::SPR001 => CheckKind::SuperCallWithParameters,
            // flake8-print
            CheckCode::T201 => CheckKind::PrintFound,
            CheckCode::T203 => CheckKind::PPrintFound,
            // pyupgrade
            CheckCode::U001 => CheckKind::UselessMetaclassType,
            CheckCode::U002 => CheckKind::UnnecessaryAbspath,
            // Refactor
            CheckCode::R001 => CheckKind::UselessObjectInheritance("...".to_string()),
            CheckCode::R002 => CheckKind::NoAssertEquals,
            // Meta
            CheckCode::M001 => CheckKind::UnusedNOQA(None),
            // More style
            CheckCode::W292 => CheckKind::NoNewLineAtEndOfFile,
        }
    }
}

#[allow(clippy::upper_case_acronyms)]
pub enum LintSource {
    AST,
    Lines,
    FileSystem,
}

#[derive(Debug, PartialEq, Eq, Serialize, Deserialize)]
pub enum RejectedCmpop {
    Eq,
    NotEq,
}

#[derive(Debug, PartialEq, Eq, Serialize, Deserialize)]
pub enum CheckKind {
    AmbiguousClassName(String),
    AmbiguousFunctionName(String),
    AmbiguousVariableName(String),
    AssertTuple,
    BreakOutsideLoop,
    ContinueOutsideLoop,
    DefaultExceptNotLast,
    DoNotAssignLambda,
    DoNotUseBareExcept,
    DuplicateArgumentName,
    ExpressionsInStarAssignment,
    FStringMissingPlaceholders,
    ForwardAnnotationSyntaxError(String),
    FutureFeatureNotDefined(String),
    IOError(String),
    IfTuple,
    ImportShadowedByLoopVar(String, usize),
    ImportStarNotPermitted(String),
    ImportStarUsage(String, Vec<String>),
    ImportStarUsed(String),
    InvalidPrintSyntax,
    IsLiteral,
    LateFutureImport,
    LineTooLong(usize, usize),
    ModuleImportNotAtTopOfFile,
    MultiValueRepeatedKeyLiteral,
    MultiValueRepeatedKeyVariable(String),
    NoneComparison(RejectedCmpop),
    NotInTest,
    NotIsTest,
    RaiseNotImplemented,
    ReturnOutsideFunction,
    SyntaxError(String),
    TrueFalseComparison(bool, RejectedCmpop),
    TwoStarredExpressions,
    TypeComparison,
    UndefinedExport(String),
    UndefinedLocal(String),
    UndefinedName(String),
    UnusedImport(String),
    UnusedVariable(String),
    YieldOutsideFunction,
    // flake8-builtin
    BuiltinVariableShadowing(String),
    BuiltinArgumentShadowing(String),
    BuiltinAttributeShadowing(String),
    // flakes8-comprehensions
    UnnecessaryListComprehensionSet,
    // flake8-super
    SuperCallWithParameters,
    // flake8-print
    PrintFound,
    PPrintFound,
<<<<<<< HEAD
    // More style
    NoNewLineAtEndOfFile,
=======
    // pyupgrade
    UnnecessaryAbspath,
    UselessMetaclassType,
    // Refactor
    NoAssertEquals,
    UselessObjectInheritance(String),
    // Meta
    UnusedNOQA(Option<String>),
>>>>>>> 3fb4cf70
}

impl CheckKind {
    /// The name of the check.
    pub fn name(&self) -> &'static str {
        match self {
            CheckKind::AmbiguousClassName(_) => "AmbiguousClassName",
            CheckKind::AmbiguousFunctionName(_) => "AmbiguousFunctionName",
            CheckKind::AmbiguousVariableName(_) => "AmbiguousVariableName",
            CheckKind::AssertTuple => "AssertTuple",
            CheckKind::BreakOutsideLoop => "BreakOutsideLoop",
            CheckKind::ContinueOutsideLoop => "ContinueOutsideLoop",
            CheckKind::DefaultExceptNotLast => "DefaultExceptNotLast",
            CheckKind::DoNotAssignLambda => "DoNotAssignLambda",
            CheckKind::DoNotUseBareExcept => "DoNotUseBareExcept",
            CheckKind::DuplicateArgumentName => "DuplicateArgumentName",
            CheckKind::ExpressionsInStarAssignment => "ExpressionsInStarAssignment",
            CheckKind::FStringMissingPlaceholders => "FStringMissingPlaceholders",
            CheckKind::ForwardAnnotationSyntaxError(_) => "ForwardAnnotationSyntaxError",
            CheckKind::FutureFeatureNotDefined(_) => "FutureFeatureNotDefined",
            CheckKind::IOError(_) => "IOError",
            CheckKind::IfTuple => "IfTuple",
            CheckKind::ImportShadowedByLoopVar(_, _) => "ImportShadowedByLoopVar",
            CheckKind::ImportStarNotPermitted(_) => "ImportStarNotPermitted",
            CheckKind::ImportStarUsage(_, _) => "ImportStarUsage",
            CheckKind::ImportStarUsed(_) => "ImportStarUsed",
            CheckKind::InvalidPrintSyntax => "InvalidPrintSyntax",
            CheckKind::IsLiteral => "IsLiteral",
            CheckKind::LateFutureImport => "LateFutureImport",
            CheckKind::LineTooLong(_, _) => "LineTooLong",
            CheckKind::ModuleImportNotAtTopOfFile => "ModuleImportNotAtTopOfFile",
            CheckKind::MultiValueRepeatedKeyLiteral => "MultiValueRepeatedKeyLiteral",
            CheckKind::MultiValueRepeatedKeyVariable(_) => "MultiValueRepeatedKeyVariable",
            CheckKind::NoneComparison(_) => "NoneComparison",
            CheckKind::NotInTest => "NotInTest",
            CheckKind::NotIsTest => "NotIsTest",
            CheckKind::RaiseNotImplemented => "RaiseNotImplemented",
            CheckKind::ReturnOutsideFunction => "ReturnOutsideFunction",
            CheckKind::SyntaxError(_) => "SyntaxError",
            CheckKind::TrueFalseComparison(_, _) => "TrueFalseComparison",
            CheckKind::TwoStarredExpressions => "TwoStarredExpressions",
            CheckKind::TypeComparison => "TypeComparison",
            CheckKind::UndefinedExport(_) => "UndefinedExport",
            CheckKind::UndefinedLocal(_) => "UndefinedLocal",
            CheckKind::UndefinedName(_) => "UndefinedName",
            CheckKind::UnusedImport(_) => "UnusedImport",
            CheckKind::UnusedVariable(_) => "UnusedVariable",
            CheckKind::YieldOutsideFunction => "YieldOutsideFunction",
            // flake8-builtins
            CheckKind::BuiltinVariableShadowing(_) => "BuiltinVariableShadowing",
            CheckKind::BuiltinArgumentShadowing(_) => "BuiltinArgumentShadowing",
            CheckKind::BuiltinAttributeShadowing(_) => "BuiltinAttributeShadowing",
            // flake8-comprehensions
            CheckKind::UnnecessaryListComprehensionSet => "UnnecessaryListComprehensionSet",
            // flake8-super
            CheckKind::SuperCallWithParameters => "SuperCallWithParameters",
            // flake8-print
            CheckKind::PrintFound => "PrintFound",
            CheckKind::PPrintFound => "PPrintFound",
            // pyupgrade
            CheckKind::UnnecessaryAbspath => "UnnecessaryAbspath",
            CheckKind::UselessMetaclassType => "UselessMetaclassType",
            // Refactor
            CheckKind::NoAssertEquals => "NoAssertEquals",
            CheckKind::UselessObjectInheritance(_) => "UselessObjectInheritance",
            // Meta
            CheckKind::UnusedNOQA(_) => "UnusedNOQA",
            // More style
            CheckKind::NoNewLineAtEndOfFile => "NoNewLineAtEndOfFile",
        }
    }

    /// A four-letter shorthand code for the check.
    pub fn code(&self) -> &'static CheckCode {
        match self {
            CheckKind::AmbiguousClassName(_) => &CheckCode::E742,
            CheckKind::AmbiguousFunctionName(_) => &CheckCode::E743,
            CheckKind::AmbiguousVariableName(_) => &CheckCode::E741,
            CheckKind::AssertTuple => &CheckCode::F631,
            CheckKind::BreakOutsideLoop => &CheckCode::F701,
            CheckKind::ContinueOutsideLoop => &CheckCode::F702,
            CheckKind::DefaultExceptNotLast => &CheckCode::F707,
            CheckKind::DoNotAssignLambda => &CheckCode::E731,
            CheckKind::DoNotUseBareExcept => &CheckCode::E722,
            CheckKind::DuplicateArgumentName => &CheckCode::F831,
            CheckKind::FStringMissingPlaceholders => &CheckCode::F541,
            CheckKind::ForwardAnnotationSyntaxError(_) => &CheckCode::F722,
            CheckKind::FutureFeatureNotDefined(_) => &CheckCode::F407,
            CheckKind::IOError(_) => &CheckCode::E902,
            CheckKind::IfTuple => &CheckCode::F634,
            CheckKind::ImportShadowedByLoopVar(_, _) => &CheckCode::F402,
            CheckKind::ImportStarNotPermitted(_) => &CheckCode::F406,
            CheckKind::ImportStarUsage(_, _) => &CheckCode::F405,
            CheckKind::ImportStarUsed(_) => &CheckCode::F403,
            CheckKind::InvalidPrintSyntax => &CheckCode::F633,
            CheckKind::IsLiteral => &CheckCode::F632,
            CheckKind::LateFutureImport => &CheckCode::F404,
            CheckKind::LineTooLong(_, _) => &CheckCode::E501,
            CheckKind::ModuleImportNotAtTopOfFile => &CheckCode::E402,
            CheckKind::MultiValueRepeatedKeyLiteral => &CheckCode::F601,
            CheckKind::MultiValueRepeatedKeyVariable(_) => &CheckCode::F602,
            CheckKind::NoneComparison(_) => &CheckCode::E711,
            CheckKind::NotInTest => &CheckCode::E713,
            CheckKind::NotIsTest => &CheckCode::E714,
            CheckKind::RaiseNotImplemented => &CheckCode::F901,
            CheckKind::ReturnOutsideFunction => &CheckCode::F706,
            CheckKind::SyntaxError(_) => &CheckCode::E999,
            CheckKind::ExpressionsInStarAssignment => &CheckCode::F621,
            CheckKind::TrueFalseComparison(_, _) => &CheckCode::E712,
            CheckKind::TwoStarredExpressions => &CheckCode::F622,
            CheckKind::TypeComparison => &CheckCode::E721,
            CheckKind::UndefinedExport(_) => &CheckCode::F822,
            CheckKind::UndefinedLocal(_) => &CheckCode::F823,
            CheckKind::UndefinedName(_) => &CheckCode::F821,
            CheckKind::UnusedImport(_) => &CheckCode::F401,
            CheckKind::UnusedVariable(_) => &CheckCode::F841,
            CheckKind::YieldOutsideFunction => &CheckCode::F704,
            // flake8-builtins
            CheckKind::BuiltinVariableShadowing(_) => &CheckCode::A001,
            CheckKind::BuiltinArgumentShadowing(_) => &CheckCode::A002,
            CheckKind::BuiltinAttributeShadowing(_) => &CheckCode::A003,
            // flake8-comprehensions
            CheckKind::UnnecessaryListComprehensionSet => &CheckCode::C403,
            // flake8-super
            CheckKind::SuperCallWithParameters => &CheckCode::SPR001,
            // flake8-print
            CheckKind::PrintFound => &CheckCode::T201,
            CheckKind::PPrintFound => &CheckCode::T203,
            // pyupgrade
            CheckKind::UnnecessaryAbspath => &CheckCode::U002,
            CheckKind::UselessMetaclassType => &CheckCode::U001,
            // Refactor
            CheckKind::NoAssertEquals => &CheckCode::R002,
            CheckKind::UselessObjectInheritance(_) => &CheckCode::R001,
            // Meta
            CheckKind::UnusedNOQA(_) => &CheckCode::M001,
            // More style
            CheckKind::NoNewLineAtEndOfFile => &CheckCode::W292,
        }
    }

    /// The body text for the check.
    pub fn body(&self) -> String {
        match self {
            CheckKind::AmbiguousClassName(name) => {
                format!("Ambiguous class name: `{}`", name)
            }
            CheckKind::AmbiguousFunctionName(name) => {
                format!("Ambiguous function name: `{}`", name)
            }
            CheckKind::AmbiguousVariableName(name) => {
                format!("Ambiguous variable name: `{}`", name)
            }
            CheckKind::AssertTuple => {
                "Assert test is a non-empty tuple, which is always `True`".to_string()
            }
            CheckKind::BreakOutsideLoop => "`break` outside loop".to_string(),
            CheckKind::ContinueOutsideLoop => "`continue` not properly in loop".to_string(),
            CheckKind::DefaultExceptNotLast => {
                "An `except:` block as not the last exception handler".to_string()
            }
            CheckKind::DoNotAssignLambda => {
                "Do not assign a lambda expression, use a def".to_string()
            }
            CheckKind::DoNotUseBareExcept => "Do not use bare `except`".to_string(),
            CheckKind::DuplicateArgumentName => {
                "Duplicate argument name in function definition".to_string()
            }
            CheckKind::ForwardAnnotationSyntaxError(body) => {
                format!("Syntax error in forward annotation: `{body}`")
            }
            CheckKind::FStringMissingPlaceholders => {
                "f-string without any placeholders".to_string()
            }
            CheckKind::FutureFeatureNotDefined(name) => {
                format!("Future feature `{name}` is not defined")
            }
            CheckKind::IOError(message) => message.clone(),
            CheckKind::IfTuple => "If test is a tuple, which is always `True`".to_string(),
            CheckKind::InvalidPrintSyntax => {
                "Use of `>>` is invalid with `print` function".to_string()
            }
            CheckKind::ImportShadowedByLoopVar(name, line) => {
                format!("Import `{name}` from line {line} shadowed by loop variable")
            }
            CheckKind::ImportStarNotPermitted(name) => {
                format!("`from {name} import *` only allowed at module level")
            }
            CheckKind::ImportStarUsed(name) => {
                format!("`from {name} import *` used; unable to detect undefined names")
            }
            CheckKind::ImportStarUsage(name, sources) => {
                let sources = sources
                    .iter()
                    .map(|source| format!("`{}`", source))
                    .join(", ");
                format!("`{name}` may be undefined, or defined from star imports: {sources}")
            }
            CheckKind::IsLiteral => "Use `==` and `!=` to compare constant literals".to_string(),
            CheckKind::LateFutureImport => {
                "`from __future__` imports must occur at the beginning of the file".to_string()
            }
            CheckKind::LineTooLong(length, limit) => {
                format!("Line too long ({length} > {limit} characters)")
            }
            CheckKind::ModuleImportNotAtTopOfFile => {
                "Module level import not at top of file".to_string()
            }
            CheckKind::MultiValueRepeatedKeyLiteral => {
                "Dictionary key literal repeated".to_string()
            }
            CheckKind::MultiValueRepeatedKeyVariable(name) => {
                format!("Dictionary key `{name}` repeated")
            }
            CheckKind::NoneComparison(op) => match op {
                RejectedCmpop::Eq => "Comparison to `None` should be `cond is None`".to_string(),
                RejectedCmpop::NotEq => {
                    "Comparison to `None` should be `cond is not None`".to_string()
                }
            },
            CheckKind::NotInTest => "Test for membership should be `not in`".to_string(),
            CheckKind::NotIsTest => "Test for object identity should be `is not`".to_string(),
            CheckKind::RaiseNotImplemented => {
                "`raise NotImplemented` should be `raise NotImplementedError`".to_string()
            }
            CheckKind::ReturnOutsideFunction => {
                "`return` statement outside of a function/method".to_string()
            }
            CheckKind::SyntaxError(message) => format!("SyntaxError: {message}"),
            CheckKind::ExpressionsInStarAssignment => {
                "Too many expressions in star-unpacking assignment".to_string()
            }
            CheckKind::TrueFalseComparison(value, op) => match *value {
                true => match op {
                    RejectedCmpop::Eq => {
                        "Comparison to `True` should be `cond is True`".to_string()
                    }
                    RejectedCmpop::NotEq => {
                        "Comparison to `True` should be `cond is not True`".to_string()
                    }
                },
                false => match op {
                    RejectedCmpop::Eq => {
                        "Comparison to `False` should be `cond is False`".to_string()
                    }
                    RejectedCmpop::NotEq => {
                        "Comparison to `False` should be `cond is not False`".to_string()
                    }
                },
            },
            CheckKind::TwoStarredExpressions => "Two starred expressions in assignment".to_string(),
            CheckKind::TypeComparison => "Do not compare types, use `isinstance()`".to_string(),
            CheckKind::UndefinedExport(name) => {
                format!("Undefined name `{name}` in `__all__`")
            }
            CheckKind::UndefinedLocal(name) => {
                format!("Local variable `{name}` referenced before assignment")
            }
            CheckKind::UndefinedName(name) => {
                format!("Undefined name `{name}`")
            }
            CheckKind::UnusedImport(name) => format!("`{name}` imported but unused"),
            CheckKind::UnusedVariable(name) => {
                format!("Local variable `{name}` is assigned to but never used")
            }
            CheckKind::YieldOutsideFunction => {
                "`yield` or `yield from` statement outside of a function/method".to_string()
            }

            // flake8-builtins
            CheckKind::BuiltinVariableShadowing(name) => {
                format!("Variable `{name}` is shadowing a python builtin")
            }
            CheckKind::BuiltinArgumentShadowing(name) => {
                format!("Argument `{name}` is shadowing a python builtin")
            }
            CheckKind::BuiltinAttributeShadowing(name) => {
                format!("Class attribute `{name}` is shadowing a python builtin")
            }
            // flake8-comprehensions
            CheckKind::UnnecessaryListComprehensionSet => {
                "Unnecessary list comprehension - rewrite as a set comprehension".to_string()
            }
            // flake8-super
            CheckKind::SuperCallWithParameters => {
                "Use `super()` instead of `super(__class__, self)`".to_string()
            }
            // flake8-print
            CheckKind::PrintFound => "`print` found".to_string(),
            CheckKind::PPrintFound => "`pprint` found".to_string(),
            // pyupgrade
            CheckKind::UnnecessaryAbspath => {
                "`abspath(__file__)` is unnecessary in Python 3.9 and later".to_string()
            }
            CheckKind::UselessMetaclassType => "`__metaclass__ = type` is implied".to_string(),
            // Refactor
            CheckKind::NoAssertEquals => {
                "`assertEquals` is deprecated, use `assertEqual` instead".to_string()
            }
            CheckKind::UselessObjectInheritance(name) => {
                format!("Class `{name}` inherits from object")
            }
            // Meta
            CheckKind::UnusedNOQA(code) => match code {
                None => "Unused `noqa` directive".to_string(),
                Some(code) => format!("Unused `noqa` directive for: {code}"),
            },
            // More style
            CheckKind::NoNewLineAtEndOfFile => "No newline at end of file".to_string(),
        }
    }

    /// Whether the check kind is (potentially) fixable.
    pub fn fixable(&self) -> bool {
        matches!(
            self,
            CheckKind::NoAssertEquals
                | CheckKind::PPrintFound
                | CheckKind::PrintFound
                | CheckKind::SuperCallWithParameters
                | CheckKind::UnnecessaryAbspath
                | CheckKind::UnusedImport(_)
                | CheckKind::UnusedNOQA(_)
                | CheckKind::UselessMetaclassType
                | CheckKind::UselessObjectInheritance(_)
        )
    }
}

#[derive(Debug, PartialEq, Eq, Serialize, Deserialize)]
pub struct Fix {
    pub content: String,
    pub location: Location,
    pub end_location: Location,
    pub applied: bool,
}

#[derive(Debug, PartialEq, Eq, Serialize, Deserialize)]
pub struct Check {
    pub kind: CheckKind,
    pub location: Location,
    pub end_location: Location,
    pub fix: Option<Fix>,
}

impl Check {
    pub fn new(kind: CheckKind, span: Range) -> Self {
        Self {
            kind,
            location: span.location,
            end_location: span.end_location,
            fix: None,
        }
    }

    pub fn amend(&mut self, fix: Fix) {
        self.fix = Some(fix);
    }
}<|MERGE_RESOLUTION|>--- conflicted
+++ resolved
@@ -487,10 +487,6 @@
     // flake8-print
     PrintFound,
     PPrintFound,
-<<<<<<< HEAD
-    // More style
-    NoNewLineAtEndOfFile,
-=======
     // pyupgrade
     UnnecessaryAbspath,
     UselessMetaclassType,
@@ -499,7 +495,8 @@
     UselessObjectInheritance(String),
     // Meta
     UnusedNOQA(Option<String>),
->>>>>>> 3fb4cf70
+    // More style
+    NoNewLineAtEndOfFile,
 }
 
 impl CheckKind {
