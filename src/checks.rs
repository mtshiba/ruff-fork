--- conflicted
+++ resolved
@@ -229,11 +229,8 @@
     UP019,
     UP020,
     UP021,
-<<<<<<< HEAD
     UP022,
-=======
     UP023,
->>>>>>> 6131c819
     // pydocstyle
     D100,
     D101,
@@ -849,11 +846,8 @@
     NativeLiterals,
     OpenAlias,
     ReplaceUniversalNewlines,
-<<<<<<< HEAD
     ReplaceStdoutStderr,
-=======
     RewriteCElementTree,
->>>>>>> 6131c819
     // pydocstyle
     BlankLineAfterLastSection(String),
     BlankLineAfterSection(String),
@@ -1233,11 +1227,8 @@
             CheckCode::UP019 => CheckKind::TypingTextStrAlias,
             CheckCode::UP020 => CheckKind::OpenAlias,
             CheckCode::UP021 => CheckKind::ReplaceUniversalNewlines,
-<<<<<<< HEAD
             CheckCode::UP022 => CheckKind::ReplaceStdoutStderr,
-=======
             CheckCode::UP023 => CheckKind::RewriteCElementTree,
->>>>>>> 6131c819
             // pydocstyle
             CheckCode::D100 => CheckKind::PublicModule,
             CheckCode::D101 => CheckKind::PublicClass,
@@ -1662,11 +1653,8 @@
             CheckCode::UP019 => CheckCategory::Pyupgrade,
             CheckCode::UP020 => CheckCategory::Pyupgrade,
             CheckCode::UP021 => CheckCategory::Pyupgrade,
-<<<<<<< HEAD
             CheckCode::UP022 => CheckCategory::Pyupgrade,
-=======
             CheckCode::UP023 => CheckCategory::Pyupgrade,
->>>>>>> 6131c819
             CheckCode::W292 => CheckCategory::Pycodestyle,
             CheckCode::W605 => CheckCategory::Pycodestyle,
             CheckCode::YTT101 => CheckCategory::Flake82020,
@@ -1882,11 +1870,8 @@
             CheckKind::TypingTextStrAlias => &CheckCode::UP019,
             CheckKind::OpenAlias => &CheckCode::UP020,
             CheckKind::ReplaceUniversalNewlines => &CheckCode::UP021,
-<<<<<<< HEAD
             CheckKind::ReplaceStdoutStderr => &CheckCode::UP022,
-=======
             CheckKind::RewriteCElementTree => &CheckCode::UP023,
->>>>>>> 6131c819
             // pydocstyle
             CheckKind::BlankLineAfterLastSection(..) => &CheckCode::D413,
             CheckKind::BlankLineAfterSection(..) => &CheckCode::D410,
@@ -2620,13 +2605,11 @@
             CheckKind::ReplaceUniversalNewlines => {
                 "`universal_newlines` is deprecated, use `text`".to_string()
             }
-<<<<<<< HEAD
             CheckKind::ReplaceStdoutStderr => {
                 "Sending stdout and stderr to pipe is deprecated, use `capture_output`".to_string()
-=======
+            }
             CheckKind::RewriteCElementTree => {
                 "`cElementTree` is deprecated, use `ElementTree`".to_string()
->>>>>>> 6131c819
             }
             CheckKind::ConvertNamedTupleFunctionalToClass(name) => {
                 format!("Convert `{name}` from `NamedTuple` functional to class syntax")
@@ -3073,11 +3056,8 @@
                 | CheckKind::OpenAlias
                 | CheckKind::NewLineAfterLastParagraph
                 | CheckKind::ReplaceUniversalNewlines
-<<<<<<< HEAD
                 | CheckKind::ReplaceStdoutStderr
-=======
                 | CheckKind::RewriteCElementTree
->>>>>>> 6131c819
                 | CheckKind::NewLineAfterSectionName(..)
                 | CheckKind::NoBlankLineAfterFunction(..)
                 | CheckKind::NoBlankLineBeforeClass(..)
