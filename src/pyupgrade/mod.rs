--- conflicted
+++ resolved
@@ -17,28 +17,6 @@
     use crate::settings;
     use crate::settings::types::PythonVersion;
 
-<<<<<<< HEAD
-    #[test_case(CheckCode::U001, Path::new("U001.py"); "U001")]
-    #[test_case(CheckCode::U003, Path::new("U003.py"); "U003")]
-    #[test_case(CheckCode::U004, Path::new("U004.py"); "U004")]
-    #[test_case(CheckCode::U005, Path::new("U005.py"); "U005")]
-    #[test_case(CheckCode::U006, Path::new("U006.py"); "U006")]
-    #[test_case(CheckCode::U007, Path::new("U007.py"); "U007")]
-    #[test_case(CheckCode::U008, Path::new("U008.py"); "U008")]
-    #[test_case(CheckCode::U009, Path::new("U009_0.py"); "U009_0")]
-    #[test_case(CheckCode::U009, Path::new("U009_1.py"); "U009_1")]
-    #[test_case(CheckCode::U009, Path::new("U009_2.py"); "U009_2")]
-    #[test_case(CheckCode::U009, Path::new("U009_3.py"); "U009_3")]
-    #[test_case(CheckCode::U009, Path::new("U009_4.py"); "U009_4")]
-    #[test_case(CheckCode::U010, Path::new("U010.py"); "U010")]
-    #[test_case(CheckCode::U011, Path::new("U011_0.py"); "U011_0")]
-    #[test_case(CheckCode::U011, Path::new("U011_1.py"); "U011_1")]
-    #[test_case(CheckCode::U012, Path::new("U012.py"); "U012")]
-    #[test_case(CheckCode::U013, Path::new("U013.py"); "U013")]
-    #[test_case(CheckCode::U014, Path::new("U014.py"); "U014")]
-    #[test_case(CheckCode::U015, Path::new("U015.py"); "U015")]
-    #[test_case(CheckCode::U016, Path::new("U016.py"); "U016")]
-=======
     #[test_case(CheckCode::UP001, Path::new("UP001.py"); "UP001")]
     #[test_case(CheckCode::UP003, Path::new("UP003.py"); "UP003")]
     #[test_case(CheckCode::UP004, Path::new("UP004.py"); "UP004")]
@@ -58,7 +36,7 @@
     #[test_case(CheckCode::UP013, Path::new("UP013.py"); "UP013")]
     #[test_case(CheckCode::UP014, Path::new("UP014.py"); "UP014")]
     #[test_case(CheckCode::UP015, Path::new("UP015.py"); "UP015")]
->>>>>>> dfd6225d
+    #[test_case(CheckCode::UP016, Path::new("UP016.py"); "UP016")]
     fn checks(check_code: CheckCode, path: &Path) -> Result<()> {
         let snapshot = format!("{}_{}", check_code.as_ref(), path.to_string_lossy());
         let mut checks = test_path(
