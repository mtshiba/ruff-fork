--- conflicted
+++ resolved
@@ -1,9 +1,3 @@
-<<<<<<< HEAD
-use std::string::FromUtf8Error;
-
-use anyhow::Result;
-=======
->>>>>>> cecd4b16
 use itertools::izip;
 use rustc_hash::FxHashMap;
 use rustpython_ast::{Arguments, Location, StmtKind};
@@ -24,11 +18,7 @@
     ops: &[Cmpop],
     comparators: &[Expr],
     stylist: &SourceCodeStyleDetector,
-<<<<<<< HEAD
-) -> Result<String, FromUtf8Error> {
-=======
 ) -> String {
->>>>>>> cecd4b16
     let cmp = Expr::new(
         Location::default(),
         Location::default(),
@@ -208,19 +198,6 @@
             .map(|(idx, op)| bad_ops.get(&idx).unwrap_or(op))
             .cloned()
             .collect::<Vec<_>>();
-<<<<<<< HEAD
-        match compare(left, &ops, comparators, checker.style) {
-            Ok(content) => {
-                for check in &mut checks {
-                    check.amend(Fix::replacement(
-                        content.to_string(),
-                        expr.location,
-                        expr.end_location.unwrap(),
-                    ));
-                }
-            }
-            Err(e) => error!("Failed to generate fix: {e}"),
-=======
         let content = compare(left, &ops, comparators, checker.style);
         for check in &mut checks {
             check.amend(Fix::replacement(
@@ -228,7 +205,6 @@
                 expr.location,
                 expr.end_location.unwrap(),
             ));
->>>>>>> cecd4b16
         }
     }
 
@@ -260,24 +236,11 @@
                             let mut check =
                                 Check::new(CheckKind::NotInTest, Range::from_located(operand));
                             if checker.patch(check.kind.code()) && should_fix {
-<<<<<<< HEAD
-                                match compare(left, &[Cmpop::NotIn], comparators, checker.style) {
-                                    Ok(content) => {
-                                        check.amend(Fix::replacement(
-                                            content,
-                                            expr.location,
-                                            expr.end_location.unwrap(),
-                                        ));
-                                    }
-                                    Err(e) => error!("Failed to generate fix: {e}"),
-                                }
-=======
                                 check.amend(Fix::replacement(
                                     compare(left, &[Cmpop::NotIn], comparators, checker.style),
                                     expr.location,
                                     expr.end_location.unwrap(),
                                 ));
->>>>>>> cecd4b16
                             }
                             checker.add_check(check);
                         }
@@ -287,24 +250,11 @@
                             let mut check =
                                 Check::new(CheckKind::NotIsTest, Range::from_located(operand));
                             if checker.patch(check.kind.code()) && should_fix {
-<<<<<<< HEAD
-                                match compare(left, &[Cmpop::IsNot], comparators, checker.style) {
-                                    Ok(content) => {
-                                        check.amend(Fix::replacement(
-                                            content,
-                                            expr.location,
-                                            expr.end_location.unwrap(),
-                                        ));
-                                    }
-                                    Err(e) => error!("Failed to generate fix: {e}"),
-                                }
-=======
                                 check.amend(Fix::replacement(
                                     compare(left, &[Cmpop::IsNot], comparators, checker.style),
                                     expr.location,
                                     expr.end_location.unwrap(),
                                 ));
->>>>>>> cecd4b16
                             }
                             checker.add_check(check);
                         }
