--- conflicted
+++ resolved
@@ -467,22 +467,7 @@
                         .collect::<Vec<(AliasData, CommentSet)>>(),
                 )
             })
-<<<<<<< HEAD
-            .sorted_by_cached_key(|(import_from, _, _, aliases)| {
-                // Sort each `StmtKind::ImportFrom` by module key, breaking ties based on
-                // members.
-                (
-                    Reverse(import_from.level),
-                    import_from
-                        .module
-                        .as_ref()
-                        .map(|module| module_key(module, None)),
-                    aliases
-                        .first()
-                        .map(|(alias, _)| member_key(alias.name, alias.asname)),
-                )
-=======
-            .sorted_by(|(import_from1, _, aliases1), (import_from2, _, aliases2)| {
+            .sorted_by(|(import_from1, _, _, aliases1), (import_from2, _, _, aliases2)| {
                 cmp_import_froms(import_from1, import_from2).then_with(|| {
                     match (aliases1.first(), aliases2.first()) {
                         (None, None) => Ordering::Equal,
@@ -491,7 +476,6 @@
                         (Some((alias1, _)), Some((alias2, _))) => cmp_members(alias1, alias2),
                     }
                 })
->>>>>>> 28c45eb2
             }),
     );
     ordered
