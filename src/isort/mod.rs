--- conflicted
+++ resolved
@@ -199,7 +199,6 @@
                 inline,
                 location,
             } => {
-<<<<<<< HEAD
                 // Associate the comments with the first alias (best effort).
                 let locations = LocationWrapper::new(location);
                 {
@@ -210,13 +209,11 @@
                         .2;
                     loc_entry.add_locations(locations);
                 }
-=======
                 let single_import = names.len() == 1;
 
                 // If we're dealing with a multi-import block (i.e., a non-star, non-aliased
                 // import), associate the comments with the first alias (best
                 // effort).
->>>>>>> fa54538b
                 if let Some(alias) = names.first() {
                     let entry = if alias.name == "*" {
                         block
