use std::collections::BTreeSet;
use std::hash::{Hash, Hasher};
use std::path::{Path, PathBuf};

use anyhow::{anyhow, Result};
use glob::Pattern;
use once_cell::sync::Lazy;
use regex::Regex;

use crate::checks::{CheckCode, DEFAULT_CHECK_CODES};
use crate::fs;
use crate::pyproject::{load_config, StrCheckCodePair};

#[derive(Debug, Clone, Hash)]
pub enum FilePattern {
    Simple(&'static str),
    Complex(Pattern, Option<Pattern>),
}

impl FilePattern {
    pub fn from_user(pattern: &str, project_root: &Option<PathBuf>) -> Self {
        let path = Path::new(pattern);
        let absolute_path = match project_root {
            Some(project_root) => fs::normalize_path_to(path, project_root),
            None => fs::normalize_path(path),
        };

        let absolute = Pattern::new(&absolute_path.to_string_lossy()).expect("Invalid pattern.");
        let basename = if !pattern.contains(std::path::MAIN_SEPARATOR) {
            Some(Pattern::new(pattern).expect("Invalid pattern."))
        } else {
            None
        };

        FilePattern::Complex(absolute, basename)
    }
}

#[derive(Debug, Clone, Hash)]
pub struct PerFileIgnore {
    pub pattern: FilePattern,
    pub code: CheckCode,
}

impl PerFileIgnore {
    pub fn new(user_in: StrCheckCodePair, project_root: &Option<PathBuf>) -> Self {
        let pattern = FilePattern::from_user(user_in.pattern.as_str(), project_root);
        let code = user_in.code;
        Self { pattern, code }
    }
}

#[derive(Debug)]
pub struct Settings {
    pub pyproject: Option<PathBuf>,
    pub project_root: Option<PathBuf>,
    pub line_length: usize,
    pub exclude: Vec<FilePattern>,
    pub extend_exclude: Vec<FilePattern>,
    pub select: BTreeSet<CheckCode>,
<<<<<<< HEAD
    pub per_file_ignores: Vec<PerFileIgnore>,
=======
    pub dummy_variable_rgx: Regex,
>>>>>>> dce86e06
}

impl Settings {
    pub fn for_rule(check_code: CheckCode) -> Self {
        Self {
            pyproject: None,
            project_root: None,
            line_length: 88,
            exclude: vec![],
            extend_exclude: vec![],
            select: BTreeSet::from([check_code]),
<<<<<<< HEAD
            per_file_ignores: vec![],
=======
            dummy_variable_rgx: DEFAULT_DUMMY_VARIABLE_RGX.clone(),
>>>>>>> dce86e06
        }
    }

    pub fn for_rules(check_codes: Vec<CheckCode>) -> Self {
        Self {
            pyproject: None,
            project_root: None,
            line_length: 88,
            exclude: vec![],
            extend_exclude: vec![],
            select: BTreeSet::from_iter(check_codes),
<<<<<<< HEAD
            per_file_ignores: vec![],
=======
            dummy_variable_rgx: DEFAULT_DUMMY_VARIABLE_RGX.clone(),
>>>>>>> dce86e06
        }
    }
}

impl Hash for Settings {
    fn hash<H: Hasher>(&self, state: &mut H) {
        self.line_length.hash(state);
        self.dummy_variable_rgx.as_str().hash(state);
        for value in self.select.iter() {
            value.hash(state);
        }
        for value in self.per_file_ignores.iter() {
            value.hash(state);
        }
    }
}

static DEFAULT_EXCLUDE: Lazy<Vec<FilePattern>> = Lazy::new(|| {
    vec![
        FilePattern::Simple(".bzr"),
        FilePattern::Simple(".direnv"),
        FilePattern::Simple(".eggs"),
        FilePattern::Simple(".git"),
        FilePattern::Simple(".hg"),
        FilePattern::Simple(".mypy_cache"),
        FilePattern::Simple(".nox"),
        FilePattern::Simple(".pants.d"),
        FilePattern::Simple(".ruff_cache"),
        FilePattern::Simple(".svn"),
        FilePattern::Simple(".tox"),
        FilePattern::Simple(".venv"),
        FilePattern::Simple("__pypackages__"),
        FilePattern::Simple("_build"),
        FilePattern::Simple("buck-out"),
        FilePattern::Simple("build"),
        FilePattern::Simple("dist"),
        FilePattern::Simple("node_modules"),
        FilePattern::Simple("venv"),
    ]
});

static DEFAULT_DUMMY_VARIABLE_RGX: Lazy<Regex> =
    Lazy::new(|| Regex::new("^(_+|(_+[a-zA-Z0-9_]*[a-zA-Z0-9]+?))$").unwrap());

impl Settings {
    pub fn from_pyproject(
        pyproject: Option<PathBuf>,
        project_root: Option<PathBuf>,
    ) -> Result<Self> {
        let config = load_config(&pyproject)?;
        let mut settings = Settings {
            line_length: config.line_length.unwrap_or(88),
            exclude: config
                .exclude
                .map(|paths| {
                    paths
                        .iter()
                        .map(|path| FilePattern::from_user(path, &project_root))
                        .collect()
                })
                .unwrap_or_else(|| DEFAULT_EXCLUDE.clone()),
            extend_exclude: config
                .extend_exclude
                .map(|paths| {
                    paths
                        .iter()
                        .map(|path| FilePattern::from_user(path, &project_root))
                        .collect()
                })
                .unwrap_or_default(),
            select: if let Some(select) = config.select {
                BTreeSet::from_iter(select)
            } else {
                BTreeSet::from_iter(DEFAULT_CHECK_CODES)
            },
<<<<<<< HEAD
            per_file_ignores: match config.per_file_ignores {
                Some(ignore_strings) => ignore_strings
                    .into_iter()
                    .map(|pair| PerFileIgnore::new(pair, &project_root))
                    .collect(),
                None => vec![],
=======
            dummy_variable_rgx: match config.dummy_variable_rgx {
                Some(pattern) => Regex::new(&pattern)
                    .map_err(|e| anyhow!("Invalid dummy-variable-rgx value: {e}"))?,
                None => DEFAULT_DUMMY_VARIABLE_RGX.clone(),
>>>>>>> dce86e06
            },
            pyproject,
            project_root,
        };
        if let Some(ignore) = &config.ignore {
            settings.ignore(ignore);
        }
        Ok(settings)
    }

    pub fn clear(&mut self) {
        self.select.clear();
    }

    pub fn select(&mut self, codes: Vec<CheckCode>) {
        for code in codes {
            self.select.insert(code);
        }
    }

    pub fn ignore(&mut self, codes: &[CheckCode]) {
        for code in codes {
            self.select.remove(code);
        }
    }
}<|MERGE_RESOLUTION|>--- conflicted
+++ resolved
@@ -58,11 +58,8 @@
     pub exclude: Vec<FilePattern>,
     pub extend_exclude: Vec<FilePattern>,
     pub select: BTreeSet<CheckCode>,
-<<<<<<< HEAD
     pub per_file_ignores: Vec<PerFileIgnore>,
-=======
     pub dummy_variable_rgx: Regex,
->>>>>>> dce86e06
 }
 
 impl Settings {
@@ -74,11 +71,8 @@
             exclude: vec![],
             extend_exclude: vec![],
             select: BTreeSet::from([check_code]),
-<<<<<<< HEAD
             per_file_ignores: vec![],
-=======
             dummy_variable_rgx: DEFAULT_DUMMY_VARIABLE_RGX.clone(),
->>>>>>> dce86e06
         }
     }
 
@@ -90,11 +84,8 @@
             exclude: vec![],
             extend_exclude: vec![],
             select: BTreeSet::from_iter(check_codes),
-<<<<<<< HEAD
             per_file_ignores: vec![],
-=======
             dummy_variable_rgx: DEFAULT_DUMMY_VARIABLE_RGX.clone(),
->>>>>>> dce86e06
         }
     }
 }
@@ -170,19 +161,17 @@
             } else {
                 BTreeSet::from_iter(DEFAULT_CHECK_CODES)
             },
-<<<<<<< HEAD
             per_file_ignores: match config.per_file_ignores {
                 Some(ignore_strings) => ignore_strings
                     .into_iter()
                     .map(|pair| PerFileIgnore::new(pair, &project_root))
                     .collect(),
                 None => vec![],
-=======
+            },
             dummy_variable_rgx: match config.dummy_variable_rgx {
                 Some(pattern) => Regex::new(&pattern)
                     .map_err(|e| anyhow!("Invalid dummy-variable-rgx value: {e}"))?,
                 None => DEFAULT_DUMMY_VARIABLE_RGX.clone(),
->>>>>>> dce86e06
             },
             pyproject,
             project_root,
