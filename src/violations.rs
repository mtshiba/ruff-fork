--- conflicted
+++ resolved
@@ -3791,7 +3791,6 @@
 }
 
 define_violation!(
-<<<<<<< HEAD
     pub struct ExtraneousParenthesis;
 );
 impl AlwaysAutofixableViolation for ExtraneousParenthesis{
@@ -3808,7 +3807,7 @@
     }
 }
 
-=======
+define_violation!(
     pub struct FString;
 );
 impl AlwaysAutofixableViolation for FString {
@@ -3841,7 +3840,6 @@
         FunctoolsCache
     }
 }
->>>>>>> ceb48d3a
 
 // pydocstyle
 
