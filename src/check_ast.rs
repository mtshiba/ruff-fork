//! Lint rules based on AST traversal.

use std::collections::BTreeMap;
use std::ops::Deref;
use std::path::Path;

use itertools::Itertools;
use log::error;
use rustc_hash::{FxHashMap, FxHashSet};
use rustpython_parser::ast::{
    Arg, Arguments, Constant, Excepthandler, ExcepthandlerKind, Expr, ExprContext, ExprKind,
    KeywordData, Operator, Stmt, StmtKind, Suite,
};
use rustpython_parser::parser;

use crate::ast::helpers::{
    collect_call_paths, dealias_call_path, extract_handler_names, match_call_path,
};
use crate::ast::operations::extract_all_names;
use crate::ast::relocate::relocate_expr;
use crate::ast::types::{
    Binding, BindingContext, BindingKind, ClassScope, ImportKind, Range, Scope, ScopeKind,
};
use crate::ast::visitor::{walk_excepthandler, Visitor};
use crate::ast::{helpers, operations, visitor};
use crate::autofix::fixer;
use crate::checks::{Check, CheckCode, CheckKind};
use crate::docstrings::definition::{Definition, DefinitionKind, Documentable};
use crate::python::builtins::{BUILTINS, MAGIC_GLOBALS};
use crate::python::future::ALL_FEATURE_NAMES;
use crate::python::typing;
use crate::python::typing::SubscriptKind;
use crate::settings::types::PythonVersion;
use crate::settings::Settings;
use crate::source_code_locator::SourceCodeLocator;
use crate::visibility::{module_visibility, transition_scope, Modifier, Visibility, VisibleScope};
use crate::{
    docstrings, flake8_2020, flake8_annotations, flake8_bandit, flake8_blind_except,
    flake8_boolean_trap, flake8_bugbear, flake8_builtins, flake8_comprehensions, flake8_print,
    flake8_tidy_imports, mccabe, pep8_naming, pycodestyle, pydocstyle, pyflakes, pyupgrade, rules,
};

const GLOBAL_SCOPE_INDEX: usize = 0;

pub struct Checker<'a> {
    // Input data.
    path: &'a Path,
    autofix: &'a fixer::Mode,
    pub(crate) settings: &'a Settings,
    pub(crate) locator: &'a SourceCodeLocator<'a>,
    // Computed checks.
    checks: Vec<Check>,
    // Function and class definition tracking (e.g., for docstring enforcement).
    definitions: Vec<(Definition<'a>, Visibility)>,
    // Edit tracking.
    // TODO(charlie): Instead of exposing deletions, wrap in a public API.
    pub(crate) deletions: FxHashSet<usize>,
    // Import tracking.
    pub(crate) from_imports: FxHashMap<&'a str, FxHashSet<&'a str>>,
    pub(crate) import_aliases: FxHashMap<&'a str, &'a str>,
    // Retain all scopes and parent nodes, along with a stack of indexes to track which are active
    // at various points in time.
    pub(crate) parents: Vec<&'a Stmt>,
    pub(crate) parent_stack: Vec<usize>,
    scopes: Vec<Scope<'a>>,
    scope_stack: Vec<usize>,
    dead_scopes: Vec<usize>,
    deferred_string_annotations: Vec<(Range, &'a str, Vec<usize>, Vec<usize>)>,
    deferred_annotations: Vec<(&'a Expr, Vec<usize>, Vec<usize>)>,
    deferred_functions: Vec<(&'a Stmt, Vec<usize>, Vec<usize>, VisibleScope)>,
    deferred_lambdas: Vec<(&'a Expr, Vec<usize>, Vec<usize>)>,
    deferred_assignments: Vec<usize>,
    // Internal, derivative state.
    visible_scope: VisibleScope,
    in_f_string: Option<Range>,
    in_annotation: bool,
    in_literal: bool,
    in_subscript: bool,
    seen_import_boundary: bool,
    futures_allowed: bool,
    annotations_future_enabled: bool,
    except_handlers: Vec<Vec<Vec<&'a str>>>,
}

impl<'a> Checker<'a> {
    pub fn new(
        settings: &'a Settings,
        autofix: &'a fixer::Mode,
        path: &'a Path,
        locator: &'a SourceCodeLocator,
    ) -> Checker<'a> {
        Checker {
            settings,
            autofix,
            path,
            locator,
            checks: Default::default(),
            definitions: Default::default(),
            deletions: Default::default(),
            from_imports: Default::default(),
            import_aliases: Default::default(),
            parents: Default::default(),
            parent_stack: Default::default(),
            scopes: Default::default(),
            scope_stack: Default::default(),
            dead_scopes: Default::default(),
            deferred_string_annotations: Default::default(),
            deferred_annotations: Default::default(),
            deferred_functions: Default::default(),
            deferred_lambdas: Default::default(),
            deferred_assignments: Default::default(),
            // Internal, derivative state.
            visible_scope: VisibleScope {
                modifier: Modifier::Module,
                visibility: module_visibility(path),
            },
            in_f_string: Default::default(),
            in_annotation: Default::default(),
            in_literal: Default::default(),
            in_subscript: Default::default(),
            seen_import_boundary: Default::default(),
            futures_allowed: true,
            annotations_future_enabled: Default::default(),
            except_handlers: Default::default(),
        }
    }

    /// Add a `Check` to the `Checker`.
    #[inline(always)]
    pub(crate) fn add_check(&mut self, check: Check) {
        // If we're in an f-string, override the location. RustPython doesn't produce
        // reliable locations for expressions within f-strings, so we use the
        // span of the f-string itself as a best-effort default.
        if let Some(range) = self.in_f_string {
            self.checks.push(Check {
                location: range.location,
                end_location: range.end_location,
                ..check
            });
        } else {
            self.checks.push(check);
        }
    }

    /// Add multiple `Check` items to the `Checker`.
    #[inline(always)]
    pub(crate) fn add_checks(&mut self, checks: impl Iterator<Item = Check>) {
        for check in checks {
            self.add_check(check);
        }
    }

    /// Return `true` if a patch should be generated under the given autofix
    /// `Mode`.
    pub fn patch(&self, code: &CheckCode) -> bool {
        // TODO(charlie): We can't fix errors in f-strings until RustPython adds
        // location data.
        self.autofix.patch() && self.in_f_string.is_none() && self.settings.fixable.contains(code)
    }

    /// Return `true` if the `Expr` is a reference to `typing.${target}`.
    pub fn match_typing_expr(&self, expr: &Expr, target: &str) -> bool {
        let call_path = dealias_call_path(collect_call_paths(expr), &self.import_aliases);
        self.match_typing_call_path(&call_path, target)
    }

    /// Return `true` if the call path is a reference to `typing.${target}`.
    pub fn match_typing_call_path(&self, call_path: &[&str], target: &str) -> bool {
        match_call_path(call_path, "typing", target, &self.from_imports)
            || (typing::in_extensions(target)
                && match_call_path(call_path, "typing_extensions", target, &self.from_imports))
    }
}

impl<'a, 'b> Visitor<'b> for Checker<'a>
where
    'b: 'a,
{
    fn visit_stmt(&mut self, stmt: &'b Stmt) {
        self.push_parent(stmt);

        // Track whether we've seen docstrings, non-imports, etc.
        match &stmt.node {
            StmtKind::ImportFrom { module, .. } => {
                // Allow __future__ imports until we see a non-__future__ import.
                if self.futures_allowed {
                    if let Some(module) = module {
                        if module != "__future__" {
                            self.futures_allowed = false;
                        }
                    }
                }
            }
            StmtKind::Import { .. } => {
                self.futures_allowed = false;
            }
            node => {
                self.futures_allowed = false;
                if !self.seen_import_boundary
                    && !helpers::is_assignment_to_a_dunder(node)
                    && !operations::in_nested_block(
                        &mut self
                            .parent_stack
                            .iter()
                            .rev()
                            .map(|index| self.parents[*index]),
                    )
                {
                    self.seen_import_boundary = true;
                }
            }
        }

        // Pre-visit.
        match &stmt.node {
            StmtKind::Global { names } => {
                let scope_index = *self.scope_stack.last().expect("No current scope found.");
                if scope_index != GLOBAL_SCOPE_INDEX {
                    let scope = &mut self.scopes[scope_index];
                    let usage = Some((scope.id, Range::from_located(stmt)));
                    for name in names {
                        // Add a binding to the current scope.
                        scope.values.insert(
                            name,
                            Binding {
                                kind: BindingKind::Global,
                                used: usage,
                                range: Range::from_located(stmt),
                            },
                        );
                    }

                    // Mark the binding in the global scope as used.
                    for name in names {
                        if let Some(mut existing) = self.scopes[GLOBAL_SCOPE_INDEX]
                            .values
                            .get_mut(&name.as_str())
                        {
                            existing.used = usage;
                        }
                    }
                }

                if self.settings.enabled.contains(&CheckCode::E741) {
                    let location = Range::from_located(stmt);
                    self.add_checks(
                        names
                            .iter()
                            .filter_map(|name| {
                                pycodestyle::checks::ambiguous_variable_name(name, location)
                            })
                            .into_iter(),
                    );
                }
            }
            StmtKind::Nonlocal { names } => {
                let scope_index = *self.scope_stack.last().expect("No current scope found.");
                if scope_index != GLOBAL_SCOPE_INDEX {
                    let scope = &mut self.scopes[scope_index];
                    let usage = Some((scope.id, Range::from_located(stmt)));
                    for name in names {
                        // Add a binding to the current scope.
                        scope.values.insert(
                            name,
                            Binding {
                                kind: BindingKind::Global,
                                used: usage,
                                range: Range::from_located(stmt),
                            },
                        );
                    }

                    // Mark the binding in the defining scopes as used too. (Skip the global scope
                    // and the current scope.)
                    for name in names {
                        for index in self.scope_stack.iter().skip(1).rev().skip(1) {
                            if let Some(mut existing) =
                                self.scopes[*index].values.get_mut(&name.as_str())
                            {
                                existing.used = usage;
                            }
                        }
                    }
                }

                if self.settings.enabled.contains(&CheckCode::E741) {
                    let location = Range::from_located(stmt);
                    self.add_checks(
                        names
                            .iter()
                            .filter_map(|name| {
                                pycodestyle::checks::ambiguous_variable_name(name, location)
                            })
                            .into_iter(),
                    );
                }
            }
            StmtKind::Break => {
                if self.settings.enabled.contains(&CheckCode::F701) {
                    if let Some(check) = pyflakes::checks::break_outside_loop(
                        stmt,
                        &self.parents,
                        &self.parent_stack,
                    ) {
                        self.add_check(check);
                    }
                }
            }
            StmtKind::Continue => {
                if self.settings.enabled.contains(&CheckCode::F702) {
                    if let Some(check) = pyflakes::checks::continue_outside_loop(
                        stmt,
                        &self.parents,
                        &self.parent_stack,
                    ) {
                        self.add_check(check);
                    }
                }
            }
            StmtKind::FunctionDef {
                name,
                decorator_list,
                returns,
                args,
                body,
                ..
            }
            | StmtKind::AsyncFunctionDef {
                name,
                decorator_list,
                returns,
                args,
                body,
                ..
            } => {
                if self.settings.enabled.contains(&CheckCode::E743) {
                    if let Some(check) = pycodestyle::checks::ambiguous_function_name(
                        name,
                        Range::from_located(stmt),
                    ) {
                        self.add_check(check);
                    }
                }

                if self.settings.enabled.contains(&CheckCode::N802) {
                    if let Some(check) = pep8_naming::checks::invalid_function_name(
                        stmt,
                        name,
                        &self.settings.pep8_naming,
                    ) {
                        self.add_check(check);
                    }
                }

                if self.settings.enabled.contains(&CheckCode::N804) {
                    if let Some(check) =
                        pep8_naming::checks::invalid_first_argument_name_for_class_method(
                            self.current_scope(),
                            name,
                            decorator_list,
                            args,
                            &self.from_imports,
                            &self.import_aliases,
                            &self.settings.pep8_naming,
                        )
                    {
                        self.add_check(check);
                    }
                }

                if self.settings.enabled.contains(&CheckCode::N805) {
                    if let Some(check) = pep8_naming::checks::invalid_first_argument_name_for_method(
                        self.current_scope(),
                        name,
                        decorator_list,
                        args,
                        &self.from_imports,
                        &self.import_aliases,
                        &self.settings.pep8_naming,
                    ) {
                        self.add_check(check);
                    }
                }

                if self.settings.enabled.contains(&CheckCode::N807) {
                    if let Some(check) =
                        pep8_naming::checks::dunder_function_name(self.current_scope(), stmt, name)
                    {
                        self.add_check(check);
                    }
                }

                if self.settings.enabled.contains(&CheckCode::U011)
                    && self.settings.target_version >= PythonVersion::Py38
                {
                    pyupgrade::plugins::unnecessary_lru_cache_params(self, decorator_list);
                }

                if self.settings.enabled.contains(&CheckCode::B018) {
                    flake8_bugbear::plugins::useless_expression(self, body);
                }
                if self.settings.enabled.contains(&CheckCode::B019) {
                    flake8_bugbear::plugins::cached_instance_method(self, decorator_list);
                }
                if self.settings.enabled.contains(&CheckCode::C901) {
                    if let Some(check) = mccabe::checks::function_is_too_complex(
                        stmt,
                        name,
                        body,
                        self.settings.mccabe.max_complexity,
                    ) {
                        self.add_check(check);
                    }
                }

                if self.settings.enabled.contains(&CheckCode::S107) {
                    self.add_checks(
                        flake8_bandit::plugins::hardcoded_password_default(args).into_iter(),
                    );
                }

                self.check_builtin_shadowing(name, Range::from_located(stmt), true);

                // Visit the decorators and arguments, but avoid the body, which will be
                // deferred.
                for expr in decorator_list {
                    self.visit_expr(expr);
                }
                for arg in &args.posonlyargs {
                    if let Some(expr) = &arg.node.annotation {
                        self.visit_annotation(expr);
                    }
                }
                for arg in &args.args {
                    if let Some(expr) = &arg.node.annotation {
                        self.visit_annotation(expr);
                    }
                }
                if let Some(arg) = &args.vararg {
                    if let Some(expr) = &arg.node.annotation {
                        self.visit_annotation(expr);
                    }
                }
                for arg in &args.kwonlyargs {
                    if let Some(expr) = &arg.node.annotation {
                        self.visit_annotation(expr);
                    }
                }
                if let Some(arg) = &args.kwarg {
                    if let Some(expr) = &arg.node.annotation {
                        self.visit_annotation(expr);
                    }
                }
                for expr in returns {
                    self.visit_annotation(expr);
                }
                for expr in &args.kw_defaults {
                    self.visit_expr(expr);
                }
                for expr in &args.defaults {
                    self.visit_expr(expr);
                }
                self.add_binding(
                    name,
                    Binding {
                        kind: BindingKind::Definition,
                        used: None,
                        range: Range::from_located(stmt),
                    },
                );
            }
            StmtKind::Return { .. } => {
                if self.settings.enabled.contains(&CheckCode::F706) {
                    if let Some(&index) = self.scope_stack.last() {
                        if matches!(
                            self.scopes[index].kind,
                            ScopeKind::Class(_) | ScopeKind::Module
                        ) {
                            self.add_check(Check::new(
                                CheckKind::ReturnOutsideFunction,
                                Range::from_located(stmt),
                            ));
                        }
                    }
                }
            }
            StmtKind::ClassDef {
                name,
                bases,
                keywords,
                decorator_list,
                body,
            } => {
                if self.settings.enabled.contains(&CheckCode::U004) {
                    pyupgrade::plugins::useless_object_inheritance(
                        self, stmt, name, bases, keywords,
                    );
                }

                if self.settings.enabled.contains(&CheckCode::E742) {
                    if let Some(check) =
                        pycodestyle::checks::ambiguous_class_name(name, Range::from_located(stmt))
                    {
                        self.add_check(check);
                    }
                }

                if self.settings.enabled.contains(&CheckCode::N801) {
                    if let Some(check) = pep8_naming::checks::invalid_class_name(stmt, name) {
                        self.add_check(check);
                    }
                }

                if self.settings.enabled.contains(&CheckCode::N818) {
                    if let Some(check) =
                        pep8_naming::checks::error_suffix_on_exception_name(stmt, bases, name)
                    {
                        self.add_check(check);
                    }
                }

                if self.settings.enabled.contains(&CheckCode::B018) {
                    flake8_bugbear::plugins::useless_expression(self, body);
                }

                if self.settings.enabled.contains(&CheckCode::B024)
                    || self.settings.enabled.contains(&CheckCode::B027)
                {
                    flake8_bugbear::plugins::abstract_base_class(
                        self, stmt, name, bases, keywords, body,
                    );
                }

                self.check_builtin_shadowing(name, Range::from_located(stmt), false);

                for expr in bases {
                    self.visit_expr(expr)
                }
                for keyword in keywords {
                    self.visit_keyword(keyword)
                }
                for expr in decorator_list {
                    self.visit_expr(expr)
                }
                self.push_scope(Scope::new(ScopeKind::Class(ClassScope {
                    name,
                    bases,
                    keywords,
                    decorator_list,
                })))
            }
            StmtKind::Import { names } => {
                if self.settings.enabled.contains(&CheckCode::E402) {
                    if self.seen_import_boundary && stmt.location.column() == 0 {
                        self.add_check(Check::new(
                            CheckKind::ModuleImportNotAtTopOfFile,
                            Range::from_located(stmt),
                        ));
                    }
                }

                for alias in names {
                    if alias.node.name.contains('.') && alias.node.asname.is_none() {
                        // Given `import foo.bar`, `name` would be "foo", and `full_name` would be
                        // "foo.bar".
                        let name = alias.node.name.split('.').next().unwrap();
                        let full_name = &alias.node.name;
                        self.add_binding(
                            name,
                            Binding {
                                kind: BindingKind::SubmoduleImportation(
                                    name.to_string(),
                                    full_name.to_string(),
                                    self.binding_context(),
                                ),
                                used: None,
                                range: Range::from_located(stmt),
                            },
                        )
                    } else {
                        if let Some(asname) = &alias.node.asname {
                            self.check_builtin_shadowing(asname, Range::from_located(stmt), false);
                        }

                        // Given `import foo`, `name` and `full_name` would both be `foo`.
                        // Given `import foo as bar`, `name` would be `bar` and `full_name` would
                        // be `foo`.
                        let name = alias.node.asname.as_ref().unwrap_or(&alias.node.name);
                        let full_name = &alias.node.name;
                        self.add_binding(
                            name,
                            Binding {
                                kind: BindingKind::Importation(
                                    name.to_string(),
                                    full_name.to_string(),
                                    self.binding_context(),
                                ),
                                // Treat explicit re-export as usage (e.g., `import applications
                                // as applications`).
                                used: if alias
                                    .node
                                    .asname
                                    .as_ref()
                                    .map(|asname| asname == &alias.node.name)
                                    .unwrap_or(false)
                                {
                                    Some((
                                        self.scopes[*(self
                                            .scope_stack
                                            .last()
                                            .expect("No current scope found."))]
                                        .id,
                                        Range::from_located(stmt),
                                    ))
                                } else {
                                    None
                                },
                                range: Range::from_located(stmt),
                            },
                        )
                    }

                    if let Some(asname) = &alias.node.asname {
                        for alias in names {
                            if let Some(asname) = &alias.node.asname {
                                self.import_aliases.insert(asname, &alias.node.name);
                            }
                        }

                        let name = alias.node.name.split('.').last().unwrap();
                        if self.settings.enabled.contains(&CheckCode::N811) {
                            if let Some(check) =
                                pep8_naming::checks::constant_imported_as_non_constant(
                                    stmt, name, asname,
                                )
                            {
                                self.add_check(check);
                            }
                        }

                        if self.settings.enabled.contains(&CheckCode::N812) {
                            if let Some(check) =
                                pep8_naming::checks::lowercase_imported_as_non_lowercase(
                                    stmt, name, asname,
                                )
                            {
                                self.add_check(check);
                            }
                        }

                        if self.settings.enabled.contains(&CheckCode::N813) {
                            if let Some(check) =
                                pep8_naming::checks::camelcase_imported_as_lowercase(
                                    stmt, name, asname,
                                )
                            {
                                self.add_check(check);
                            }
                        }

                        if self.settings.enabled.contains(&CheckCode::N814) {
                            if let Some(check) = pep8_naming::checks::camelcase_imported_as_constant(
                                stmt, name, asname,
                            ) {
                                self.add_check(check);
                            }
                        }

                        if self.settings.enabled.contains(&CheckCode::N817) {
                            if let Some(check) = pep8_naming::checks::camelcase_imported_as_acronym(
                                stmt, name, asname,
                            ) {
                                self.add_check(check);
                            }
                        }
                    }
                }
            }
            StmtKind::ImportFrom {
                names,
                module,
                level,
            } => {
                // Track `import from` statements, to ensure that we can correctly attribute
                // references like `from typing import Union`.
                if level.map(|level| level == 0).unwrap_or(true) {
                    if let Some(module) = module {
                        self.from_imports
                            .entry(module)
                            .or_insert_with(FxHashSet::default)
                            .extend(
                                names
                                    .iter()
                                    .filter(|alias| alias.node.asname.is_none())
                                    .map(|alias| alias.node.name.as_str()),
                            )
                    }
                    for alias in names {
                        if let Some(asname) = &alias.node.asname {
                            self.import_aliases.insert(asname, &alias.node.name);
                        }
                    }
                }

                if self.settings.enabled.contains(&CheckCode::E402) {
                    if self.seen_import_boundary && stmt.location.column() == 0 {
                        self.add_check(Check::new(
                            CheckKind::ModuleImportNotAtTopOfFile,
                            Range::from_located(stmt),
                        ));
                    }
                }

                if let Some("__future__") = module.as_deref() {
                    if self.settings.enabled.contains(&CheckCode::U010) {
                        pyupgrade::plugins::unnecessary_future_import(self, stmt, names);
                    }
                }

                for alias in names {
                    if let Some("__future__") = module.as_deref() {
                        let name = alias.node.asname.as_ref().unwrap_or(&alias.node.name);
                        self.add_binding(
                            name,
                            Binding {
                                kind: BindingKind::FutureImportation,
                                // Always mark `__future__` imports as used.
                                used: Some((
                                    self.scopes[*(self
                                        .scope_stack
                                        .last()
                                        .expect("No current scope found."))]
                                    .id,
                                    Range::from_located(stmt),
                                )),
                                range: Range::from_located(stmt),
                            },
                        );

                        if alias.node.name == "annotations" {
                            self.annotations_future_enabled = true;
                        }

                        if self.settings.enabled.contains(&CheckCode::F407) {
                            if !ALL_FEATURE_NAMES.contains(&alias.node.name.deref()) {
                                self.add_check(Check::new(
                                    CheckKind::FutureFeatureNotDefined(alias.node.name.to_string()),
                                    Range::from_located(stmt),
                                ));
                            }
                        }

                        if self.settings.enabled.contains(&CheckCode::F404) && !self.futures_allowed
                        {
                            self.add_check(Check::new(
                                CheckKind::LateFutureImport,
                                Range::from_located(stmt),
                            ));
                        }
                    } else if alias.node.name == "*" {
                        self.add_binding(
                            "*",
                            Binding {
                                kind: BindingKind::StarImportation(*level, module.clone()),
                                used: None,
                                range: Range::from_located(stmt),
                            },
                        );

                        if self.settings.enabled.contains(&CheckCode::F406) {
                            let scope = &self.scopes
                                [*(self.scope_stack.last().expect("No current scope found."))];
                            if !matches!(scope.kind, ScopeKind::Module) {
                                self.add_check(Check::new(
                                    CheckKind::ImportStarNotPermitted(helpers::format_import_from(
                                        level.as_ref(),
                                        module.as_ref(),
                                    )),
                                    Range::from_located(stmt),
                                ));
                            }
                        }

                        if self.settings.enabled.contains(&CheckCode::F403) {
                            self.add_check(Check::new(
                                CheckKind::ImportStarUsed(helpers::format_import_from(
                                    level.as_ref(),
                                    module.as_ref(),
                                )),
                                Range::from_located(stmt),
                            ));
                        }

                        let scope = &mut self.scopes
                            [*(self.scope_stack.last().expect("No current scope found."))];
                        scope.import_starred = true;
                    } else {
                        if let Some(asname) = &alias.node.asname {
                            self.check_builtin_shadowing(asname, Range::from_located(stmt), false);
                        }

                        // Given `from foo import bar`, `name` would be "bar" and `full_name` would
                        // be "foo.bar". Given `from foo import bar as baz`, `name` would be "baz"
                        // and `full_name` would be "foo.bar".
                        let name = alias.node.asname.as_ref().unwrap_or(&alias.node.name);
                        let full_name = match module {
                            None => alias.node.name.to_string(),
                            Some(parent) => format!("{}.{}", parent, alias.node.name),
                        };
                        self.add_binding(
                            name,
                            Binding {
                                kind: BindingKind::FromImportation(
                                    name.to_string(),
                                    full_name,
                                    self.binding_context(),
                                ),
                                // Treat explicit re-export as usage (e.g., `from .applications
                                // import FastAPI as FastAPI`).
                                used: if alias
                                    .node
                                    .asname
                                    .as_ref()
                                    .map(|asname| asname == &alias.node.name)
                                    .unwrap_or(false)
                                {
                                    Some((
                                        self.scopes[*(self
                                            .scope_stack
                                            .last()
                                            .expect("No current scope found."))]
                                        .id,
                                        Range::from_located(stmt),
                                    ))
                                } else {
                                    None
                                },
                                range: Range::from_located(stmt),
                            },
                        )
                    }

                    if self.settings.enabled.contains(&CheckCode::I252) {
                        if let Some(check) = flake8_tidy_imports::checks::banned_relative_import(
                            stmt,
                            level.as_ref(),
                            &self.settings.flake8_tidy_imports.ban_relative_imports,
                        ) {
                            self.add_check(check);
                        }
                    }

                    if let Some(asname) = &alias.node.asname {
                        if self.settings.enabled.contains(&CheckCode::N811) {
                            if let Some(check) =
                                pep8_naming::checks::constant_imported_as_non_constant(
                                    stmt,
                                    &alias.node.name,
                                    asname,
                                )
                            {
                                self.add_check(check);
                            }
                        }

                        if self.settings.enabled.contains(&CheckCode::N812) {
                            if let Some(check) =
                                pep8_naming::checks::lowercase_imported_as_non_lowercase(
                                    stmt,
                                    &alias.node.name,
                                    asname,
                                )
                            {
                                self.add_check(check);
                            }
                        }

                        if self.settings.enabled.contains(&CheckCode::N813) {
                            if let Some(check) =
                                pep8_naming::checks::camelcase_imported_as_lowercase(
                                    stmt,
                                    &alias.node.name,
                                    asname,
                                )
                            {
                                self.add_check(check);
                            }
                        }

                        if self.settings.enabled.contains(&CheckCode::N814) {
                            if let Some(check) = pep8_naming::checks::camelcase_imported_as_constant(
                                stmt,
                                &alias.node.name,
                                asname,
                            ) {
                                self.add_check(check);
                            }
                        }

                        if self.settings.enabled.contains(&CheckCode::N817) {
                            if let Some(check) = pep8_naming::checks::camelcase_imported_as_acronym(
                                stmt,
                                &alias.node.name,
                                asname,
                            ) {
                                self.add_check(check);
                            }
                        }
                    }
                }
            }
            StmtKind::Raise { exc, .. } => {
                if self.settings.enabled.contains(&CheckCode::F901) {
                    if let Some(expr) = exc {
                        pyflakes::plugins::raise_not_implemented(self, expr);
                    }
                }
                if self.settings.enabled.contains(&CheckCode::B016) {
                    if let Some(exc) = exc {
                        flake8_bugbear::plugins::cannot_raise_literal(self, exc);
                    }
                }
            }
            StmtKind::AugAssign { target, .. } => {
                self.handle_node_load(target);
            }
            StmtKind::If { test, .. } => {
                if self.settings.enabled.contains(&CheckCode::F634) {
                    pyflakes::plugins::if_tuple(self, stmt, test);
                }
            }
            StmtKind::Assert { test, msg } => {
                if self.settings.enabled.contains(&CheckCode::F631) {
                    pyflakes::plugins::assert_tuple(self, stmt, test);
                }
                if self.settings.enabled.contains(&CheckCode::B011) {
                    flake8_bugbear::plugins::assert_false(
                        self,
                        stmt,
                        test,
                        msg.as_ref().map(|expr| expr.deref()),
                    );
                }
                if self.settings.enabled.contains(&CheckCode::S101) {
                    self.add_check(flake8_bandit::plugins::assert_used(stmt));
                }
            }
            StmtKind::With { items, .. } | StmtKind::AsyncWith { items, .. } => {
                if self.settings.enabled.contains(&CheckCode::B017) {
                    flake8_bugbear::plugins::assert_raises_exception(self, stmt, items);
                }
            }
            StmtKind::For {
                target, body, iter, ..
            } => {
                if self.settings.enabled.contains(&CheckCode::B007) {
                    flake8_bugbear::plugins::unused_loop_control_variable(self, target, body);
                }
                if self.settings.enabled.contains(&CheckCode::B020) {
                    flake8_bugbear::plugins::loop_variable_overrides_iterator(self, target, iter);
                }
            }
            StmtKind::Try { handlers, .. } => {
                if self.settings.enabled.contains(&CheckCode::F707) {
                    if let Some(check) = pyflakes::checks::default_except_not_last(handlers) {
                        self.add_check(check);
                    }
                }
                if self.settings.enabled.contains(&CheckCode::B014)
                    || self.settings.enabled.contains(&CheckCode::B025)
                {
                    flake8_bugbear::plugins::duplicate_exceptions(self, stmt, handlers);
                }
                if self.settings.enabled.contains(&CheckCode::B013) {
                    flake8_bugbear::plugins::redundant_tuple_in_exception_handler(self, handlers);
                }
                if self.settings.enabled.contains(&CheckCode::BLE001) {
                    flake8_blind_except::plugins::blind_except(self, handlers);
                }
            }
            StmtKind::Assign { targets, value, .. } => {
                if self.settings.enabled.contains(&CheckCode::E731) {
                    if let [target] = &targets[..] {
                        pycodestyle::plugins::do_not_assign_lambda(self, target, value, stmt)
                    }
                }
                if self.settings.enabled.contains(&CheckCode::U001) {
                    pyupgrade::plugins::useless_metaclass_type(self, stmt, value, targets);
                }
                if self.settings.enabled.contains(&CheckCode::B003) {
                    flake8_bugbear::plugins::assignment_to_os_environ(self, targets);
                }
                if self.settings.enabled.contains(&CheckCode::S105) {
                    if let Some(check) =
                        flake8_bandit::plugins::assign_hardcoded_password_string(value, targets)
                    {
                        self.add_check(check);
                    }
                }
                if self.settings.enabled.contains(&CheckCode::U013) {
                    pyupgrade::plugins::convert_typed_dict_functional_to_class(
                        self, stmt, targets, value,
                    );
                }
                if self.settings.enabled.contains(&CheckCode::U014) {
                    pyupgrade::plugins::convert_named_tuple_functional_to_class(
                        self, stmt, targets, value,
                    );
                }
            }
            StmtKind::AnnAssign { target, value, .. } => {
                if self.settings.enabled.contains(&CheckCode::E731) {
                    if let Some(value) = value {
                        pycodestyle::plugins::do_not_assign_lambda(self, target, value, stmt);
                    }
                }
            }
            StmtKind::Delete { .. } => {}
            StmtKind::Expr { value, .. } => {
                if self.settings.enabled.contains(&CheckCode::B015) {
                    flake8_bugbear::plugins::useless_comparison(self, value)
                }
            }
            _ => {}
        }

        // Recurse.
        let prev_visible_scope = self.visible_scope.clone();
        match &stmt.node {
            StmtKind::FunctionDef { body, .. } | StmtKind::AsyncFunctionDef { body, .. } => {
                if self.settings.enabled.contains(&CheckCode::B021) {
                    flake8_bugbear::plugins::f_string_docstring(self, body);
                }
                let definition = docstrings::extraction::extract(
                    &self.visible_scope,
                    stmt,
                    body,
                    &Documentable::Function,
                );
                let scope = transition_scope(&self.visible_scope, stmt, &Documentable::Function);
                self.definitions
                    .push((definition, scope.visibility.clone()));
                self.visible_scope = scope;

                self.deferred_functions.push((
                    stmt,
                    self.scope_stack.clone(),
                    self.parent_stack.clone(),
                    self.visible_scope.clone(),
                ));
            }
            StmtKind::ClassDef { body, .. } => {
                if self.settings.enabled.contains(&CheckCode::B021) {
                    flake8_bugbear::plugins::f_string_docstring(self, body);
                }
                let definition = docstrings::extraction::extract(
                    &self.visible_scope,
                    stmt,
                    body,
                    &Documentable::Class,
                );
                let scope = transition_scope(&self.visible_scope, stmt, &Documentable::Class);
                self.definitions
                    .push((definition, scope.visibility.clone()));
                self.visible_scope = scope;

                for stmt in body {
                    self.visit_stmt(stmt);
                }
            }
            StmtKind::Try {
                body,
                handlers,
                orelse,
                finalbody,
            } => {
                self.except_handlers.push(extract_handler_names(handlers));
                if self.settings.enabled.contains(&CheckCode::B012) {
                    flake8_bugbear::plugins::jump_statement_in_finally(self, finalbody);
                }
                for stmt in body {
                    self.visit_stmt(stmt);
                }
                self.except_handlers.pop();
                for excepthandler in handlers {
                    self.visit_excepthandler(excepthandler)
                }
                for stmt in orelse {
                    self.visit_stmt(stmt);
                }
                for stmt in finalbody {
                    self.visit_stmt(stmt);
                }
            }
            _ => visitor::walk_stmt(self, stmt),
        };
        self.visible_scope = prev_visible_scope;

        // Post-visit.
        if let StmtKind::ClassDef { name, .. } = &stmt.node {
            self.pop_scope();
            self.add_binding(
                name,
                Binding {
                    kind: BindingKind::ClassDefinition,
                    used: None,
                    range: Range::from_located(stmt),
                },
            );
        };

        self.pop_parent();
    }

    fn visit_annotation(&mut self, expr: &'b Expr) {
        let prev_in_annotation = self.in_annotation;
        self.in_annotation = true;
        self.visit_expr(expr);
        self.in_annotation = prev_in_annotation;
    }

    fn visit_expr(&mut self, expr: &'b Expr) {
        let prev_in_f_string = self.in_f_string;
        let prev_in_literal = self.in_literal;
        let prev_in_annotation = self.in_annotation;

        if self.in_annotation && self.annotations_future_enabled {
            if let ExprKind::Constant {
                value: Constant::Str(value),
                ..
            } = &expr.node
            {
                self.deferred_string_annotations.push((
                    Range::from_located(expr),
                    value,
                    self.scope_stack.clone(),
                    self.parent_stack.clone(),
                ));
            } else {
                self.deferred_annotations.push((
                    expr,
                    self.scope_stack.clone(),
                    self.parent_stack.clone(),
                ));
            }
            return;
        }

        // Pre-visit.
        match &expr.node {
            ExprKind::Subscript { value, slice, .. } => {
                // Ex) typing.List[...]
                if self.settings.enabled.contains(&CheckCode::U007)
                    && self.settings.target_version >= PythonVersion::Py310
                {
                    pyupgrade::plugins::use_pep604_annotation(self, expr, value, slice);
                }

                if self.match_typing_expr(value, "Literal") {
                    self.in_literal = true;
                }

                if self.settings.enabled.contains(&CheckCode::YTT101)
                    || self.settings.enabled.contains(&CheckCode::YTT102)
                    || self.settings.enabled.contains(&CheckCode::YTT301)
                    || self.settings.enabled.contains(&CheckCode::YTT303)
                {
                    flake8_2020::plugins::subscript(self, value, slice);
                }
            }
            ExprKind::Tuple { elts, ctx } | ExprKind::List { elts, ctx } => {
                if matches!(ctx, ExprContext::Store) {
                    let check_too_many_expressions =
                        self.settings.enabled.contains(&CheckCode::F621);
                    let check_two_starred_expressions =
                        self.settings.enabled.contains(&CheckCode::F622);
                    if let Some(check) = pyflakes::checks::starred_expressions(
                        elts,
                        check_too_many_expressions,
                        check_two_starred_expressions,
                        Range::from_located(expr),
                    ) {
                        self.add_check(check);
                    }
                }
            }
            ExprKind::Name { id, ctx } => {
                match ctx {
                    ExprContext::Load => {
                        // Ex) List[...]
                        if self.settings.enabled.contains(&CheckCode::U006)
                            && self.settings.target_version >= PythonVersion::Py39
                            && typing::is_pep585_builtin(
                                expr,
                                &self.from_imports,
                                &self.import_aliases,
                            )
                        {
                            pyupgrade::plugins::use_pep585_annotation(self, expr, id);
                        }

                        self.handle_node_load(expr);
                    }
                    ExprContext::Store => {
                        if self.settings.enabled.contains(&CheckCode::E741) {
                            if let Some(check) = pycodestyle::checks::ambiguous_variable_name(
                                id,
                                Range::from_located(expr),
                            ) {
                                self.add_check(check);
                            }
                        }

                        self.check_builtin_shadowing(id, Range::from_located(expr), true);

                        self.handle_node_store(id, expr, self.current_parent());
                    }
                    ExprContext::Del => self.handle_node_delete(expr),
                }

                if self.settings.enabled.contains(&CheckCode::YTT202) {
                    flake8_2020::plugins::name_or_attribute(self, expr);
                }
            }
            ExprKind::Attribute { attr, .. } => {
                // Ex) typing.List[...]
                if self.settings.enabled.contains(&CheckCode::U006)
                    && self.settings.target_version >= PythonVersion::Py39
                    && typing::is_pep585_builtin(expr, &self.from_imports, &self.import_aliases)
                {
                    pyupgrade::plugins::use_pep585_annotation(self, expr, attr);
                }

                if self.settings.enabled.contains(&CheckCode::YTT202) {
                    flake8_2020::plugins::name_or_attribute(self, expr);
                }
            }
            ExprKind::Call {
                func,
                args,
                keywords,
            } => {
                if self.settings.enabled.contains(&CheckCode::U005) {
                    pyupgrade::plugins::deprecated_unittest_alias(self, func);
                }

                // flake8-super
                if self.settings.enabled.contains(&CheckCode::U008) {
                    pyupgrade::plugins::super_call_with_parameters(self, expr, func, args);
                }

                if self.settings.enabled.contains(&CheckCode::U012) {
                    pyupgrade::plugins::unnecessary_encode_utf8(self, expr, func, args, keywords);
                }

                // flake8-print
                if self.settings.enabled.contains(&CheckCode::T201)
                    || self.settings.enabled.contains(&CheckCode::T203)
                {
                    flake8_print::plugins::print_call(self, expr, func);
                }

                if self.settings.enabled.contains(&CheckCode::B004) {
                    flake8_bugbear::plugins::unreliable_callable_check(self, expr, func, args);
                }
                if self.settings.enabled.contains(&CheckCode::B005) {
                    flake8_bugbear::plugins::strip_with_multi_characters(self, expr, func, args);
                }
                if self.settings.enabled.contains(&CheckCode::B009) {
                    flake8_bugbear::plugins::getattr_with_constant(self, expr, func, args);
                }
                if self.settings.enabled.contains(&CheckCode::B010) {
                    if !self
                        .scope_stack
                        .iter()
                        .rev()
                        .any(|index| matches!(self.scopes[*index].kind, ScopeKind::Lambda))
                    {
                        flake8_bugbear::plugins::setattr_with_constant(self, expr, func, args);
                    }
                }
                if self.settings.enabled.contains(&CheckCode::B022) {
                    flake8_bugbear::plugins::useless_contextlib_suppress(self, expr, args);
                }
                if self.settings.enabled.contains(&CheckCode::B026) {
                    flake8_bugbear::plugins::star_arg_unpacking_after_keyword_arg(
                        self, args, keywords,
                    );
                }
                if self.settings.enabled.contains(&CheckCode::S102) {
                    if let Some(check) = flake8_bandit::plugins::exec_used(expr, func) {
                        self.add_check(check);
                    }
                }
                if self.settings.enabled.contains(&CheckCode::S106) {
                    self.add_checks(
                        flake8_bandit::plugins::hardcoded_password_func_arg(keywords).into_iter(),
                    );
                }

                // flake8-comprehensions
                if self.settings.enabled.contains(&CheckCode::C400) {
                    if let Some(check) = flake8_comprehensions::checks::unnecessary_generator_list(
                        expr,
                        func,
                        args,
                        keywords,
                        self.locator,
                        self.patch(&CheckCode::C400),
                        Range::from_located(expr),
                    ) {
                        self.add_check(check);
                    };
                }

                if self.settings.enabled.contains(&CheckCode::C401) {
                    if let Some(check) = flake8_comprehensions::checks::unnecessary_generator_set(
                        expr,
                        func,
                        args,
                        keywords,
                        self.locator,
                        self.patch(&CheckCode::C401),
                        Range::from_located(expr),
                    ) {
                        self.add_check(check);
                    };
                }

                if self.settings.enabled.contains(&CheckCode::C402) {
                    if let Some(check) = flake8_comprehensions::checks::unnecessary_generator_dict(
                        expr,
                        func,
                        args,
                        keywords,
                        self.locator,
                        self.patch(&CheckCode::C402),
                        Range::from_located(expr),
                    ) {
                        self.add_check(check);
                    };
                }

                if self.settings.enabled.contains(&CheckCode::C403) {
                    if let Some(check) =
                        flake8_comprehensions::checks::unnecessary_list_comprehension_set(
                            expr,
                            func,
                            args,
                            keywords,
                            self.locator,
                            self.patch(&CheckCode::C403),
                            Range::from_located(expr),
                        )
                    {
                        self.add_check(check);
                    };
                }

                if self.settings.enabled.contains(&CheckCode::C404) {
                    if let Some(check) =
                        flake8_comprehensions::checks::unnecessary_list_comprehension_dict(
                            expr,
                            func,
                            args,
                            keywords,
                            self.locator,
                            self.patch(&CheckCode::C404),
                            Range::from_located(expr),
                        )
                    {
                        self.add_check(check);
                    };
                }

                if self.settings.enabled.contains(&CheckCode::C405) {
                    if let Some(check) = flake8_comprehensions::checks::unnecessary_literal_set(
                        expr,
                        func,
                        args,
                        keywords,
                        self.locator,
                        self.patch(&CheckCode::C405),
                        Range::from_located(expr),
                    ) {
                        self.add_check(check);
                    };
                }

                if self.settings.enabled.contains(&CheckCode::C406) {
                    if let Some(check) = flake8_comprehensions::checks::unnecessary_literal_dict(
                        expr,
                        func,
                        args,
                        keywords,
                        self.locator,
                        self.patch(&CheckCode::C406),
                        Range::from_located(expr),
                    ) {
                        self.add_check(check);
                    };
                }

                if self.settings.enabled.contains(&CheckCode::C408) {
                    if let Some(check) = flake8_comprehensions::checks::unnecessary_collection_call(
                        expr,
                        func,
                        args,
                        keywords,
                        self.locator,
                        self.patch(&CheckCode::C408),
                        Range::from_located(expr),
                    ) {
                        self.add_check(check);
                    };
                }

                if self.settings.enabled.contains(&CheckCode::C409) {
                    if let Some(check) =
                        flake8_comprehensions::checks::unnecessary_literal_within_tuple_call(
                            expr,
                            func,
                            args,
                            self.locator,
                            self.patch(&CheckCode::C409),
                            Range::from_located(expr),
                        )
                    {
                        self.add_check(check);
                    };
                }

                if self.settings.enabled.contains(&CheckCode::C410) {
                    if let Some(check) =
                        flake8_comprehensions::checks::unnecessary_literal_within_list_call(
                            expr,
                            func,
                            args,
                            self.locator,
                            self.patch(&CheckCode::C410),
                            Range::from_located(expr),
                        )
                    {
                        self.add_check(check);
                    };
                }

                if self.settings.enabled.contains(&CheckCode::C411) {
                    if let Some(check) = flake8_comprehensions::checks::unnecessary_list_call(
                        expr,
                        func,
                        args,
                        self.locator,
                        self.patch(&CheckCode::C411),
                        Range::from_located(expr),
                    ) {
                        self.add_check(check);
                    };
                }

                if self.settings.enabled.contains(&CheckCode::C413) {
                    if let Some(check) =
                        flake8_comprehensions::checks::unnecessary_call_around_sorted(
                            expr,
                            func,
                            args,
                            self.locator,
                            self.patch(&CheckCode::C413),
                            Range::from_located(expr),
                        )
                    {
                        self.add_check(check);
                    };
                }

                if self.settings.enabled.contains(&CheckCode::C414) {
                    if let Some(check) =
                        flake8_comprehensions::checks::unnecessary_double_cast_or_process(
                            func,
                            args,
                            Range::from_located(expr),
                        )
                    {
                        self.add_check(check);
                    };
                }

                if self.settings.enabled.contains(&CheckCode::C415) {
                    if let Some(check) =
                        flake8_comprehensions::checks::unnecessary_subscript_reversal(
                            func,
                            args,
                            Range::from_located(expr),
                        )
                    {
                        self.add_check(check);
                    };
                }

                if self.settings.enabled.contains(&CheckCode::C417) {
                    if let Some(check) = flake8_comprehensions::checks::unnecessary_map(
                        func,
                        args,
                        Range::from_located(expr),
                    ) {
                        self.add_check(check);
                    };
                }

                // pyupgrade
                if self.settings.enabled.contains(&CheckCode::U003) {
                    pyupgrade::plugins::type_of_primitive(self, expr, func, args);
                }

<<<<<<< HEAD
                if self.settings.enabled.contains(&CheckCode::U013) {
                    pyupgrade::plugins::redundant_open_modes(self, expr);
                }

=======
                // flake8-boolean-trap
                if self.settings.enabled.contains(&CheckCode::FBT003) {
                    flake8_boolean_trap::plugins::check_boolean_positional_value_in_function_call(
                        self, args,
                    );
                }
>>>>>>> 38f89650
                if let ExprKind::Name { id, ctx } = &func.node {
                    if id == "locals" && matches!(ctx, ExprContext::Load) {
                        let scope = &mut self.scopes
                            [*(self.scope_stack.last().expect("No current scope found."))];
                        if let ScopeKind::Function(inner) = &mut scope.kind {
                            inner.uses_locals = true;
                        }
                    }
                }

                // Ruff
                if self.settings.enabled.contains(&CheckCode::RUF101) {
                    rules::plugins::convert_exit_to_sys_exit(self, func);
                }
            }
            ExprKind::Dict { keys, .. } => {
                let check_repeated_literals = self.settings.enabled.contains(&CheckCode::F601);
                let check_repeated_variables = self.settings.enabled.contains(&CheckCode::F602);
                if check_repeated_literals || check_repeated_variables {
                    self.add_checks(
                        pyflakes::checks::repeated_keys(
                            keys,
                            check_repeated_literals,
                            check_repeated_variables,
                        )
                        .into_iter(),
                    );
                }
            }
            ExprKind::Yield { .. } | ExprKind::YieldFrom { .. } | ExprKind::Await { .. } => {
                let scope = self.current_scope();
                if self.settings.enabled.contains(&CheckCode::F704) {
                    if matches!(scope.kind, ScopeKind::Class(_) | ScopeKind::Module) {
                        self.add_check(Check::new(
                            CheckKind::YieldOutsideFunction,
                            Range::from_located(expr),
                        ));
                    }
                }
            }
            ExprKind::JoinedStr { values } => {
                if self.settings.enabled.contains(&CheckCode::F541) {
                    if self.in_f_string.is_none()
                        && !values
                            .iter()
                            .any(|value| matches!(value.node, ExprKind::FormattedValue { .. }))
                    {
                        self.add_check(Check::new(
                            CheckKind::FStringMissingPlaceholders,
                            Range::from_located(expr),
                        ));
                    }
                }
                self.in_f_string = Some(Range::from_located(expr));
            }
            ExprKind::BinOp {
                left,
                op: Operator::RShift,
                ..
            } => {
                if self.settings.enabled.contains(&CheckCode::F633) {
                    pyflakes::plugins::invalid_print_syntax(self, left);
                }
            }
            ExprKind::UnaryOp { op, operand } => {
                let check_not_in = self.settings.enabled.contains(&CheckCode::E713);
                let check_not_is = self.settings.enabled.contains(&CheckCode::E714);
                if check_not_in || check_not_is {
                    pycodestyle::plugins::not_tests(
                        self,
                        expr,
                        op,
                        operand,
                        check_not_in,
                        check_not_is,
                    );
                }

                if self.settings.enabled.contains(&CheckCode::B002) {
                    flake8_bugbear::plugins::unary_prefix_increment(self, expr, op, operand);
                }
            }
            ExprKind::Compare {
                left,
                ops,
                comparators,
            } => {
                let check_none_comparisons = self.settings.enabled.contains(&CheckCode::E711);
                let check_true_false_comparisons = self.settings.enabled.contains(&CheckCode::E712);
                if check_none_comparisons || check_true_false_comparisons {
                    pycodestyle::plugins::literal_comparisons(
                        self,
                        expr,
                        left,
                        ops,
                        comparators,
                        check_none_comparisons,
                        check_true_false_comparisons,
                    )
                }

                if self.settings.enabled.contains(&CheckCode::F632) {
                    pyflakes::plugins::invalid_literal_comparison(
                        self,
                        left,
                        ops,
                        comparators,
                        Range::from_located(expr),
                    );
                }

                if self.settings.enabled.contains(&CheckCode::E721) {
                    self.add_checks(
                        pycodestyle::checks::type_comparison(
                            ops,
                            comparators,
                            Range::from_located(expr),
                        )
                        .into_iter(),
                    );
                }

                if self.settings.enabled.contains(&CheckCode::YTT103)
                    || self.settings.enabled.contains(&CheckCode::YTT201)
                    || self.settings.enabled.contains(&CheckCode::YTT203)
                    || self.settings.enabled.contains(&CheckCode::YTT204)
                    || self.settings.enabled.contains(&CheckCode::YTT302)
                {
                    flake8_2020::plugins::compare(self, left, ops, comparators);
                }

                if self.settings.enabled.contains(&CheckCode::S105) {
                    self.add_checks(
                        flake8_bandit::plugins::compare_to_hardcoded_password_string(
                            left,
                            comparators,
                        )
                        .into_iter(),
                    );
                }
            }
            ExprKind::Constant {
                value: Constant::Str(value),
                ..
            } => {
                if self.in_annotation && !self.in_literal {
                    self.deferred_string_annotations.push((
                        Range::from_located(expr),
                        value,
                        self.scope_stack.clone(),
                        self.parent_stack.clone(),
                    ));
                }
                if self.settings.enabled.contains(&CheckCode::S104) {
                    if let Some(check) = flake8_bandit::plugins::hardcoded_bind_all_interfaces(
                        value,
                        &Range::from_located(expr),
                    ) {
                        self.add_check(check);
                    }
                }
            }
            ExprKind::Lambda { args, .. } => {
                // Visit the arguments, but avoid the body, which will be deferred.
                for arg in &args.posonlyargs {
                    if let Some(expr) = &arg.node.annotation {
                        self.visit_annotation(expr);
                    }
                }
                for arg in &args.args {
                    if let Some(expr) = &arg.node.annotation {
                        self.visit_annotation(expr);
                    }
                }
                if let Some(arg) = &args.vararg {
                    if let Some(expr) = &arg.node.annotation {
                        self.visit_annotation(expr);
                    }
                }
                for arg in &args.kwonlyargs {
                    if let Some(expr) = &arg.node.annotation {
                        self.visit_annotation(expr);
                    }
                }
                if let Some(arg) = &args.kwarg {
                    if let Some(expr) = &arg.node.annotation {
                        self.visit_annotation(expr);
                    }
                }
                for expr in &args.kw_defaults {
                    self.visit_expr(expr);
                }
                for expr in &args.defaults {
                    self.visit_expr(expr);
                }
                self.push_scope(Scope::new(ScopeKind::Lambda))
            }
            ExprKind::ListComp { elt, generators } | ExprKind::SetComp { elt, generators } => {
                if self.settings.enabled.contains(&CheckCode::C416) {
                    if let Some(check) = flake8_comprehensions::checks::unnecessary_comprehension(
                        expr,
                        elt,
                        generators,
                        self.locator,
                        self.patch(&CheckCode::C416),
                        Range::from_located(expr),
                    ) {
                        self.add_check(check);
                    };
                }
                self.push_scope(Scope::new(ScopeKind::Generator))
            }
            ExprKind::GeneratorExp { .. } | ExprKind::DictComp { .. } => {
                self.push_scope(Scope::new(ScopeKind::Generator))
            }
            _ => {}
        };

        // Recurse.
        match &expr.node {
            ExprKind::Lambda { .. } => {
                self.deferred_lambdas.push((
                    expr,
                    self.scope_stack.clone(),
                    self.parent_stack.clone(),
                ));
            }
            ExprKind::Call {
                func,
                args,
                keywords,
            } => {
                let call_path = dealias_call_path(collect_call_paths(func), &self.import_aliases);
                if self.match_typing_call_path(&call_path, "ForwardRef") {
                    self.visit_expr(func);
                    for expr in args {
                        self.visit_annotation(expr);
                    }
                } else if self.match_typing_call_path(&call_path, "cast") {
                    self.visit_expr(func);
                    if !args.is_empty() {
                        self.visit_annotation(&args[0]);
                    }
                    for expr in args.iter().skip(1) {
                        self.visit_expr(expr);
                    }
                } else if self.match_typing_call_path(&call_path, "NewType") {
                    self.visit_expr(func);
                    for expr in args.iter().skip(1) {
                        self.visit_annotation(expr);
                    }
                } else if self.match_typing_call_path(&call_path, "TypeVar") {
                    self.visit_expr(func);
                    for expr in args.iter().skip(1) {
                        self.visit_annotation(expr);
                    }
                    for keyword in keywords {
                        let KeywordData { arg, value } = &keyword.node;
                        if let Some(id) = arg {
                            if id == "bound" {
                                self.visit_annotation(value);
                            } else {
                                self.in_annotation = false;
                                self.visit_expr(value);
                                self.in_annotation = prev_in_annotation;
                            }
                        }
                    }
                } else if self.match_typing_call_path(&call_path, "NamedTuple") {
                    self.visit_expr(func);

                    // Ex) NamedTuple("a", [("a", int)])
                    if args.len() > 1 {
                        match &args[1].node {
                            ExprKind::List { elts, .. } | ExprKind::Tuple { elts, .. } => {
                                for elt in elts {
                                    match &elt.node {
                                        ExprKind::List { elts, .. }
                                        | ExprKind::Tuple { elts, .. } => {
                                            if elts.len() == 2 {
                                                self.in_annotation = false;
                                                self.visit_expr(&elts[0]);
                                                self.in_annotation = prev_in_annotation;

                                                self.visit_annotation(&elts[1]);
                                            }
                                        }
                                        _ => {}
                                    }
                                }
                            }
                            _ => {}
                        }
                    }

                    // Ex) NamedTuple("a", a=int)
                    for keyword in keywords {
                        let KeywordData { value, .. } = &keyword.node;
                        self.visit_annotation(value);
                    }
                } else if self.match_typing_call_path(&call_path, "TypedDict") {
                    self.visit_expr(func);

                    // Ex) TypedDict("a", {"a": int})
                    if args.len() > 1 {
                        if let ExprKind::Dict { keys, values } = &args[1].node {
                            for key in keys {
                                self.in_annotation = false;
                                self.visit_expr(key);
                                self.in_annotation = prev_in_annotation;
                            }
                            for value in values {
                                self.visit_annotation(value);
                            }
                        }
                    }

                    // Ex) TypedDict("a", a=int)
                    for keyword in keywords {
                        let KeywordData { value, .. } = &keyword.node;
                        self.visit_annotation(value);
                    }
                } else {
                    visitor::walk_expr(self, expr);
                }
            }
            ExprKind::Subscript { value, slice, ctx } => {
                // Only allow annotations in `ExprContext::Load`. If we have, e.g.,
                // `obj["foo"]["bar"]`, we need to avoid treating the `obj["foo"]`
                // portion as an annotation, despite having `ExprContext::Load`. Thus, we track
                // the `ExprContext` at the top-level.
                let prev_in_subscript = self.in_subscript;
                if self.in_subscript {
                    visitor::walk_expr(self, expr);
                } else if matches!(ctx, ExprContext::Store | ExprContext::Del) {
                    self.in_subscript = true;
                    visitor::walk_expr(self, expr);
                } else {
                    self.in_subscript = true;
                    match typing::match_annotated_subscript(
                        value,
                        &self.from_imports,
                        &self.import_aliases,
                    ) {
                        Some(subscript) => {
                            match subscript {
                                // Ex) Optional[int]
                                SubscriptKind::AnnotatedSubscript => {
                                    self.visit_expr(value);
                                    self.visit_annotation(slice);
                                    self.visit_expr_context(ctx);
                                }
                                // Ex) Annotated[int, "Hello, world!"]
                                SubscriptKind::PEP593AnnotatedSubscript => {
                                    // First argument is a type (including forward references); the
                                    // rest are arbitrary Python
                                    // objects.
                                    self.visit_expr(value);
                                    if let ExprKind::Tuple { elts, ctx } = &slice.node {
                                        if let Some(expr) = elts.first() {
                                            self.visit_expr(expr);
                                            self.in_annotation = false;
                                            for expr in elts.iter().skip(1) {
                                                self.visit_expr(expr);
                                            }
                                            self.in_annotation = true;
                                            self.visit_expr_context(ctx);
                                        }
                                    } else {
                                        error!(
                                            "Found non-ExprKind::Tuple argument to PEP 593 \
                                             Annotation."
                                        )
                                    }
                                }
                            }
                        }
                        None => visitor::walk_expr(self, expr),
                    }
                }
                self.in_subscript = prev_in_subscript;
            }
            _ => visitor::walk_expr(self, expr),
        }

        // Post-visit.
        match &expr.node {
            ExprKind::Lambda { .. }
            | ExprKind::GeneratorExp { .. }
            | ExprKind::ListComp { .. }
            | ExprKind::DictComp { .. }
            | ExprKind::SetComp { .. } => {
                self.pop_scope();
            }
            _ => {}
        };

        self.in_annotation = prev_in_annotation;
        self.in_literal = prev_in_literal;
        self.in_f_string = prev_in_f_string;
    }

    fn visit_excepthandler(&mut self, excepthandler: &'b Excepthandler) {
        match &excepthandler.node {
            ExcepthandlerKind::ExceptHandler { type_, name, .. } => {
                if self.settings.enabled.contains(&CheckCode::E722) && type_.is_none() {
                    self.add_check(Check::new(
                        CheckKind::DoNotUseBareExcept,
                        Range::from_located(excepthandler),
                    ));
                }
                match name {
                    Some(name) => {
                        if self.settings.enabled.contains(&CheckCode::E741) {
                            if let Some(check) = pycodestyle::checks::ambiguous_variable_name(
                                name,
                                Range::from_located(excepthandler),
                            ) {
                                self.add_check(check);
                            }
                        }

                        self.check_builtin_shadowing(
                            name,
                            Range::from_located(excepthandler),
                            false,
                        );

                        if self.current_scope().values.contains_key(&name.as_str()) {
                            self.handle_node_store(
                                name,
                                &Expr::new(
                                    excepthandler.location,
                                    excepthandler.end_location.unwrap(),
                                    ExprKind::Name {
                                        id: name.to_string(),
                                        ctx: ExprContext::Store,
                                    },
                                ),
                                self.current_parent(),
                            );
                        }

                        let definition = self.current_scope().values.get(&name.as_str()).cloned();
                        self.handle_node_store(
                            name,
                            &Expr::new(
                                excepthandler.location,
                                excepthandler.end_location.unwrap(),
                                ExprKind::Name {
                                    id: name.to_string(),
                                    ctx: ExprContext::Store,
                                },
                            ),
                            self.current_parent(),
                        );

                        walk_excepthandler(self, excepthandler);

                        if let Some(binding) = {
                            let scope = &mut self.scopes
                                [*(self.scope_stack.last().expect("No current scope found."))];
                            &scope.values.remove(&name.as_str())
                        } {
                            if binding.used.is_none() {
                                if self.settings.enabled.contains(&CheckCode::F841) {
                                    self.add_check(Check::new(
                                        CheckKind::UnusedVariable(name.to_string()),
                                        Range::from_located(excepthandler),
                                    ));
                                }
                            }
                        }

                        if let Some(binding) = definition {
                            let scope = &mut self.scopes
                                [*(self.scope_stack.last().expect("No current scope found."))];
                            scope.values.insert(name, binding);
                        }
                    }
                    None => walk_excepthandler(self, excepthandler),
                }
            }
        }
    }

    fn visit_arguments(&mut self, arguments: &'b Arguments) {
        if self.settings.enabled.contains(&CheckCode::F831) {
            self.checks
                .extend(pyflakes::checks::duplicate_arguments(arguments));
        }
        if self.settings.enabled.contains(&CheckCode::B006) {
            flake8_bugbear::plugins::mutable_argument_default(self, arguments)
        }
        if self.settings.enabled.contains(&CheckCode::B008) {
            flake8_bugbear::plugins::function_call_argument_default(self, arguments)
        }

        // flake8-boolean-trap
        if self.settings.enabled.contains(&CheckCode::FBT001) {
            flake8_boolean_trap::plugins::check_positional_boolean_in_def(self, arguments);
        }
        if self.settings.enabled.contains(&CheckCode::FBT002) {
            flake8_boolean_trap::plugins::check_boolean_default_value_in_function_definition(
                self, arguments,
            );
        }

        // Bind, but intentionally avoid walking default expressions, as we handle them
        // upstream.
        for arg in &arguments.posonlyargs {
            self.visit_arg(arg);
        }
        for arg in &arguments.args {
            self.visit_arg(arg);
        }
        if let Some(arg) = &arguments.vararg {
            self.visit_arg(arg);
        }
        for arg in &arguments.kwonlyargs {
            self.visit_arg(arg);
        }
        if let Some(arg) = &arguments.kwarg {
            self.visit_arg(arg);
        }
    }

    fn visit_arg(&mut self, arg: &'b Arg) {
        // Bind, but intentionally avoid walking the annotation, as we handle it
        // upstream.
        self.add_binding(
            &arg.node.arg,
            Binding {
                kind: BindingKind::Argument,
                used: None,
                range: Range::from_located(arg),
            },
        );

        if self.settings.enabled.contains(&CheckCode::E741) {
            if let Some(check) = pycodestyle::checks::ambiguous_variable_name(
                &arg.node.arg,
                Range::from_located(arg),
            ) {
                self.add_check(check);
            }
        }

        if self.settings.enabled.contains(&CheckCode::N803) {
            if let Some(check) =
                pep8_naming::checks::invalid_argument_name(&arg.node.arg, Range::from_located(arg))
            {
                self.add_check(check);
            }
        }

        self.check_builtin_arg_shadowing(&arg.node.arg, Range::from_located(arg));
    }
}

fn try_mark_used(scope: &mut Scope, scope_id: usize, id: &str, expr: &Expr) -> bool {
    let alias = if let Some(binding) = scope.values.get_mut(id) {
        // Mark the binding as used.
        binding.used = Some((scope_id, Range::from_located(expr)));

        // If the name of the sub-importation is the same as an alias of another
        // importation and the alias is used, that sub-importation should be
        // marked as used too.
        //
        // This handles code like:
        //   import pyarrow as pa
        //   import pyarrow.csv
        //   print(pa.csv.read_csv("test.csv"))
        if let BindingKind::Importation(name, full_name, _)
        | BindingKind::FromImportation(name, full_name, _)
        | BindingKind::SubmoduleImportation(name, full_name, _) = &binding.kind
        {
            let has_alias = full_name
                .split('.')
                .last()
                .map(|segment| segment != name)
                .unwrap_or_default();
            if has_alias {
                // Clone the alias. (We'll mutate it below.)
                full_name.to_string()
            } else {
                return true;
            }
        } else {
            return true;
        }
    } else {
        return false;
    };

    // Mark the sub-importation as used.
    if let Some(binding) = scope.values.get_mut(alias.as_str()) {
        binding.used = Some((scope_id, Range::from_located(expr)));
    }
    true
}

impl<'a> Checker<'a> {
    fn push_parent(&mut self, parent: &'a Stmt) {
        self.parent_stack.push(self.parents.len());
        self.parents.push(parent);
    }

    fn pop_parent(&mut self) {
        self.parent_stack
            .pop()
            .expect("Attempted to pop without scope.");
    }

    fn push_scope(&mut self, scope: Scope<'a>) {
        self.scope_stack.push(self.scopes.len());
        self.scopes.push(scope);
    }

    fn pop_scope(&mut self) {
        self.dead_scopes.push(
            self.scope_stack
                .pop()
                .expect("Attempted to pop without scope."),
        );
    }

    fn bind_builtins(&mut self) {
        let scope = &mut self.scopes[*(self.scope_stack.last().expect("No current scope found."))];

        for builtin in BUILTINS {
            scope.values.insert(
                builtin,
                Binding {
                    kind: BindingKind::Builtin,
                    range: Default::default(),
                    used: None,
                },
            );
        }
        for builtin in MAGIC_GLOBALS {
            scope.values.insert(
                builtin,
                Binding {
                    kind: BindingKind::Builtin,
                    range: Default::default(),
                    used: None,
                },
            );
        }
    }

    pub fn current_scope(&self) -> &Scope {
        &self.scopes[*(self.scope_stack.last().expect("No current scope found."))]
    }

    pub fn current_scopes(&self) -> impl Iterator<Item = &Scope> {
        self.scope_stack.iter().rev().map(|s| &self.scopes[*s])
    }

    pub fn current_parent(&self) -> &'a Stmt {
        self.parents[*(self.parent_stack.last().expect("No parent found."))]
    }

    pub fn binding_context(&self) -> BindingContext {
        let mut rev = self.parent_stack.iter().rev().fuse();
        let defined_by = *rev.next().expect("Expected to bind within a statement.");
        let defined_in = rev.next().cloned();
        BindingContext {
            defined_by,
            defined_in,
        }
    }

    fn add_binding<'b>(&mut self, name: &'b str, binding: Binding)
    where
        'b: 'a,
    {
        if self.settings.enabled.contains(&CheckCode::F402) {
            let scope = self.current_scope();
            if let Some(existing) = scope.values.get(&name) {
                if matches!(binding.kind, BindingKind::LoopVar)
                    && matches!(
                        existing.kind,
                        BindingKind::Importation(..)
                            | BindingKind::FromImportation(..)
                            | BindingKind::SubmoduleImportation(..)
                            | BindingKind::StarImportation(..)
                            | BindingKind::FutureImportation
                    )
                {
                    self.add_check(Check::new(
                        CheckKind::ImportShadowedByLoopVar(
                            name.to_string(),
                            existing.range.location.row(),
                        ),
                        binding.range,
                    ));
                }
            }
        }

        // TODO(charlie): Don't treat annotations as assignments if there is an existing
        // value.
        let scope = self.current_scope();
        let binding = match scope.values.get(&name) {
            None => binding,
            Some(existing) => Binding {
                kind: binding.kind,
                range: binding.range,
                used: existing.used,
            },
        };

        let scope = &mut self.scopes[*(self.scope_stack.last().expect("No current scope found."))];
        scope.values.insert(name, binding);
    }

    fn handle_node_load(&mut self, expr: &Expr) {
        if let ExprKind::Name { id, .. } = &expr.node {
            let scope_id = self.current_scope().id;

            let mut first_iter = true;
            let mut in_generator = false;
            let mut import_starred = false;
            for scope_index in self.scope_stack.iter().rev() {
                let scope = &mut self.scopes[*scope_index];

                if matches!(scope.kind, ScopeKind::Class(_)) {
                    if id == "__class__" {
                        return;
                    } else if !first_iter && !in_generator {
                        continue;
                    }
                }

                if try_mark_used(scope, scope_id, id, expr) {
                    return;
                }

                first_iter = false;
                in_generator = matches!(scope.kind, ScopeKind::Generator);
                import_starred = import_starred || scope.import_starred;
            }

            if import_starred {
                if self.settings.enabled.contains(&CheckCode::F405) {
                    let mut from_list = vec![];
                    for scope_index in self.scope_stack.iter().rev() {
                        let scope = &self.scopes[*scope_index];
                        for binding in scope.values.values() {
                            if let BindingKind::StarImportation(level, module) = &binding.kind {
                                from_list.push(helpers::format_import_from(
                                    level.as_ref(),
                                    module.as_ref(),
                                ));
                            }
                        }
                    }
                    from_list.sort();

                    self.add_check(Check::new(
                        CheckKind::ImportStarUsage(id.to_string(), from_list),
                        Range::from_located(expr),
                    ));
                }
                return;
            }

            if self.settings.enabled.contains(&CheckCode::F821) {
                // Allow __path__.
                if self.path.ends_with("__init__.py") && id == "__path__" {
                    return;
                }

                // Avoid flagging if NameError is handled.
                if let Some(handler_names) = self.except_handlers.last() {
                    if handler_names
                        .iter()
                        .any(|call_path| call_path.len() == 1 && call_path[0] == "NameError")
                    {
                        return;
                    }
                }

                self.add_check(Check::new(
                    CheckKind::UndefinedName(id.clone()),
                    Range::from_located(expr),
                ))
            }
        }
    }

    fn handle_node_store<'b>(&mut self, id: &'b str, expr: &Expr, parent: &Stmt)
    where
        'b: 'a,
    {
        if self.settings.enabled.contains(&CheckCode::F823) {
            let scopes: Vec<&Scope> = self
                .scope_stack
                .iter()
                .map(|index| &self.scopes[*index])
                .collect();
            if let Some(check) = pyflakes::checks::undefined_local(&scopes, id) {
                self.add_check(check);
            }
        }

        if self.settings.enabled.contains(&CheckCode::N806) {
            if matches!(self.current_scope().kind, ScopeKind::Function(..)) {
                // Ignore globals.
                if !self
                    .current_scope()
                    .values
                    .get(id)
                    .map(|binding| matches!(binding.kind, BindingKind::Global))
                    .unwrap_or(false)
                {
                    pep8_naming::plugins::non_lowercase_variable_in_function(self, expr, parent, id)
                }
            }
        }

        if self.settings.enabled.contains(&CheckCode::N815) {
            if matches!(self.current_scope().kind, ScopeKind::Class(..)) {
                pep8_naming::plugins::mixed_case_variable_in_class_scope(self, expr, parent, id)
            }
        }

        if self.settings.enabled.contains(&CheckCode::N816) {
            if matches!(self.current_scope().kind, ScopeKind::Module) {
                pep8_naming::plugins::mixed_case_variable_in_global_scope(self, expr, parent, id)
            }
        }

        if matches!(parent.node, StmtKind::AnnAssign { value: None, .. }) {
            self.add_binding(
                id,
                Binding {
                    kind: BindingKind::Annotation,
                    used: None,
                    range: Range::from_located(expr),
                },
            );
            return;
        }

        // TODO(charlie): Include comprehensions here.
        if matches!(
            parent.node,
            StmtKind::For { .. } | StmtKind::AsyncFor { .. }
        ) {
            self.add_binding(
                id,
                Binding {
                    kind: BindingKind::LoopVar,
                    used: None,
                    range: Range::from_located(expr),
                },
            );
            return;
        }

        if operations::is_unpacking_assignment(parent) {
            self.add_binding(
                id,
                Binding {
                    kind: BindingKind::Binding,
                    used: None,
                    range: Range::from_located(expr),
                },
            );
            return;
        }

        let current = self.current_scope();
        if id == "__all__"
            && matches!(current.kind, ScopeKind::Module)
            && matches!(
                parent.node,
                StmtKind::Assign { .. } | StmtKind::AugAssign { .. } | StmtKind::AnnAssign { .. }
            )
        {
            self.add_binding(
                id,
                Binding {
                    kind: BindingKind::Export(extract_all_names(parent, current)),
                    used: None,
                    range: Range::from_located(expr),
                },
            );
            return;
        }

        self.add_binding(
            id,
            Binding {
                kind: BindingKind::Assignment,
                used: None,
                range: Range::from_located(expr),
            },
        );
    }

    fn handle_node_delete<'b>(&mut self, expr: &'b Expr)
    where
        'b: 'a,
    {
        if let ExprKind::Name { id, .. } = &expr.node {
            if operations::on_conditional_branch(
                &mut self
                    .parent_stack
                    .iter()
                    .rev()
                    .map(|index| self.parents[*index]),
            ) {
                return;
            }

            let scope =
                &mut self.scopes[*(self.scope_stack.last().expect("No current scope found."))];
            if scope.values.remove(&id.as_str()).is_none()
                && self.settings.enabled.contains(&CheckCode::F821)
            {
                self.add_check(Check::new(
                    CheckKind::UndefinedName(id.to_string()),
                    Range::from_located(expr),
                ))
            }
        }
    }

    fn visit_docstring<'b>(&mut self, python_ast: &'b Suite) -> bool
    where
        'b: 'a,
    {
        if self.settings.enabled.contains(&CheckCode::B021) {
            flake8_bugbear::plugins::f_string_docstring(self, python_ast);
        }
        let docstring = docstrings::extraction::docstring_from(python_ast);
        self.definitions.push((
            Definition {
                kind: if self.path.ends_with("__init__.py") {
                    DefinitionKind::Package
                } else {
                    DefinitionKind::Module
                },
                docstring,
            },
            self.visible_scope.visibility.clone(),
        ));
        docstring.is_some()
    }

    fn check_deferred_annotations(&mut self) {
        while let Some((expr, scopes, parents)) = self.deferred_annotations.pop() {
            self.scope_stack = scopes;
            self.parent_stack = parents;
            self.visit_expr(expr);
        }
    }

    fn check_deferred_string_annotations<'b>(&mut self, allocator: &'b mut Vec<Expr>)
    where
        'b: 'a,
    {
        let mut stacks = vec![];
        while let Some((range, expression, scopes, parents)) =
            self.deferred_string_annotations.pop()
        {
            if let Ok(mut expr) = parser::parse_expression(expression, "<filename>") {
                relocate_expr(&mut expr, range);
                allocator.push(expr);
                stacks.push((scopes, parents));
            } else {
                if self.settings.enabled.contains(&CheckCode::F722) {
                    self.add_check(Check::new(
                        CheckKind::ForwardAnnotationSyntaxError(expression.to_string()),
                        range,
                    ));
                }
            }
        }
        for (expr, (scopes, parents)) in allocator.iter().zip(stacks) {
            self.scope_stack = scopes;
            self.parent_stack = parents;
            self.visit_expr(expr);
        }
    }

    fn check_deferred_functions(&mut self) {
        while let Some((stmt, scopes, parents, visibility)) = self.deferred_functions.pop() {
            self.parent_stack = parents;
            self.scope_stack = scopes;
            self.visible_scope = visibility;
            self.push_scope(Scope::new(ScopeKind::Function(Default::default())));

            match &stmt.node {
                StmtKind::FunctionDef { body, args, .. }
                | StmtKind::AsyncFunctionDef { body, args, .. } => {
                    self.visit_arguments(args);
                    for stmt in body {
                        self.visit_stmt(stmt);
                    }
                }
                _ => {}
            }

            self.deferred_assignments
                .push(*self.scope_stack.last().expect("No current scope found."));

            self.pop_scope();
        }
    }

    fn check_deferred_lambdas(&mut self) {
        while let Some((expr, scopes, parents)) = self.deferred_lambdas.pop() {
            self.parent_stack = parents;
            self.scope_stack = scopes;
            self.push_scope(Scope::new(ScopeKind::Lambda));

            if let ExprKind::Lambda { args, body } = &expr.node {
                self.visit_arguments(args);
                self.visit_expr(body);
            }

            self.deferred_assignments
                .push(*self.scope_stack.last().expect("No current scope found."));

            self.pop_scope();
        }
    }

    fn check_deferred_assignments(&mut self) {
        if self.settings.enabled.contains(&CheckCode::F841) {
            while let Some(index) = self.deferred_assignments.pop() {
                self.add_checks(
                    pyflakes::checks::unused_variables(
                        &self.scopes[index],
                        &self.settings.dummy_variable_rgx,
                    )
                    .into_iter(),
                );
            }
        }
    }

    fn check_dead_scopes(&mut self) {
        if !self.settings.enabled.contains(&CheckCode::F401)
            && !self.settings.enabled.contains(&CheckCode::F405)
            && !self.settings.enabled.contains(&CheckCode::F822)
        {
            return;
        }

        let mut checks: Vec<Check> = vec![];
        for scope in self.dead_scopes.iter().map(|index| &self.scopes[*index]) {
            let all_binding: Option<&Binding> = scope.values.get("__all__");
            let all_names: Option<Vec<&str>> =
                all_binding.and_then(|binding| match &binding.kind {
                    BindingKind::Export(names) => {
                        Some(names.iter().map(|name| name.as_str()).collect())
                    }
                    _ => None,
                });

            if self.settings.enabled.contains(&CheckCode::F822) {
                if !scope.import_starred && !self.path.ends_with("__init__.py") {
                    if let Some(all_binding) = all_binding {
                        if let Some(names) = &all_names {
                            for name in names {
                                if !scope.values.contains_key(name) {
                                    checks.push(Check::new(
                                        CheckKind::UndefinedExport(name.to_string()),
                                        all_binding.range,
                                    ));
                                }
                            }
                        }
                    }
                }
            }

            if self.settings.enabled.contains(&CheckCode::F405) {
                if scope.import_starred {
                    if let Some(all_binding) = all_binding {
                        if let Some(names) = &all_names {
                            let mut from_list = vec![];
                            for binding in scope.values.values() {
                                if let BindingKind::StarImportation(level, module) = &binding.kind {
                                    from_list.push(helpers::format_import_from(
                                        level.as_ref(),
                                        module.as_ref(),
                                    ));
                                }
                            }
                            from_list.sort();

                            for name in names {
                                if !scope.values.contains_key(name) {
                                    checks.push(Check::new(
                                        CheckKind::ImportStarUsage(
                                            name.to_string(),
                                            from_list.clone(),
                                        ),
                                        all_binding.range,
                                    ));
                                }
                            }
                        }
                    }
                }
            }

            if self.settings.enabled.contains(&CheckCode::F401) {
                // Collect all unused imports by location. (Multiple unused imports at the same
                // location indicates an `import from`.)
                let mut unused: BTreeMap<(ImportKind, usize, Option<usize>), Vec<&str>> =
                    BTreeMap::new();

                for (name, binding) in scope.values.iter() {
                    if !matches!(
                        binding.kind,
                        BindingKind::Importation(..)
                            | BindingKind::SubmoduleImportation(..)
                            | BindingKind::FromImportation(..)
                    ) {
                        continue;
                    }

                    let used = binding.used.is_some()
                        || all_names
                            .as_ref()
                            .map(|names| names.contains(name))
                            .unwrap_or_default();

                    if !used {
                        match &binding.kind {
                            BindingKind::FromImportation(_, full_name, context) => {
                                unused
                                    .entry((
                                        ImportKind::ImportFrom,
                                        context.defined_by,
                                        context.defined_in,
                                    ))
                                    .or_default()
                                    .push(full_name);
                            }
                            BindingKind::Importation(_, full_name, context)
                            | BindingKind::SubmoduleImportation(_, full_name, context) => {
                                unused
                                    .entry((
                                        ImportKind::Import,
                                        context.defined_by,
                                        context.defined_in,
                                    ))
                                    .or_default()
                                    .push(full_name);
                            }
                            _ => unreachable!("Already filtered on BindingKind."),
                        }
                    }
                }

                for ((kind, defined_by, defined_in), full_names) in unused {
                    let child = self.parents[defined_by];
                    let parent = defined_in.map(|defined_in| self.parents[defined_in]);

                    let fix = if self.patch(&CheckCode::F401) {
                        let deleted: Vec<&Stmt> = self
                            .deletions
                            .iter()
                            .map(|index| self.parents[*index])
                            .collect();
                        match match kind {
                            ImportKind::Import => pyflakes::fixes::remove_unused_imports,
                            ImportKind::ImportFrom => pyflakes::fixes::remove_unused_import_froms,
                        }(
                            self.locator, &full_names, child, parent, &deleted
                        ) {
                            Ok(fix) => {
                                if fix.patch.content.is_empty() || fix.patch.content == "pass" {
                                    self.deletions.insert(defined_by);
                                }
                                Some(fix)
                            }
                            Err(e) => {
                                error!("Failed to remove unused imports: {}", e);
                                None
                            }
                        }
                    } else {
                        None
                    };

                    if self.path.ends_with("__init__.py") {
                        checks.push(Check::new(
                            CheckKind::UnusedImport(
                                full_names.into_iter().sorted().map(String::from).collect(),
                                true,
                            ),
                            Range::from_located(child),
                        ));
                    } else {
                        let mut check = Check::new(
                            CheckKind::UnusedImport(
                                full_names.into_iter().sorted().map(String::from).collect(),
                                false,
                            ),
                            Range::from_located(child),
                        );
                        if let Some(fix) = fix {
                            check.amend(fix);
                        }
                        checks.push(check);
                    }
                }
            }
        }
        self.add_checks(checks.into_iter());
    }

    fn check_definitions(&mut self) {
        while let Some((definition, visibility)) = self.definitions.pop() {
            // flake8-annotations
            if self.settings.enabled.contains(&CheckCode::ANN001)
                || self.settings.enabled.contains(&CheckCode::ANN002)
                || self.settings.enabled.contains(&CheckCode::ANN003)
                || self.settings.enabled.contains(&CheckCode::ANN101)
                || self.settings.enabled.contains(&CheckCode::ANN102)
                || self.settings.enabled.contains(&CheckCode::ANN201)
                || self.settings.enabled.contains(&CheckCode::ANN202)
                || self.settings.enabled.contains(&CheckCode::ANN204)
                || self.settings.enabled.contains(&CheckCode::ANN205)
                || self.settings.enabled.contains(&CheckCode::ANN206)
                || self.settings.enabled.contains(&CheckCode::ANN401)
            {
                flake8_annotations::plugins::definition(self, &definition, &visibility);
            }

            // pydocstyle
            if !pydocstyle::plugins::not_empty(self, &definition) {
                continue;
            }
            if !pydocstyle::plugins::not_missing(self, &definition, &visibility) {
                continue;
            }
            if self.settings.enabled.contains(&CheckCode::D200) {
                pydocstyle::plugins::one_liner(self, &definition);
            }
            if self.settings.enabled.contains(&CheckCode::D201)
                || self.settings.enabled.contains(&CheckCode::D202)
            {
                pydocstyle::plugins::blank_before_after_function(self, &definition);
            }
            if self.settings.enabled.contains(&CheckCode::D203)
                || self.settings.enabled.contains(&CheckCode::D204)
                || self.settings.enabled.contains(&CheckCode::D211)
            {
                pydocstyle::plugins::blank_before_after_class(self, &definition);
            }
            if self.settings.enabled.contains(&CheckCode::D205) {
                pydocstyle::plugins::blank_after_summary(self, &definition);
            }
            if self.settings.enabled.contains(&CheckCode::D206)
                || self.settings.enabled.contains(&CheckCode::D207)
                || self.settings.enabled.contains(&CheckCode::D208)
            {
                pydocstyle::plugins::indent(self, &definition);
            }
            if self.settings.enabled.contains(&CheckCode::D209) {
                pydocstyle::plugins::newline_after_last_paragraph(self, &definition);
            }
            if self.settings.enabled.contains(&CheckCode::D210) {
                pydocstyle::plugins::no_surrounding_whitespace(self, &definition);
            }
            if self.settings.enabled.contains(&CheckCode::D212)
                || self.settings.enabled.contains(&CheckCode::D213)
            {
                pydocstyle::plugins::multi_line_summary_start(self, &definition);
            }
            if self.settings.enabled.contains(&CheckCode::D300) {
                pydocstyle::plugins::triple_quotes(self, &definition);
            }
            if self.settings.enabled.contains(&CheckCode::D400) {
                pydocstyle::plugins::ends_with_period(self, &definition);
            }
            if self.settings.enabled.contains(&CheckCode::D402) {
                pydocstyle::plugins::no_signature(self, &definition);
            }
            if self.settings.enabled.contains(&CheckCode::D403) {
                pydocstyle::plugins::capitalized(self, &definition);
            }
            if self.settings.enabled.contains(&CheckCode::D404) {
                pydocstyle::plugins::starts_with_this(self, &definition);
            }
            if self.settings.enabled.contains(&CheckCode::D415) {
                pydocstyle::plugins::ends_with_punctuation(self, &definition);
            }
            if self.settings.enabled.contains(&CheckCode::D418) {
                pydocstyle::plugins::if_needed(self, &definition);
            }
            if self.settings.enabled.contains(&CheckCode::D212)
                || self.settings.enabled.contains(&CheckCode::D214)
                || self.settings.enabled.contains(&CheckCode::D215)
                || self.settings.enabled.contains(&CheckCode::D405)
                || self.settings.enabled.contains(&CheckCode::D406)
                || self.settings.enabled.contains(&CheckCode::D407)
                || self.settings.enabled.contains(&CheckCode::D408)
                || self.settings.enabled.contains(&CheckCode::D409)
                || self.settings.enabled.contains(&CheckCode::D410)
                || self.settings.enabled.contains(&CheckCode::D411)
                || self.settings.enabled.contains(&CheckCode::D412)
                || self.settings.enabled.contains(&CheckCode::D413)
                || self.settings.enabled.contains(&CheckCode::D414)
                || self.settings.enabled.contains(&CheckCode::D416)
                || self.settings.enabled.contains(&CheckCode::D417)
            {
                pydocstyle::plugins::sections(self, &definition);
            }
        }
    }

    fn check_builtin_shadowing(&mut self, name: &str, location: Range, is_attribute: bool) {
        if is_attribute && matches!(self.current_scope().kind, ScopeKind::Class(_)) {
            if self.settings.enabled.contains(&CheckCode::A003) {
                if let Some(check) = flake8_builtins::checks::builtin_shadowing(
                    name,
                    location,
                    flake8_builtins::types::ShadowingType::Attribute,
                ) {
                    self.add_check(check);
                }
            }
        } else {
            if self.settings.enabled.contains(&CheckCode::A001) {
                if let Some(check) = flake8_builtins::checks::builtin_shadowing(
                    name,
                    location,
                    flake8_builtins::types::ShadowingType::Variable,
                ) {
                    self.add_check(check);
                }
            }
        }
    }

    fn check_builtin_arg_shadowing(&mut self, name: &str, location: Range) {
        if self.settings.enabled.contains(&CheckCode::A002) {
            if let Some(check) = flake8_builtins::checks::builtin_shadowing(
                name,
                location,
                flake8_builtins::types::ShadowingType::Argument,
            ) {
                self.add_check(check);
            }
        }
    }
}

pub fn check_ast(
    python_ast: &Suite,
    locator: &SourceCodeLocator,
    settings: &Settings,
    autofix: &fixer::Mode,
    path: &Path,
) -> Vec<Check> {
    let mut checker = Checker::new(settings, autofix, path, locator);
    checker.push_scope(Scope::new(ScopeKind::Module));
    checker.bind_builtins();

    // Check for module docstring.
    let python_ast = if checker.visit_docstring(python_ast) {
        &python_ast[1..]
    } else {
        python_ast
    };

    // Iterate over the AST.
    for stmt in python_ast {
        checker.visit_stmt(stmt);
    }

    // Check any deferred statements.
    checker.check_deferred_functions();
    checker.check_deferred_lambdas();
    checker.check_deferred_assignments();
    checker.check_deferred_annotations();
    let mut allocator = vec![];
    checker.check_deferred_string_annotations(&mut allocator);

    // Reset the scope to module-level, and check all consumed scopes.
    checker.scope_stack = vec![GLOBAL_SCOPE_INDEX];
    checker.pop_scope();
    checker.check_dead_scopes();

    // Check docstrings.
    checker.check_definitions();

    checker.checks
}<|MERGE_RESOLUTION|>--- conflicted
+++ resolved
@@ -1512,19 +1512,16 @@
                     pyupgrade::plugins::type_of_primitive(self, expr, func, args);
                 }
 
-<<<<<<< HEAD
-                if self.settings.enabled.contains(&CheckCode::U013) {
+                if self.settings.enabled.contains(&CheckCode::U015) {
                     pyupgrade::plugins::redundant_open_modes(self, expr);
                 }
 
-=======
                 // flake8-boolean-trap
                 if self.settings.enabled.contains(&CheckCode::FBT003) {
                     flake8_boolean_trap::plugins::check_boolean_positional_value_in_function_call(
                         self, args,
                     );
                 }
->>>>>>> 38f89650
                 if let ExprKind::Name { id, ctx } = &func.node {
                     if id == "locals" && matches!(ctx, ExprContext::Load) {
                         let scope = &mut self.scopes
